--- conflicted
+++ resolved
@@ -76,31 +76,19 @@
   CI_CCACHE_MOUNT="type=volume,src=${CONTAINER_NAME}_ccache,dst=$CCACHE_DIR"
   CI_DEPENDS_MOUNT="type=volume,src=${CONTAINER_NAME}_depends,dst=$DEPENDS_DIR/built"
   CI_DEPENDS_SOURCES_MOUNT="type=volume,src=${CONTAINER_NAME}_depends_sources,dst=$DEPENDS_DIR/sources"
-<<<<<<< HEAD
-=======
-  CI_PREVIOUS_RELEASES_MOUNT="type=volume,src=${CONTAINER_NAME}_previous_releases,dst=$PREVIOUS_RELEASES_DIR"
   CI_BUILD_MOUNT=""
->>>>>>> fb0ada98
 
   if [ "$DANGER_CI_ON_HOST_FOLDERS" ]; then
     # ensure the directories exist
     mkdir -p "${CCACHE_DIR}"
     mkdir -p "${DEPENDS_DIR}/built"
     mkdir -p "${DEPENDS_DIR}/sources"
-<<<<<<< HEAD
-=======
-    mkdir -p "${PREVIOUS_RELEASES_DIR}"
     mkdir -p "${BASE_BUILD_DIR}"  # Unset by default, must be defined externally
->>>>>>> fb0ada98
 
     CI_CCACHE_MOUNT="type=bind,src=${CCACHE_DIR},dst=$CCACHE_DIR"
     CI_DEPENDS_MOUNT="type=bind,src=${DEPENDS_DIR}/built,dst=$DEPENDS_DIR/built"
     CI_DEPENDS_SOURCES_MOUNT="type=bind,src=${DEPENDS_DIR}/sources,dst=$DEPENDS_DIR/sources"
-<<<<<<< HEAD
-=======
-    CI_PREVIOUS_RELEASES_MOUNT="type=bind,src=${PREVIOUS_RELEASES_DIR},dst=$PREVIOUS_RELEASES_DIR"
     CI_BUILD_MOUNT="--mount type=bind,src=${BASE_BUILD_DIR},dst=${BASE_BUILD_DIR}"
->>>>>>> fb0ada98
   fi
 
   if [ "$DANGER_CI_ON_HOST_CCACHE_FOLDER" ]; then
@@ -141,11 +129,7 @@
                   --mount "${CI_CCACHE_MOUNT}" \
                   --mount "${CI_DEPENDS_MOUNT}" \
                   --mount "${CI_DEPENDS_SOURCES_MOUNT}" \
-<<<<<<< HEAD
-=======
-                  --mount "${CI_PREVIOUS_RELEASES_MOUNT}" \
-                  ${CI_BUILD_MOUNT} \
->>>>>>> fb0ada98
+                  --mount "${CI_BUILD_MOUNT} \
                   --env-file /tmp/env-$USER-$CONTAINER_NAME \
                   --name "$CONTAINER_NAME" \
                   --network ci-ip6net \
