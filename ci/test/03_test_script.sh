#!/usr/bin/env bash
#
# Copyright (c) 2018-present The Bitcoin Core developers
# Copyright (c) 2013-present The Riecoin developers
# Distributed under the MIT software license, see the accompanying
# file COPYING or http://www.opensource.org/licenses/mit-license.php.

export LC_ALL=C.UTF-8

set -ex

export ASAN_OPTIONS="detect_leaks=1:detect_stack_use_after_return=1:check_initialization_order=1:strict_init_order=1"
export LSAN_OPTIONS="suppressions=${BASE_ROOT_DIR}/test/sanitizer_suppressions/lsan"
export TSAN_OPTIONS="suppressions=${BASE_ROOT_DIR}/test/sanitizer_suppressions/tsan:halt_on_error=1:second_deadlock_stack=1"
export UBSAN_OPTIONS="suppressions=${BASE_ROOT_DIR}/test/sanitizer_suppressions/ubsan:print_stacktrace=1:halt_on_error=1:report_error_type=1"

echo "Number of available processing units: $(nproc)"
if [ "$CI_OS_NAME" == "macos" ]; then
  top -l 1 -s 0 | awk ' /PhysMem/ {print}'
else
  free -m -h
  echo "System info: $(uname --kernel-name --kernel-release)"
  lscpu
fi
echo "Free disk space:"
df -h

# What host to compile for. See also ./depends/README.md
# Tests that need cross-compilation export the appropriate HOST.
# Tests that run natively guess the host
export HOST=${HOST:-$("$BASE_ROOT_DIR/depends/config.guess")}

echo "=== BEGIN env ==="
env
echo "=== END env ==="

(
  # compact->outputs[i].file_size is uninitialized memory, so reading it is UB.
  # The statistic bytes_written is only used for logging, which is disabled in
  # CI, so as a temporary minimal fix to work around UB and CI failures, leave
  # bytes_written unmodified.
  # See https://github.com/bitcoin/bitcoin/pull/28359#issuecomment-1698694748
  # Tee patch to stdout to make it clear CI is testing modified code.
  tee >(patch -p1) <<'EOF'
--- a/src/leveldb/db/db_impl.cc
+++ b/src/leveldb/db/db_impl.cc
@@ -1028,9 +1028,6 @@ Status DBImpl::DoCompactionWork(CompactionState* compact) {
       stats.bytes_read += compact->compaction->input(which, i)->file_size;
     }
   }
-  for (size_t i = 0; i < compact->outputs.size(); i++) {
-    stats.bytes_written += compact->outputs[i].file_size;
-  }

   mutex_.Lock();
   stats_[compact->compaction->level() + 1].Add(stats);
EOF
)

if [ "$RUN_FUZZ_TESTS" = "true" ]; then
  export DIR_FUZZ_IN=${DIR_QA_ASSETS}/fuzz_corpora/
  if [ ! -d "$DIR_FUZZ_IN" ]; then
    ${CI_RETRY_EXE} git clone --depth=1 https://github.com/bitcoin-core/qa-assets "${DIR_QA_ASSETS}"
  fi
  (
    cd "${DIR_QA_ASSETS}"
    echo "Using qa-assets repo from commit ..."
    git log -1
  )
elif [ "$RUN_UNIT_TESTS" = "true" ] || [ "$RUN_UNIT_TESTS_SEQUENTIAL" = "true" ]; then
  export DIR_UNIT_TEST_DATA=${DIR_QA_ASSETS}/unit_test_data/
  if [ ! -d "$DIR_UNIT_TEST_DATA" ]; then
    mkdir -p "$DIR_UNIT_TEST_DATA"
    ${CI_RETRY_EXE} curl --location --fail https://github.com/bitcoin-core/qa-assets/raw/main/unit_test_data/script_assets_test.json -o "${DIR_UNIT_TEST_DATA}/script_assets_test.json"
  fi
fi

if [ "$USE_BUSY_BOX" = "true" ]; then
  echo "Setup to use BusyBox utils"
  # tar excluded for now because it requires passing in the exact archive type in ./depends (fixed in later BusyBox version)
  # ar excluded for now because it does not recognize the -q option in ./depends (unknown if fixed)
  for util in $(busybox --list | grep -v "^ar$" | grep -v "^tar$" ); do ln -s "$(command -v busybox)" "${BINS_SCRATCH_DIR}/$util"; done
  # Print BusyBox version
  patch --help
fi

# Make sure default datadir does not exist and is never read by creating a dummy file
if [ "$CI_OS_NAME" == "macos" ]; then
  echo > "${HOME}/Library/Application Support/Riecoin"
else
  echo > "${HOME}/.riecoin"
fi

if [ -z "$NO_DEPENDS" ]; then
  if [[ $CI_IMAGE_NAME_TAG == *centos* ]]; then
    SHELL_OPTS="CONFIG_SHELL=/bin/ksh"  # Temporarily use ksh instead of dash, until https://bugzilla.redhat.com/show_bug.cgi?id=2335416 is fixed.
  else
    SHELL_OPTS="CONFIG_SHELL="
  fi
  bash -c "$SHELL_OPTS make $MAKEJOBS -C depends HOST=$HOST $DEP_OPTS LOG=1"
fi
<<<<<<< HEAD
=======
if [ "$DOWNLOAD_PREVIOUS_RELEASES" = "true" ]; then
  test/get_previous_releases.py --target-dir "$PREVIOUS_RELEASES_DIR"
fi
>>>>>>> b7e9dc8e

BITCOIN_CONFIG_ALL="-DBUILD_BENCH=ON -DBUILD_FUZZ_BINARY=ON"
if [ -z "$NO_DEPENDS" ]; then
  BITCOIN_CONFIG_ALL="${BITCOIN_CONFIG_ALL} -DCMAKE_TOOLCHAIN_FILE=$DEPENDS_DIR/$HOST/toolchain.cmake"
fi
if [ -z "$NO_WERROR" ]; then
  BITCOIN_CONFIG_ALL="${BITCOIN_CONFIG_ALL} -DWERROR=ON"
fi

ccache --zero-stats
PRINT_CCACHE_STATISTICS="ccache --version | head -n 1 && ccache --show-stats"

# Folder where the build is done.
BASE_BUILD_DIR=${BASE_BUILD_DIR:-$BASE_SCRATCH_DIR/build-$HOST}
mkdir -p "${BASE_BUILD_DIR}"
cd "${BASE_BUILD_DIR}"

BITCOIN_CONFIG_ALL="$BITCOIN_CONFIG_ALL -DCMAKE_INSTALL_PREFIX=$BASE_OUTDIR"

if [[ "${RUN_TIDY}" == "true" ]]; then
  BITCOIN_CONFIG_ALL="$BITCOIN_CONFIG_ALL -DCMAKE_EXPORT_COMPILE_COMMANDS=ON"
fi

bash -c "cmake -S $BASE_ROOT_DIR $BITCOIN_CONFIG_ALL $BITCOIN_CONFIG || ( (cat $(cmake -P "${BASE_ROOT_DIR}/ci/test/GetCMakeLogFiles.cmake")) && false)"

bash -c "cmake --build . $MAKEJOBS --target all $GOAL" || ( echo "Build failure. Verbose build follows." && cmake --build . --target all "$GOAL" --verbose ; false )

bash -c "${PRINT_CCACHE_STATISTICS}"
du -sh "${DEPENDS_DIR}"/*/

if [ -n "$USE_VALGRIND" ]; then
  "${BASE_ROOT_DIR}/ci/test/wrap-valgrind.sh"
fi

if [ "$RUN_CHECK_DEPS" = "true" ]; then
  "${BASE_ROOT_DIR}/contrib/devtools/check-deps.sh" .
fi

if [ "$RUN_UNIT_TESTS" = "true" ]; then
  DIR_UNIT_TEST_DATA="${DIR_UNIT_TEST_DATA}" LD_LIBRARY_PATH="${DEPENDS_DIR}/${HOST}/lib" CTEST_OUTPUT_ON_FAILURE=ON ctest --stop-on-failure "${MAKEJOBS}" --timeout $(( TEST_RUNNER_TIMEOUT_FACTOR * 60 ))
fi

if [ "$RUN_UNIT_TESTS_SEQUENTIAL" = "true" ]; then
  DIR_UNIT_TEST_DATA="${DIR_UNIT_TEST_DATA}" LD_LIBRARY_PATH="${DEPENDS_DIR}/${HOST}/lib" "${BASE_OUTDIR}"/bin/test_riecoin --catch_system_errors=no -l test_suite
fi

if [ "$RUN_FUNCTIONAL_TESTS" = "true" ]; then
  # parses TEST_RUNNER_EXTRA as an array which allows for multiple arguments such as TEST_RUNNER_EXTRA='--exclude "rpc_bind.py --ipv6"'
  eval "TEST_RUNNER_EXTRA=($TEST_RUNNER_EXTRA)"
  LD_LIBRARY_PATH="${DEPENDS_DIR}/${HOST}/lib" test/functional/test_runner.py --ci "${MAKEJOBS}" --tmpdirprefix "${BASE_SCRATCH_DIR}"/test_runner/ --ansi --combinedlogslen=99999999 --timeout-factor="${TEST_RUNNER_TIMEOUT_FACTOR}" "${TEST_RUNNER_EXTRA[@]}" --quiet --failfast
fi

if [ "$RUN_FUZZ_TESTS" = "true" ]; then
  # shellcheck disable=SC2086
  LD_LIBRARY_PATH="${DEPENDS_DIR}/${HOST}/lib" test/fuzz/test_runner.py ${FUZZ_TESTS_CONFIG} "${MAKEJOBS}" -l DEBUG "${DIR_FUZZ_IN}" --empty_min_time=60
fi<|MERGE_RESOLUTION|>--- conflicted
+++ resolved
@@ -99,12 +99,6 @@
   fi
   bash -c "$SHELL_OPTS make $MAKEJOBS -C depends HOST=$HOST $DEP_OPTS LOG=1"
 fi
-<<<<<<< HEAD
-=======
-if [ "$DOWNLOAD_PREVIOUS_RELEASES" = "true" ]; then
-  test/get_previous_releases.py --target-dir "$PREVIOUS_RELEASES_DIR"
-fi
->>>>>>> b7e9dc8e
 
 BITCOIN_CONFIG_ALL="-DBUILD_BENCH=ON -DBUILD_FUZZ_BINARY=ON"
 if [ -z "$NO_DEPENDS" ]; then
