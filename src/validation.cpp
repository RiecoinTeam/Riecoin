--- conflicted
+++ resolved
@@ -2330,47 +2330,8 @@
 
 script_verify_flags GetBlockScriptFlags(const CBlockIndex& block_index, const ChainstateManager& chainman)
 {
-<<<<<<< HEAD
     // Always enforcing the following in Riecoin
-    uint32_t flags{SCRIPT_VERIFY_P2SH | SCRIPT_VERIFY_WITNESS | SCRIPT_VERIFY_TAPROOT | SCRIPT_VERIFY_DERSIG | SCRIPT_VERIFY_CHECKLOCKTIMEVERIFY | SCRIPT_VERIFY_CHECKSEQUENCEVERIFY | SCRIPT_VERIFY_NULLDUMMY};
-=======
-    const Consensus::Params& consensusparams = chainman.GetConsensus();
-
-    // BIP16 didn't become active until Apr 1 2012 (on mainnet, and
-    // retroactively applied to testnet)
-    // However, only one historical block violated the P2SH rules (on both
-    // mainnet and testnet).
-    // Similarly, only one historical block violated the TAPROOT rules on
-    // mainnet.
-    // For simplicity, always leave P2SH+WITNESS+TAPROOT on except for the two
-    // violating blocks.
-    script_verify_flags flags{SCRIPT_VERIFY_P2SH | SCRIPT_VERIFY_WITNESS | SCRIPT_VERIFY_TAPROOT};
-    const auto it{consensusparams.script_flag_exceptions.find(*Assert(block_index.phashBlock))};
-    if (it != consensusparams.script_flag_exceptions.end()) {
-        flags = it->second;
-    }
-
-    // Enforce the DERSIG (BIP66) rule
-    if (DeploymentActiveAt(block_index, chainman, Consensus::DEPLOYMENT_DERSIG)) {
-        flags |= SCRIPT_VERIFY_DERSIG;
-    }
-
-    // Enforce CHECKLOCKTIMEVERIFY (BIP65)
-    if (DeploymentActiveAt(block_index, chainman, Consensus::DEPLOYMENT_CLTV)) {
-        flags |= SCRIPT_VERIFY_CHECKLOCKTIMEVERIFY;
-    }
-
-    // Enforce CHECKSEQUENCEVERIFY (BIP112)
-    if (DeploymentActiveAt(block_index, chainman, Consensus::DEPLOYMENT_CSV)) {
-        flags |= SCRIPT_VERIFY_CHECKSEQUENCEVERIFY;
-    }
-
-    // Enforce BIP147 NULLDUMMY (activated simultaneously with segwit)
-    if (DeploymentActiveAt(block_index, chainman, Consensus::DEPLOYMENT_SEGWIT)) {
-        flags |= SCRIPT_VERIFY_NULLDUMMY;
-    }
-
->>>>>>> 5c5704e7
+    script_verify_flags flags{SCRIPT_VERIFY_P2SH | SCRIPT_VERIFY_WITNESS | SCRIPT_VERIFY_TAPROOT | SCRIPT_VERIFY_DERSIG | SCRIPT_VERIFY_CHECKLOCKTIMEVERIFY | SCRIPT_VERIFY_CHECKSEQUENCEVERIFY | SCRIPT_VERIFY_NULLDUMMY};
     return flags;
 }
 
@@ -2390,29 +2351,37 @@
     const auto time_start{SteadyClock::now()};
     const CChainParams& params{m_chainman.GetParams()};
 
-    bool fScriptPoWChecks = true;
-    if (!m_chainman.AssumedValidBlock().IsNull()) {
+    const char* script_check_reason;
+    if (m_chainman.AssumedValidBlock().IsNull()) {
+        script_check_reason = "assumevalid=0 (always verify)";
+    } else {
         // We've been configured with the hash of a block which has been externally verified to have a valid history.
         // A suitable default value is included with the software and updated from time to time.  Because validity
         //  relative to a piece of software is an objective fact these defaults can be easily reviewed.
         // This setting doesn't force the selection of any particular chain but makes validating some faster by
         //  effectively caching the result of part of the verification.
         BlockMap::const_iterator it{m_blockman.m_block_index.find(m_chainman.AssumedValidBlock())};
-        if (it != m_blockman.m_block_index.end()) {
-            if (it->second.GetAncestor(pindex->nHeight) == pindex &&
-                m_chainman.m_best_header->GetAncestor(pindex->nHeight) == pindex &&
-                m_chainman.m_best_header->nChainWork >= m_chainman.MinimumChainWork())
-                // This block is a member of the assumed verified chain and an ancestor of the best header.
-                // Script and PoW verification is skipped when connecting blocks under the
-                // assumevalid block. Assuming the assumevalid block is valid this
-                // is safe because block merkle hashes are still computed and checked,
-                // Of course, if an assumed valid block is invalid due to false scriptSigs or bad PoW
-                // this optimization would allow an invalid chain to be accepted.
-                // The test against the minimum chain work prevents the skipping when denied access to any chain at
-                // least as good as the expected chain.
-                fScriptPoWChecks = false;
-        }
-    }
+        if (it == m_blockman.m_block_index.end()) {
+            script_check_reason = "assumevalid hash not in headers";
+        } else if (it->second.GetAncestor(pindex->nHeight) != pindex) {
+            script_check_reason = (pindex->nHeight > it->second.nHeight) ? "block height above assumevalid height" : "block not in assumevalid chain";
+        } else if (m_chainman.m_best_header->GetAncestor(pindex->nHeight) != pindex) {
+            script_check_reason = "block not in best header chain";
+        } else if (m_chainman.m_best_header->nChainWork < m_chainman.MinimumChainWork()) {
+            script_check_reason = "best header chainwork below minimumchainwork";
+        } else {
+            // This block is a member of the assumed verified chain and an ancestor of the best header.
+            // Script and PoW verification is skipped when connecting blocks under the
+            // assumevalid block. Assuming the assumevalid block is valid this
+            // is safe because block merkle hashes are still computed and checked,
+            // Of course, if an assumed valid block is invalid due to false scriptSigs or bad PoW
+            // this optimization would allow an invalid chain to be accepted.
+            // The test against the minimum chain work prevents the skipping when denied access to any chain at
+            // least as good as the expected chain.
+            script_check_reason = nullptr;
+        }
+    }
+    bool fScriptPoWChecks{!!script_check_reason};
 
     // Check it again in case a previous version let a bad block in
     // NOTE: We don't currently (re-)invoke ContextualCheckBlock() or
@@ -2452,49 +2421,6 @@
         return true;
     }
 
-<<<<<<< HEAD
-=======
-    const char* script_check_reason;
-    if (m_chainman.AssumedValidBlock().IsNull()) {
-        script_check_reason = "assumevalid=0 (always verify)";
-    } else {
-        constexpr int64_t TWO_WEEKS_IN_SECONDS{60 * 60 * 24 * 7 * 2};
-        // We've been configured with the hash of a block which has been externally verified to have a valid history.
-        // A suitable default value is included with the software and updated from time to time.  Because validity
-        //  relative to a piece of software is an objective fact these defaults can be easily reviewed.
-        // This setting doesn't force the selection of any particular chain but makes validating some faster by
-        //  effectively caching the result of part of the verification.
-        BlockMap::const_iterator it{m_blockman.m_block_index.find(m_chainman.AssumedValidBlock())};
-        if (it == m_blockman.m_block_index.end()) {
-            script_check_reason = "assumevalid hash not in headers";
-        } else if (it->second.GetAncestor(pindex->nHeight) != pindex) {
-            script_check_reason = (pindex->nHeight > it->second.nHeight) ? "block height above assumevalid height" : "block not in assumevalid chain";
-        } else if (m_chainman.m_best_header->GetAncestor(pindex->nHeight) != pindex) {
-            script_check_reason = "block not in best header chain";
-        } else if (m_chainman.m_best_header->nChainWork < m_chainman.MinimumChainWork()) {
-            script_check_reason = "best header chainwork below minimumchainwork";
-        } else if (GetBlockProofEquivalentTime(*m_chainman.m_best_header, *pindex, *m_chainman.m_best_header, params.GetConsensus()) <= TWO_WEEKS_IN_SECONDS) {
-            script_check_reason = "block too recent relative to best header";
-        } else {
-            // This block is a member of the assumed verified chain and an ancestor of the best header.
-            // Script verification is skipped when connecting blocks under the
-            //  assumevalid block. Assuming the assumevalid block is valid this
-            //  is safe because block merkle hashes are still computed and checked,
-            // Of course, if an assumed valid block is invalid due to false scriptSigs
-            //  this optimization would allow an invalid chain to be accepted.
-            // The equivalent time check discourages hash power from extorting the network via DOS attack
-            //  into accepting an invalid block through telling users they must manually set assumevalid.
-            //  Requiring a software change or burying the invalid block, regardless of the setting, makes
-            //  it hard to hide the implication of the demand. This also avoids having release candidates
-            //  that are hardly doing any signature verification at all in testing without having to
-            //  artificially set the default assumed verified block further back.
-            // The test against the minimum chain work prevents the skipping when denied access to any chain at
-            //  least as good as the expected chain.
-            script_check_reason = nullptr;
-        }
-    }
-
->>>>>>> 5c5704e7
     const auto time_1{SteadyClock::now()};
     m_chainman.time_check += time_1 - time_start;
     LogDebug(BCLog::BENCH, "    - Sanity checks: %.2fms [%.2fs (%.2fms/blk)]\n",
@@ -2532,13 +2458,12 @@
              Ticks<SecondsDouble>(m_chainman.time_forks),
              Ticks<MillisecondsDouble>(m_chainman.time_forks) / m_chainman.num_blocks_total);
 
-    const bool fScriptChecks{!!script_check_reason};
     if (script_check_reason != m_last_script_check_reason_logged && GetRole() == ChainstateRole::NORMAL) {
-        if (fScriptChecks) {
-            LogInfo("Enabling script verification at block #%d (%s): %s.",
+        if (fScriptPoWChecks) {
+            LogInfo("Enabling script and PoW verification at block #%d (%s): %s.",
                     pindex->nHeight, block_hash.ToString(), script_check_reason);
         } else {
-            LogInfo("Disabling script verification at block #%d (%s).",
+            LogInfo("Disabling script and PoW verification at block #%d (%s).",
                     pindex->nHeight, block_hash.ToString());
         }
         m_last_script_check_reason_logged = script_check_reason;
