--- conflicted
+++ resolved
@@ -1,10 +1,6 @@
 // Copyright (c) 2009-2010 Satoshi Nakamoto
-<<<<<<< HEAD
-// Copyright (c) 2009-2022 The Bitcoin Core developers
+// Copyright (c) 2009-present The Bitcoin Core developers
 // Copyright (c) 2013-present The Riecoin developers
-=======
-// Copyright (c) 2009-present The Bitcoin Core developers
->>>>>>> f7144b24
 // Distributed under the MIT software license, see the accompanying
 // file COPYING or http://www.opensource.org/licenses/mit-license.php.
 
@@ -876,7 +872,7 @@
     }
 
     // The mempool holds txs for the next block, so pass height+1 to CheckTxInputs
-    const bool enforceMinFee((args.m_chainparams.GetChainType() == ChainType::MAIN && m_active_chainstate.m_chain.Height() + 1 > 2135642) || args.m_chainparams.GetChainType() == ChainType::TESTNET);
+    const bool enforceMinFee(args.m_chainparams.GetChainType() != ChainType::REGTEST); // A few Functional Tests need to be adjusted
     if (!Consensus::CheckTxInputs(tx, state, m_view, m_active_chainstate.m_chain.Height() + 1, ws.m_base_fees, enforceMinFee)) {
         return false; // state filled in by CheckTxInputs
     }
@@ -2311,18 +2307,6 @@
         return DISCONNECT_FAILED;
     }
 
-<<<<<<< HEAD
-=======
-    // Ignore blocks that contain transactions which are 'overwritten' by later transactions,
-    // unless those are already completely spent.
-    // See https://github.com/bitcoin/bitcoin/issues/22596 for additional information.
-    // Note: the blocks specified here are different than the ones used in ConnectBlock because DisconnectBlock
-    // unwinds the blocks in reverse. As a result, the inconsistency is not discovered until the earlier
-    // blocks with the duplicate coinbase transactions are disconnected.
-    bool fEnforceBIP30 = !((pindex->nHeight==91722 && pindex->GetBlockHash() == uint256{"00000000000271a2dc26e7667f8419f2e15416dc6955e5a6c6cdf3f2574dd08e"}) ||
-                           (pindex->nHeight==91812 && pindex->GetBlockHash() == uint256{"00000000000af0aed4792b1acee3d966af36cf5def14935db8de83d6f9306f2f"}));
-
->>>>>>> f7144b24
     // undo transactions in reverse order
     for (int i = block.vtx.size() - 1; i >= 0; i--) {
         const CTransaction &tx = *(block.vtx[i]);
@@ -2547,7 +2531,9 @@
         {
             CAmount txfee = 0;
             TxValidationState tx_state;
-            const bool enforceMinFee((m_chainman.GetParams().GetChainType() == ChainType::MAIN && pindex->nHeight > 2135642) || m_chainman.GetParams().GetChainType() == ChainType::TESTNET);
+            // Latest Block with Transactions Fees lower than the absolute minimum: 1564856.
+            // Note that its Timestamp was before TestNet and RegTest Genesis, allowing a simpler check.
+            const bool enforceMinFee(pindex->nTime > 1629298530 && m_chainman.GetParams().GetChainType() != ChainType::REGTEST); // A few Functional Tests need to be adjusted.
             if (!Consensus::CheckTxInputs(tx, tx_state, view, pindex->nHeight, txfee, enforceMinFee)) {
                 // Any transaction validation failure in ConnectBlock is a block consensus failure
                 state.Invalid(BlockValidationResult::BLOCK_CONSENSUS,
@@ -2616,7 +2602,7 @@
              Ticks<MillisecondsDouble>(m_chainman.time_connect) / m_chainman.num_blocks_total);
 
     CAmount blockReward = GetBlockSubsidy(pindex->nHeight, params.GetConsensus()) + nFees/2; // At least half of Fees must be Burnt.
-    if (params.GetConsensus().fork2Height == 1482768 && pindex->nTime < 1715731200) // Only effective about 1 month after 24.04 Release in MainNet.
+    if (params.GetConsensus().fork2Height == 1482768 && pindex->nHeight < 2142898) // Only effective about 1 month after 24.04 Release in MainNet.
         blockReward = nFees + GetBlockSubsidy(pindex->nHeight, params.GetConsensus());
     if (block.vtx[0]->GetValueOut() > blockReward) {
         LogPrintf("ERROR: ConnectBlock(): coinbase pays too much (actual=%d vs limit=%d)\n", block.vtx[0]->GetValueOut(), blockReward);
@@ -3956,12 +3942,10 @@
     // checks that use witness data may be performed here.
 
     // Size limits
-    unsigned int maxBlockWeight(MAX_BLOCK_WEIGHT);
-    int64_t maxBlockSigopsCost(MAX_BLOCK_SIGOPS_COST);
-    if (consensusParams.fork2Height == 1482768 && block.GetBlockHeader().nTime < 1715731200) { // Block Limits were higher and reduced to current in MainNet, effective about 1 month after 24.04 Release.
-        maxBlockWeight = 8000000;
-        maxBlockSigopsCost = 320000;
-    }
+    unsigned int maxBlockWeight(MAX_BLOCK_WEIGHT); // Weight Limit was higher in MainNet before 24.04.
+    // No need to check which Chain we are in since the last Block over Weight 2M was before TestNet and RegTest Genesis.
+    if (block.GetBlockHeader().nTime <= 1706630867) // Latest Block larger than current Weight Limit, 2082094
+        maxBlockWeight = 7663464; // Heaviest Block, 2082092
     if (block.vtx.empty() || block.vtx.size() * WITNESS_SCALE_FACTOR > maxBlockWeight || ::GetSerializeSize(TX_NO_WITNESS(block)) * WITNESS_SCALE_FACTOR > maxBlockWeight)
         return state.Invalid(BlockValidationResult::BLOCK_CONSENSUS, "bad-blk-length", "size limits failed");
 
@@ -3989,7 +3973,7 @@
     {
         nSigOps += GetLegacySigOpCount(*tx);
     }
-    if (nSigOps * WITNESS_SCALE_FACTOR > maxBlockSigopsCost)
+    if (nSigOps * WITNESS_SCALE_FACTOR > MAX_BLOCK_SIGOPS_COST)
         return state.Invalid(BlockValidationResult::BLOCK_CONSENSUS, "bad-blk-sigops", "out-of-bounds SigOpCount");
 
     if (fCheckPOW && fCheckMerkleRoot)
@@ -4074,12 +4058,16 @@
     return false;
 }
 
-arith_uint256 CalculateClaimedHeadersWork(std::span<const CBlockHeader> headers)
+arith_uint256 CalculateClaimedHeadersWork(std::span<const CBlockHeader> headers, const uint32_t start_height)
 {
     arith_uint256 total_work{0};
+
+    uint32_t current_height(start_height);
     for (const CBlockHeader& header : headers) {
         CBlockIndex dummy(header);
+        dummy.nHeight = current_height;
         total_work += GetBlockProof(dummy);
+        current_height++;
     }
     return total_work;
 }
@@ -4122,18 +4110,6 @@
     if (block.GetBlockTime() <= pindexPrev->GetMedianTimePast())
         return state.Invalid(BlockValidationResult::BLOCK_INVALID_HEADER, "time-too-old", "block's timestamp is too early");
 
-    // Testnet4 and regtest only: Check timestamp against prev for difficulty-adjustment
-    // blocks to prevent timewarp attacks (see https://github.com/bitcoin/bitcoin/pull/15482).
-    if (consensusParams.enforce_BIP94) {
-        // Check timestamp for the first block of each difficulty adjustment
-        // interval, except the genesis block.
-        if (nHeight % consensusParams.DifficultyAdjustmentInterval() == 0) {
-            if (block.GetBlockTime() < pindexPrev->GetBlockTime() - MAX_TIMEWARP) {
-                return state.Invalid(BlockValidationResult::BLOCK_INVALID_HEADER, "time-timewarp-attack", "block's timestamp is too early on diff adjustment block");
-            }
-        }
-    }
-
     // Check timestamp
     int64_t maxFutureBlockTime(MAX_FUTURE_BLOCK_TIME);
     if (chainman.GetParams().GetChainType() == ChainType::REGTEST) // Fix Functional Tests
@@ -4213,9 +4189,10 @@
     // large by filling up the coinbase witness, which doesn't change
     // the block hash, so we couldn't mark the block as permanently
     // failed).
-    unsigned int maxBlockWeight(MAX_BLOCK_WEIGHT);
-    if (chainman.GetParams().GetChainType() == ChainType::MAIN && block.GetBlockHeader().nTime < 1715731200) // Block Limits Reduced in MainNet, effective about 1 month after 24.04 Release.
-        maxBlockWeight = 8000000;
+    unsigned int maxBlockWeight(MAX_BLOCK_WEIGHT); // Weight Limit was higher in MainNet before 24.04.
+    // No need to check which Chain we are in since the last Block over Weight 2M was before TestNet and RegTest Genesis.
+    if (block.GetBlockHeader().nTime <= 1706630867) // Latest Block larger than current Weight Limit, 2082094
+        maxBlockWeight = 7663464; // Heaviest Block, 2082092
     if (GetBlockWeight(block) > maxBlockWeight) {
         return state.Invalid(BlockValidationResult::BLOCK_CONSENSUS, "bad-blk-weight", strprintf("%s : weight limit failed", __func__));
     }
@@ -4242,15 +4219,6 @@
             }
             return true;
         }
-<<<<<<< HEAD
-=======
-
-        if (!CheckBlockHeader(block, state, GetConsensus())) {
-            LogDebug(BCLog::VALIDATION, "%s: Consensus::CheckBlockHeader: %s, %s\n", __func__, hash.ToString(), state.ToString());
-            return false;
-        }
-
->>>>>>> f7144b24
         // Get prev block index
         CBlockIndex* pindexPrev = nullptr;
         BlockMap::iterator mi{m_blockman.m_block_index.find(block.hashPrevBlock)};
@@ -4269,7 +4237,7 @@
         }
 
         if (!CheckBlockHeader(block, state, GetConsensus())) {
-            LogPrint(BCLog::VALIDATION, "%s: Consensus::CheckBlockHeader: %s, %s\n", __func__, hash.ToString(), state.ToString());
+            LogDebug(BCLog::VALIDATION, "%s: Consensus::CheckBlockHeader: %s, %s\n", __func__, hash.ToString(), state.ToString());
             return false;
         }
 
@@ -5972,15 +5940,8 @@
         index = snapshot_chainstate.m_chain[i];
 
         // Fake BLOCK_OPT_WITNESS so that Chainstate::NeedsRedownload()
-<<<<<<< HEAD
-        // won't ask to rewind the entire assumed-valid chain on startup.
+        // won't ask for -reindex on startup.
         index->nStatus |= BLOCK_OPT_WITNESS;
-=======
-        // won't ask for -reindex on startup.
-        if (DeploymentActiveAt(*index, *this, Consensus::DEPLOYMENT_SEGWIT)) {
-            index->nStatus |= BLOCK_OPT_WITNESS;
-        }
->>>>>>> f7144b24
 
         m_blockman.m_dirty_blockindex.insert(index);
         // Changes to the block index will be flushed to disk after this call
@@ -6264,21 +6225,6 @@
     return *m_snapshot_chainstate;
 }
 
-<<<<<<< HEAD
-=======
-bool IsBIP30Repeat(const CBlockIndex& block_index)
-{
-    return (block_index.nHeight==91842 && block_index.GetBlockHash() == uint256{"00000000000a4d0a398161ffc163c503763b1f4360639393e0e4c8e300e0caec"}) ||
-           (block_index.nHeight==91880 && block_index.GetBlockHash() == uint256{"00000000000743f190a18c5577a3c2d2a1f610ae9601ac046a38084ccb7cd721"});
-}
-
-bool IsBIP30Unspendable(const CBlockIndex& block_index)
-{
-    return (block_index.nHeight==91722 && block_index.GetBlockHash() == uint256{"00000000000271a2dc26e7667f8419f2e15416dc6955e5a6c6cdf3f2574dd08e"}) ||
-           (block_index.nHeight==91812 && block_index.GetBlockHash() == uint256{"00000000000af0aed4792b1acee3d966af36cf5def14935db8de83d6f9306f2f"});
-}
-
->>>>>>> f7144b24
 static fs::path GetSnapshotCoinsDBPath(Chainstate& cs) EXCLUSIVE_LOCKS_REQUIRED(::cs_main)
 {
     AssertLockHeld(::cs_main);
