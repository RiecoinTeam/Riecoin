--- conflicted
+++ resolved
@@ -1,5 +1,5 @@
-// Copyright (c) 2021-2022 The Bitcoin Core developers
-// Copyright (c) 2013-present The Riecoin developers
+// Copyright (c) 2021-present The Bitcoin Core developers
+// Copyright (c) 2021-present The Riecoin developers
 // Distributed under the MIT software license, see the accompanying
 // file COPYING or http://www.opensource.org/licenses/mit-license.php.
 
@@ -442,11 +442,7 @@
             continue;
         }
 
-<<<<<<< HEAD
-        bool tx_from_me = CachedTxIsFromMe(wallet, wtx, ISMINE_SPENDABLE);
-=======
         bool tx_from_me = CachedTxIsFromMe(wallet, wtx);
->>>>>>> 5c5704e7
 
         std::unique_ptr<SigningProvider> provider = wallet.GetSolvingProvider(output.scriptPubKey);
 
