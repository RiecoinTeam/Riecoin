--- conflicted
+++ resolved
@@ -116,18 +116,8 @@
     if (wallet.IsTxImmatureCoinBase(wtx))
         return 0;
 
-<<<<<<< HEAD
-    CAmount credit = 0;
-    const isminefilter get_amount_filter{filter & ISMINE_SPENDABLE};
-    if (get_amount_filter) {
-        // GetBalance can assume transactions in mapWallet won't change
-        credit += GetCachableAmount(wallet, wtx, CWalletTx::CREDIT, get_amount_filter);
-    }
-    return credit;
-=======
     // GetBalance can assume transactions in mapWallet won't change
     return GetCachableAmount(wallet, wtx, CWalletTx::CREDIT, avoid_reuse);
->>>>>>> 5c5704e7
 }
 
 CAmount CachedTxGetDebit(const CWallet& wallet, const CWalletTx& wtx, bool avoid_reuse)
@@ -135,16 +125,7 @@
     if (wtx.tx->vin.empty())
         return 0;
 
-<<<<<<< HEAD
-    CAmount debit = 0;
-    const isminefilter get_amount_filter{filter & ISMINE_SPENDABLE};
-    if (get_amount_filter) {
-        debit += GetCachableAmount(wallet, wtx, CWalletTx::DEBIT, get_amount_filter);
-    }
-    return debit;
-=======
     return GetCachableAmount(wallet, wtx, CWalletTx::DEBIT, avoid_reuse);
->>>>>>> 5c5704e7
 }
 
 CAmount CachedTxGetChange(const CWallet& wallet, const CWalletTx& wtx)
@@ -232,11 +213,7 @@
     if (wtx.isConfirmed()) return true;
     if (wtx.isBlockConflicted()) return false;
     // using wtx's cached debit
-<<<<<<< HEAD
-    if (!wallet.m_spend_zero_conf_change || !CachedTxIsFromMe(wallet, wtx, ISMINE_SPENDABLE)) return false;
-=======
     if (!wallet.m_spend_zero_conf_change || !CachedTxIsFromMe(wallet, wtx)) return false;
->>>>>>> 5c5704e7
 
     // Don't trust unconfirmed transactions from us unless they are in the mempool.
     if (!wtx.InMempool()) return false;
@@ -311,11 +288,7 @@
             if (wallet.IsTxImmatureCoinBase(wtx)) continue;
 
             int nDepth = wallet.GetTxDepthInMainChain(wtx);
-<<<<<<< HEAD
-            if (nDepth < (CachedTxIsFromMe(wallet, wtx, ISMINE_SPENDABLE) ? 0 : 1)) continue;
-=======
             if (nDepth < (CachedTxIsFromMe(wallet, wtx) ? 0 : 1)) continue;
->>>>>>> 5c5704e7
 
             CTxDestination addr;
             Assume(wallet.IsMine(txo.GetTxOut()));
