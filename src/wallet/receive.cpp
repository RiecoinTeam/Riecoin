--- conflicted
+++ resolved
@@ -147,55 +147,6 @@
     return wtx.nChangeCached;
 }
 
-<<<<<<< HEAD
-CAmount CachedTxGetImmatureCredit(const CWallet& wallet, const CWalletTx& wtx, const isminefilter& filter)
-{
-    AssertLockHeld(wallet.cs_wallet);
-
-    if (wallet.IsTxImmatureCoinBase(wtx) && wtx.isConfirmed()) {
-        return GetCachableAmount(wallet, wtx, CWalletTx::IMMATURE_CREDIT, filter);
-    }
-
-    return 0;
-}
-
-CAmount CachedTxGetAvailableCredit(const CWallet& wallet, const CWalletTx& wtx, const isminefilter& filter)
-{
-    AssertLockHeld(wallet.cs_wallet);
-
-    // Avoid caching ismine for NO or ALL cases (could remove this check and simplify in the future).
-    bool allow_cache = filter & ISMINE_SPENDABLE;
-
-    // Must wait until coinbase is safely deep enough in the chain before valuing it
-    if (wallet.IsTxImmatureCoinBase(wtx))
-        return 0;
-
-    if (allow_cache && wtx.m_amounts[CWalletTx::AVAILABLE_CREDIT].m_cached[filter]) {
-        return wtx.m_amounts[CWalletTx::AVAILABLE_CREDIT].m_value[filter];
-    }
-
-    bool allow_used_addresses = (filter & ISMINE_USED) || !wallet.IsWalletFlagSet(WALLET_FLAG_AVOID_REUSE);
-    CAmount nCredit = 0;
-    Txid hashTx = wtx.GetHash();
-    for (unsigned int i = 0; i < wtx.tx->vout.size(); i++) {
-        const CTxOut& txout = wtx.tx->vout[i];
-        if (!wallet.IsSpent(COutPoint(hashTx, i)) && (allow_used_addresses || !wallet.IsSpentKey(txout.scriptPubKey))) {
-            nCredit += OutputGetCredit(wallet, txout, filter);
-            if (!MoneyRange(nCredit))
-                throw std::runtime_error(std::string(__func__) + " : value out of range");
-        }
-    }
-
-    if (allow_cache) {
-        wtx.m_amounts[CWalletTx::AVAILABLE_CREDIT].Set(filter, nCredit);
-        wtx.m_is_cache_empty = false;
-    }
-
-    return nCredit;
-}
-
-=======
->>>>>>> b7e9dc8e
 void CachedTxGetAmounts(const CWallet& wallet, const CWalletTx& wtx,
                   std::list<COutputEntry>& listReceived,
                   std::list<COutputEntry>& listSent, CAmount& nFee, const isminefilter& filter,
@@ -311,16 +262,6 @@
 
             const bool is_trusted{CachedTxIsTrusted(wallet, wtx, trusted_parents)};
             const int tx_depth{wallet.GetTxDepthInMainChain(wtx)};
-<<<<<<< HEAD
-            const CAmount tx_credit_mine{CachedTxGetAvailableCredit(wallet, wtx, ISMINE_SPENDABLE | reuse_filter)};
-            if (is_trusted && tx_depth >= min_depth) {
-                ret.m_mine_trusted += tx_credit_mine;
-            }
-            if (!is_trusted && tx_depth == 0 && wtx.InMempool()) {
-                ret.m_mine_untrusted_pending += tx_credit_mine;
-            }
-            ret.m_mine_immature += CachedTxGetImmatureCredit(wallet, wtx, ISMINE_SPENDABLE);
-=======
 
             if (!wallet.IsSpent(outpoint) && (allow_used_addresses || !wallet.IsSpentKey(txo.GetTxOut().scriptPubKey))) {
                 // Get the amounts for mine
@@ -341,7 +282,6 @@
                     ret.m_mine_untrusted_pending += credit_mine;
                 }
             }
->>>>>>> b7e9dc8e
         }
     }
     return ret;
@@ -361,12 +301,7 @@
             if (wallet.IsTxImmatureCoinBase(wtx)) continue;
 
             int nDepth = wallet.GetTxDepthInMainChain(wtx);
-<<<<<<< HEAD
-            if (nDepth < (CachedTxIsFromMe(wallet, wtx, ISMINE_SPENDABLE) ? 0 : 1))
-                continue;
-=======
-            if (nDepth < (CachedTxIsFromMe(wallet, wtx, ISMINE_ALL) ? 0 : 1)) continue;
->>>>>>> b7e9dc8e
+            if (nDepth < (CachedTxIsFromMe(wallet, wtx, ISMINE_SPENDABLE) ? 0 : 1)) continue;
 
             CTxDestination addr;
             Assume(wallet.IsMine(txo.GetTxOut()));
