// Copyright (c) 2020-present The Bitcoin Core developers
// Distributed under the MIT software license, see the accompanying
// file COPYING or http://www.opensource.org/licenses/mit-license.php.

#ifndef BITCOIN_WALLET_SQLITE_H
#define BITCOIN_WALLET_SQLITE_H

#include <sync.h>
#include <wallet/db.h>

struct bilingual_str;

struct sqlite3_stmt;
struct sqlite3;

namespace wallet {
class SQLiteDatabase;

/** RAII class that provides a database cursor */
class SQLiteCursor : public DatabaseCursor
{
public:
    sqlite3_stmt* m_cursor_stmt{nullptr};
    // Copies of the prefix things for the prefix cursor.
    // Prevents SQLite from accessing temp variables for the prefix things.
    std::vector<std::byte> m_prefix_range_start;
    std::vector<std::byte> m_prefix_range_end;

    explicit SQLiteCursor() = default;
    explicit SQLiteCursor(std::vector<std::byte> start_range, std::vector<std::byte> end_range)
        : m_prefix_range_start(std::move(start_range)),
        m_prefix_range_end(std::move(end_range))
    {}
    ~SQLiteCursor() override;

    Status Next(DataStream& key, DataStream& value) override;
};

/** Class responsible for executing SQL statements in SQLite databases.
 *  Methods are virtual so they can be overridden by unit tests testing unusual database conditions. */
class SQliteExecHandler
{
public:
    virtual ~SQliteExecHandler() = default;
    virtual int Exec(SQLiteDatabase& database, const std::string& statement);
};

/** RAII class that provides access to a WalletDatabase */
class SQLiteBatch : public DatabaseBatch
{
private:
    SQLiteDatabase& m_database;
    std::unique_ptr<SQliteExecHandler> m_exec_handler{std::make_unique<SQliteExecHandler>()};

    sqlite3_stmt* m_read_stmt{nullptr};
    sqlite3_stmt* m_insert_stmt{nullptr};
    sqlite3_stmt* m_overwrite_stmt{nullptr};
    sqlite3_stmt* m_delete_stmt{nullptr};
    sqlite3_stmt* m_delete_prefix_stmt{nullptr};

    /** Whether this batch has started a database transaction and whether it owns SQLiteDatabase::m_write_semaphore.
     * If the batch starts a db tx, it acquires the semaphore and sets this to true, keeping the semaphore
     * until the transaction ends to prevent other batch objects from writing to the database.
     *
     * If this batch did not start a transaction, the semaphore is acquired transiently when writing and m_txn
     * is not set.
     *
     * m_txn is different from HasActiveTxn() as it is only true when this batch has started the transaction,
     * not just when any batch has started a transaction.
     */
    bool m_txn{false};

    void SetupSQLStatements();
    bool ExecStatement(sqlite3_stmt* stmt, std::span<const std::byte> blob);

    bool ReadKey(DataStream&& key, DataStream& value) override;
    bool WriteKey(DataStream&& key, DataStream&& value, bool overwrite = true) override;
    bool EraseKey(DataStream&& key) override;
    bool HasKey(DataStream&& key) override;
    bool ErasePrefix(std::span<const std::byte> prefix) override;

public:
    explicit SQLiteBatch(SQLiteDatabase& database);
    ~SQLiteBatch() override { Close(); }

    void SetExecHandler(std::unique_ptr<SQliteExecHandler>&& handler) { m_exec_handler = std::move(handler); }

    void Close() override;

    std::unique_ptr<DatabaseCursor> GetNewCursor() override;
    std::unique_ptr<DatabaseCursor> GetNewPrefixCursor(std::span<const std::byte> prefix) override;
    bool TxnBegin() override;
    bool TxnCommit() override;
    bool TxnAbort() override;
    bool HasActiveTxn() override { return m_txn; }
};

/** An instance of this class represents one SQLite3 database.
 **/
class SQLiteDatabase : public WalletDatabase
{
private:
    const bool m_mock{false};

    const std::string m_dir_path;

    const std::string m_file_path;

    /**
     * This mutex protects SQLite initialization and shutdown.
     * sqlite3_config() and sqlite3_shutdown() are not thread-safe (sqlite3_initialize() is).
     * Concurrent threads that execute SQLiteDatabase::SQLiteDatabase() should have just one
     * of them do the init and the rest wait for it to complete before all can proceed.
     */
    static Mutex g_sqlite_mutex;
    static int g_sqlite_count GUARDED_BY(g_sqlite_mutex);

    void Cleanup() noexcept EXCLUSIVE_LOCKS_REQUIRED(!g_sqlite_mutex);

public:
    SQLiteDatabase() = delete;

    /** Create DB handle to real database */
    SQLiteDatabase(const fs::path& dir_path, const fs::path& file_path, const DatabaseOptions& options, bool mock = false);

    ~SQLiteDatabase();

    // Batches must acquire this semaphore on writing, and release when done writing.
    // This ensures that only one batch is modifying the database at a time.
    CSemaphore m_write_semaphore;

    bool Verify(bilingual_str& error);

    /** Open the database if it is not already opened */
    void Open() override;

    /** Close the database */
    void Close() override;

    /** Rewrite the entire database on disk */
    bool Rewrite(const char* skip = nullptr) override;

    /** Back up the entire database to a file.
     */
    bool Backup(const std::string& dest) const override;

<<<<<<< HEAD
    /** No-ops
     *
     * SQLite always flushes everything to the database file after each transaction
     * (each Read/Write/Erase that we do is its own transaction unless we called
     * TxnBegin) so there is no need to have Flush or Periodic Flush.
     *
     * There is no DB env to reload, so ReloadDbEnv has nothing to do
     */
    void Flush() override {}
    void ReloadDbEnv() override {}

    void IncrementUpdateCounter() override { ++nUpdateCounter; }

=======
>>>>>>> 59e09e0f
    std::string Filename() override { return m_file_path; }
    std::string Format() override { return "sqlite"; }

    /** Make a SQLiteBatch connected to this database */
    std::unique_ptr<DatabaseBatch> MakeBatch() override;

    /** Return true if there is an on-going txn in this connection */
    bool HasActiveTxn();

    sqlite3* m_db{nullptr};
    bool m_use_unsafe_sync;
};

std::unique_ptr<SQLiteDatabase> MakeSQLiteDatabase(const fs::path& path, const DatabaseOptions& options, DatabaseStatus& status, bilingual_str& error);

std::string SQLiteDatabaseVersion();
} // namespace wallet

#endif // BITCOIN_WALLET_SQLITE_H<|MERGE_RESOLUTION|>--- conflicted
+++ resolved
@@ -144,22 +144,6 @@
      */
     bool Backup(const std::string& dest) const override;
 
-<<<<<<< HEAD
-    /** No-ops
-     *
-     * SQLite always flushes everything to the database file after each transaction
-     * (each Read/Write/Erase that we do is its own transaction unless we called
-     * TxnBegin) so there is no need to have Flush or Periodic Flush.
-     *
-     * There is no DB env to reload, so ReloadDbEnv has nothing to do
-     */
-    void Flush() override {}
-    void ReloadDbEnv() override {}
-
-    void IncrementUpdateCounter() override { ++nUpdateCounter; }
-
-=======
->>>>>>> 59e09e0f
     std::string Filename() override { return m_file_path; }
     std::string Format() override { return "sqlite"; }
 
