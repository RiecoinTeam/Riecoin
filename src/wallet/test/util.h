--- conflicted
+++ resolved
@@ -25,15 +25,7 @@
 class WalletDatabase;
 struct WalletContext;
 
-<<<<<<< HEAD
 const std::string ADDRESS_BCRT1_UNSPENDABLE = "rric1qqqqqqqqqqqqqqqqqqqqqqqqqqqqqqqqqqqqqqqqqqqqqqqqqqqqq46tsvq";
-=======
-static const DatabaseFormat DATABASE_FORMATS[] = {
-       DatabaseFormat::SQLITE,
-};
-
-const std::string ADDRESS_BCRT1_UNSPENDABLE = "bcrt1qqqqqqqqqqqqqqqqqqqqqqqqqqqqqqqqqqqqqqqqqqqqqqqqqqqqq3xueyj";
->>>>>>> 59e09e0f
 
 std::unique_ptr<CWallet> CreateSyncedWallet(interfaces::Chain& chain, CChain& cchain, const CKey& key);
 
@@ -112,11 +104,6 @@
     bool Rewrite(const char* pszSkip=nullptr) override { return m_pass; }
     bool Backup(const std::string& strDest) const override { return m_pass; }
     void Close() override {}
-<<<<<<< HEAD
-    void IncrementUpdateCounter() override {}
-    void ReloadDbEnv() override {}
-=======
->>>>>>> 59e09e0f
 
     std::string Filename() override { return "mockable"; }
     std::string Format() override { return "mock"; }
