# Copyright (c) 2023-present The Bitcoin Core developers
# Copyright (c) 2024-present The Riecoin developers
# Distributed under the MIT software license, see the accompanying
# file COPYING or https://opensource.org/license/mit/.

# Do not use generator expressions in test sources because the
# SOURCES property is processed to gather test suite macros.
target_sources(test_riecoin
  PRIVATE
    init_test_fixture.cpp
    wallet_test_fixture.cpp
    coinselector_tests.cpp
    feebumper_tests.cpp
    group_outputs_tests.cpp
    init_tests.cpp
    ismine_tests.cpp
    psbt_wallet_tests.cpp
<<<<<<< HEAD
    rpc_util_tests.cpp
=======
    scriptpubkeyman_tests.cpp
>>>>>>> 4036ee3f
    spend_tests.cpp
    wallet_crypto_tests.cpp
    wallet_tests.cpp
    wallet_transaction_tests.cpp
    walletdb_tests.cpp
    walletload_tests.cpp
)
target_link_libraries(test_riecoin riecoin_wallet)<|MERGE_RESOLUTION|>--- conflicted
+++ resolved
@@ -15,11 +15,6 @@
     init_tests.cpp
     ismine_tests.cpp
     psbt_wallet_tests.cpp
-<<<<<<< HEAD
-    rpc_util_tests.cpp
-=======
-    scriptpubkeyman_tests.cpp
->>>>>>> 4036ee3f
     spend_tests.cpp
     wallet_crypto_tests.cpp
     wallet_tests.cpp
