--- conflicted
+++ resolved
@@ -44,21 +44,6 @@
         BOOST_CHECK(result);
     }
 
-<<<<<<< HEAD
-=======
-    // P2PK uncompressed - Descriptor
-    {
-        CWallet keystore(chain.get(), "", CreateMockableWalletDatabase());
-        std::string desc_str = "pk(" + EncodeSecret(uncompressedKey) + ")";
-
-        auto spk_manager = CreateDescriptor(keystore, desc_str, true);
-
-        scriptPubKey = GetScriptForRawPubKey(uncompressedPubkey);
-        result = spk_manager->IsMine(scriptPubKey);
-        BOOST_CHECK(result);
-    }
-
->>>>>>> 5c5704e7
     // P2PKH compressed - Descriptor
     {
         CWallet keystore(chain.get(), "", CreateMockableWalletDatabase());
@@ -71,21 +56,6 @@
         BOOST_CHECK(result);
     }
 
-<<<<<<< HEAD
-=======
-    // P2PKH uncompressed - Descriptor
-    {
-        CWallet keystore(chain.get(), "", CreateMockableWalletDatabase());
-        std::string desc_str = "pkh(" + EncodeSecret(uncompressedKey) + ")";
-
-        auto spk_manager = CreateDescriptor(keystore, desc_str, true);
-
-        scriptPubKey = GetScriptForDestination(PKHash(uncompressedPubkey));
-        result = spk_manager->IsMine(scriptPubKey);
-        BOOST_CHECK(result);
-    }
-
->>>>>>> 5c5704e7
     // P2SH - Descriptor
     {
         CWallet keystore(chain.get(), "", CreateMockableWalletDatabase());
