// Copyright (c) 2020-present The Bitcoin Core developers
// Copyright (c) 2020-present The Riecoin developers
// Distributed under the MIT software license, see the accompanying
// file COPYING or http://www.opensource.org/licenses/mit-license.php.

#include <wallet/dump.h>

#include <common/args.h>
#include <util/fs.h>
#include <util/translation.h>
#include <wallet/wallet.h>
#include <wallet/walletdb.h>

#include <algorithm>
#include <fstream>
#include <memory>
#include <string>
#include <utility>
#include <vector>

namespace wallet {
static const std::string DUMP_MAGIC = "RiecoinWalletDump";
uint32_t DUMP_VERSION = 1;

bool DumpWallet(const ArgsManager& args, WalletDatabase& db, bilingual_str& error)
{
    // Get the dumpfile
    std::string dump_filename = args.GetArg("-dumpfile", "");
    if (dump_filename.empty()) {
        error = _("No dump file provided. To use dump, -dumpfile=<filename> must be provided.");
        return false;
    }

    fs::path path = fs::PathFromString(dump_filename);
    path = fs::absolute(path);
    if (fs::exists(path)) {
        error = strprintf(_("File %s already exists. If you are sure this is what you want, move it out of the way first."), fs::PathToString(path));
        return false;
    }
    std::ofstream dump_file;
    dump_file.open(path);
    if (dump_file.fail()) {
        error = strprintf(_("Unable to open %s for writing"), fs::PathToString(path));
        return false;
    }

    HashWriter hasher{};

    std::unique_ptr<DatabaseBatch> batch = db.MakeBatch();

    bool ret = true;
    std::unique_ptr<DatabaseCursor> cursor = batch->GetNewCursor();
    if (!cursor) {
        error = _("Error: Couldn't create cursor into database");
        ret = false;
    }

    // Write out a magic string with version
    std::string line = strprintf("%s,%u\n", DUMP_MAGIC, DUMP_VERSION);
    dump_file.write(line.data(), line.size());
    hasher << std::span{line};

    // Write out the file format
    line = strprintf("%s,%s\n", "format", db.Format());
    dump_file.write(line.data(), line.size());
    hasher << std::span{line};

    if (ret) {

        // Read the records
        while (true) {
            DataStream ss_key{};
            DataStream ss_value{};
            DatabaseCursor::Status status = cursor->Next(ss_key, ss_value);
            if (status == DatabaseCursor::Status::DONE) {
                ret = true;
                break;
            } else if (status == DatabaseCursor::Status::FAIL) {
                error = _("Error reading next record from wallet database");
                ret = false;
                break;
            }
            std::string key_str = HexStr(ss_key);
            std::string value_str = HexStr(ss_value);
            line = strprintf("%s,%s\n", key_str, value_str);
            dump_file.write(line.data(), line.size());
            hasher << std::span{line};
        }
    }

    cursor.reset();
    batch.reset();

    if (ret) {
        // Write the hash
        tfm::format(dump_file, "checksum,%s\n", HexStr(hasher.GetHash()));
        dump_file.close();
    } else {
        // Remove the dumpfile on failure
        dump_file.close();
        fs::remove(path);
    }

    return ret;
}

// The standard wallet deleter function blocks on the validation interface
// queue, which doesn't exist for the bitcoin-wallet. Define our own
// deleter here.
static void WalletToolReleaseWallet(CWallet* wallet)
{
    wallet->WalletLogPrintf("Releasing wallet\n");
    wallet->Close();
    delete wallet;
}

bool CreateFromDump(const ArgsManager& args, const std::string& name, const fs::path& wallet_path, bilingual_str& error, std::vector<bilingual_str>& warnings)
{
    // Get the dumpfile
    std::string dump_filename = args.GetArg("-dumpfile", "");
    if (dump_filename.empty()) {
        error = _("No dump file provided. To use createfromdump, -dumpfile=<filename> must be provided.");
        return false;
    }

    fs::path dump_path = fs::PathFromString(dump_filename);
    dump_path = fs::absolute(dump_path);
    if (!fs::exists(dump_path)) {
        error = strprintf(_("Dump file %s does not exist."), fs::PathToString(dump_path));
        return false;
    }
    std::ifstream dump_file{dump_path};

    // Compute the checksum
    HashWriter hasher{};
    uint256 checksum;

    // Check the magic and version
    std::string magic_key;
    std::getline(dump_file, magic_key, ',');
    std::string version_value;
    std::getline(dump_file, version_value, '\n');
    if (magic_key != DUMP_MAGIC) {
        error = strprintf(_("Error: Dumpfile identifier record is incorrect. Got \"%s\", expected \"%s\"."), magic_key, DUMP_MAGIC);
        dump_file.close();
        return false;
    }
    // Check the version number (value of first record)
    uint32_t ver;
    if (!ParseUInt32(version_value, &ver)) {
        error =strprintf(_("Error: Unable to parse version %u as a uint32_t"), version_value);
        dump_file.close();
        return false;
    }
    if (ver != DUMP_VERSION) {
        error = strprintf(_("Error: Dumpfile version is not supported. This version of riecoin-wallet only supports version 1 dumpfiles. Got dumpfile with version %s"), version_value);
        dump_file.close();
        return false;
    }
    std::string magic_hasher_line = strprintf("%s,%s\n", magic_key, version_value);
    hasher << std::span{magic_hasher_line};

    // Get the stored file format
    std::string format_key;
    std::getline(dump_file, format_key, ',');
    std::string format_value;
    std::getline(dump_file, format_value, '\n');
    if (format_key != "format") {
        error = strprintf(_("Error: Dumpfile format record is incorrect. Got \"%s\", expected \"format\"."), format_key);
        dump_file.close();
        return false;
    }
<<<<<<< HEAD
    if (format_value != "sqlite") {
        error = strprintf(_("Wallet file format must be sqlite, a \"%s\" dump was provided instead."), format_value);
=======
    // Make sure that the dump was created from a sqlite database only as that is the only
    // type of database that we still support.
    // Other formats such as BDB should not be loaded into a sqlite database since they also
    // use a different type of wallet entirely which is no longer compatible with this software.
    if (format_value != "sqlite") {
        error = strprintf(_("Error: Dumpfile specifies an unsupported database format (%s). Only sqlite database dumps are supported"), format_value);
>>>>>>> 59e09e0f
        return false;
    }
    std::string format_hasher_line = strprintf("%s,%s\n", format_key, format_value);
    hasher << std::span{format_hasher_line};

    DatabaseOptions options;
    DatabaseStatus status;
    ReadDatabaseArgs(args, options);
    options.require_create = true;
<<<<<<< HEAD
=======
    options.require_format = DatabaseFormat::SQLITE;
>>>>>>> 59e09e0f
    std::unique_ptr<WalletDatabase> database = MakeDatabase(wallet_path, options, status, error);
    if (!database) return false;

    // dummy chain interface
    bool ret = true;
    std::shared_ptr<CWallet> wallet(new CWallet(/*chain=*/nullptr, name, std::move(database)), WalletToolReleaseWallet);
    {
        LOCK(wallet->cs_wallet);
        DBErrors load_wallet_ret = wallet->LoadWallet();
        if (load_wallet_ret != DBErrors::LOAD_OK) {
            error = strprintf(_("Error creating %s"), name);
            return false;
        }

        // Get the database handle
        WalletDatabase& db = wallet->GetDatabase();
        std::unique_ptr<DatabaseBatch> batch = db.MakeBatch();
        batch->TxnBegin();

        // Read the records from the dump file and write them to the database
        while (dump_file.good()) {
            std::string key;
            std::getline(dump_file, key, ',');
            std::string value;
            std::getline(dump_file, value, '\n');

            if (key == "checksum") {
                std::vector<unsigned char> parsed_checksum = ParseHex(value);
                if (parsed_checksum.size() != checksum.size()) {
                    error = Untranslated("Error: Checksum is not the correct size");
                    ret = false;
                    break;
                }
                std::copy(parsed_checksum.begin(), parsed_checksum.end(), checksum.begin());
                break;
            }

            std::string line = strprintf("%s,%s\n", key, value);
            hasher << std::span{line};

            if (key.empty() || value.empty()) {
                continue;
            }

            if (!IsHex(key)) {
                error = strprintf(_("Error: Got key that was not hex: %s"), key);
                ret = false;
                break;
            }
            if (!IsHex(value)) {
                error = strprintf(_("Error: Got value that was not hex: %s"), value);
                ret = false;
                break;
            }

            std::vector<unsigned char> k = ParseHex(key);
            std::vector<unsigned char> v = ParseHex(value);
            if (!batch->Write(std::span{k}, std::span{v})) {
                error = strprintf(_("Error: Unable to write record to new wallet"));
                ret = false;
                break;
            }
        }

        if (ret) {
            uint256 comp_checksum = hasher.GetHash();
            if (checksum.IsNull()) {
                error = _("Error: Missing checksum");
                ret = false;
            } else if (checksum != comp_checksum) {
                error = strprintf(_("Error: Dumpfile checksum does not match. Computed %s, expected %s"), HexStr(comp_checksum), HexStr(checksum));
                ret = false;
            }
        }

        if (ret) {
            batch->TxnCommit();
        } else {
            batch->TxnAbort();
        }

        batch.reset();

        dump_file.close();
    }
    wallet.reset(); // The pointer deleter will close the wallet for us.

    // Remove the wallet dir if we have a failure
    if (!ret) {
        fs::remove_all(wallet_path);
    }

    return ret;
}
} // namespace wallet<|MERGE_RESOLUTION|>--- conflicted
+++ resolved
@@ -170,17 +170,12 @@
         dump_file.close();
         return false;
     }
-<<<<<<< HEAD
-    if (format_value != "sqlite") {
-        error = strprintf(_("Wallet file format must be sqlite, a \"%s\" dump was provided instead."), format_value);
-=======
     // Make sure that the dump was created from a sqlite database only as that is the only
     // type of database that we still support.
     // Other formats such as BDB should not be loaded into a sqlite database since they also
     // use a different type of wallet entirely which is no longer compatible with this software.
     if (format_value != "sqlite") {
         error = strprintf(_("Error: Dumpfile specifies an unsupported database format (%s). Only sqlite database dumps are supported"), format_value);
->>>>>>> 59e09e0f
         return false;
     }
     std::string format_hasher_line = strprintf("%s,%s\n", format_key, format_value);
@@ -190,10 +185,6 @@
     DatabaseStatus status;
     ReadDatabaseArgs(args, options);
     options.require_create = true;
-<<<<<<< HEAD
-=======
-    options.require_format = DatabaseFormat::SQLITE;
->>>>>>> 59e09e0f
     std::unique_ptr<WalletDatabase> database = MakeDatabase(wallet_path, options, status, error);
     if (!database) return false;
 
