// Copyright (c) 2009-2010 Satoshi Nakamoto
// Copyright (c) 2009-2022 The Bitcoin Core developers
// Copyright (c) 2013-present The Riecoin developers
// Distributed under the MIT software license, see the accompanying
// file COPYING or http://www.opensource.org/licenses/mit-license.php.

#include <bitcoin-build-config.h> // IWYU pragma: keep

#include <wallet/walletdb.h>

#include <common/system.h>
#include <key_io.h>
#include <protocol.h>
#include <script/script.h>
#include <serialize.h>
#include <sync.h>
#include <util/bip32.h>
#include <util/check.h>
#include <util/fs.h>
#include <util/time.h>
#include <util/translation.h>
<<<<<<< HEAD
#ifdef USE_SQLITE
=======
#ifdef USE_BDB
#include <wallet/bdb.h>
#endif
#include <wallet/migrate.h>
>>>>>>> a2039286
#include <wallet/sqlite.h>
#include <wallet/wallet.h>

#include <atomic>
#include <optional>
#include <string>

namespace wallet {
namespace DBKeys {
const std::string ACENTRY{"acentry"};
const std::string ACTIVEEXTERNALSPK{"activeexternalspk"};
const std::string ACTIVEINTERNALSPK{"activeinternalspk"};
const std::string BESTBLOCK_NOMERKLE{"bestblock_nomerkle"};
const std::string BESTBLOCK{"bestblock"};
const std::string DESTDATA{"destdata"};
const std::string FLAGS{"flags"};
const std::string LOCKED_UTXO{"lockedutxo"};
const std::string MASTER_KEY{"mkey"};
const std::string MINVERSION{"minversion"};
const std::string NAME{"name"};
const std::string ORDERPOSNEXT{"orderposnext"};
const std::string PURPOSE{"purpose"};
const std::string SETTINGS{"settings"};
const std::string TX{"tx"};
const std::string VERSION{"version"};
const std::string WALLETDESCRIPTOR{"walletdescriptor"};
const std::string WALLETDESCRIPTORCACHE{"walletdescriptorcache"};
const std::string WALLETDESCRIPTORLHCACHE{"walletdescriptorlhcache"};
const std::string WALLETDESCRIPTORCKEY{"walletdescriptorckey"};
const std::string WALLETDESCRIPTORKEY{"walletdescriptorkey"};
} // namespace DBKeys

//
// WalletBatch
//

bool WalletBatch::WriteName(const std::string& strAddress, const std::string& strName)
{
    return WriteIC(std::make_pair(DBKeys::NAME, strAddress), strName);
}

bool WalletBatch::EraseName(const std::string& strAddress)
{
    // This should only be used for sending addresses, never for receiving addresses,
    // receiving addresses must always have an address book entry if they're not change return.
    return EraseIC(std::make_pair(DBKeys::NAME, strAddress));
}

bool WalletBatch::WritePurpose(const std::string& strAddress, const std::string& strPurpose)
{
    return WriteIC(std::make_pair(DBKeys::PURPOSE, strAddress), strPurpose);
}

bool WalletBatch::ErasePurpose(const std::string& strAddress)
{
    return EraseIC(std::make_pair(DBKeys::PURPOSE, strAddress));
}

bool WalletBatch::WriteTx(const CWalletTx& wtx)
{
    return WriteIC(std::make_pair(DBKeys::TX, wtx.GetHash()), wtx);
}

bool WalletBatch::EraseTx(uint256 hash)
{
    return EraseIC(std::make_pair(DBKeys::TX, hash));
}

bool WalletBatch::WriteMasterKey(unsigned int nID, const CMasterKey& kMasterKey)
{
    return WriteIC(std::make_pair(DBKeys::MASTER_KEY, nID), kMasterKey, true);
}

bool WalletBatch::WriteBestBlock(const CBlockLocator& locator)
{
    WriteIC(DBKeys::BESTBLOCK, CBlockLocator()); // Write empty block locator so versions that require a merkle branch automatically rescan
    return WriteIC(DBKeys::BESTBLOCK_NOMERKLE, locator);
}

bool WalletBatch::ReadBestBlock(CBlockLocator& locator)
{
    if (m_batch->Read(DBKeys::BESTBLOCK, locator) && !locator.vHave.empty()) return true;
    return m_batch->Read(DBKeys::BESTBLOCK_NOMERKLE, locator);
}

bool WalletBatch::WriteOrderPosNext(int64_t nOrderPosNext)
{
    return WriteIC(DBKeys::ORDERPOSNEXT, nOrderPosNext);
}

bool WalletBatch::WriteMinVersion(int nVersion)
{
    return WriteIC(DBKeys::MINVERSION, nVersion);
}

bool WalletBatch::WriteActiveScriptPubKeyMan(uint8_t type, const uint256& id, bool internal)
{
    std::string key = internal ? DBKeys::ACTIVEINTERNALSPK : DBKeys::ACTIVEEXTERNALSPK;
    return WriteIC(make_pair(key, type), id);
}

bool WalletBatch::EraseActiveScriptPubKeyMan(uint8_t type, bool internal)
{
    const std::string key{internal ? DBKeys::ACTIVEINTERNALSPK : DBKeys::ACTIVEEXTERNALSPK};
    return EraseIC(make_pair(key, type));
}

bool WalletBatch::WriteDescriptorKey(const uint256& desc_id, const CPubKey& pubkey, const CPrivKey& privkey)
{
    // hash pubkey/privkey to accelerate wallet load
    std::vector<unsigned char> key;
    key.reserve(pubkey.size() + privkey.size());
    key.insert(key.end(), pubkey.begin(), pubkey.end());
    key.insert(key.end(), privkey.begin(), privkey.end());

    return WriteIC(std::make_pair(DBKeys::WALLETDESCRIPTORKEY, std::make_pair(desc_id, pubkey)), std::make_pair(privkey, Hash(key)), false);
}

bool WalletBatch::WriteCryptedDescriptorKey(const uint256& desc_id, const CPubKey& pubkey, const std::vector<unsigned char>& secret)
{
    if (!WriteIC(std::make_pair(DBKeys::WALLETDESCRIPTORCKEY, std::make_pair(desc_id, pubkey)), secret, false)) {
        return false;
    }
    EraseIC(std::make_pair(DBKeys::WALLETDESCRIPTORKEY, std::make_pair(desc_id, pubkey)));
    return true;
}

bool WalletBatch::WriteDescriptor(const uint256& desc_id, const WalletDescriptor& descriptor)
{
    return WriteIC(make_pair(DBKeys::WALLETDESCRIPTOR, desc_id), descriptor);
}

bool WalletBatch::WriteDescriptorDerivedCache(const CExtPubKey& xpub, const uint256& desc_id, uint32_t key_exp_index, uint32_t der_index)
{
    std::vector<unsigned char> ser_xpub(BIP32_EXTKEY_SIZE);
    xpub.Encode(ser_xpub.data());
    return WriteIC(std::make_pair(std::make_pair(DBKeys::WALLETDESCRIPTORCACHE, desc_id), std::make_pair(key_exp_index, der_index)), ser_xpub);
}

bool WalletBatch::WriteDescriptorParentCache(const CExtPubKey& xpub, const uint256& desc_id, uint32_t key_exp_index)
{
    std::vector<unsigned char> ser_xpub(BIP32_EXTKEY_SIZE);
    xpub.Encode(ser_xpub.data());
    return WriteIC(std::make_pair(std::make_pair(DBKeys::WALLETDESCRIPTORCACHE, desc_id), key_exp_index), ser_xpub);
}

bool WalletBatch::WriteDescriptorLastHardenedCache(const CExtPubKey& xpub, const uint256& desc_id, uint32_t key_exp_index)
{
    std::vector<unsigned char> ser_xpub(BIP32_EXTKEY_SIZE);
    xpub.Encode(ser_xpub.data());
    return WriteIC(std::make_pair(std::make_pair(DBKeys::WALLETDESCRIPTORLHCACHE, desc_id), key_exp_index), ser_xpub);
}

bool WalletBatch::WriteDescriptorCacheItems(const uint256& desc_id, const DescriptorCache& cache)
{
    for (const auto& parent_xpub_pair : cache.GetCachedParentExtPubKeys()) {
        if (!WriteDescriptorParentCache(parent_xpub_pair.second, desc_id, parent_xpub_pair.first)) {
            return false;
        }
    }
    for (const auto& derived_xpub_map_pair : cache.GetCachedDerivedExtPubKeys()) {
        for (const auto& derived_xpub_pair : derived_xpub_map_pair.second) {
            if (!WriteDescriptorDerivedCache(derived_xpub_pair.second, desc_id, derived_xpub_map_pair.first, derived_xpub_pair.first)) {
                return false;
            }
        }
    }
    for (const auto& lh_xpub_pair : cache.GetCachedLastHardenedExtPubKeys()) {
        if (!WriteDescriptorLastHardenedCache(lh_xpub_pair.second, desc_id, lh_xpub_pair.first)) {
            return false;
        }
    }
    return true;
}

bool WalletBatch::WriteLockedUTXO(const COutPoint& output)
{
    return WriteIC(std::make_pair(DBKeys::LOCKED_UTXO, std::make_pair(output.hash, output.n)), uint8_t{'1'});
}

bool WalletBatch::EraseLockedUTXO(const COutPoint& output)
{
    return EraseIC(std::make_pair(DBKeys::LOCKED_UTXO, std::make_pair(output.hash, output.n)));
}

bool LoadEncryptionKey(CWallet* pwallet, DataStream& ssKey, DataStream& ssValue, std::string& strErr)
{
    LOCK(pwallet->cs_wallet);
    try {
        // Master encryption key is loaded into only the wallet and not any of the ScriptPubKeyMans.
        unsigned int nID;
        ssKey >> nID;
        CMasterKey kMasterKey;
        ssValue >> kMasterKey;
        if(pwallet->mapMasterKeys.count(nID) != 0)
        {
            strErr = strprintf("Error reading wallet database: duplicate CMasterKey id %u", nID);
            return false;
        }
        pwallet->mapMasterKeys[nID] = kMasterKey;
        if (pwallet->nMasterKeyMaxID < nID)
            pwallet->nMasterKeyMaxID = nID;

    } catch (const std::exception& e) {
        if (strErr.empty()) {
            strErr = e.what();
        }
        return false;
    }
    return true;
}

static DBErrors LoadMinVersion(CWallet* pwallet, DatabaseBatch& batch) EXCLUSIVE_LOCKS_REQUIRED(pwallet->cs_wallet)
{
    AssertLockHeld(pwallet->cs_wallet);
    int nMinVersion = 0;
    if (batch.Read(DBKeys::MINVERSION, nMinVersion)) {
        if (nMinVersion > FEATURE_LATEST)
            return DBErrors::TOO_NEW;
        pwallet->LoadMinVersion(nMinVersion);
    }
    return DBErrors::LOAD_OK;
}

static DBErrors LoadWalletFlags(CWallet* pwallet, DatabaseBatch& batch) EXCLUSIVE_LOCKS_REQUIRED(pwallet->cs_wallet)
{
    AssertLockHeld(pwallet->cs_wallet);
    uint64_t flags;
    if (batch.Read(DBKeys::FLAGS, flags)) {
        if (!pwallet->LoadWalletFlags(flags)) {
            pwallet->WalletLogPrintf("Error reading wallet database: Unknown non-tolerable wallet flags found\n");
            return DBErrors::TOO_NEW;
        }
    }
    return DBErrors::LOAD_OK;
}

struct LoadResult
{
    DBErrors m_result{DBErrors::LOAD_OK};
    int m_records{0};
};

using LoadFunc = std::function<DBErrors(CWallet* pwallet, DataStream& key, DataStream& value, std::string& err)>;
static LoadResult LoadRecords(CWallet* pwallet, DatabaseBatch& batch, const std::string& key, DataStream& prefix, LoadFunc load_func)
{
    LoadResult result;
    DataStream ssKey;
    DataStream ssValue{};

    Assume(!prefix.empty());
    std::unique_ptr<DatabaseCursor> cursor = batch.GetNewPrefixCursor(prefix);
    if (!cursor) {
        pwallet->WalletLogPrintf("Error getting database cursor for '%s' records\n", key);
        result.m_result = DBErrors::CORRUPT;
        return result;
    }

    while (true) {
        DatabaseCursor::Status status = cursor->Next(ssKey, ssValue);
        if (status == DatabaseCursor::Status::DONE) {
            break;
        } else if (status == DatabaseCursor::Status::FAIL) {
            pwallet->WalletLogPrintf("Error reading next '%s' record for wallet database\n", key);
            result.m_result = DBErrors::CORRUPT;
            return result;
        }
        std::string type;
        ssKey >> type;
        assert(type == key);
        std::string error;
        DBErrors record_res = load_func(pwallet, ssKey, ssValue, error);
        if (record_res != DBErrors::LOAD_OK) {
            pwallet->WalletLogPrintf("%s\n", error);
        }
        result.m_result = std::max(result.m_result, record_res);
        ++result.m_records;
    }
    return result;
}

static LoadResult LoadRecords(CWallet* pwallet, DatabaseBatch& batch, const std::string& key, LoadFunc load_func)
{
    DataStream prefix;
    prefix << key;
    return LoadRecords(pwallet, batch, key, prefix, load_func);
}

template<typename... Args>
static DataStream PrefixStream(const Args&... args)
{
    DataStream prefix;
    SerializeMany(prefix, args...);
    return prefix;
}

static DBErrors LoadDescriptorWalletRecords(CWallet* pwallet, DatabaseBatch& batch, int last_client) EXCLUSIVE_LOCKS_REQUIRED(pwallet->cs_wallet)
{
    AssertLockHeld(pwallet->cs_wallet);

    // Load descriptor record
    int num_keys = 0;
    int num_ckeys= 0;
    LoadResult desc_res = LoadRecords(pwallet, batch, DBKeys::WALLETDESCRIPTOR,
        [&batch, &num_keys, &num_ckeys, &last_client] (CWallet* pwallet, DataStream& key, DataStream& value, std::string& strErr) {
        DBErrors result = DBErrors::LOAD_OK;

        uint256 id;
        key >> id;
        WalletDescriptor desc;
        try {
            value >> desc;
        } catch (const std::ios_base::failure& e) {
            strErr = strprintf("Error: Unrecognized descriptor found in wallet %s. ", pwallet->GetName());
            strErr += (last_client > CLIENT_VERSION) ? "The wallet might had been created on a newer version. " :
                    "The database might be corrupted or the software version is not compatible with one of your wallet descriptors. ";
            strErr += "Please try running the latest software version";
            // Also include error details
            strErr = strprintf("%s\nDetails: %s", strErr, e.what());
            return DBErrors::UNKNOWN_DESCRIPTOR;
        }
        DescriptorScriptPubKeyMan& spkm = pwallet->LoadDescriptorScriptPubKeyMan(id, desc);

        // Prior to doing anything with this spkm, verify ID compatibility
        if (id != spkm.GetID()) {
            strErr = "The descriptor ID calculated by the wallet differs from the one in DB";
            return DBErrors::CORRUPT;
        }

        DescriptorCache cache;

        // Get key cache for this descriptor
        DataStream prefix = PrefixStream(DBKeys::WALLETDESCRIPTORCACHE, id);
        LoadResult key_cache_res = LoadRecords(pwallet, batch, DBKeys::WALLETDESCRIPTORCACHE, prefix,
            [&id, &cache] (CWallet* pwallet, DataStream& key, DataStream& value, std::string& err) {
            bool parent = true;
            uint256 desc_id;
            uint32_t key_exp_index;
            uint32_t der_index;
            key >> desc_id;
            assert(desc_id == id);
            key >> key_exp_index;

            // if the der_index exists, it's a derived xpub
            try
            {
                key >> der_index;
                parent = false;
            }
            catch (...) {}

            std::vector<unsigned char> ser_xpub(BIP32_EXTKEY_SIZE);
            value >> ser_xpub;
            CExtPubKey xpub;
            xpub.Decode(ser_xpub.data());
            if (parent) {
                cache.CacheParentExtPubKey(key_exp_index, xpub);
            } else {
                cache.CacheDerivedExtPubKey(key_exp_index, der_index, xpub);
            }
            return DBErrors::LOAD_OK;
        });
        result = std::max(result, key_cache_res.m_result);

        // Get last hardened cache for this descriptor
        prefix = PrefixStream(DBKeys::WALLETDESCRIPTORLHCACHE, id);
        LoadResult lh_cache_res = LoadRecords(pwallet, batch, DBKeys::WALLETDESCRIPTORLHCACHE, prefix,
            [&id, &cache] (CWallet* pwallet, DataStream& key, DataStream& value, std::string& err) {
            uint256 desc_id;
            uint32_t key_exp_index;
            key >> desc_id;
            assert(desc_id == id);
            key >> key_exp_index;

            std::vector<unsigned char> ser_xpub(BIP32_EXTKEY_SIZE);
            value >> ser_xpub;
            CExtPubKey xpub;
            xpub.Decode(ser_xpub.data());
            cache.CacheLastHardenedExtPubKey(key_exp_index, xpub);
            return DBErrors::LOAD_OK;
        });
        result = std::max(result, lh_cache_res.m_result);

        // Set the cache for this descriptor
        auto spk_man = (DescriptorScriptPubKeyMan*)pwallet->GetScriptPubKeyMan(id);
        assert(spk_man);
        spk_man->SetCache(cache);

        // Get unencrypted keys
        prefix = PrefixStream(DBKeys::WALLETDESCRIPTORKEY, id);
        LoadResult key_res = LoadRecords(pwallet, batch, DBKeys::WALLETDESCRIPTORKEY, prefix,
            [&id, &spk_man] (CWallet* pwallet, DataStream& key, DataStream& value, std::string& strErr) {
            uint256 desc_id;
            CPubKey pubkey;
            key >> desc_id;
            assert(desc_id == id);
            key >> pubkey;
            if (!pubkey.IsValid())
            {
                strErr = "Error reading wallet database: descriptor unencrypted key CPubKey corrupt";
                return DBErrors::CORRUPT;
            }
            CKey privkey;
            CPrivKey pkey;
            uint256 hash;

            value >> pkey;
            value >> hash;

            // hash pubkey/privkey to accelerate wallet load
            std::vector<unsigned char> to_hash;
            to_hash.reserve(pubkey.size() + pkey.size());
            to_hash.insert(to_hash.end(), pubkey.begin(), pubkey.end());
            to_hash.insert(to_hash.end(), pkey.begin(), pkey.end());

            if (Hash(to_hash) != hash)
            {
                strErr = "Error reading wallet database: descriptor unencrypted key CPubKey/CPrivKey corrupt";
                return DBErrors::CORRUPT;
            }

            if (!privkey.Load(pkey, pubkey, true))
            {
                strErr = "Error reading wallet database: descriptor unencrypted key CPrivKey corrupt";
                return DBErrors::CORRUPT;
            }
            spk_man->AddKey(pubkey.GetID(), privkey);
            return DBErrors::LOAD_OK;
        });
        result = std::max(result, key_res.m_result);
        num_keys = key_res.m_records;

        // Get encrypted keys
        prefix = PrefixStream(DBKeys::WALLETDESCRIPTORCKEY, id);
        LoadResult ckey_res = LoadRecords(pwallet, batch, DBKeys::WALLETDESCRIPTORCKEY, prefix,
            [&id, &spk_man] (CWallet* pwallet, DataStream& key, DataStream& value, std::string& err) {
            uint256 desc_id;
            CPubKey pubkey;
            key >> desc_id;
            assert(desc_id == id);
            key >> pubkey;
            if (!pubkey.IsValid())
            {
                err = "Error reading wallet database: descriptor encrypted key CPubKey corrupt";
                return DBErrors::CORRUPT;
            }
            std::vector<unsigned char> privkey;
            value >> privkey;

            spk_man->AddCryptedKey(pubkey.GetID(), pubkey, privkey);
            return DBErrors::LOAD_OK;
        });
        result = std::max(result, ckey_res.m_result);
        num_ckeys = ckey_res.m_records;

        return result;
    });

    if (desc_res.m_result <= DBErrors::NONCRITICAL_ERROR) {
        // Only log if there are no critical errors
        pwallet->WalletLogPrintf("Descriptors: %u, Descriptor Keys: %u plaintext, %u encrypted, %u total.\n",
               desc_res.m_records, num_keys, num_ckeys, num_keys + num_ckeys);
    }

    return desc_res.m_result;
}

static DBErrors LoadAddressBookRecords(CWallet* pwallet, DatabaseBatch& batch) EXCLUSIVE_LOCKS_REQUIRED(pwallet->cs_wallet)
{
    AssertLockHeld(pwallet->cs_wallet);
    DBErrors result = DBErrors::LOAD_OK;

    // Load name record
    LoadResult name_res = LoadRecords(pwallet, batch, DBKeys::NAME,
        [] (CWallet* pwallet, DataStream& key, DataStream& value, std::string& err) EXCLUSIVE_LOCKS_REQUIRED(pwallet->cs_wallet) {
        std::string strAddress;
        key >> strAddress;
        std::string label;
        value >> label;
        pwallet->m_address_book[DecodeDestination(strAddress)].SetLabel(label);
        return DBErrors::LOAD_OK;
    });
    result = std::max(result, name_res.m_result);

    // Load purpose record
    LoadResult purpose_res = LoadRecords(pwallet, batch, DBKeys::PURPOSE,
        [] (CWallet* pwallet, DataStream& key, DataStream& value, std::string& err) EXCLUSIVE_LOCKS_REQUIRED(pwallet->cs_wallet) {
        std::string strAddress;
        key >> strAddress;
        std::string purpose_str;
        value >> purpose_str;
        std::optional<AddressPurpose> purpose{PurposeFromString(purpose_str)};
        if (!purpose) {
            pwallet->WalletLogPrintf("Warning: nonstandard purpose string '%s' for address '%s'\n", purpose_str, strAddress);
        }
        pwallet->m_address_book[DecodeDestination(strAddress)].purpose = purpose;
        return DBErrors::LOAD_OK;
    });
    result = std::max(result, purpose_res.m_result);

    // Load destination data record
    LoadResult dest_res = LoadRecords(pwallet, batch, DBKeys::DESTDATA,
        [] (CWallet* pwallet, DataStream& key, DataStream& value, std::string& err) EXCLUSIVE_LOCKS_REQUIRED(pwallet->cs_wallet) {
        std::string strAddress, strKey, strValue;
        key >> strAddress;
        key >> strKey;
        value >> strValue;
        const CTxDestination& dest{DecodeDestination(strAddress)};
        if (strKey.compare("used") == 0) {
            // Load "used" key indicating if an IsMine address has
            // previously been spent from with avoid_reuse option enabled.
            // The strValue is not used for anything currently, but could
            // hold more information in the future. Current values are just
            // "1" or "p" for present (which was written prior to
            // f5ba424cd44619d9b9be88b8593d69a7ba96db26).
            pwallet->LoadAddressPreviouslySpent(dest);
        } else if (strKey.starts_with("rr")) {
            // Load "rr##" keys where ## is a decimal number, and strValue
            // is a serialized RecentRequestEntry object.
            pwallet->LoadAddressReceiveRequest(dest, strKey.substr(2), strValue);
        }
        return DBErrors::LOAD_OK;
    });
    result = std::max(result, dest_res.m_result);

    return result;
}

static DBErrors LoadTxRecords(CWallet* pwallet, DatabaseBatch& batch, std::vector<uint256>& upgraded_txs, bool& any_unordered) EXCLUSIVE_LOCKS_REQUIRED(pwallet->cs_wallet)
{
    AssertLockHeld(pwallet->cs_wallet);
    DBErrors result = DBErrors::LOAD_OK;

    // Load tx record
    any_unordered = false;
    LoadResult tx_res = LoadRecords(pwallet, batch, DBKeys::TX,
        [&any_unordered, &upgraded_txs] (CWallet* pwallet, DataStream& key, DataStream& value, std::string& err) EXCLUSIVE_LOCKS_REQUIRED(pwallet->cs_wallet) {
        DBErrors result = DBErrors::LOAD_OK;
        uint256 hash;
        key >> hash;
        // LoadToWallet call below creates a new CWalletTx that fill_wtx
        // callback fills with transaction metadata.
        auto fill_wtx = [&](CWalletTx& wtx, bool new_tx) {
            if(!new_tx) {
                // There's some corruption here since the tx we just tried to load was already in the wallet.
                err = "Error: Corrupt transaction found. This can be fixed by removing transactions from wallet and rescanning.";
                result = DBErrors::CORRUPT;
                return false;
            }
            value >> wtx;
            if (wtx.GetHash() != hash)
                return false;

            // Undo serialize changes in 31600
            if (31404 <= wtx.fTimeReceivedIsTxTime && wtx.fTimeReceivedIsTxTime <= 31703)
            {
                if (!value.empty())
                {
                    uint8_t fTmp;
                    uint8_t fUnused;
                    std::string unused_string;
                    value >> fTmp >> fUnused >> unused_string;
                    pwallet->WalletLogPrintf("LoadWallet() upgrading tx ver=%d %d %s\n",
                                       wtx.fTimeReceivedIsTxTime, fTmp, hash.ToString());
                    wtx.fTimeReceivedIsTxTime = fTmp;
                }
                else
                {
                    pwallet->WalletLogPrintf("LoadWallet() repairing tx ver=%d %s\n", wtx.fTimeReceivedIsTxTime, hash.ToString());
                    wtx.fTimeReceivedIsTxTime = 0;
                }
                upgraded_txs.push_back(hash);
            }

            if (wtx.nOrderPos == -1)
                any_unordered = true;

            return true;
        };
        if (!pwallet->LoadToWallet(hash, fill_wtx)) {
            // Use std::max as fill_wtx may have already set result to CORRUPT
            result = std::max(result, DBErrors::NEED_RESCAN);
        }
        return result;
    });
    result = std::max(result, tx_res.m_result);

    // Load locked utxo record
    LoadResult locked_utxo_res = LoadRecords(pwallet, batch, DBKeys::LOCKED_UTXO,
        [] (CWallet* pwallet, DataStream& key, DataStream& value, std::string& err) EXCLUSIVE_LOCKS_REQUIRED(pwallet->cs_wallet) {
        Txid hash;
        uint32_t n;
        key >> hash;
        key >> n;
        pwallet->LockCoin(COutPoint(hash, n));
        return DBErrors::LOAD_OK;
    });
    result = std::max(result, locked_utxo_res.m_result);

    // Load orderposnext record
    // Note: There should only be one ORDERPOSNEXT record with nothing trailing the type
    LoadResult order_pos_res = LoadRecords(pwallet, batch, DBKeys::ORDERPOSNEXT,
        [] (CWallet* pwallet, DataStream& key, DataStream& value, std::string& err) EXCLUSIVE_LOCKS_REQUIRED(pwallet->cs_wallet) {
        try {
            value >> pwallet->nOrderPosNext;
        } catch (const std::exception& e) {
            err = e.what();
            return DBErrors::NONCRITICAL_ERROR;
        }
        return DBErrors::LOAD_OK;
    });
    result = std::max(result, order_pos_res.m_result);

    // After loading all tx records, abandon any coinbase that is no longer in the active chain.
    // This could happen during an external wallet load, or if the user replaced the chain data.
    for (auto& [id, wtx] : pwallet->mapWallet) {
        if (wtx.IsCoinBase() && wtx.isInactive()) {
            pwallet->AbandonTransaction(wtx);
        }
    }

    return result;
}

static DBErrors LoadActiveSPKMs(CWallet* pwallet, DatabaseBatch& batch) EXCLUSIVE_LOCKS_REQUIRED(pwallet->cs_wallet)
{
    AssertLockHeld(pwallet->cs_wallet);
    DBErrors result = DBErrors::LOAD_OK;

    // Load spk records
    std::set<std::pair<OutputType, bool>> seen_spks;
    for (const auto& spk_key : {DBKeys::ACTIVEEXTERNALSPK, DBKeys::ACTIVEINTERNALSPK}) {
        LoadResult spkm_res = LoadRecords(pwallet, batch, spk_key,
            [&seen_spks, &spk_key] (CWallet* pwallet, DataStream& key, DataStream& value, std::string& strErr) {
            uint8_t output_type;
            key >> output_type;
            uint256 id;
            value >> id;

            bool internal = spk_key == DBKeys::ACTIVEINTERNALSPK;
            auto [it, insert] = seen_spks.emplace(static_cast<OutputType>(output_type), internal);
            if (!insert) {
                strErr = "Multiple ScriptpubKeyMans specified for a single type";
                return DBErrors::CORRUPT;
            }
            pwallet->LoadActiveScriptPubKeyMan(id, static_cast<OutputType>(output_type), /*internal=*/internal);
            return DBErrors::LOAD_OK;
        });
        result = std::max(result, spkm_res.m_result);
    }
    return result;
}

static DBErrors LoadDecryptionKeys(CWallet* pwallet, DatabaseBatch& batch) EXCLUSIVE_LOCKS_REQUIRED(pwallet->cs_wallet)
{
    AssertLockHeld(pwallet->cs_wallet);

    // Load decryption key (mkey) records
    LoadResult mkey_res = LoadRecords(pwallet, batch, DBKeys::MASTER_KEY,
        [] (CWallet* pwallet, DataStream& key, DataStream& value, std::string& err) {
        if (!LoadEncryptionKey(pwallet, key, value, err)) {
            return DBErrors::CORRUPT;
        }
        return DBErrors::LOAD_OK;
    });
    return mkey_res.m_result;
}

DBErrors WalletBatch::LoadWallet(CWallet* pwallet)
{
    DBErrors result = DBErrors::LOAD_OK;
    bool any_unordered = false;
    std::vector<uint256> upgraded_txs;

    LOCK(pwallet->cs_wallet);

    // Last client version to open this wallet
    int last_client = CLIENT_VERSION;
    bool has_last_client = m_batch->Read(DBKeys::VERSION, last_client);
    pwallet->WalletLogPrintf("Wallet file version = %d, last client version = %d\n", pwallet->GetVersion(), last_client);

    try {
        if ((result = LoadMinVersion(pwallet, *m_batch)) != DBErrors::LOAD_OK) return result;

        // Load wallet flags, so they are known when processing other records.
        // The FLAGS key is absent during wallet creation.
        if ((result = LoadWalletFlags(pwallet, *m_batch)) != DBErrors::LOAD_OK) return result;

#ifndef ENABLE_EXTERNAL_SIGNER
        if (pwallet->IsWalletFlagSet(WALLET_FLAG_EXTERNAL_SIGNER)) {
            pwallet->WalletLogPrintf("Error: External signer wallet being loaded without external signer support compiled\n");
            return DBErrors::EXTERNAL_SIGNER_SUPPORT_REQUIRED;
        }
#endif

        // Load descriptors
        result = std::max(LoadDescriptorWalletRecords(pwallet, *m_batch, last_client), result);
        // Early return if there are unknown descriptors. Later loading of ACTIVEINTERNALSPK and ACTIVEEXTERNALEXPK
        // may reference the unknown descriptor's ID which can result in a misleading corruption error
        // when in reality the wallet is simply too new.
        if (result == DBErrors::UNKNOWN_DESCRIPTOR) return result;

        // Load address book
        result = std::max(LoadAddressBookRecords(pwallet, *m_batch), result);

        // Load tx records
        result = std::max(LoadTxRecords(pwallet, *m_batch, upgraded_txs, any_unordered), result);

        // Load SPKMs
        result = std::max(LoadActiveSPKMs(pwallet, *m_batch), result);

        // Load decryption keys
        result = std::max(LoadDecryptionKeys(pwallet, *m_batch), result);
    } catch (...) {
        // Exceptions that can be ignored or treated as non-critical are handled by the individual loading functions.
        // Any uncaught exceptions will be caught here and treated as critical.
        result = DBErrors::CORRUPT;
    }

    // Any wallet corruption at all: skip any rewriting or
    // upgrading, we don't want to make it worse.
    if (result != DBErrors::LOAD_OK)
        return result;

    for (const uint256& hash : upgraded_txs)
        WriteTx(pwallet->mapWallet.at(hash));

    if (!has_last_client || last_client != CLIENT_VERSION) // Update
        m_batch->Write(DBKeys::VERSION, CLIENT_VERSION);

    if (any_unordered)
        result = pwallet->ReorderTransactions();

    // Upgrade all of the descriptor caches to cache the last hardened xpub
    // This operation is not atomic, but if it fails, only new entries are added so it is backwards compatible
    try {
        pwallet->UpgradeDescriptorCache();
    } catch (...) {
        result = DBErrors::CORRUPT;
    }

    return result;
}

static bool RunWithinTxn(WalletBatch& batch, std::string_view process_desc, const std::function<bool(WalletBatch&)>& func)
{
    if (!batch.TxnBegin()) {
        LogDebug(BCLog::WALLETDB, "Error: cannot create db txn for %s\n", process_desc);
        return false;
    }

    // Run procedure
    if (!func(batch)) {
        LogDebug(BCLog::WALLETDB, "Error: %s failed\n", process_desc);
        batch.TxnAbort();
        return false;
    }

    if (!batch.TxnCommit()) {
        LogDebug(BCLog::WALLETDB, "Error: cannot commit db txn for %s\n", process_desc);
        return false;
    }

    // All good
    return true;
}

bool RunWithinTxn(WalletDatabase& database, std::string_view process_desc, const std::function<bool(WalletBatch&)>& func)
{
    WalletBatch batch(database);
    return RunWithinTxn(batch, process_desc, func);
}

bool WalletBatch::WriteAddressPreviouslySpent(const CTxDestination& dest, bool previously_spent)
{
    auto key{std::make_pair(DBKeys::DESTDATA, std::make_pair(EncodeDestination(dest), std::string("used")))};
    return previously_spent ? WriteIC(key, std::string("1")) : EraseIC(key);
}

bool WalletBatch::WriteAddressReceiveRequest(const CTxDestination& dest, const std::string& id, const std::string& receive_request)
{
    return WriteIC(std::make_pair(DBKeys::DESTDATA, std::make_pair(EncodeDestination(dest), "rr" + id)), receive_request);
}

bool WalletBatch::EraseAddressReceiveRequest(const CTxDestination& dest, const std::string& id)
{
    return EraseIC(std::make_pair(DBKeys::DESTDATA, std::make_pair(EncodeDestination(dest), "rr" + id)));
}

bool WalletBatch::EraseAddressData(const CTxDestination& dest)
{
    DataStream prefix;
    prefix << DBKeys::DESTDATA << EncodeDestination(dest);
    return m_batch->ErasePrefix(prefix);
}

bool WalletBatch::WriteWalletFlags(const uint64_t flags)
{
    return WriteIC(DBKeys::FLAGS, flags);
}

bool WalletBatch::TxnBegin()
{
    return m_batch->TxnBegin();
}

bool WalletBatch::TxnCommit()
{
    bool res = m_batch->TxnCommit();
    if (res) {
        for (const auto& listener : m_txn_listeners) {
            listener.on_commit();
        }
        // txn finished, clear listeners
        m_txn_listeners.clear();
    }
    return res;
}

bool WalletBatch::TxnAbort()
{
    bool res = m_batch->TxnAbort();
    if (res) {
        for (const auto& listener : m_txn_listeners) {
            listener.on_abort();
        }
        // txn finished, clear listeners
        m_txn_listeners.clear();
    }
    return res;
}

void WalletBatch::RegisterTxnListener(const DbTxnListener& l)
{
    assert(m_batch->HasActiveTxn());
    m_txn_listeners.emplace_back(l);
}

std::unique_ptr<WalletDatabase> MakeDatabase(const fs::path& path, const DatabaseOptions& options, DatabaseStatus& status, bilingual_str& error)
{
    bool exists, isSqliteFile(false);
    try {
        exists = fs::symlink_status(path).type() != fs::file_type::not_found;
    }
    catch (const fs::filesystem_error& e) {
        error = Untranslated(strprintf("Failed to access database path '%s': %s", fs::PathToString(path), fsbridge::get_filesystem_error_message(e)));
        status = DatabaseStatus::FAILED_BAD_PATH;
        return nullptr;
    }

    if (exists) {
        if (IsSQLiteFile(SQLiteDataFile(path)))
            isSqliteFile = true;
    }
    else if (options.require_existing) {
        error = Untranslated(strprintf("Failed to load database path '%s'. Path does not exist.", fs::PathToString(path)));
        status = DatabaseStatus::FAILED_NOT_FOUND;
        return nullptr;
    }

    if (!isSqliteFile && options.require_existing) {
        error = Untranslated(strprintf("Failed to load database path '%s'. Data is not in recognized format.", fs::PathToString(path)));
        status = DatabaseStatus::FAILED_BAD_FORMAT;
        return nullptr;
    }

    if (isSqliteFile && options.require_create) {
        error = Untranslated(strprintf("Failed to create database path '%s'. Database already exists.", fs::PathToString(path)));
        status = DatabaseStatus::FAILED_ALREADY_EXISTS;
        return nullptr;
    }

<<<<<<< HEAD
#ifdef USE_SQLITE
    return MakeSQLiteDatabase(path, options, status, error);
#else
    error = Untranslated(strprintf("Failed to open database path '%s'. Build does not support SQLite database format.", fs::PathToString(path)));
    status = DatabaseStatus::FAILED_BAD_FORMAT;
    return nullptr;
=======
    // If BERKELEY was the format, then change the format from BERKELEY to BERKELEY_RO
    if (format && options.require_format && format == DatabaseFormat::BERKELEY && options.require_format == DatabaseFormat::BERKELEY_RO) {
        format = DatabaseFormat::BERKELEY_RO;
    }

    // A db already exists so format is set, but options also specifies the format, so make sure they agree
    if (format && options.require_format && format != options.require_format) {
        error = Untranslated(strprintf("Failed to load database path '%s'. Data is not in required format.", fs::PathToString(path)));
        status = DatabaseStatus::FAILED_BAD_FORMAT;
        return nullptr;
    }

    // Format is not set when a db doesn't already exist, so use the format specified by the options if it is set.
    if (!format && options.require_format) format = options.require_format;

    // If the format is not specified or detected, choose the default format based on what is available. We prefer BDB over SQLite for now.
    if (!format) {
        format = DatabaseFormat::SQLITE;
#ifdef USE_BDB
        format = DatabaseFormat::BERKELEY;
#endif
    }

    if (format == DatabaseFormat::SQLITE) {
        return MakeSQLiteDatabase(path, options, status, error);
    }

    if (format == DatabaseFormat::BERKELEY_RO) {
        return MakeBerkeleyRODatabase(path, options, status, error);
    }

#ifdef USE_BDB
    if constexpr (true) {
        return MakeBerkeleyDatabase(path, options, status, error);
    } else
>>>>>>> a2039286
#endif
}
} // namespace wallet<|MERGE_RESOLUTION|>--- conflicted
+++ resolved
@@ -19,14 +19,6 @@
 #include <util/fs.h>
 #include <util/time.h>
 #include <util/translation.h>
-<<<<<<< HEAD
-#ifdef USE_SQLITE
-=======
-#ifdef USE_BDB
-#include <wallet/bdb.h>
-#endif
-#include <wallet/migrate.h>
->>>>>>> a2039286
 #include <wallet/sqlite.h>
 #include <wallet/wallet.h>
 
@@ -899,50 +891,6 @@
         return nullptr;
     }
 
-<<<<<<< HEAD
-#ifdef USE_SQLITE
     return MakeSQLiteDatabase(path, options, status, error);
-#else
-    error = Untranslated(strprintf("Failed to open database path '%s'. Build does not support SQLite database format.", fs::PathToString(path)));
-    status = DatabaseStatus::FAILED_BAD_FORMAT;
-    return nullptr;
-=======
-    // If BERKELEY was the format, then change the format from BERKELEY to BERKELEY_RO
-    if (format && options.require_format && format == DatabaseFormat::BERKELEY && options.require_format == DatabaseFormat::BERKELEY_RO) {
-        format = DatabaseFormat::BERKELEY_RO;
-    }
-
-    // A db already exists so format is set, but options also specifies the format, so make sure they agree
-    if (format && options.require_format && format != options.require_format) {
-        error = Untranslated(strprintf("Failed to load database path '%s'. Data is not in required format.", fs::PathToString(path)));
-        status = DatabaseStatus::FAILED_BAD_FORMAT;
-        return nullptr;
-    }
-
-    // Format is not set when a db doesn't already exist, so use the format specified by the options if it is set.
-    if (!format && options.require_format) format = options.require_format;
-
-    // If the format is not specified or detected, choose the default format based on what is available. We prefer BDB over SQLite for now.
-    if (!format) {
-        format = DatabaseFormat::SQLITE;
-#ifdef USE_BDB
-        format = DatabaseFormat::BERKELEY;
-#endif
-    }
-
-    if (format == DatabaseFormat::SQLITE) {
-        return MakeSQLiteDatabase(path, options, status, error);
-    }
-
-    if (format == DatabaseFormat::BERKELEY_RO) {
-        return MakeBerkeleyRODatabase(path, options, status, error);
-    }
-
-#ifdef USE_BDB
-    if constexpr (true) {
-        return MakeBerkeleyDatabase(path, options, status, error);
-    } else
->>>>>>> a2039286
-#endif
 }
 } // namespace wallet