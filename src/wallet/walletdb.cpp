// Copyright (c) 2009-2010 Satoshi Nakamoto
// Copyright (c) 2009-2022 The Bitcoin Core developers
// Copyright (c) 2013-present The Riecoin developers
// Distributed under the MIT software license, see the accompanying
// file COPYING or http://www.opensource.org/licenses/mit-license.php.

#include <bitcoin-build-config.h> // IWYU pragma: keep

#include <wallet/walletdb.h>

#include <common/system.h>
#include <key_io.h>
#include <protocol.h>
#include <script/script.h>
#include <serialize.h>
#include <sync.h>
#include <util/bip32.h>
#include <util/check.h>
#include <util/fs.h>
#include <util/time.h>
#include <util/translation.h>
<<<<<<< HEAD
=======
#ifdef USE_BDB
#include <wallet/bdb.h>
#endif
#include <wallet/migrate.h>
>>>>>>> f7144b24
#ifdef USE_SQLITE
#include <wallet/sqlite.h>
#endif
#include <wallet/wallet.h>

#include <atomic>
#include <optional>
#include <string>

namespace wallet {
namespace DBKeys {
const std::string ACENTRY{"acentry"};
const std::string ACTIVEEXTERNALSPK{"activeexternalspk"};
const std::string ACTIVEINTERNALSPK{"activeinternalspk"};
const std::string BESTBLOCK_NOMERKLE{"bestblock_nomerkle"};
const std::string BESTBLOCK{"bestblock"};
const std::string DESTDATA{"destdata"};
const std::string FLAGS{"flags"};
const std::string LOCKED_UTXO{"lockedutxo"};
const std::string MASTER_KEY{"mkey"};
const std::string MINVERSION{"minversion"};
const std::string NAME{"name"};
const std::string ORDERPOSNEXT{"orderposnext"};
const std::string PURPOSE{"purpose"};
const std::string SETTINGS{"settings"};
const std::string TX{"tx"};
const std::string VERSION{"version"};
const std::string WALLETDESCRIPTOR{"walletdescriptor"};
const std::string WALLETDESCRIPTORCACHE{"walletdescriptorcache"};
const std::string WALLETDESCRIPTORLHCACHE{"walletdescriptorlhcache"};
const std::string WALLETDESCRIPTORCKEY{"walletdescriptorckey"};
const std::string WALLETDESCRIPTORKEY{"walletdescriptorkey"};
} // namespace DBKeys

//
// WalletBatch
//

bool WalletBatch::WriteName(const std::string& strAddress, const std::string& strName)
{
    return WriteIC(std::make_pair(DBKeys::NAME, strAddress), strName);
}

bool WalletBatch::EraseName(const std::string& strAddress)
{
    // This should only be used for sending addresses, never for receiving addresses,
    // receiving addresses must always have an address book entry if they're not change return.
    return EraseIC(std::make_pair(DBKeys::NAME, strAddress));
}

bool WalletBatch::WritePurpose(const std::string& strAddress, const std::string& strPurpose)
{
    return WriteIC(std::make_pair(DBKeys::PURPOSE, strAddress), strPurpose);
}

bool WalletBatch::ErasePurpose(const std::string& strAddress)
{
    return EraseIC(std::make_pair(DBKeys::PURPOSE, strAddress));
}

bool WalletBatch::WriteTx(const CWalletTx& wtx)
{
    return WriteIC(std::make_pair(DBKeys::TX, wtx.GetHash()), wtx);
}

bool WalletBatch::EraseTx(uint256 hash)
{
    return EraseIC(std::make_pair(DBKeys::TX, hash));
}

bool WalletBatch::WriteMasterKey(unsigned int nID, const CMasterKey& kMasterKey)
{
    return WriteIC(std::make_pair(DBKeys::MASTER_KEY, nID), kMasterKey, true);
}

bool WalletBatch::WriteBestBlock(const CBlockLocator& locator)
{
    WriteIC(DBKeys::BESTBLOCK, CBlockLocator()); // Write empty block locator so versions that require a merkle branch automatically rescan
    return WriteIC(DBKeys::BESTBLOCK_NOMERKLE, locator);
}

bool WalletBatch::ReadBestBlock(CBlockLocator& locator)
{
    if (m_batch->Read(DBKeys::BESTBLOCK, locator) && !locator.vHave.empty()) return true;
    return m_batch->Read(DBKeys::BESTBLOCK_NOMERKLE, locator);
}

bool WalletBatch::IsEncrypted()
{
    DataStream prefix;
    prefix << DBKeys::MASTER_KEY;
    if (auto cursor = m_batch->GetNewPrefixCursor(prefix)) {
        DataStream k, v;
        if (cursor->Next(k, v) == DatabaseCursor::Status::MORE) return true;
    }
    return false;
}

bool WalletBatch::WriteOrderPosNext(int64_t nOrderPosNext)
{
    return WriteIC(DBKeys::ORDERPOSNEXT, nOrderPosNext);
}

bool WalletBatch::WriteMinVersion(int nVersion)
{
    return WriteIC(DBKeys::MINVERSION, nVersion);
}

bool WalletBatch::WriteActiveScriptPubKeyMan(uint8_t type, const uint256& id, bool internal)
{
    std::string key = internal ? DBKeys::ACTIVEINTERNALSPK : DBKeys::ACTIVEEXTERNALSPK;
    return WriteIC(make_pair(key, type), id);
}

bool WalletBatch::EraseActiveScriptPubKeyMan(uint8_t type, bool internal)
{
    const std::string key{internal ? DBKeys::ACTIVEINTERNALSPK : DBKeys::ACTIVEEXTERNALSPK};
    return EraseIC(make_pair(key, type));
}

bool WalletBatch::WriteDescriptorKey(const uint256& desc_id, const CPubKey& pubkey, const CPrivKey& privkey)
{
    // hash pubkey/privkey to accelerate wallet load
    std::vector<unsigned char> key;
    key.reserve(pubkey.size() + privkey.size());
    key.insert(key.end(), pubkey.begin(), pubkey.end());
    key.insert(key.end(), privkey.begin(), privkey.end());

    return WriteIC(std::make_pair(DBKeys::WALLETDESCRIPTORKEY, std::make_pair(desc_id, pubkey)), std::make_pair(privkey, Hash(key)), false);
}

bool WalletBatch::WriteCryptedDescriptorKey(const uint256& desc_id, const CPubKey& pubkey, const std::vector<unsigned char>& secret)
{
    if (!WriteIC(std::make_pair(DBKeys::WALLETDESCRIPTORCKEY, std::make_pair(desc_id, pubkey)), secret, false)) {
        return false;
    }
    EraseIC(std::make_pair(DBKeys::WALLETDESCRIPTORKEY, std::make_pair(desc_id, pubkey)));
    return true;
}

bool WalletBatch::WriteDescriptor(const uint256& desc_id, const WalletDescriptor& descriptor)
{
    return WriteIC(make_pair(DBKeys::WALLETDESCRIPTOR, desc_id), descriptor);
}

bool WalletBatch::WriteDescriptorDerivedCache(const CExtPubKey& xpub, const uint256& desc_id, uint32_t key_exp_index, uint32_t der_index)
{
    std::vector<unsigned char> ser_xpub(BIP32_EXTKEY_SIZE);
    xpub.Encode(ser_xpub.data());
    return WriteIC(std::make_pair(std::make_pair(DBKeys::WALLETDESCRIPTORCACHE, desc_id), std::make_pair(key_exp_index, der_index)), ser_xpub);
}

bool WalletBatch::WriteDescriptorParentCache(const CExtPubKey& xpub, const uint256& desc_id, uint32_t key_exp_index)
{
    std::vector<unsigned char> ser_xpub(BIP32_EXTKEY_SIZE);
    xpub.Encode(ser_xpub.data());
    return WriteIC(std::make_pair(std::make_pair(DBKeys::WALLETDESCRIPTORCACHE, desc_id), key_exp_index), ser_xpub);
}

bool WalletBatch::WriteDescriptorLastHardenedCache(const CExtPubKey& xpub, const uint256& desc_id, uint32_t key_exp_index)
{
    std::vector<unsigned char> ser_xpub(BIP32_EXTKEY_SIZE);
    xpub.Encode(ser_xpub.data());
    return WriteIC(std::make_pair(std::make_pair(DBKeys::WALLETDESCRIPTORLHCACHE, desc_id), key_exp_index), ser_xpub);
}

bool WalletBatch::WriteDescriptorCacheItems(const uint256& desc_id, const DescriptorCache& cache)
{
    for (const auto& parent_xpub_pair : cache.GetCachedParentExtPubKeys()) {
        if (!WriteDescriptorParentCache(parent_xpub_pair.second, desc_id, parent_xpub_pair.first)) {
            return false;
        }
    }
    for (const auto& derived_xpub_map_pair : cache.GetCachedDerivedExtPubKeys()) {
        for (const auto& derived_xpub_pair : derived_xpub_map_pair.second) {
            if (!WriteDescriptorDerivedCache(derived_xpub_pair.second, desc_id, derived_xpub_map_pair.first, derived_xpub_pair.first)) {
                return false;
            }
        }
    }
    for (const auto& lh_xpub_pair : cache.GetCachedLastHardenedExtPubKeys()) {
        if (!WriteDescriptorLastHardenedCache(lh_xpub_pair.second, desc_id, lh_xpub_pair.first)) {
            return false;
        }
    }
    return true;
}

bool WalletBatch::WriteLockedUTXO(const COutPoint& output)
{
    return WriteIC(std::make_pair(DBKeys::LOCKED_UTXO, std::make_pair(output.hash, output.n)), uint8_t{'1'});
}

bool WalletBatch::EraseLockedUTXO(const COutPoint& output)
{
    return EraseIC(std::make_pair(DBKeys::LOCKED_UTXO, std::make_pair(output.hash, output.n)));
}

<<<<<<< HEAD
=======
bool LoadKey(CWallet* pwallet, DataStream& ssKey, DataStream& ssValue, std::string& strErr)
{
    LOCK(pwallet->cs_wallet);
    try {
        CPubKey vchPubKey;
        ssKey >> vchPubKey;
        if (!vchPubKey.IsValid())
        {
            strErr = "Error reading wallet database: CPubKey corrupt";
            return false;
        }
        CKey key;
        CPrivKey pkey;
        uint256 hash;

        ssValue >> pkey;

        // Old wallets store keys as DBKeys::KEY [pubkey] => [privkey]
        // ... which was slow for wallets with lots of keys, because the public key is re-derived from the private key
        // using EC operations as a checksum.
        // Newer wallets store keys as DBKeys::KEY [pubkey] => [privkey][hash(pubkey,privkey)], which is much faster while
        // remaining backwards-compatible.
        try
        {
            ssValue >> hash;
        }
        catch (const std::ios_base::failure&) {}

        bool fSkipCheck = false;

        if (!hash.IsNull())
        {
            // hash pubkey/privkey to accelerate wallet load
            std::vector<unsigned char> vchKey;
            vchKey.reserve(vchPubKey.size() + pkey.size());
            vchKey.insert(vchKey.end(), vchPubKey.begin(), vchPubKey.end());
            vchKey.insert(vchKey.end(), pkey.begin(), pkey.end());

            if (Hash(vchKey) != hash)
            {
                strErr = "Error reading wallet database: CPubKey/CPrivKey corrupt";
                return false;
            }

            fSkipCheck = true;
        }

        if (!key.Load(pkey, vchPubKey, fSkipCheck))
        {
            strErr = "Error reading wallet database: CPrivKey corrupt";
            return false;
        }
        if (!pwallet->GetOrCreateLegacyDataSPKM()->LoadKey(key, vchPubKey))
        {
            strErr = "Error reading wallet database: LegacyDataSPKM::LoadKey failed";
            return false;
        }
    } catch (const std::exception& e) {
        if (strErr.empty()) {
            strErr = e.what();
        }
        return false;
    }
    return true;
}

bool LoadCryptedKey(CWallet* pwallet, DataStream& ssKey, DataStream& ssValue, std::string& strErr)
{
    LOCK(pwallet->cs_wallet);
    try {
        CPubKey vchPubKey;
        ssKey >> vchPubKey;
        if (!vchPubKey.IsValid())
        {
            strErr = "Error reading wallet database: CPubKey corrupt";
            return false;
        }
        std::vector<unsigned char> vchPrivKey;
        ssValue >> vchPrivKey;

        // Get the checksum and check it
        bool checksum_valid = false;
        if (!ssValue.eof()) {
            uint256 checksum;
            ssValue >> checksum;
            if (!(checksum_valid = Hash(vchPrivKey) == checksum)) {
                strErr = "Error reading wallet database: Encrypted key corrupt";
                return false;
            }
        }

        if (!pwallet->GetOrCreateLegacyDataSPKM()->LoadCryptedKey(vchPubKey, vchPrivKey, checksum_valid))
        {
            strErr = "Error reading wallet database: LegacyDataSPKM::LoadCryptedKey failed";
            return false;
        }
    } catch (const std::exception& e) {
        if (strErr.empty()) {
            strErr = e.what();
        }
        return false;
    }
    return true;
}

>>>>>>> f7144b24
bool LoadEncryptionKey(CWallet* pwallet, DataStream& ssKey, DataStream& ssValue, std::string& strErr)
{
    LOCK(pwallet->cs_wallet);
    try {
        // Master encryption key is loaded into only the wallet and not any of the ScriptPubKeyMans.
        unsigned int nID;
        ssKey >> nID;
        CMasterKey kMasterKey;
        ssValue >> kMasterKey;
        if(pwallet->mapMasterKeys.count(nID) != 0)
        {
            strErr = strprintf("Error reading wallet database: duplicate CMasterKey id %u", nID);
            return false;
        }
        pwallet->mapMasterKeys[nID] = kMasterKey;
        if (pwallet->nMasterKeyMaxID < nID)
            pwallet->nMasterKeyMaxID = nID;

    } catch (const std::exception& e) {
        if (strErr.empty()) {
            strErr = e.what();
        }
        return false;
    }
    return true;
}

<<<<<<< HEAD
=======
bool LoadHDChain(CWallet* pwallet, DataStream& ssValue, std::string& strErr)
{
    LOCK(pwallet->cs_wallet);
    try {
        CHDChain chain;
        ssValue >> chain;
        pwallet->GetOrCreateLegacyDataSPKM()->LoadHDChain(chain);
    } catch (const std::exception& e) {
        if (strErr.empty()) {
            strErr = e.what();
        }
        return false;
    }
    return true;
}

>>>>>>> f7144b24
static DBErrors LoadMinVersion(CWallet* pwallet, DatabaseBatch& batch) EXCLUSIVE_LOCKS_REQUIRED(pwallet->cs_wallet)
{
    AssertLockHeld(pwallet->cs_wallet);
    int nMinVersion = 0;
    if (batch.Read(DBKeys::MINVERSION, nMinVersion)) {
        if (nMinVersion > FEATURE_LATEST)
            return DBErrors::TOO_NEW;
        pwallet->LoadMinVersion(nMinVersion);
    }
    return DBErrors::LOAD_OK;
}

static DBErrors LoadWalletFlags(CWallet* pwallet, DatabaseBatch& batch) EXCLUSIVE_LOCKS_REQUIRED(pwallet->cs_wallet)
{
    AssertLockHeld(pwallet->cs_wallet);
    uint64_t flags;
    if (batch.Read(DBKeys::FLAGS, flags)) {
        if (!pwallet->LoadWalletFlags(flags)) {
            pwallet->WalletLogPrintf("Error reading wallet database: Unknown non-tolerable wallet flags found\n");
            return DBErrors::TOO_NEW;
        }
    }
    return DBErrors::LOAD_OK;
}

struct LoadResult
{
    DBErrors m_result{DBErrors::LOAD_OK};
    int m_records{0};
};

using LoadFunc = std::function<DBErrors(CWallet* pwallet, DataStream& key, DataStream& value, std::string& err)>;
static LoadResult LoadRecords(CWallet* pwallet, DatabaseBatch& batch, const std::string& key, DataStream& prefix, LoadFunc load_func)
{
    LoadResult result;
    DataStream ssKey;
    DataStream ssValue{};

    Assume(!prefix.empty());
    std::unique_ptr<DatabaseCursor> cursor = batch.GetNewPrefixCursor(prefix);
    if (!cursor) {
        pwallet->WalletLogPrintf("Error getting database cursor for '%s' records\n", key);
        result.m_result = DBErrors::CORRUPT;
        return result;
    }

    while (true) {
        DatabaseCursor::Status status = cursor->Next(ssKey, ssValue);
        if (status == DatabaseCursor::Status::DONE) {
            break;
        } else if (status == DatabaseCursor::Status::FAIL) {
            pwallet->WalletLogPrintf("Error reading next '%s' record for wallet database\n", key);
            result.m_result = DBErrors::CORRUPT;
            return result;
        }
        std::string type;
        ssKey >> type;
        assert(type == key);
        std::string error;
        DBErrors record_res = load_func(pwallet, ssKey, ssValue, error);
        if (record_res != DBErrors::LOAD_OK) {
            pwallet->WalletLogPrintf("%s\n", error);
        }
        result.m_result = std::max(result.m_result, record_res);
        ++result.m_records;
    }
    return result;
}

static LoadResult LoadRecords(CWallet* pwallet, DatabaseBatch& batch, const std::string& key, LoadFunc load_func)
{
    DataStream prefix;
    prefix << key;
    return LoadRecords(pwallet, batch, key, prefix, load_func);
}

<<<<<<< HEAD
=======
static DBErrors LoadLegacyWalletRecords(CWallet* pwallet, DatabaseBatch& batch, int last_client) EXCLUSIVE_LOCKS_REQUIRED(pwallet->cs_wallet)
{
    AssertLockHeld(pwallet->cs_wallet);
    DBErrors result = DBErrors::LOAD_OK;

    // Make sure descriptor wallets don't have any legacy records
    if (pwallet->IsWalletFlagSet(WALLET_FLAG_DESCRIPTORS)) {
        for (const auto& type : DBKeys::LEGACY_TYPES) {
            DataStream key;
            DataStream value{};

            DataStream prefix;
            prefix << type;
            std::unique_ptr<DatabaseCursor> cursor = batch.GetNewPrefixCursor(prefix);
            if (!cursor) {
                pwallet->WalletLogPrintf("Error getting database cursor for '%s' records\n", type);
                return DBErrors::CORRUPT;
            }

            DatabaseCursor::Status status = cursor->Next(key, value);
            if (status != DatabaseCursor::Status::DONE) {
                pwallet->WalletLogPrintf("Error: Unexpected legacy entry found in descriptor wallet %s. The wallet might have been tampered with or created with malicious intent.\n", pwallet->GetName());
                return DBErrors::UNEXPECTED_LEGACY_ENTRY;
            }
        }

        return DBErrors::LOAD_OK;
    }

    // Load HD Chain
    // Note: There should only be one HDCHAIN record with no data following the type
    LoadResult hd_chain_res = LoadRecords(pwallet, batch, DBKeys::HDCHAIN,
        [] (CWallet* pwallet, DataStream& key, DataStream& value, std::string& err) {
        return LoadHDChain(pwallet, value, err) ? DBErrors:: LOAD_OK : DBErrors::CORRUPT;
    });
    result = std::max(result, hd_chain_res.m_result);

    // Load unencrypted keys
    LoadResult key_res = LoadRecords(pwallet, batch, DBKeys::KEY,
        [] (CWallet* pwallet, DataStream& key, DataStream& value, std::string& err) {
        return LoadKey(pwallet, key, value, err) ? DBErrors::LOAD_OK : DBErrors::CORRUPT;
    });
    result = std::max(result, key_res.m_result);

    // Load encrypted keys
    LoadResult ckey_res = LoadRecords(pwallet, batch, DBKeys::CRYPTED_KEY,
        [] (CWallet* pwallet, DataStream& key, DataStream& value, std::string& err) {
        return LoadCryptedKey(pwallet, key, value, err) ? DBErrors::LOAD_OK : DBErrors::CORRUPT;
    });
    result = std::max(result, ckey_res.m_result);

    // Load scripts
    LoadResult script_res = LoadRecords(pwallet, batch, DBKeys::CSCRIPT,
        [] (CWallet* pwallet, DataStream& key, DataStream& value, std::string& strErr) {
        uint160 hash;
        key >> hash;
        CScript script;
        value >> script;
        if (!pwallet->GetOrCreateLegacyDataSPKM()->LoadCScript(script))
        {
            strErr = "Error reading wallet database: LegacyDataSPKM::LoadCScript failed";
            return DBErrors::NONCRITICAL_ERROR;
        }
        return DBErrors::LOAD_OK;
    });
    result = std::max(result, script_res.m_result);

    // Check whether rewrite is needed
    if (ckey_res.m_records > 0) {
        // Rewrite encrypted wallets of versions 0.4.0 and 0.5.0rc:
        if (last_client == 40000 || last_client == 50000) result = std::max(result, DBErrors::NEED_REWRITE);
    }

    // Load keymeta
    std::map<uint160, CHDChain> hd_chains;
    LoadResult keymeta_res = LoadRecords(pwallet, batch, DBKeys::KEYMETA,
        [&hd_chains] (CWallet* pwallet, DataStream& key, DataStream& value, std::string& strErr) {
        CPubKey vchPubKey;
        key >> vchPubKey;
        CKeyMetadata keyMeta;
        value >> keyMeta;
        pwallet->GetOrCreateLegacyDataSPKM()->LoadKeyMetadata(vchPubKey.GetID(), keyMeta);

        // Extract some CHDChain info from this metadata if it has any
        if (keyMeta.nVersion >= CKeyMetadata::VERSION_WITH_HDDATA && !keyMeta.hd_seed_id.IsNull() && keyMeta.hdKeypath.size() > 0) {
            // Get the path from the key origin or from the path string
            // Not applicable when path is "s" or "m" as those indicate a seed
            // See https://github.com/bitcoin/bitcoin/pull/12924
            bool internal = false;
            uint32_t index = 0;
            if (keyMeta.hdKeypath != "s" && keyMeta.hdKeypath != "m") {
                std::vector<uint32_t> path;
                if (keyMeta.has_key_origin) {
                    // We have a key origin, so pull it from its path vector
                    path = keyMeta.key_origin.path;
                } else {
                    // No key origin, have to parse the string
                    if (!ParseHDKeypath(keyMeta.hdKeypath, path)) {
                        strErr = "Error reading wallet database: keymeta with invalid HD keypath";
                        return DBErrors::NONCRITICAL_ERROR;
                    }
                }

                // Extract the index and internal from the path
                // Path string is m/0'/k'/i'
                // Path vector is [0', k', i'] (but as ints OR'd with the hardened bit
                // k == 0 for external, 1 for internal. i is the index
                if (path.size() != 3) {
                    strErr = "Error reading wallet database: keymeta found with unexpected path";
                    return DBErrors::NONCRITICAL_ERROR;
                }
                if (path[0] != 0x80000000) {
                    strErr = strprintf("Unexpected path index of 0x%08x (expected 0x80000000) for the element at index 0", path[0]);
                    return DBErrors::NONCRITICAL_ERROR;
                }
                if (path[1] != 0x80000000 && path[1] != (1 | 0x80000000)) {
                    strErr = strprintf("Unexpected path index of 0x%08x (expected 0x80000000 or 0x80000001) for the element at index 1", path[1]);
                    return DBErrors::NONCRITICAL_ERROR;
                }
                if ((path[2] & 0x80000000) == 0) {
                    strErr = strprintf("Unexpected path index of 0x%08x (expected to be greater than or equal to 0x80000000)", path[2]);
                    return DBErrors::NONCRITICAL_ERROR;
                }
                internal = path[1] == (1 | 0x80000000);
                index = path[2] & ~0x80000000;
            }

            // Insert a new CHDChain, or get the one that already exists
            auto [ins, inserted] = hd_chains.emplace(keyMeta.hd_seed_id, CHDChain());
            CHDChain& chain = ins->second;
            if (inserted) {
                // For new chains, we want to default to VERSION_HD_BASE until we see an internal
                chain.nVersion = CHDChain::VERSION_HD_BASE;
                chain.seed_id = keyMeta.hd_seed_id;
            }
            if (internal) {
                chain.nVersion = CHDChain::VERSION_HD_CHAIN_SPLIT;
                chain.nInternalChainCounter = std::max(chain.nInternalChainCounter, index + 1);
            } else {
                chain.nExternalChainCounter = std::max(chain.nExternalChainCounter, index + 1);
            }
        }
        return DBErrors::LOAD_OK;
    });
    result = std::max(result, keymeta_res.m_result);

    // Set inactive chains
    if (!hd_chains.empty()) {
        LegacyDataSPKM* legacy_spkm = pwallet->GetLegacyDataSPKM();
        if (legacy_spkm) {
            for (const auto& [hd_seed_id, chain] : hd_chains) {
                if (hd_seed_id != legacy_spkm->GetHDChain().seed_id) {
                    legacy_spkm->AddInactiveHDChain(chain);
                }
            }
        } else {
            pwallet->WalletLogPrintf("Inactive HD Chains found but no Legacy ScriptPubKeyMan\n");
            result = DBErrors::CORRUPT;
        }
    }

    // Load watchonly scripts
    LoadResult watch_script_res = LoadRecords(pwallet, batch, DBKeys::WATCHS,
        [] (CWallet* pwallet, DataStream& key, DataStream& value, std::string& err) {
        CScript script;
        key >> script;
        uint8_t fYes;
        value >> fYes;
        if (fYes == '1') {
            pwallet->GetOrCreateLegacyDataSPKM()->LoadWatchOnly(script);
        }
        return DBErrors::LOAD_OK;
    });
    result = std::max(result, watch_script_res.m_result);

    // Load watchonly meta
    LoadResult watch_meta_res = LoadRecords(pwallet, batch, DBKeys::WATCHMETA,
        [] (CWallet* pwallet, DataStream& key, DataStream& value, std::string& err) {
        CScript script;
        key >> script;
        CKeyMetadata keyMeta;
        value >> keyMeta;
        pwallet->GetOrCreateLegacyDataSPKM()->LoadScriptMetadata(CScriptID(script), keyMeta);
        return DBErrors::LOAD_OK;
    });
    result = std::max(result, watch_meta_res.m_result);

    // Load keypool
    LoadResult pool_res = LoadRecords(pwallet, batch, DBKeys::POOL,
        [] (CWallet* pwallet, DataStream& key, DataStream& value, std::string& err) {
        int64_t nIndex;
        key >> nIndex;
        CKeyPool keypool;
        value >> keypool;
        pwallet->GetOrCreateLegacyDataSPKM()->LoadKeyPool(nIndex, keypool);
        return DBErrors::LOAD_OK;
    });
    result = std::max(result, pool_res.m_result);

    // Deal with old "wkey" and "defaultkey" records.
    // These are not actually loaded, but we need to check for them

    // We don't want or need the default key, but if there is one set,
    // we want to make sure that it is valid so that we can detect corruption
    // Note: There should only be one DEFAULTKEY with nothing trailing the type
    LoadResult default_key_res = LoadRecords(pwallet, batch, DBKeys::DEFAULTKEY,
        [] (CWallet* pwallet, DataStream& key, DataStream& value, std::string& err) {
        CPubKey default_pubkey;
        try {
            value >> default_pubkey;
        } catch (const std::exception& e) {
            err = e.what();
            return DBErrors::CORRUPT;
        }
        if (!default_pubkey.IsValid()) {
            err = "Error reading wallet database: Default Key corrupt";
            return DBErrors::CORRUPT;
        }
        return DBErrors::LOAD_OK;
    });
    result = std::max(result, default_key_res.m_result);

    // "wkey" records are unsupported, if we see any, throw an error
    LoadResult wkey_res = LoadRecords(pwallet, batch, DBKeys::OLD_KEY,
        [] (CWallet* pwallet, DataStream& key, DataStream& value, std::string& err) {
        err = "Found unsupported 'wkey' record, try loading with version 0.18";
        return DBErrors::LOAD_FAIL;
    });
    result = std::max(result, wkey_res.m_result);

    if (result <= DBErrors::NONCRITICAL_ERROR) {
        // Only do logging and time first key update if there were no critical errors
        pwallet->WalletLogPrintf("Legacy Wallet Keys: %u plaintext, %u encrypted, %u w/ metadata, %u total.\n",
               key_res.m_records, ckey_res.m_records, keymeta_res.m_records, key_res.m_records + ckey_res.m_records);

        // nTimeFirstKey is only reliable if all keys have metadata
        if (pwallet->IsLegacy() && (key_res.m_records + ckey_res.m_records + watch_script_res.m_records) != (keymeta_res.m_records + watch_meta_res.m_records)) {
            auto spk_man = pwallet->GetLegacyScriptPubKeyMan();
            if (spk_man) {
                LOCK(spk_man->cs_KeyStore);
                spk_man->UpdateTimeFirstKey(1);
            }
        }
    }

    return result;
}

>>>>>>> f7144b24
template<typename... Args>
static DataStream PrefixStream(const Args&... args)
{
    DataStream prefix;
    SerializeMany(prefix, args...);
    return prefix;
}

static DBErrors LoadDescriptorWalletRecords(CWallet* pwallet, DatabaseBatch& batch, int last_client) EXCLUSIVE_LOCKS_REQUIRED(pwallet->cs_wallet)
{
    AssertLockHeld(pwallet->cs_wallet);

    // Load descriptor record
    int num_keys = 0;
    int num_ckeys= 0;
    LoadResult desc_res = LoadRecords(pwallet, batch, DBKeys::WALLETDESCRIPTOR,
        [&batch, &num_keys, &num_ckeys, &last_client] (CWallet* pwallet, DataStream& key, DataStream& value, std::string& strErr) {
        DBErrors result = DBErrors::LOAD_OK;

        uint256 id;
        key >> id;
        WalletDescriptor desc;
        try {
            value >> desc;
        } catch (const std::ios_base::failure& e) {
            strErr = strprintf("Error: Unrecognized descriptor found in wallet %s. ", pwallet->GetName());
            strErr += (last_client > CLIENT_VERSION) ? "The wallet might had been created on a newer version. " :
                    "The database might be corrupted or the software version is not compatible with one of your wallet descriptors. ";
            strErr += "Please try running the latest software version";
            // Also include error details
            strErr = strprintf("%s\nDetails: %s", strErr, e.what());
            return DBErrors::UNKNOWN_DESCRIPTOR;
        }
        DescriptorScriptPubKeyMan& spkm = pwallet->LoadDescriptorScriptPubKeyMan(id, desc);

        // Prior to doing anything with this spkm, verify ID compatibility
        if (id != spkm.GetID()) {
            strErr = "The descriptor ID calculated by the wallet differs from the one in DB";
            return DBErrors::CORRUPT;
        }

        DescriptorCache cache;

        // Get key cache for this descriptor
        DataStream prefix = PrefixStream(DBKeys::WALLETDESCRIPTORCACHE, id);
        LoadResult key_cache_res = LoadRecords(pwallet, batch, DBKeys::WALLETDESCRIPTORCACHE, prefix,
            [&id, &cache] (CWallet* pwallet, DataStream& key, DataStream& value, std::string& err) {
            bool parent = true;
            uint256 desc_id;
            uint32_t key_exp_index;
            uint32_t der_index;
            key >> desc_id;
            assert(desc_id == id);
            key >> key_exp_index;

            // if the der_index exists, it's a derived xpub
            try
            {
                key >> der_index;
                parent = false;
            }
            catch (...) {}

            std::vector<unsigned char> ser_xpub(BIP32_EXTKEY_SIZE);
            value >> ser_xpub;
            CExtPubKey xpub;
            xpub.Decode(ser_xpub.data());
            if (parent) {
                cache.CacheParentExtPubKey(key_exp_index, xpub);
            } else {
                cache.CacheDerivedExtPubKey(key_exp_index, der_index, xpub);
            }
            return DBErrors::LOAD_OK;
        });
        result = std::max(result, key_cache_res.m_result);

        // Get last hardened cache for this descriptor
        prefix = PrefixStream(DBKeys::WALLETDESCRIPTORLHCACHE, id);
        LoadResult lh_cache_res = LoadRecords(pwallet, batch, DBKeys::WALLETDESCRIPTORLHCACHE, prefix,
            [&id, &cache] (CWallet* pwallet, DataStream& key, DataStream& value, std::string& err) {
            uint256 desc_id;
            uint32_t key_exp_index;
            key >> desc_id;
            assert(desc_id == id);
            key >> key_exp_index;

            std::vector<unsigned char> ser_xpub(BIP32_EXTKEY_SIZE);
            value >> ser_xpub;
            CExtPubKey xpub;
            xpub.Decode(ser_xpub.data());
            cache.CacheLastHardenedExtPubKey(key_exp_index, xpub);
            return DBErrors::LOAD_OK;
        });
        result = std::max(result, lh_cache_res.m_result);

        // Set the cache for this descriptor
        auto spk_man = (DescriptorScriptPubKeyMan*)pwallet->GetScriptPubKeyMan(id);
        assert(spk_man);
        spk_man->SetCache(cache);

        // Get unencrypted keys
        prefix = PrefixStream(DBKeys::WALLETDESCRIPTORKEY, id);
        LoadResult key_res = LoadRecords(pwallet, batch, DBKeys::WALLETDESCRIPTORKEY, prefix,
            [&id, &spk_man] (CWallet* pwallet, DataStream& key, DataStream& value, std::string& strErr) {
            uint256 desc_id;
            CPubKey pubkey;
            key >> desc_id;
            assert(desc_id == id);
            key >> pubkey;
            if (!pubkey.IsValid())
            {
                strErr = "Error reading wallet database: descriptor unencrypted key CPubKey corrupt";
                return DBErrors::CORRUPT;
            }
            CKey privkey;
            CPrivKey pkey;
            uint256 hash;

            value >> pkey;
            value >> hash;

            // hash pubkey/privkey to accelerate wallet load
            std::vector<unsigned char> to_hash;
            to_hash.reserve(pubkey.size() + pkey.size());
            to_hash.insert(to_hash.end(), pubkey.begin(), pubkey.end());
            to_hash.insert(to_hash.end(), pkey.begin(), pkey.end());

            if (Hash(to_hash) != hash)
            {
                strErr = "Error reading wallet database: descriptor unencrypted key CPubKey/CPrivKey corrupt";
                return DBErrors::CORRUPT;
            }

            if (!privkey.Load(pkey, pubkey, true))
            {
                strErr = "Error reading wallet database: descriptor unencrypted key CPrivKey corrupt";
                return DBErrors::CORRUPT;
            }
            spk_man->AddKey(pubkey.GetID(), privkey);
            return DBErrors::LOAD_OK;
        });
        result = std::max(result, key_res.m_result);
        num_keys = key_res.m_records;

        // Get encrypted keys
        prefix = PrefixStream(DBKeys::WALLETDESCRIPTORCKEY, id);
        LoadResult ckey_res = LoadRecords(pwallet, batch, DBKeys::WALLETDESCRIPTORCKEY, prefix,
            [&id, &spk_man] (CWallet* pwallet, DataStream& key, DataStream& value, std::string& err) {
            uint256 desc_id;
            CPubKey pubkey;
            key >> desc_id;
            assert(desc_id == id);
            key >> pubkey;
            if (!pubkey.IsValid())
            {
                err = "Error reading wallet database: descriptor encrypted key CPubKey corrupt";
                return DBErrors::CORRUPT;
            }
            std::vector<unsigned char> privkey;
            value >> privkey;

            spk_man->AddCryptedKey(pubkey.GetID(), pubkey, privkey);
            return DBErrors::LOAD_OK;
        });
        result = std::max(result, ckey_res.m_result);
        num_ckeys = ckey_res.m_records;

        return result;
    });

    if (desc_res.m_result <= DBErrors::NONCRITICAL_ERROR) {
        // Only log if there are no critical errors
        pwallet->WalletLogPrintf("Descriptors: %u, Descriptor Keys: %u plaintext, %u encrypted, %u total.\n",
               desc_res.m_records, num_keys, num_ckeys, num_keys + num_ckeys);
    }

    return desc_res.m_result;
}

static DBErrors LoadAddressBookRecords(CWallet* pwallet, DatabaseBatch& batch) EXCLUSIVE_LOCKS_REQUIRED(pwallet->cs_wallet)
{
    AssertLockHeld(pwallet->cs_wallet);
    DBErrors result = DBErrors::LOAD_OK;

    // Load name record
    LoadResult name_res = LoadRecords(pwallet, batch, DBKeys::NAME,
        [] (CWallet* pwallet, DataStream& key, DataStream& value, std::string& err) EXCLUSIVE_LOCKS_REQUIRED(pwallet->cs_wallet) {
        std::string strAddress;
        key >> strAddress;
        std::string label;
        value >> label;
        pwallet->m_address_book[DecodeDestination(strAddress)].SetLabel(label);
        return DBErrors::LOAD_OK;
    });
    result = std::max(result, name_res.m_result);

    // Load purpose record
    LoadResult purpose_res = LoadRecords(pwallet, batch, DBKeys::PURPOSE,
        [] (CWallet* pwallet, DataStream& key, DataStream& value, std::string& err) EXCLUSIVE_LOCKS_REQUIRED(pwallet->cs_wallet) {
        std::string strAddress;
        key >> strAddress;
        std::string purpose_str;
        value >> purpose_str;
        std::optional<AddressPurpose> purpose{PurposeFromString(purpose_str)};
        if (!purpose) {
            pwallet->WalletLogPrintf("Warning: nonstandard purpose string '%s' for address '%s'\n", purpose_str, strAddress);
        }
        pwallet->m_address_book[DecodeDestination(strAddress)].purpose = purpose;
        return DBErrors::LOAD_OK;
    });
    result = std::max(result, purpose_res.m_result);

    // Load destination data record
    LoadResult dest_res = LoadRecords(pwallet, batch, DBKeys::DESTDATA,
        [] (CWallet* pwallet, DataStream& key, DataStream& value, std::string& err) EXCLUSIVE_LOCKS_REQUIRED(pwallet->cs_wallet) {
        std::string strAddress, strKey, strValue;
        key >> strAddress;
        key >> strKey;
        value >> strValue;
        const CTxDestination& dest{DecodeDestination(strAddress)};
        if (strKey.compare("used") == 0) {
            // Load "used" key indicating if an IsMine address has
            // previously been spent from with avoid_reuse option enabled.
            // The strValue is not used for anything currently, but could
            // hold more information in the future. Current values are just
            // "1" or "p" for present (which was written prior to
            // f5ba424cd44619d9b9be88b8593d69a7ba96db26).
            pwallet->LoadAddressPreviouslySpent(dest);
        } else if (strKey.compare(0, 2, "rr") == 0) {
            // Load "rr##" keys where ## is a decimal number, and strValue
            // is a serialized RecentRequestEntry object.
            pwallet->LoadAddressReceiveRequest(dest, strKey.substr(2), strValue);
        }
        return DBErrors::LOAD_OK;
    });
    result = std::max(result, dest_res.m_result);

    return result;
}

static DBErrors LoadTxRecords(CWallet* pwallet, DatabaseBatch& batch, std::vector<uint256>& upgraded_txs, bool& any_unordered) EXCLUSIVE_LOCKS_REQUIRED(pwallet->cs_wallet)
{
    AssertLockHeld(pwallet->cs_wallet);
    DBErrors result = DBErrors::LOAD_OK;

    // Load tx record
    any_unordered = false;
    LoadResult tx_res = LoadRecords(pwallet, batch, DBKeys::TX,
        [&any_unordered, &upgraded_txs] (CWallet* pwallet, DataStream& key, DataStream& value, std::string& err) EXCLUSIVE_LOCKS_REQUIRED(pwallet->cs_wallet) {
        DBErrors result = DBErrors::LOAD_OK;
        uint256 hash;
        key >> hash;
        // LoadToWallet call below creates a new CWalletTx that fill_wtx
        // callback fills with transaction metadata.
        auto fill_wtx = [&](CWalletTx& wtx, bool new_tx) {
            if(!new_tx) {
                // There's some corruption here since the tx we just tried to load was already in the wallet.
                err = "Error: Corrupt transaction found. This can be fixed by removing transactions from wallet and rescanning.";
                result = DBErrors::CORRUPT;
                return false;
            }
            value >> wtx;
            if (wtx.GetHash() != hash)
                return false;

            // Undo serialize changes in 31600
            if (31404 <= wtx.fTimeReceivedIsTxTime && wtx.fTimeReceivedIsTxTime <= 31703)
            {
                if (!value.empty())
                {
                    uint8_t fTmp;
                    uint8_t fUnused;
                    std::string unused_string;
                    value >> fTmp >> fUnused >> unused_string;
                    pwallet->WalletLogPrintf("LoadWallet() upgrading tx ver=%d %d %s\n",
                                       wtx.fTimeReceivedIsTxTime, fTmp, hash.ToString());
                    wtx.fTimeReceivedIsTxTime = fTmp;
                }
                else
                {
                    pwallet->WalletLogPrintf("LoadWallet() repairing tx ver=%d %s\n", wtx.fTimeReceivedIsTxTime, hash.ToString());
                    wtx.fTimeReceivedIsTxTime = 0;
                }
                upgraded_txs.push_back(hash);
            }

            if (wtx.nOrderPos == -1)
                any_unordered = true;

            return true;
        };
        if (!pwallet->LoadToWallet(hash, fill_wtx)) {
            // Use std::max as fill_wtx may have already set result to CORRUPT
            result = std::max(result, DBErrors::NEED_RESCAN);
        }
        return result;
    });
    result = std::max(result, tx_res.m_result);

    // Load locked utxo record
    LoadResult locked_utxo_res = LoadRecords(pwallet, batch, DBKeys::LOCKED_UTXO,
        [] (CWallet* pwallet, DataStream& key, DataStream& value, std::string& err) EXCLUSIVE_LOCKS_REQUIRED(pwallet->cs_wallet) {
        Txid hash;
        uint32_t n;
        key >> hash;
        key >> n;
        pwallet->LockCoin(COutPoint(hash, n));
        return DBErrors::LOAD_OK;
    });
    result = std::max(result, locked_utxo_res.m_result);

    // Load orderposnext record
    // Note: There should only be one ORDERPOSNEXT record with nothing trailing the type
    LoadResult order_pos_res = LoadRecords(pwallet, batch, DBKeys::ORDERPOSNEXT,
        [] (CWallet* pwallet, DataStream& key, DataStream& value, std::string& err) EXCLUSIVE_LOCKS_REQUIRED(pwallet->cs_wallet) {
        try {
            value >> pwallet->nOrderPosNext;
        } catch (const std::exception& e) {
            err = e.what();
            return DBErrors::NONCRITICAL_ERROR;
        }
        return DBErrors::LOAD_OK;
    });
    result = std::max(result, order_pos_res.m_result);

    return result;
}

static DBErrors LoadActiveSPKMs(CWallet* pwallet, DatabaseBatch& batch) EXCLUSIVE_LOCKS_REQUIRED(pwallet->cs_wallet)
{
    AssertLockHeld(pwallet->cs_wallet);
    DBErrors result = DBErrors::LOAD_OK;

    // Load spk records
    std::set<std::pair<OutputType, bool>> seen_spks;
    for (const auto& spk_key : {DBKeys::ACTIVEEXTERNALSPK, DBKeys::ACTIVEINTERNALSPK}) {
        LoadResult spkm_res = LoadRecords(pwallet, batch, spk_key,
            [&seen_spks, &spk_key] (CWallet* pwallet, DataStream& key, DataStream& value, std::string& strErr) {
            uint8_t output_type;
            key >> output_type;
            uint256 id;
            value >> id;

            bool internal = spk_key == DBKeys::ACTIVEINTERNALSPK;
            auto [it, insert] = seen_spks.emplace(static_cast<OutputType>(output_type), internal);
            if (!insert) {
                strErr = "Multiple ScriptpubKeyMans specified for a single type";
                return DBErrors::CORRUPT;
            }
            pwallet->LoadActiveScriptPubKeyMan(id, static_cast<OutputType>(output_type), /*internal=*/internal);
            return DBErrors::LOAD_OK;
        });
        result = std::max(result, spkm_res.m_result);
    }
    return result;
}

static DBErrors LoadDecryptionKeys(CWallet* pwallet, DatabaseBatch& batch) EXCLUSIVE_LOCKS_REQUIRED(pwallet->cs_wallet)
{
    AssertLockHeld(pwallet->cs_wallet);

    // Load decryption key (mkey) records
    LoadResult mkey_res = LoadRecords(pwallet, batch, DBKeys::MASTER_KEY,
        [] (CWallet* pwallet, DataStream& key, DataStream& value, std::string& err) {
        if (!LoadEncryptionKey(pwallet, key, value, err)) {
            return DBErrors::CORRUPT;
        }
        return DBErrors::LOAD_OK;
    });
    return mkey_res.m_result;
}

DBErrors WalletBatch::LoadWallet(CWallet* pwallet)
{
    DBErrors result = DBErrors::LOAD_OK;
    bool any_unordered = false;
    std::vector<uint256> upgraded_txs;

    LOCK(pwallet->cs_wallet);

    // Last client version to open this wallet
    int last_client = CLIENT_VERSION;
    bool has_last_client = m_batch->Read(DBKeys::VERSION, last_client);
    pwallet->WalletLogPrintf("Wallet file version = %d, last client version = %d\n", pwallet->GetVersion(), last_client);

    try {
        if ((result = LoadMinVersion(pwallet, *m_batch)) != DBErrors::LOAD_OK) return result;

        // Load wallet flags, so they are known when processing other records.
        // The FLAGS key is absent during wallet creation.
        if ((result = LoadWalletFlags(pwallet, *m_batch)) != DBErrors::LOAD_OK) return result;

#ifndef ENABLE_EXTERNAL_SIGNER
        if (pwallet->IsWalletFlagSet(WALLET_FLAG_EXTERNAL_SIGNER)) {
            pwallet->WalletLogPrintf("Error: External signer wallet being loaded without external signer support compiled\n");
            return DBErrors::EXTERNAL_SIGNER_SUPPORT_REQUIRED;
        }
#endif

        // Load descriptors
        result = std::max(LoadDescriptorWalletRecords(pwallet, *m_batch, last_client), result);
        // Early return if there are unknown descriptors. Later loading of ACTIVEINTERNALSPK and ACTIVEEXTERNALEXPK
        // may reference the unknown descriptor's ID which can result in a misleading corruption error
        // when in reality the wallet is simply too new.
        if (result == DBErrors::UNKNOWN_DESCRIPTOR) return result;

        // Load address book
        result = std::max(LoadAddressBookRecords(pwallet, *m_batch), result);

        // Load tx records
        result = std::max(LoadTxRecords(pwallet, *m_batch, upgraded_txs, any_unordered), result);

        // Load SPKMs
        result = std::max(LoadActiveSPKMs(pwallet, *m_batch), result);

        // Load decryption keys
        result = std::max(LoadDecryptionKeys(pwallet, *m_batch), result);
    } catch (...) {
        // Exceptions that can be ignored or treated as non-critical are handled by the individual loading functions.
        // Any uncaught exceptions will be caught here and treated as critical.
        result = DBErrors::CORRUPT;
    }

    // Any wallet corruption at all: skip any rewriting or
    // upgrading, we don't want to make it worse.
    if (result != DBErrors::LOAD_OK)
        return result;

    for (const uint256& hash : upgraded_txs)
        WriteTx(pwallet->mapWallet.at(hash));

    if (!has_last_client || last_client != CLIENT_VERSION) // Update
        m_batch->Write(DBKeys::VERSION, CLIENT_VERSION);

    if (any_unordered)
        result = pwallet->ReorderTransactions();

    // Upgrade all of the descriptor caches to cache the last hardened xpub
    // This operation is not atomic, but if it fails, only new entries are added so it is backwards compatible
    try {
        pwallet->UpgradeDescriptorCache();
    } catch (...) {
        result = DBErrors::CORRUPT;
    }

    return result;
}

static bool RunWithinTxn(WalletBatch& batch, std::string_view process_desc, const std::function<bool(WalletBatch&)>& func)
{
    if (!batch.TxnBegin()) {
        LogDebug(BCLog::WALLETDB, "Error: cannot create db txn for %s\n", process_desc);
        return false;
    }

    // Run procedure
    if (!func(batch)) {
        LogDebug(BCLog::WALLETDB, "Error: %s failed\n", process_desc);
        batch.TxnAbort();
        return false;
    }

    if (!batch.TxnCommit()) {
        LogDebug(BCLog::WALLETDB, "Error: cannot commit db txn for %s\n", process_desc);
        return false;
    }

    // All good
    return true;
}

bool RunWithinTxn(WalletDatabase& database, std::string_view process_desc, const std::function<bool(WalletBatch&)>& func)
{
    WalletBatch batch(database);
    return RunWithinTxn(batch, process_desc, func);
}

bool WalletBatch::WriteAddressPreviouslySpent(const CTxDestination& dest, bool previously_spent)
{
    auto key{std::make_pair(DBKeys::DESTDATA, std::make_pair(EncodeDestination(dest), std::string("used")))};
    return previously_spent ? WriteIC(key, std::string("1")) : EraseIC(key);
}

bool WalletBatch::WriteAddressReceiveRequest(const CTxDestination& dest, const std::string& id, const std::string& receive_request)
{
    return WriteIC(std::make_pair(DBKeys::DESTDATA, std::make_pair(EncodeDestination(dest), "rr" + id)), receive_request);
}

bool WalletBatch::EraseAddressReceiveRequest(const CTxDestination& dest, const std::string& id)
{
    return EraseIC(std::make_pair(DBKeys::DESTDATA, std::make_pair(EncodeDestination(dest), "rr" + id)));
}

bool WalletBatch::EraseAddressData(const CTxDestination& dest)
{
    DataStream prefix;
    prefix << DBKeys::DESTDATA << EncodeDestination(dest);
    return m_batch->ErasePrefix(prefix);
}

bool WalletBatch::WriteWalletFlags(const uint64_t flags)
{
    return WriteIC(DBKeys::FLAGS, flags);
}

<<<<<<< HEAD
=======
bool WalletBatch::EraseRecords(const std::unordered_set<std::string>& types)
{
    return std::all_of(types.begin(), types.end(), [&](const std::string& type) {
        return m_batch->ErasePrefix(DataStream() << type);
    });
}

>>>>>>> f7144b24
bool WalletBatch::TxnBegin()
{
    return m_batch->TxnBegin();
}

bool WalletBatch::TxnCommit()
{
    bool res = m_batch->TxnCommit();
    if (res) {
        for (const auto& listener : m_txn_listeners) {
            listener.on_commit();
        }
        // txn finished, clear listeners
        m_txn_listeners.clear();
    }
    return res;
}

bool WalletBatch::TxnAbort()
{
    bool res = m_batch->TxnAbort();
    if (res) {
        for (const auto& listener : m_txn_listeners) {
            listener.on_abort();
        }
        // txn finished, clear listeners
        m_txn_listeners.clear();
    }
    return res;
}

void WalletBatch::RegisterTxnListener(const DbTxnListener& l)
{
    assert(m_batch->HasActiveTxn());
    m_txn_listeners.emplace_back(l);
}

std::unique_ptr<WalletDatabase> MakeDatabase(const fs::path& path, const DatabaseOptions& options, DatabaseStatus& status, bilingual_str& error)
{
    bool exists, isSqliteFile(false);
    try {
        exists = fs::symlink_status(path).type() != fs::file_type::not_found;
    }
    catch (const fs::filesystem_error& e) {
        error = Untranslated(strprintf("Failed to access database path '%s': %s", fs::PathToString(path), fsbridge::get_filesystem_error_message(e)));
        status = DatabaseStatus::FAILED_BAD_PATH;
        return nullptr;
    }

    if (exists) {
        if (IsSQLiteFile(SQLiteDataFile(path)))
            isSqliteFile = true;
    }
    else if (options.require_existing) {
        error = Untranslated(strprintf("Failed to load database path '%s'. Path does not exist.", fs::PathToString(path)));
        status = DatabaseStatus::FAILED_NOT_FOUND;
        return nullptr;
    }

    if (!isSqliteFile && options.require_existing) {
        error = Untranslated(strprintf("Failed to load database path '%s'. Data is not in recognized format.", fs::PathToString(path)));
        status = DatabaseStatus::FAILED_BAD_FORMAT;
        return nullptr;
    }

    if (isSqliteFile && options.require_create) {
        error = Untranslated(strprintf("Failed to create database path '%s'. Database already exists.", fs::PathToString(path)));
        status = DatabaseStatus::FAILED_ALREADY_EXISTS;
        return nullptr;
    }

<<<<<<< HEAD
=======
    // If BERKELEY was the format, then change the format from BERKELEY to BERKELEY_RO
    if (format && options.require_format && format == DatabaseFormat::BERKELEY && options.require_format == DatabaseFormat::BERKELEY_RO) {
        format = DatabaseFormat::BERKELEY_RO;
    }

    // A db already exists so format is set, but options also specifies the format, so make sure they agree
    if (format && options.require_format && format != options.require_format) {
        error = Untranslated(strprintf("Failed to load database path '%s'. Data is not in required format.", fs::PathToString(path)));
        status = DatabaseStatus::FAILED_BAD_FORMAT;
        return nullptr;
    }

    // Format is not set when a db doesn't already exist, so use the format specified by the options if it is set.
    if (!format && options.require_format) format = options.require_format;

    // If the format is not specified or detected, choose the default format based on what is available. We prefer BDB over SQLite for now.
    if (!format) {
#ifdef USE_SQLITE
        format = DatabaseFormat::SQLITE;
#endif
#ifdef USE_BDB
        format = DatabaseFormat::BERKELEY;
#endif
    }

    if (format == DatabaseFormat::SQLITE) {
>>>>>>> f7144b24
#ifdef USE_SQLITE
    return MakeSQLiteDatabase(path, options, status, error);
#else
    error = Untranslated(strprintf("Failed to open database path '%s'. Build does not support SQLite database format.", fs::PathToString(path)));
    status = DatabaseStatus::FAILED_BAD_FORMAT;
    return nullptr;
#endif
<<<<<<< HEAD
=======
        {
            error = Untranslated(strprintf("Failed to open database path '%s'. Build does not support SQLite database format.", fs::PathToString(path)));
            status = DatabaseStatus::FAILED_BAD_FORMAT;
            return nullptr;
        }
    }

    if (format == DatabaseFormat::BERKELEY_RO) {
        return MakeBerkeleyRODatabase(path, options, status, error);
    }

#ifdef USE_BDB
    if constexpr (true) {
        return MakeBerkeleyDatabase(path, options, status, error);
    } else
#endif
    {
        error = Untranslated(strprintf("Failed to open database path '%s'. Build does not support Berkeley DB database format.", fs::PathToString(path)));
        status = DatabaseStatus::FAILED_BAD_FORMAT;
        return nullptr;
    }
>>>>>>> f7144b24
}
} // namespace wallet<|MERGE_RESOLUTION|>--- conflicted
+++ resolved
@@ -19,13 +19,6 @@
 #include <util/fs.h>
 #include <util/time.h>
 #include <util/translation.h>
-<<<<<<< HEAD
-=======
-#ifdef USE_BDB
-#include <wallet/bdb.h>
-#endif
-#include <wallet/migrate.h>
->>>>>>> f7144b24
 #ifdef USE_SQLITE
 #include <wallet/sqlite.h>
 #endif
@@ -113,17 +106,6 @@
     return m_batch->Read(DBKeys::BESTBLOCK_NOMERKLE, locator);
 }
 
-bool WalletBatch::IsEncrypted()
-{
-    DataStream prefix;
-    prefix << DBKeys::MASTER_KEY;
-    if (auto cursor = m_batch->GetNewPrefixCursor(prefix)) {
-        DataStream k, v;
-        if (cursor->Next(k, v) == DatabaseCursor::Status::MORE) return true;
-    }
-    return false;
-}
-
 bool WalletBatch::WriteOrderPosNext(int64_t nOrderPosNext)
 {
     return WriteIC(DBKeys::ORDERPOSNEXT, nOrderPosNext);
@@ -224,114 +206,6 @@
     return EraseIC(std::make_pair(DBKeys::LOCKED_UTXO, std::make_pair(output.hash, output.n)));
 }
 
-<<<<<<< HEAD
-=======
-bool LoadKey(CWallet* pwallet, DataStream& ssKey, DataStream& ssValue, std::string& strErr)
-{
-    LOCK(pwallet->cs_wallet);
-    try {
-        CPubKey vchPubKey;
-        ssKey >> vchPubKey;
-        if (!vchPubKey.IsValid())
-        {
-            strErr = "Error reading wallet database: CPubKey corrupt";
-            return false;
-        }
-        CKey key;
-        CPrivKey pkey;
-        uint256 hash;
-
-        ssValue >> pkey;
-
-        // Old wallets store keys as DBKeys::KEY [pubkey] => [privkey]
-        // ... which was slow for wallets with lots of keys, because the public key is re-derived from the private key
-        // using EC operations as a checksum.
-        // Newer wallets store keys as DBKeys::KEY [pubkey] => [privkey][hash(pubkey,privkey)], which is much faster while
-        // remaining backwards-compatible.
-        try
-        {
-            ssValue >> hash;
-        }
-        catch (const std::ios_base::failure&) {}
-
-        bool fSkipCheck = false;
-
-        if (!hash.IsNull())
-        {
-            // hash pubkey/privkey to accelerate wallet load
-            std::vector<unsigned char> vchKey;
-            vchKey.reserve(vchPubKey.size() + pkey.size());
-            vchKey.insert(vchKey.end(), vchPubKey.begin(), vchPubKey.end());
-            vchKey.insert(vchKey.end(), pkey.begin(), pkey.end());
-
-            if (Hash(vchKey) != hash)
-            {
-                strErr = "Error reading wallet database: CPubKey/CPrivKey corrupt";
-                return false;
-            }
-
-            fSkipCheck = true;
-        }
-
-        if (!key.Load(pkey, vchPubKey, fSkipCheck))
-        {
-            strErr = "Error reading wallet database: CPrivKey corrupt";
-            return false;
-        }
-        if (!pwallet->GetOrCreateLegacyDataSPKM()->LoadKey(key, vchPubKey))
-        {
-            strErr = "Error reading wallet database: LegacyDataSPKM::LoadKey failed";
-            return false;
-        }
-    } catch (const std::exception& e) {
-        if (strErr.empty()) {
-            strErr = e.what();
-        }
-        return false;
-    }
-    return true;
-}
-
-bool LoadCryptedKey(CWallet* pwallet, DataStream& ssKey, DataStream& ssValue, std::string& strErr)
-{
-    LOCK(pwallet->cs_wallet);
-    try {
-        CPubKey vchPubKey;
-        ssKey >> vchPubKey;
-        if (!vchPubKey.IsValid())
-        {
-            strErr = "Error reading wallet database: CPubKey corrupt";
-            return false;
-        }
-        std::vector<unsigned char> vchPrivKey;
-        ssValue >> vchPrivKey;
-
-        // Get the checksum and check it
-        bool checksum_valid = false;
-        if (!ssValue.eof()) {
-            uint256 checksum;
-            ssValue >> checksum;
-            if (!(checksum_valid = Hash(vchPrivKey) == checksum)) {
-                strErr = "Error reading wallet database: Encrypted key corrupt";
-                return false;
-            }
-        }
-
-        if (!pwallet->GetOrCreateLegacyDataSPKM()->LoadCryptedKey(vchPubKey, vchPrivKey, checksum_valid))
-        {
-            strErr = "Error reading wallet database: LegacyDataSPKM::LoadCryptedKey failed";
-            return false;
-        }
-    } catch (const std::exception& e) {
-        if (strErr.empty()) {
-            strErr = e.what();
-        }
-        return false;
-    }
-    return true;
-}
-
->>>>>>> f7144b24
 bool LoadEncryptionKey(CWallet* pwallet, DataStream& ssKey, DataStream& ssValue, std::string& strErr)
 {
     LOCK(pwallet->cs_wallet);
@@ -359,25 +233,6 @@
     return true;
 }
 
-<<<<<<< HEAD
-=======
-bool LoadHDChain(CWallet* pwallet, DataStream& ssValue, std::string& strErr)
-{
-    LOCK(pwallet->cs_wallet);
-    try {
-        CHDChain chain;
-        ssValue >> chain;
-        pwallet->GetOrCreateLegacyDataSPKM()->LoadHDChain(chain);
-    } catch (const std::exception& e) {
-        if (strErr.empty()) {
-            strErr = e.what();
-        }
-        return false;
-    }
-    return true;
-}
-
->>>>>>> f7144b24
 static DBErrors LoadMinVersion(CWallet* pwallet, DatabaseBatch& batch) EXCLUSIVE_LOCKS_REQUIRED(pwallet->cs_wallet)
 {
     AssertLockHeld(pwallet->cs_wallet);
@@ -454,257 +309,6 @@
     return LoadRecords(pwallet, batch, key, prefix, load_func);
 }
 
-<<<<<<< HEAD
-=======
-static DBErrors LoadLegacyWalletRecords(CWallet* pwallet, DatabaseBatch& batch, int last_client) EXCLUSIVE_LOCKS_REQUIRED(pwallet->cs_wallet)
-{
-    AssertLockHeld(pwallet->cs_wallet);
-    DBErrors result = DBErrors::LOAD_OK;
-
-    // Make sure descriptor wallets don't have any legacy records
-    if (pwallet->IsWalletFlagSet(WALLET_FLAG_DESCRIPTORS)) {
-        for (const auto& type : DBKeys::LEGACY_TYPES) {
-            DataStream key;
-            DataStream value{};
-
-            DataStream prefix;
-            prefix << type;
-            std::unique_ptr<DatabaseCursor> cursor = batch.GetNewPrefixCursor(prefix);
-            if (!cursor) {
-                pwallet->WalletLogPrintf("Error getting database cursor for '%s' records\n", type);
-                return DBErrors::CORRUPT;
-            }
-
-            DatabaseCursor::Status status = cursor->Next(key, value);
-            if (status != DatabaseCursor::Status::DONE) {
-                pwallet->WalletLogPrintf("Error: Unexpected legacy entry found in descriptor wallet %s. The wallet might have been tampered with or created with malicious intent.\n", pwallet->GetName());
-                return DBErrors::UNEXPECTED_LEGACY_ENTRY;
-            }
-        }
-
-        return DBErrors::LOAD_OK;
-    }
-
-    // Load HD Chain
-    // Note: There should only be one HDCHAIN record with no data following the type
-    LoadResult hd_chain_res = LoadRecords(pwallet, batch, DBKeys::HDCHAIN,
-        [] (CWallet* pwallet, DataStream& key, DataStream& value, std::string& err) {
-        return LoadHDChain(pwallet, value, err) ? DBErrors:: LOAD_OK : DBErrors::CORRUPT;
-    });
-    result = std::max(result, hd_chain_res.m_result);
-
-    // Load unencrypted keys
-    LoadResult key_res = LoadRecords(pwallet, batch, DBKeys::KEY,
-        [] (CWallet* pwallet, DataStream& key, DataStream& value, std::string& err) {
-        return LoadKey(pwallet, key, value, err) ? DBErrors::LOAD_OK : DBErrors::CORRUPT;
-    });
-    result = std::max(result, key_res.m_result);
-
-    // Load encrypted keys
-    LoadResult ckey_res = LoadRecords(pwallet, batch, DBKeys::CRYPTED_KEY,
-        [] (CWallet* pwallet, DataStream& key, DataStream& value, std::string& err) {
-        return LoadCryptedKey(pwallet, key, value, err) ? DBErrors::LOAD_OK : DBErrors::CORRUPT;
-    });
-    result = std::max(result, ckey_res.m_result);
-
-    // Load scripts
-    LoadResult script_res = LoadRecords(pwallet, batch, DBKeys::CSCRIPT,
-        [] (CWallet* pwallet, DataStream& key, DataStream& value, std::string& strErr) {
-        uint160 hash;
-        key >> hash;
-        CScript script;
-        value >> script;
-        if (!pwallet->GetOrCreateLegacyDataSPKM()->LoadCScript(script))
-        {
-            strErr = "Error reading wallet database: LegacyDataSPKM::LoadCScript failed";
-            return DBErrors::NONCRITICAL_ERROR;
-        }
-        return DBErrors::LOAD_OK;
-    });
-    result = std::max(result, script_res.m_result);
-
-    // Check whether rewrite is needed
-    if (ckey_res.m_records > 0) {
-        // Rewrite encrypted wallets of versions 0.4.0 and 0.5.0rc:
-        if (last_client == 40000 || last_client == 50000) result = std::max(result, DBErrors::NEED_REWRITE);
-    }
-
-    // Load keymeta
-    std::map<uint160, CHDChain> hd_chains;
-    LoadResult keymeta_res = LoadRecords(pwallet, batch, DBKeys::KEYMETA,
-        [&hd_chains] (CWallet* pwallet, DataStream& key, DataStream& value, std::string& strErr) {
-        CPubKey vchPubKey;
-        key >> vchPubKey;
-        CKeyMetadata keyMeta;
-        value >> keyMeta;
-        pwallet->GetOrCreateLegacyDataSPKM()->LoadKeyMetadata(vchPubKey.GetID(), keyMeta);
-
-        // Extract some CHDChain info from this metadata if it has any
-        if (keyMeta.nVersion >= CKeyMetadata::VERSION_WITH_HDDATA && !keyMeta.hd_seed_id.IsNull() && keyMeta.hdKeypath.size() > 0) {
-            // Get the path from the key origin or from the path string
-            // Not applicable when path is "s" or "m" as those indicate a seed
-            // See https://github.com/bitcoin/bitcoin/pull/12924
-            bool internal = false;
-            uint32_t index = 0;
-            if (keyMeta.hdKeypath != "s" && keyMeta.hdKeypath != "m") {
-                std::vector<uint32_t> path;
-                if (keyMeta.has_key_origin) {
-                    // We have a key origin, so pull it from its path vector
-                    path = keyMeta.key_origin.path;
-                } else {
-                    // No key origin, have to parse the string
-                    if (!ParseHDKeypath(keyMeta.hdKeypath, path)) {
-                        strErr = "Error reading wallet database: keymeta with invalid HD keypath";
-                        return DBErrors::NONCRITICAL_ERROR;
-                    }
-                }
-
-                // Extract the index and internal from the path
-                // Path string is m/0'/k'/i'
-                // Path vector is [0', k', i'] (but as ints OR'd with the hardened bit
-                // k == 0 for external, 1 for internal. i is the index
-                if (path.size() != 3) {
-                    strErr = "Error reading wallet database: keymeta found with unexpected path";
-                    return DBErrors::NONCRITICAL_ERROR;
-                }
-                if (path[0] != 0x80000000) {
-                    strErr = strprintf("Unexpected path index of 0x%08x (expected 0x80000000) for the element at index 0", path[0]);
-                    return DBErrors::NONCRITICAL_ERROR;
-                }
-                if (path[1] != 0x80000000 && path[1] != (1 | 0x80000000)) {
-                    strErr = strprintf("Unexpected path index of 0x%08x (expected 0x80000000 or 0x80000001) for the element at index 1", path[1]);
-                    return DBErrors::NONCRITICAL_ERROR;
-                }
-                if ((path[2] & 0x80000000) == 0) {
-                    strErr = strprintf("Unexpected path index of 0x%08x (expected to be greater than or equal to 0x80000000)", path[2]);
-                    return DBErrors::NONCRITICAL_ERROR;
-                }
-                internal = path[1] == (1 | 0x80000000);
-                index = path[2] & ~0x80000000;
-            }
-
-            // Insert a new CHDChain, or get the one that already exists
-            auto [ins, inserted] = hd_chains.emplace(keyMeta.hd_seed_id, CHDChain());
-            CHDChain& chain = ins->second;
-            if (inserted) {
-                // For new chains, we want to default to VERSION_HD_BASE until we see an internal
-                chain.nVersion = CHDChain::VERSION_HD_BASE;
-                chain.seed_id = keyMeta.hd_seed_id;
-            }
-            if (internal) {
-                chain.nVersion = CHDChain::VERSION_HD_CHAIN_SPLIT;
-                chain.nInternalChainCounter = std::max(chain.nInternalChainCounter, index + 1);
-            } else {
-                chain.nExternalChainCounter = std::max(chain.nExternalChainCounter, index + 1);
-            }
-        }
-        return DBErrors::LOAD_OK;
-    });
-    result = std::max(result, keymeta_res.m_result);
-
-    // Set inactive chains
-    if (!hd_chains.empty()) {
-        LegacyDataSPKM* legacy_spkm = pwallet->GetLegacyDataSPKM();
-        if (legacy_spkm) {
-            for (const auto& [hd_seed_id, chain] : hd_chains) {
-                if (hd_seed_id != legacy_spkm->GetHDChain().seed_id) {
-                    legacy_spkm->AddInactiveHDChain(chain);
-                }
-            }
-        } else {
-            pwallet->WalletLogPrintf("Inactive HD Chains found but no Legacy ScriptPubKeyMan\n");
-            result = DBErrors::CORRUPT;
-        }
-    }
-
-    // Load watchonly scripts
-    LoadResult watch_script_res = LoadRecords(pwallet, batch, DBKeys::WATCHS,
-        [] (CWallet* pwallet, DataStream& key, DataStream& value, std::string& err) {
-        CScript script;
-        key >> script;
-        uint8_t fYes;
-        value >> fYes;
-        if (fYes == '1') {
-            pwallet->GetOrCreateLegacyDataSPKM()->LoadWatchOnly(script);
-        }
-        return DBErrors::LOAD_OK;
-    });
-    result = std::max(result, watch_script_res.m_result);
-
-    // Load watchonly meta
-    LoadResult watch_meta_res = LoadRecords(pwallet, batch, DBKeys::WATCHMETA,
-        [] (CWallet* pwallet, DataStream& key, DataStream& value, std::string& err) {
-        CScript script;
-        key >> script;
-        CKeyMetadata keyMeta;
-        value >> keyMeta;
-        pwallet->GetOrCreateLegacyDataSPKM()->LoadScriptMetadata(CScriptID(script), keyMeta);
-        return DBErrors::LOAD_OK;
-    });
-    result = std::max(result, watch_meta_res.m_result);
-
-    // Load keypool
-    LoadResult pool_res = LoadRecords(pwallet, batch, DBKeys::POOL,
-        [] (CWallet* pwallet, DataStream& key, DataStream& value, std::string& err) {
-        int64_t nIndex;
-        key >> nIndex;
-        CKeyPool keypool;
-        value >> keypool;
-        pwallet->GetOrCreateLegacyDataSPKM()->LoadKeyPool(nIndex, keypool);
-        return DBErrors::LOAD_OK;
-    });
-    result = std::max(result, pool_res.m_result);
-
-    // Deal with old "wkey" and "defaultkey" records.
-    // These are not actually loaded, but we need to check for them
-
-    // We don't want or need the default key, but if there is one set,
-    // we want to make sure that it is valid so that we can detect corruption
-    // Note: There should only be one DEFAULTKEY with nothing trailing the type
-    LoadResult default_key_res = LoadRecords(pwallet, batch, DBKeys::DEFAULTKEY,
-        [] (CWallet* pwallet, DataStream& key, DataStream& value, std::string& err) {
-        CPubKey default_pubkey;
-        try {
-            value >> default_pubkey;
-        } catch (const std::exception& e) {
-            err = e.what();
-            return DBErrors::CORRUPT;
-        }
-        if (!default_pubkey.IsValid()) {
-            err = "Error reading wallet database: Default Key corrupt";
-            return DBErrors::CORRUPT;
-        }
-        return DBErrors::LOAD_OK;
-    });
-    result = std::max(result, default_key_res.m_result);
-
-    // "wkey" records are unsupported, if we see any, throw an error
-    LoadResult wkey_res = LoadRecords(pwallet, batch, DBKeys::OLD_KEY,
-        [] (CWallet* pwallet, DataStream& key, DataStream& value, std::string& err) {
-        err = "Found unsupported 'wkey' record, try loading with version 0.18";
-        return DBErrors::LOAD_FAIL;
-    });
-    result = std::max(result, wkey_res.m_result);
-
-    if (result <= DBErrors::NONCRITICAL_ERROR) {
-        // Only do logging and time first key update if there were no critical errors
-        pwallet->WalletLogPrintf("Legacy Wallet Keys: %u plaintext, %u encrypted, %u w/ metadata, %u total.\n",
-               key_res.m_records, ckey_res.m_records, keymeta_res.m_records, key_res.m_records + ckey_res.m_records);
-
-        // nTimeFirstKey is only reliable if all keys have metadata
-        if (pwallet->IsLegacy() && (key_res.m_records + ckey_res.m_records + watch_script_res.m_records) != (keymeta_res.m_records + watch_meta_res.m_records)) {
-            auto spk_man = pwallet->GetLegacyScriptPubKeyMan();
-            if (spk_man) {
-                LOCK(spk_man->cs_KeyStore);
-                spk_man->UpdateTimeFirstKey(1);
-            }
-        }
-    }
-
-    return result;
-}
-
->>>>>>> f7144b24
 template<typename... Args>
 static DataStream PrefixStream(const Args&... args)
 {
@@ -1210,16 +814,6 @@
     return WriteIC(DBKeys::FLAGS, flags);
 }
 
-<<<<<<< HEAD
-=======
-bool WalletBatch::EraseRecords(const std::unordered_set<std::string>& types)
-{
-    return std::all_of(types.begin(), types.end(), [&](const std::string& type) {
-        return m_batch->ErasePrefix(DataStream() << type);
-    });
-}
-
->>>>>>> f7144b24
 bool WalletBatch::TxnBegin()
 {
     return m_batch->TxnBegin();
@@ -1291,35 +885,6 @@
         return nullptr;
     }
 
-<<<<<<< HEAD
-=======
-    // If BERKELEY was the format, then change the format from BERKELEY to BERKELEY_RO
-    if (format && options.require_format && format == DatabaseFormat::BERKELEY && options.require_format == DatabaseFormat::BERKELEY_RO) {
-        format = DatabaseFormat::BERKELEY_RO;
-    }
-
-    // A db already exists so format is set, but options also specifies the format, so make sure they agree
-    if (format && options.require_format && format != options.require_format) {
-        error = Untranslated(strprintf("Failed to load database path '%s'. Data is not in required format.", fs::PathToString(path)));
-        status = DatabaseStatus::FAILED_BAD_FORMAT;
-        return nullptr;
-    }
-
-    // Format is not set when a db doesn't already exist, so use the format specified by the options if it is set.
-    if (!format && options.require_format) format = options.require_format;
-
-    // If the format is not specified or detected, choose the default format based on what is available. We prefer BDB over SQLite for now.
-    if (!format) {
-#ifdef USE_SQLITE
-        format = DatabaseFormat::SQLITE;
-#endif
-#ifdef USE_BDB
-        format = DatabaseFormat::BERKELEY;
-#endif
-    }
-
-    if (format == DatabaseFormat::SQLITE) {
->>>>>>> f7144b24
 #ifdef USE_SQLITE
     return MakeSQLiteDatabase(path, options, status, error);
 #else
@@ -1327,29 +892,5 @@
     status = DatabaseStatus::FAILED_BAD_FORMAT;
     return nullptr;
 #endif
-<<<<<<< HEAD
-=======
-        {
-            error = Untranslated(strprintf("Failed to open database path '%s'. Build does not support SQLite database format.", fs::PathToString(path)));
-            status = DatabaseStatus::FAILED_BAD_FORMAT;
-            return nullptr;
-        }
-    }
-
-    if (format == DatabaseFormat::BERKELEY_RO) {
-        return MakeBerkeleyRODatabase(path, options, status, error);
-    }
-
-#ifdef USE_BDB
-    if constexpr (true) {
-        return MakeBerkeleyDatabase(path, options, status, error);
-    } else
-#endif
-    {
-        error = Untranslated(strprintf("Failed to open database path '%s'. Build does not support Berkeley DB database format.", fs::PathToString(path)));
-        status = DatabaseStatus::FAILED_BAD_FORMAT;
-        return nullptr;
-    }
->>>>>>> f7144b24
 }
 } // namespace wallet