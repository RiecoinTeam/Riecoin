// Copyright (c) 2009-2010 Satoshi Nakamoto
// Copyright (c) 2009-present The Bitcoin Core developers
// Copyright (c) 2013-present The Riecoin developers
// Distributed under the MIT software license, see the accompanying
// file COPYING or http://www.opensource.org/licenses/mit-license.php.

#include <chainparams.h>
#include <common/args.h>
#include <logging.h>
#include <util/fs.h>
#include <wallet/db.h>

#include <algorithm>
#include <exception>
#include <fstream>
#include <string>
#include <system_error>
#include <vector>

namespace wallet {
bool operator<(BytePrefix a, std::span<const std::byte> b) { return std::ranges::lexicographical_compare(a.prefix, b.subspan(0, std::min(a.prefix.size(), b.size()))); }
bool operator<(std::span<const std::byte> a, BytePrefix b) { return std::ranges::lexicographical_compare(a.subspan(0, std::min(a.size(), b.prefix.size())), b.prefix); }

std::vector<std::pair<fs::path, std::string>> ListDatabases(const fs::path& wallet_dir)
{
    std::vector<std::pair<fs::path, std::string>> paths;
    std::error_code ec;

    for (auto it = fs::recursive_directory_iterator(wallet_dir, ec); it != fs::recursive_directory_iterator(); it.increment(ec)) {
        assert(!ec); // Loop should exit on error.
        try {
            const fs::path path{it->path().lexically_relative(wallet_dir)};
            if (it->status().type() == fs::file_type::directory) {
                if (IsSQLiteFile(SQLiteDataFile(it->path()))) {
                    // Found a directory which contains wallet.dat sqlite file, add it as a wallet with SQLITE format.
                    paths.emplace_back(path, "sqlite");
                }
            }
        } catch (const std::exception& e) {
            LogWarning("Error while scanning wallet dir item: %s [%s].", e.what(), fs::PathToString(it->path()));
            it.disable_recursion_pending();
        }
    }
    if (ec) {
        // Loop could have exited with an error due to one of:
        // * wallet_dir itself not being scannable.
        // * increment() failure. (Observed on Windows native builds when
        //   removing the ACL read permissions of a wallet directory after the
        //   process started).
        LogWarning("Error scanning directory entries under %s: %s", fs::PathToString(wallet_dir), ec.message());
    }

    return paths;
}

fs::path SQLiteDataFile(const fs::path& path)
{
    return path / "wallet.dat";
}

<<<<<<< HEAD
=======
bool IsBDBFile(const fs::path& path)
{
    if (!fs::exists(path)) return false;

    // A Berkeley DB Btree file has at least 4K.
    // This check also prevents opening lock files.
    std::error_code ec;
    auto size = fs::file_size(path, ec);
    if (ec) LogWarning("Error reading file_size: %s [%s]", ec.message(), fs::PathToString(path));
    if (size < 4096) return false;

    std::ifstream file{path.std_path(), std::ios::binary};
    if (!file.is_open()) return false;

    file.seekg(12, std::ios::beg); // Magic bytes start at offset 12
    uint32_t data = 0;
    file.read((char*) &data, sizeof(data)); // Read 4 bytes of file to compare against magic

    // Berkeley DB Btree magic bytes, from:
    //  https://github.com/file/file/blob/5824af38469ec1ca9ac3ffd251e7afe9dc11e227/magic/Magdir/database#L74-L75
    //  - big endian systems - 00 05 31 62
    //  - little endian systems - 62 31 05 00
    return data == 0x00053162 || data == 0x62310500;
}

>>>>>>> 5c5704e7
bool IsSQLiteFile(const fs::path& path)
{
    if (!fs::exists(path)) return false;

    // A SQLite Database file is at least 512 bytes.
    std::error_code ec;
    auto size = fs::file_size(path, ec);
    if (ec) LogWarning("Error reading file_size: %s [%s]", ec.message(), fs::PathToString(path));
    if (size < 512) return false;

    std::ifstream file{path.std_path(), std::ios::binary};
    if (!file.is_open()) return false;

    // Magic is at beginning and is 16 bytes long
    char magic[16];
    file.read(magic, 16);

    // Application id is at offset 68 and 4 bytes long
    file.seekg(68, std::ios::beg);
    char app_id[4];
    file.read(app_id, 4);

    file.close();

    // Check the magic, see https://sqlite.org/fileformat.html
    std::string magic_str(magic, 16);
    if (magic_str != std::string{"SQLite format 3\000", 16}) {
        return false;
    }

    // Check the application id matches our network magic
    return memcmp(Params().MessageStart().data(), app_id, 4) == 0;
}

void ReadDatabaseArgs(const ArgsManager& args, DatabaseOptions& options)
{
    // Override current options with args values, if any were specified
    options.use_unsafe_sync = args.GetBoolArg("-unsafesqlitesync", options.use_unsafe_sync);
}

} // namespace wallet<|MERGE_RESOLUTION|>--- conflicted
+++ resolved
@@ -58,34 +58,6 @@
     return path / "wallet.dat";
 }
 
-<<<<<<< HEAD
-=======
-bool IsBDBFile(const fs::path& path)
-{
-    if (!fs::exists(path)) return false;
-
-    // A Berkeley DB Btree file has at least 4K.
-    // This check also prevents opening lock files.
-    std::error_code ec;
-    auto size = fs::file_size(path, ec);
-    if (ec) LogWarning("Error reading file_size: %s [%s]", ec.message(), fs::PathToString(path));
-    if (size < 4096) return false;
-
-    std::ifstream file{path.std_path(), std::ios::binary};
-    if (!file.is_open()) return false;
-
-    file.seekg(12, std::ios::beg); // Magic bytes start at offset 12
-    uint32_t data = 0;
-    file.read((char*) &data, sizeof(data)); // Read 4 bytes of file to compare against magic
-
-    // Berkeley DB Btree magic bytes, from:
-    //  https://github.com/file/file/blob/5824af38469ec1ca9ac3ffd251e7afe9dc11e227/magic/Magdir/database#L74-L75
-    //  - big endian systems - 00 05 31 62
-    //  - little endian systems - 62 31 05 00
-    return data == 0x00053162 || data == 0x62310500;
-}
-
->>>>>>> 5c5704e7
 bool IsSQLiteFile(const fs::path& path)
 {
     if (!fs::exists(path)) return false;
