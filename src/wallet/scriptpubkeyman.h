// Copyright (c) 2019-present The Bitcoin Core developers
// Copyright (c) 2019-present The Riecoin developers
// Distributed under the MIT software license, see the accompanying
// file COPYING or http://www.opensource.org/licenses/mit-license.php.

#ifndef BITCOIN_WALLET_SCRIPTPUBKEYMAN_H
#define BITCOIN_WALLET_SCRIPTPUBKEYMAN_H

#include <addresstype.h>
#include <common/messages.h>
#include <common/signmessage.h>
#include <common/types.h>
#include <logging.h>
#include <musig.h>
#include <node/types.h>
#include <psbt.h>
#include <script/descriptor.h>
#include <script/script.h>
#include <script/signingprovider.h>
#include <util/result.h>
#include <util/time.h>
#include <wallet/crypter.h>
#include <wallet/types.h>
#include <wallet/walletdb.h>
#include <wallet/walletutil.h>

#include <boost/signals2/signal.hpp>

#include <functional>
#include <optional>
#include <unordered_map>

enum class OutputType;

namespace wallet {
struct MigrationData;
class ScriptPubKeyMan;

// Wallet storage things that ScriptPubKeyMans need in order to be able to store things to the wallet database.
// It provides access to things that are part of the entire wallet and not specific to a ScriptPubKeyMan such as
// wallet flags, wallet version, encryption keys, encryption status, and the database itself. This allows a
// ScriptPubKeyMan to have callbacks into CWallet without causing a circular dependency.
// WalletStorage should be the same for all ScriptPubKeyMans of a wallet.
class WalletStorage
{
public:
    virtual ~WalletStorage() = default;
    virtual std::string LogName() const = 0;
    virtual WalletDatabase& GetDatabase() const = 0;
    virtual bool IsWalletFlagSet(uint64_t) const = 0;
    virtual void UnsetBlankWalletFlag(WalletBatch&) = 0;
    //! Pass the encryption key to cb().
    virtual bool WithEncryptionKey(std::function<bool (const CKeyingMaterial&)> cb) const = 0;
    virtual bool HasEncryptionKeys() const = 0;
    virtual bool IsLocked() const = 0;
    //! Callback function for after TopUp completes containing any scripts that were added by a SPKMan
    virtual void TopUpCallback(const std::set<CScript>&, ScriptPubKeyMan*) = 0;
};

//! Constant representing an unknown spkm creation time
static constexpr int64_t UNKNOWN_TIME = std::numeric_limits<int64_t>::max();

//! Default for -keypool
static const unsigned int DEFAULT_KEYPOOL_SIZE = 1000;

std::vector<CKeyID> GetAffectedKeys(const CScript& spk, const SigningProvider& provider);

struct WalletDestination
{
    CTxDestination dest;
    std::optional<bool> internal;
};

/*
 * A class implementing ScriptPubKeyMan manages some (or all) scriptPubKeys used in a wallet.
 * It contains the scripts and keys related to the scriptPubKeys it manages.
 * A ScriptPubKeyMan will be able to give out scriptPubKeys to be used, as well as marking
 * when a scriptPubKey has been used. It also handles when and how to store a scriptPubKey
 * and its related scripts and keys, including encryption.
 */
class ScriptPubKeyMan
{
protected:
    WalletStorage& m_storage;

    SigningResult SignMessageBIP322(MessageSignatureFormat format, const SigningProvider* keystore, const std::string& message, const CTxDestination& address, std::string& str_sig) const;

public:
    explicit ScriptPubKeyMan(WalletStorage& storage) : m_storage(storage) {}
    virtual ~ScriptPubKeyMan() = default;
    virtual util::Result<CTxDestination> GetNewDestination(const OutputType type) { return util::Error{Untranslated("Not supported")}; }
    virtual bool IsMine(const CScript& script) const { return false; }

    //! Check that the given decryption key is valid for this ScriptPubKeyMan, i.e. it decrypts all of the keys handled by it.
    virtual bool CheckDecryptionKey(const CKeyingMaterial& master_key) { return false; }
    virtual bool Encrypt(const CKeyingMaterial& master_key, WalletBatch* batch) { return false; }

    virtual util::Result<CTxDestination> GetReservedDestination(const OutputType type, bool internal, int64_t& index) { return util::Error{Untranslated("Not supported")}; }
    virtual void KeepDestination(int64_t index, const OutputType& type) {}
    virtual void ReturnDestination(int64_t index, bool internal, const CTxDestination& addr) {}

    /** Fills internal address pool. Use within ScriptPubKeyMan implementations should be used sparingly and only
      * when something from the address pool is removed, excluding GetNewDestination and GetReservedDestination.
      * External wallet code is primarily responsible for topping up prior to fetching new addresses
      */
    virtual bool TopUp(unsigned int size = 0) { return false; }

    /** Mark unused addresses as being used
     * Affects all keys up to and including the one determined by provided script.
     *
     * @param script determines the last key to mark as used
     *
     * @return All of the addresses affected
     */
    virtual std::vector<WalletDestination> MarkUnusedAddresses(const CScript& script) { return {}; }

    /* Returns true if HD is enabled */
    virtual bool IsHDEnabled() const { return false; }

    /* Returns true if the wallet can give out new addresses. This means it has keys in the keypool or can generate new keys */
    virtual bool CanGetAddresses(bool internal = false) const { return false; }

    virtual bool HavePrivateKeys() const { return false; }

    //! The action to do when the DB needs rewrite
    virtual void RewriteDB() {}

    virtual unsigned int GetKeyPoolSize() const { return 0; }

    virtual int64_t GetTimeFirstKey() const { return 0; }

    virtual std::unique_ptr<CKeyMetadata> GetMetadata(const CTxDestination& dest) const { return nullptr; }

    virtual std::unique_ptr<SigningProvider> GetSolvingProvider(const CScript& script) const { return nullptr; }

    /** Whether this ScriptPubKeyMan can provide a SigningProvider (via GetSolvingProvider) that, combined with
      * sigdata, can produce solving data.
      */
    virtual bool CanProvide(const CScript& script, SignatureData& sigdata) { return false; }

    /** Creates new signatures and adds them to the transaction. Returns whether all inputs were signed */
    virtual bool SignTransaction(CMutableTransaction& tx, const std::map<COutPoint, Coin>& coins, int sighash, std::map<int, bilingual_str>& input_errors) const { return false; }
    /** Sign a message with the given script */
    virtual SigningResult SignMessage(const MessageSignatureFormat format, const std::string& message, const CTxDestination& address, std::string& str_sig) const { return SigningResult::SIGNING_FAILED; };
    /** Adds script and derivation path information to a PSBT, and optionally signs it. */
    virtual std::optional<common::PSBTError> FillPSBT(PartiallySignedTransaction& psbt, const PrecomputedTransactionData& txdata, std::optional<int> sighash_type = std::nullopt, bool sign = true, bool bip32derivs = false, int* n_signed = nullptr, bool finalize = true) const { return common::PSBTError::UNSUPPORTED; }

    virtual uint256 GetID() const { return uint256(); }

    /** Returns a set of all the scriptPubKeys that this ScriptPubKeyMan watches */
    virtual std::unordered_set<CScript, SaltedSipHasher> GetScriptPubKeys() const { return {}; };

    /** Prepends the wallet name in logging output to ease debugging in multi-wallet use cases */
    template <typename... Params>
    void WalletLogPrintf(util::ConstevalFormatString<sizeof...(Params)> wallet_fmt, const Params&... params) const
    {
        LogInfo("[%s] %s", m_storage.LogName(), tfm::format(wallet_fmt, params...));
    };

    /** Keypool has new keys */
    boost::signals2::signal<void ()> NotifyCanGetAddressesChanged;

    /** Birth time changed */
    boost::signals2::signal<void (const ScriptPubKeyMan* spkm, int64_t new_birth_time)> NotifyFirstKeyTimeChanged;
};

<<<<<<< HEAD
=======
/** OutputTypes supported by the LegacyScriptPubKeyMan */
static const std::unordered_set<OutputType> LEGACY_OUTPUT_TYPES {
    OutputType::LEGACY,
    OutputType::P2SH_SEGWIT,
    OutputType::BECH32,
};

// Manages the data for a LegacyScriptPubKeyMan.
// This is the minimum necessary to load a legacy wallet so that it can be migrated.
class LegacyDataSPKM : public ScriptPubKeyMan, public FillableSigningProvider
{
private:
    using WatchOnlySet = std::set<CScript>;
    using WatchKeyMap = std::map<CKeyID, CPubKey>;
    using CryptedKeyMap = std::map<CKeyID, std::pair<CPubKey, std::vector<unsigned char>>>;

    CryptedKeyMap mapCryptedKeys GUARDED_BY(cs_KeyStore);
    WatchOnlySet setWatchOnly GUARDED_BY(cs_KeyStore);
    WatchKeyMap mapWatchKeys GUARDED_BY(cs_KeyStore);

    /* the HD chain data model (external chain counters) */
    CHDChain m_hd_chain;
    std::unordered_map<CKeyID, CHDChain, SaltedSipHasher> m_inactive_hd_chains;

    //! keeps track of whether Unlock has run a thorough check before
    bool fDecryptionThoroughlyChecked = true;

    bool AddWatchOnlyInMem(const CScript &dest);
    virtual bool AddKeyPubKeyInner(const CKey& key, const CPubKey &pubkey);
    bool AddCryptedKeyInner(const CPubKey &vchPubKey, const std::vector<unsigned char> &vchCryptedSecret);

    // Helper function to retrieve a conservative superset of all output scripts that may be relevant to this LegacyDataSPKM.
    // It may include scripts that are invalid or not actually watched by this LegacyDataSPKM.
    // Used only in migration.
    std::unordered_set<CScript, SaltedSipHasher> GetCandidateScriptPubKeys() const;

    bool IsMine(const CScript& script) const override;
    bool CanProvide(const CScript& script, SignatureData& sigdata) override;
public:
    using ScriptPubKeyMan::ScriptPubKeyMan;

    // Map from Key ID to key metadata.
    std::map<CKeyID, CKeyMetadata> mapKeyMetadata GUARDED_BY(cs_KeyStore);

    // Map from Script ID to key metadata (for watch-only keys).
    std::map<CScriptID, CKeyMetadata> m_script_metadata GUARDED_BY(cs_KeyStore);

    // ScriptPubKeyMan overrides
    bool CheckDecryptionKey(const CKeyingMaterial& master_key) override;
    std::unordered_set<CScript, SaltedSipHasher> GetScriptPubKeys() const override;
    std::unique_ptr<SigningProvider> GetSolvingProvider(const CScript& script) const override;
    uint256 GetID() const override { return uint256::ONE; }

    // FillableSigningProvider overrides
    bool HaveKey(const CKeyID &address) const override;
    bool GetKey(const CKeyID &address, CKey& keyOut) const override;
    bool GetPubKey(const CKeyID &address, CPubKey& vchPubKeyOut) const override;
    bool GetKeyOrigin(const CKeyID& keyid, KeyOriginInfo& info) const override;

    //! Load metadata (used by LoadWallet)
    virtual void LoadKeyMetadata(const CKeyID& keyID, const CKeyMetadata &metadata);
    virtual void LoadScriptMetadata(const CScriptID& script_id, const CKeyMetadata &metadata);

    //! Adds a watch-only address to the store, without saving it to disk (used by LoadWallet)
    bool LoadWatchOnly(const CScript &dest);
    //! Returns whether the watch-only script is in the wallet
    bool HaveWatchOnly(const CScript &dest) const;
    //! Adds a key to the store, without saving it to disk (used by LoadWallet)
    bool LoadKey(const CKey& key, const CPubKey &pubkey);
    //! Adds an encrypted key to the store, without saving it to disk (used by LoadWallet)
    bool LoadCryptedKey(const CPubKey &vchPubKey, const std::vector<unsigned char> &vchCryptedSecret, bool checksum_valid);
    //! Adds a CScript to the store
    bool LoadCScript(const CScript& redeemScript);
    //! Load a HD chain model (used by LoadWallet)
    void LoadHDChain(const CHDChain& chain);
    void AddInactiveHDChain(const CHDChain& chain);
    const CHDChain& GetHDChain() const { return m_hd_chain; }

    //! Fetches a pubkey from mapWatchKeys if it exists there
    bool GetWatchPubKey(const CKeyID &address, CPubKey &pubkey_out) const;

    /**
     * Retrieves scripts that were imported by bugs into the legacy spkm and are
     * simply invalid, such as a sh(sh(pkh())) script, or not watched.
     */
    std::unordered_set<CScript, SaltedSipHasher> GetNotMineScriptPubKeys() const;

    /** Get the DescriptorScriptPubKeyMans (with private keys) that have the same scriptPubKeys as this LegacyScriptPubKeyMan.
     * Does not modify this ScriptPubKeyMan. */
    std::optional<MigrationData> MigrateToDescriptor();
    /** Delete all the records of this LegacyScriptPubKeyMan from disk*/
    bool DeleteRecordsWithDB(WalletBatch& batch);
};

/** Wraps a LegacyScriptPubKeyMan so that it can be returned in a new unique_ptr. Does not provide privkeys */
class LegacySigningProvider : public SigningProvider
{
private:
    const LegacyDataSPKM& m_spk_man;
public:
    explicit LegacySigningProvider(const LegacyDataSPKM& spk_man) : m_spk_man(spk_man) {}

    bool GetCScript(const CScriptID &scriptid, CScript& script) const override { return m_spk_man.GetCScript(scriptid, script); }
    bool HaveCScript(const CScriptID &scriptid) const override { return m_spk_man.HaveCScript(scriptid); }
    bool GetPubKey(const CKeyID &address, CPubKey& pubkey) const override { return m_spk_man.GetPubKey(address, pubkey); }
    bool GetKey(const CKeyID &address, CKey& key) const override { return false; }
    bool HaveKey(const CKeyID &address) const override { return false; }
    bool GetKeyOrigin(const CKeyID& keyid, KeyOriginInfo& info) const override { return m_spk_man.GetKeyOrigin(keyid, info); }
};

>>>>>>> 5c5704e7
class DescriptorScriptPubKeyMan : public ScriptPubKeyMan
{
private:
    using ScriptPubKeyMap = std::map<CScript, int32_t>; // Map of scripts to descriptor range index
    using PubKeyMap = std::map<CPubKey, int32_t>; // Map of pubkeys involved in scripts to descriptor range index
    using CryptedKeyMap = std::map<CKeyID, std::pair<CPubKey, std::vector<unsigned char>>>;
    using KeyMap = std::map<CKeyID, CKey>;

    ScriptPubKeyMap m_map_script_pub_keys GUARDED_BY(cs_desc_man);
    PubKeyMap m_map_pubkeys GUARDED_BY(cs_desc_man);
    int32_t m_max_cached_index = -1;

    KeyMap m_map_keys GUARDED_BY(cs_desc_man);
    CryptedKeyMap m_map_crypted_keys GUARDED_BY(cs_desc_man);

    //! keeps track of whether Unlock has run a thorough check before
    bool m_decryption_thoroughly_checked = false;

    //! Number of pre-generated keys/scripts (part of the look-ahead process, used to detect payments)
    int64_t m_keypool_size GUARDED_BY(cs_desc_man){DEFAULT_KEYPOOL_SIZE};

    /** Map of a session id to MuSig2 secnonce
     *
     * Stores MuSig2 secnonces while the MuSig2 signing session is still ongoing.
     * Note that these secnonces must not be reused. In order to avoid being tricked into
     * reusing a nonce, this map is held only in memory and must not be written to disk.
     * The side effect is that signing sessions cannot persist across restarts, but this
     * must be done in order to prevent nonce reuse.
     *
     * The session id is an arbitrary value set by the signer in order for the signing logic
     * to find ongoing signing sessions. It is the SHA256 of aggregate xonly key, + participant pubkey + sighash.
     */
    mutable std::map<uint256, MuSig2SecNonce> m_musig2_secnonces;

    bool AddDescriptorKeyWithDB(WalletBatch& batch, const CKey& key, const CPubKey &pubkey) EXCLUSIVE_LOCKS_REQUIRED(cs_desc_man);

    KeyMap GetKeys() const EXCLUSIVE_LOCKS_REQUIRED(cs_desc_man);

    // Cached FlatSigningProviders to avoid regenerating them each time they are needed.
    mutable std::map<int32_t, FlatSigningProvider> m_map_signing_providers;
    // Fetch the SigningProvider for the given script and optionally include private keys
    std::unique_ptr<FlatSigningProvider> GetSigningProvider(const CScript& script, bool include_private = false) const;
    // Fetch the SigningProvider for a given index and optionally include private keys. Called by the above functions.
    std::unique_ptr<FlatSigningProvider> GetSigningProvider(int32_t index, bool include_private = false) const EXCLUSIVE_LOCKS_REQUIRED(cs_desc_man);

protected:
    WalletDescriptor m_wallet_descriptor GUARDED_BY(cs_desc_man);

    //! Same as 'TopUp' but designed for use within a batch transaction context
    bool TopUpWithDB(WalletBatch& batch, unsigned int size = 0);

public:
    DescriptorScriptPubKeyMan(WalletStorage& storage, WalletDescriptor& descriptor, int64_t keypool_size)
        :   ScriptPubKeyMan(storage),
            m_keypool_size(keypool_size),
            m_wallet_descriptor(descriptor)
        {}
    DescriptorScriptPubKeyMan(WalletStorage& storage, int64_t keypool_size)
        :   ScriptPubKeyMan(storage),
            m_keypool_size(keypool_size)
        {}

    mutable RecursiveMutex cs_desc_man;

    util::Result<CTxDestination> GetNewDestination(const OutputType type) override;
    bool IsMine(const CScript& script) const override;

    bool CheckDecryptionKey(const CKeyingMaterial& master_key) override;
    bool Encrypt(const CKeyingMaterial& master_key, WalletBatch* batch) override;

    util::Result<CTxDestination> GetReservedDestination(const OutputType type, bool internal, int64_t& index) override;
    void ReturnDestination(int64_t index, bool internal, const CTxDestination& addr) override;

    // Tops up the descriptor cache and m_map_script_pub_keys. The cache is stored in the wallet file
    // and is used to expand the descriptor in GetNewDestination. DescriptorScriptPubKeyMan relies
    // more on ephemeral data. For wallets using unhardened derivation (with or without private keys), the "keypool" is a single xpub.
    bool TopUp(unsigned int size = 0) override;

    std::vector<WalletDestination> MarkUnusedAddresses(const CScript& script) override;

    bool IsHDEnabled() const override;

    //! Setup descriptors based on the given CExtkey
    bool SetupDescriptorGeneration(WalletBatch& batch, const CExtKey& master_key, OutputType addr_type, bool internal);

    bool HavePrivateKeys() const override;
    bool HasPrivKey(const CKeyID& keyid) const EXCLUSIVE_LOCKS_REQUIRED(cs_desc_man);
    //! Retrieve the particular key if it is available. Returns nullopt if the key is not in the wallet, or if the wallet is locked.
    std::optional<CKey> GetKey(const CKeyID& keyid) const EXCLUSIVE_LOCKS_REQUIRED(cs_desc_man);

    unsigned int GetKeyPoolSize() const override;

    int64_t GetTimeFirstKey() const override;

    std::unique_ptr<CKeyMetadata> GetMetadata(const CTxDestination& dest) const override;

    bool CanGetAddresses(bool internal = false) const override;

    std::unique_ptr<SigningProvider> GetSolvingProvider(const CScript& script) const override;

    bool CanProvide(const CScript& script, SignatureData& sigdata) override;

    // Fetch the SigningProvider for the given pubkey and always include private keys. This should only be called by signing code.
    std::unique_ptr<FlatSigningProvider> GetSigningProvider(const CPubKey& pubkey) const;

    bool SignTransaction(CMutableTransaction& tx, const std::map<COutPoint, Coin>& coins, int sighash, std::map<int, bilingual_str>& input_errors) const override;
    SigningResult SignMessage(const MessageSignatureFormat format, const std::string& message, const CTxDestination& address, std::string& str_sig) const override;
    std::optional<common::PSBTError> FillPSBT(PartiallySignedTransaction& psbt, const PrecomputedTransactionData& txdata, std::optional<int> sighash_type = std::nullopt, bool sign = true, bool bip32derivs = false, int* n_signed = nullptr, bool finalize = true) const override;

    uint256 GetID() const override;

    void SetCache(const DescriptorCache& cache);

    bool AddKey(const CKeyID& key_id, const CKey& key);
    bool AddCryptedKey(const CKeyID& key_id, const CPubKey& pubkey, const std::vector<unsigned char>& crypted_key);

    bool HasWalletDescriptor(const WalletDescriptor& desc) const;
    util::Result<void> UpdateWalletDescriptor(WalletDescriptor& descriptor);
    bool CanUpdateToWalletDescriptor(const WalletDescriptor& descriptor, std::string& error);
    void AddDescriptorKey(const CKey& key, const CPubKey &pubkey);
    void WriteDescriptor();

    WalletDescriptor GetWalletDescriptor() const EXCLUSIVE_LOCKS_REQUIRED(cs_desc_man);
    std::unordered_set<CScript, SaltedSipHasher> GetScriptPubKeys() const override;
    std::unordered_set<CScript, SaltedSipHasher> GetScriptPubKeys(int32_t minimum_index) const;
    int32_t GetEndRange() const;

    [[nodiscard]] bool GetDescriptorString(std::string& out, const bool priv) const;

    void UpgradeDescriptorCache();
};

/** struct containing information needed for migrating legacy wallets to descriptor wallets */
struct MigrationData
{
    CExtKey master_key;
    std::vector<std::pair<std::string, int64_t>> watch_descs;
    std::vector<std::pair<std::string, int64_t>> solvable_descs;
    std::vector<std::unique_ptr<DescriptorScriptPubKeyMan>> desc_spkms;
    std::shared_ptr<CWallet> watchonly_wallet{nullptr};
    std::shared_ptr<CWallet> solvable_wallet{nullptr};
};

} // namespace wallet

#endif // BITCOIN_WALLET_SCRIPTPUBKEYMAN_H<|MERGE_RESOLUTION|>--- conflicted
+++ resolved
@@ -164,119 +164,6 @@
     boost::signals2::signal<void (const ScriptPubKeyMan* spkm, int64_t new_birth_time)> NotifyFirstKeyTimeChanged;
 };
 
-<<<<<<< HEAD
-=======
-/** OutputTypes supported by the LegacyScriptPubKeyMan */
-static const std::unordered_set<OutputType> LEGACY_OUTPUT_TYPES {
-    OutputType::LEGACY,
-    OutputType::P2SH_SEGWIT,
-    OutputType::BECH32,
-};
-
-// Manages the data for a LegacyScriptPubKeyMan.
-// This is the minimum necessary to load a legacy wallet so that it can be migrated.
-class LegacyDataSPKM : public ScriptPubKeyMan, public FillableSigningProvider
-{
-private:
-    using WatchOnlySet = std::set<CScript>;
-    using WatchKeyMap = std::map<CKeyID, CPubKey>;
-    using CryptedKeyMap = std::map<CKeyID, std::pair<CPubKey, std::vector<unsigned char>>>;
-
-    CryptedKeyMap mapCryptedKeys GUARDED_BY(cs_KeyStore);
-    WatchOnlySet setWatchOnly GUARDED_BY(cs_KeyStore);
-    WatchKeyMap mapWatchKeys GUARDED_BY(cs_KeyStore);
-
-    /* the HD chain data model (external chain counters) */
-    CHDChain m_hd_chain;
-    std::unordered_map<CKeyID, CHDChain, SaltedSipHasher> m_inactive_hd_chains;
-
-    //! keeps track of whether Unlock has run a thorough check before
-    bool fDecryptionThoroughlyChecked = true;
-
-    bool AddWatchOnlyInMem(const CScript &dest);
-    virtual bool AddKeyPubKeyInner(const CKey& key, const CPubKey &pubkey);
-    bool AddCryptedKeyInner(const CPubKey &vchPubKey, const std::vector<unsigned char> &vchCryptedSecret);
-
-    // Helper function to retrieve a conservative superset of all output scripts that may be relevant to this LegacyDataSPKM.
-    // It may include scripts that are invalid or not actually watched by this LegacyDataSPKM.
-    // Used only in migration.
-    std::unordered_set<CScript, SaltedSipHasher> GetCandidateScriptPubKeys() const;
-
-    bool IsMine(const CScript& script) const override;
-    bool CanProvide(const CScript& script, SignatureData& sigdata) override;
-public:
-    using ScriptPubKeyMan::ScriptPubKeyMan;
-
-    // Map from Key ID to key metadata.
-    std::map<CKeyID, CKeyMetadata> mapKeyMetadata GUARDED_BY(cs_KeyStore);
-
-    // Map from Script ID to key metadata (for watch-only keys).
-    std::map<CScriptID, CKeyMetadata> m_script_metadata GUARDED_BY(cs_KeyStore);
-
-    // ScriptPubKeyMan overrides
-    bool CheckDecryptionKey(const CKeyingMaterial& master_key) override;
-    std::unordered_set<CScript, SaltedSipHasher> GetScriptPubKeys() const override;
-    std::unique_ptr<SigningProvider> GetSolvingProvider(const CScript& script) const override;
-    uint256 GetID() const override { return uint256::ONE; }
-
-    // FillableSigningProvider overrides
-    bool HaveKey(const CKeyID &address) const override;
-    bool GetKey(const CKeyID &address, CKey& keyOut) const override;
-    bool GetPubKey(const CKeyID &address, CPubKey& vchPubKeyOut) const override;
-    bool GetKeyOrigin(const CKeyID& keyid, KeyOriginInfo& info) const override;
-
-    //! Load metadata (used by LoadWallet)
-    virtual void LoadKeyMetadata(const CKeyID& keyID, const CKeyMetadata &metadata);
-    virtual void LoadScriptMetadata(const CScriptID& script_id, const CKeyMetadata &metadata);
-
-    //! Adds a watch-only address to the store, without saving it to disk (used by LoadWallet)
-    bool LoadWatchOnly(const CScript &dest);
-    //! Returns whether the watch-only script is in the wallet
-    bool HaveWatchOnly(const CScript &dest) const;
-    //! Adds a key to the store, without saving it to disk (used by LoadWallet)
-    bool LoadKey(const CKey& key, const CPubKey &pubkey);
-    //! Adds an encrypted key to the store, without saving it to disk (used by LoadWallet)
-    bool LoadCryptedKey(const CPubKey &vchPubKey, const std::vector<unsigned char> &vchCryptedSecret, bool checksum_valid);
-    //! Adds a CScript to the store
-    bool LoadCScript(const CScript& redeemScript);
-    //! Load a HD chain model (used by LoadWallet)
-    void LoadHDChain(const CHDChain& chain);
-    void AddInactiveHDChain(const CHDChain& chain);
-    const CHDChain& GetHDChain() const { return m_hd_chain; }
-
-    //! Fetches a pubkey from mapWatchKeys if it exists there
-    bool GetWatchPubKey(const CKeyID &address, CPubKey &pubkey_out) const;
-
-    /**
-     * Retrieves scripts that were imported by bugs into the legacy spkm and are
-     * simply invalid, such as a sh(sh(pkh())) script, or not watched.
-     */
-    std::unordered_set<CScript, SaltedSipHasher> GetNotMineScriptPubKeys() const;
-
-    /** Get the DescriptorScriptPubKeyMans (with private keys) that have the same scriptPubKeys as this LegacyScriptPubKeyMan.
-     * Does not modify this ScriptPubKeyMan. */
-    std::optional<MigrationData> MigrateToDescriptor();
-    /** Delete all the records of this LegacyScriptPubKeyMan from disk*/
-    bool DeleteRecordsWithDB(WalletBatch& batch);
-};
-
-/** Wraps a LegacyScriptPubKeyMan so that it can be returned in a new unique_ptr. Does not provide privkeys */
-class LegacySigningProvider : public SigningProvider
-{
-private:
-    const LegacyDataSPKM& m_spk_man;
-public:
-    explicit LegacySigningProvider(const LegacyDataSPKM& spk_man) : m_spk_man(spk_man) {}
-
-    bool GetCScript(const CScriptID &scriptid, CScript& script) const override { return m_spk_man.GetCScript(scriptid, script); }
-    bool HaveCScript(const CScriptID &scriptid) const override { return m_spk_man.HaveCScript(scriptid); }
-    bool GetPubKey(const CKeyID &address, CPubKey& pubkey) const override { return m_spk_man.GetPubKey(address, pubkey); }
-    bool GetKey(const CKeyID &address, CKey& key) const override { return false; }
-    bool HaveKey(const CKeyID &address) const override { return false; }
-    bool GetKeyOrigin(const CKeyID& keyid, KeyOriginInfo& info) const override { return m_spk_man.GetKeyOrigin(keyid, info); }
-};
-
->>>>>>> 5c5704e7
 class DescriptorScriptPubKeyMan : public ScriptPubKeyMan
 {
 private:
