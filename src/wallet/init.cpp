--- conflicted
+++ resolved
@@ -44,18 +44,9 @@
 
 void WalletInit::AddWalletOptions(ArgsManager& argsman) const
 {
-<<<<<<< HEAD
-    argsman.AddArg("-addresstype", strprintf("What type of addresses to use (\"bech32\", or \"bech32m\", default: \"%s\")", FormatOutputType(DEFAULT_ADDRESS_TYPE)), ArgsManager::ALLOW_ANY, OptionsCategory::WALLET);
+    argsman.AddArg("-addresstype", strprintf("What type of addresses to use (%s, default: \"%s\")", FormatAllOutputTypes(), FormatOutputType(DEFAULT_ADDRESS_TYPE)), ArgsManager::ALLOW_ANY, OptionsCategory::WALLET);
     argsman.AddArg("-avoidpartialspends", strprintf("Group outputs by address, selecting many (possibly all) or none, instead of selecting on a per-output basis. Privacy is improved as addresses are mostly swept with fewer transactions and outputs are aggregated in clean change addresses. It may result in higher fees due to less optimal coin selection caused by this added limitation and possibly a larger-than-necessary number of inputs being used. Always enabled for wallets with \"avoid_reuse\" enabled, otherwise default: %u.", DEFAULT_AVOIDPARTIALSPENDS), ArgsManager::ALLOW_ANY, OptionsCategory::WALLET);
     argsman.AddArg("-changetype", "What type of change to use (\"bech32\", or \"bech32m\").", ArgsManager::ALLOW_ANY, OptionsCategory::WALLET);
-=======
-    argsman.AddArg("-addresstype", strprintf("What type of addresses to use (%s, default: \"%s\")", FormatAllOutputTypes(), FormatOutputType(DEFAULT_ADDRESS_TYPE)), ArgsManager::ALLOW_ANY, OptionsCategory::WALLET);
-    argsman.AddArg("-avoidpartialspends", strprintf("Group outputs by address, selecting many (possibly all) or none, instead of selecting on a per-output basis. Privacy is improved as addresses are mostly swept with fewer transactions and outputs are aggregated in clean change addresses. It may result in higher fees due to less optimal coin selection caused by this added limitation and possibly a larger-than-necessary number of inputs being used. Always enabled for wallets with \"avoid_reuse\" enabled, otherwise default: %u.", DEFAULT_AVOIDPARTIALSPENDS), ArgsManager::ALLOW_ANY, OptionsCategory::WALLET);
-    argsman.AddArg("-changetype",
-                   strprintf("What type of change to use (%s). Default is \"legacy\" when "
-                   "-addresstype=legacy, else it is an implementation detail.", FormatAllOutputTypes()),
-                   ArgsManager::ALLOW_ANY, OptionsCategory::WALLET);
->>>>>>> 5c5704e7
     argsman.AddArg("-consolidatefeerate=<amt>", strprintf("The maximum feerate (in %s/kvB) at which transaction building may use more inputs than strictly necessary so that the wallet's UTXO pool can be reduced (default: %s).", CURRENCY_UNIT, FormatMoney(DEFAULT_CONSOLIDATE_FEERATE)), ArgsManager::ALLOW_ANY, OptionsCategory::WALLET);
     argsman.AddArg("-disablewallet", "Do not load the wallet and disable wallet RPC calls", ArgsManager::ALLOW_ANY, OptionsCategory::WALLET);
     argsman.AddArg("-discardfee=<amt>", strprintf("The fee rate (in %s/kvB) that indicates your tolerance for discarding change by adding it to the fee (default: %s). "
