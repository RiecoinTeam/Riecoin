--- conflicted
+++ resolved
@@ -75,10 +75,6 @@
     argsman.AddArg("-walletnotify=<cmd>", "Execute command when a wallet transaction changes. %s in cmd is replaced by TxID, %w is replaced by wallet name, %b is replaced by the hash of the block including the transaction (set to 'unconfirmed' if the transaction is not included) and %h is replaced by the block height (-1 if not included). %w is not currently implemented on windows. On systems where %w is supported, it should NOT be quoted because this would break shell escaping used to invoke the command.", ArgsManager::ALLOW_ANY, OptionsCategory::WALLET);
 #endif
     argsman.AddArg("-walletrbf", strprintf("Send transactions with full-RBF opt-in enabled (RPC only, default: %u)", DEFAULT_WALLET_RBF), ArgsManager::ALLOW_ANY, OptionsCategory::WALLET);
-<<<<<<< HEAD
-    argsman.AddHiddenArgs({"-dblogsize", "-privdb"});
-=======
->>>>>>> 59e09e0f
 
     argsman.AddArg("-unsafesqlitesync", "Set SQLite synchronous=OFF to disable waiting for the database to sync to disk. This is unsafe and can cause data loss and corruption. This option is only used by tests to improve their performance (default: false)", ArgsManager::ALLOW_ANY | ArgsManager::DEBUG_ONLY, OptionsCategory::WALLET_DEBUG_TEST);
 
