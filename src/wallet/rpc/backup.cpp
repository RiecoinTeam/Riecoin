--- conflicted
+++ resolved
@@ -35,11 +35,6 @@
 using interfaces::FoundBlock;
 
 namespace wallet {
-<<<<<<< HEAD
-static const int64_t TIMESTAMP_MIN = 0;
-
-=======
->>>>>>> 59e09e0f
 RPCHelpMan importprunedfunds()
 {
     return RPCHelpMan{"importprunedfunds",
@@ -128,98 +123,6 @@
     };
 }
 
-<<<<<<< HEAD
-struct ImportData
-{
-    // Input data
-    std::unique_ptr<CScript> redeemscript; //!< Provided redeemScript; will be moved to `import_scripts` if relevant.
-    std::unique_ptr<CScript> witnessscript; //!< Provided witnessScript; will be moved to `import_scripts` if relevant.
-
-    // Output data
-    std::set<CScript> import_scripts;
-    std::map<CKeyID, bool> used_keys; //!< Import these private keys if available (the value indicates whether if the key is required for solvability)
-    std::map<CKeyID, std::pair<CPubKey, KeyOriginInfo>> key_origins;
-};
-
-enum class ScriptContext
-{
-    TOP, //!< Top-level scriptPubKey
-    P2SH, //!< P2SH redeemScript
-    WITNESS_V0, //!< P2WSH witnessScript
-};
-
-// Analyse the provided scriptPubKey, determining which keys and which redeem scripts from the ImportData struct are needed to spend it, and mark them as used.
-// Returns an error string, or the empty string for success.
-// NOLINTNEXTLINE(misc-no-recursion)
-static std::string RecurseImportData(const CScript& script, ImportData& import_data, const ScriptContext script_ctx)
-{
-    // Use Solver to obtain script type and parsed pubkeys or hashes:
-    std::vector<std::vector<unsigned char>> solverdata;
-    TxoutType script_type = Solver(script, solverdata);
-
-    switch (script_type) {
-    case TxoutType::PUBKEY: {
-        CPubKey pubkey(solverdata[0]);
-        import_data.used_keys.emplace(pubkey.GetID(), false);
-        return "";
-    }
-    case TxoutType::PUBKEYHASH: {
-        CKeyID id = CKeyID(uint160(solverdata[0]));
-        import_data.used_keys[id] = true;
-        return "";
-    }
-    case TxoutType::SCRIPTHASH: {
-        if (script_ctx == ScriptContext::P2SH) throw JSONRPCError(RPC_INVALID_ADDRESS_OR_KEY, "Trying to nest P2SH inside another P2SH");
-        if (script_ctx == ScriptContext::WITNESS_V0) throw JSONRPCError(RPC_INVALID_ADDRESS_OR_KEY, "Trying to nest P2SH inside a P2WSH");
-        CHECK_NONFATAL(script_ctx == ScriptContext::TOP);
-        CScriptID id = CScriptID(uint160(solverdata[0]));
-        auto subscript = std::move(import_data.redeemscript); // Remove redeemscript from import_data to check for superfluous script later.
-        if (!subscript) return "missing redeemscript";
-        if (CScriptID(*subscript) != id) return "redeemScript does not match the scriptPubKey";
-        import_data.import_scripts.emplace(*subscript);
-        return RecurseImportData(*subscript, import_data, ScriptContext::P2SH);
-    }
-    case TxoutType::MULTISIG: {
-        for (size_t i = 1; i + 1< solverdata.size(); ++i) {
-            CPubKey pubkey(solverdata[i]);
-            import_data.used_keys.emplace(pubkey.GetID(), false);
-        }
-        return "";
-    }
-    case TxoutType::WITNESS_V0_SCRIPTHASH: {
-        if (script_ctx == ScriptContext::WITNESS_V0) throw JSONRPCError(RPC_INVALID_ADDRESS_OR_KEY, "Trying to nest P2WSH inside another P2WSH");
-        CScriptID id{RIPEMD160(solverdata[0])};
-        auto subscript = std::move(import_data.witnessscript); // Remove redeemscript from import_data to check for superfluous script later.
-        if (!subscript) return "missing witnessscript";
-        if (CScriptID(*subscript) != id) return "witnessScript does not match the scriptPubKey or redeemScript";
-        if (script_ctx == ScriptContext::TOP) {
-            import_data.import_scripts.emplace(script); // Special rule for IsMine: native P2WSH requires the TOP script imported (see script/ismine.cpp)
-        }
-        import_data.import_scripts.emplace(*subscript);
-        return RecurseImportData(*subscript, import_data, ScriptContext::WITNESS_V0);
-    }
-    case TxoutType::WITNESS_V0_KEYHASH: {
-        if (script_ctx == ScriptContext::WITNESS_V0) throw JSONRPCError(RPC_INVALID_ADDRESS_OR_KEY, "Trying to nest P2WPKH inside P2WSH");
-        CKeyID id = CKeyID(uint160(solverdata[0]));
-        import_data.used_keys[id] = true;
-        if (script_ctx == ScriptContext::TOP) {
-            import_data.import_scripts.emplace(script); // Special rule for IsMine: native P2WPKH requires the TOP script imported (see script/ismine.cpp)
-        }
-        return "";
-    }
-    case TxoutType::NULL_DATA:
-        return "unspendable script";
-    case TxoutType::NONSTANDARD:
-    case TxoutType::WITNESS_UNKNOWN:
-    case TxoutType::WITNESS_V1_TAPROOT:
-    case TxoutType::ANCHOR:
-        return "unrecognized script";
-    } // no default case, so the compiler can warn about missing cases
-    NONFATAL_UNREACHABLE();
-}
-
-=======
->>>>>>> 59e09e0f
 static int64_t GetImportTimestamp(const UniValue& data, int64_t now)
 {
     if (data.exists("timestamp")) {
