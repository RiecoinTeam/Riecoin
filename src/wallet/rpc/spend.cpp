// Copyright (c) 2011-2022 The Bitcoin Core developers
// Copyright (c) 2013-present The Riecoin developers
// Distributed under the MIT software license, see the accompanying
// file COPYING or http://www.opensource.org/licenses/mit-license.php.

#include <common/messages.h>
#include <consensus/validation.h>
#include <core_io.h>
#include <key_io.h>
#include <node/types.h>
#include <policy/policy.h>
#include <rpc/rawtransaction_util.h>
#include <rpc/util.h>
#include <script/script.h>
#include <util/rbf.h>
#include <util/translation.h>
#include <util/vector.h>
#include <wallet/coincontrol.h>
#include <wallet/feebumper.h>
#include <wallet/fees.h>
#include <wallet/rpc/util.h>
#include <wallet/spend.h>
#include <wallet/wallet.h>

#include <univalue.h>

using common::FeeModeFromString;
using common::FeeModesDetail;
using common::InvalidEstimateModeErrorMessage;
using common::StringForFeeReason;
using common::TransactionErrorString;
using node::TransactionError;

namespace wallet {
std::vector<CRecipient> CreateRecipients(const std::vector<std::pair<CTxDestination, CAmount>>& outputs, const std::set<int>& subtract_fee_outputs)
{
    std::vector<CRecipient> recipients;
    for (size_t i = 0; i < outputs.size(); ++i) {
        const auto& [destination, amount] = outputs.at(i);
        CRecipient recipient{destination, amount, subtract_fee_outputs.contains(i)};
        recipients.push_back(recipient);
    }
    return recipients;
}

static void InterpretFeeEstimationInstructions(const UniValue& conf_target, const UniValue& estimate_mode, const UniValue& fee_rate, UniValue& options)
{
    if (options.exists("conf_target") || options.exists("estimate_mode")) {
        if (!conf_target.isNull() || !estimate_mode.isNull()) {
            throw JSONRPCError(RPC_INVALID_PARAMETER, "Pass conf_target and estimate_mode either as arguments or in the options object, but not both");
        }
    } else {
        options.pushKV("conf_target", conf_target);
        options.pushKV("estimate_mode", estimate_mode);
    }
    if (options.exists("fee_rate")) {
        if (!fee_rate.isNull()) {
            throw JSONRPCError(RPC_INVALID_PARAMETER, "Pass the fee_rate either as an argument, or in the options object, but not both");
        }
    } else {
        options.pushKV("fee_rate", fee_rate);
    }
    if (!options["conf_target"].isNull() && (options["estimate_mode"].isNull() || (options["estimate_mode"].get_str() == "unset"))) {
        throw JSONRPCError(RPC_INVALID_PARAMETER, "Specify estimate_mode");
    }
}

std::set<int> InterpretSubtractFeeFromOutputInstructions(const UniValue& sffo_instructions, const std::vector<std::string>& destinations)
{
    std::set<int> sffo_set;
    if (sffo_instructions.isNull()) return sffo_set;

    for (const auto& sffo : sffo_instructions.getValues()) {
        int pos{-1};
        if (sffo.isStr()) {
            auto it = find(destinations.begin(), destinations.end(), sffo.get_str());
            if (it == destinations.end()) throw JSONRPCError(RPC_INVALID_PARAMETER, strprintf("Invalid parameter 'subtract fee from output', destination %s not found in tx outputs", sffo.get_str()));
            pos = it - destinations.begin();
        } else if (sffo.isNum()) {
            pos = sffo.getInt<int>();
        } else {
            throw JSONRPCError(RPC_INVALID_PARAMETER, strprintf("Invalid parameter 'subtract fee from output', invalid value type: %s", uvTypeName(sffo.type())));
        }

        if (sffo_set.contains(pos))
            throw JSONRPCError(RPC_INVALID_PARAMETER, strprintf("Invalid parameter 'subtract fee from output', duplicated position: %d", pos));
        if (pos < 0)
            throw JSONRPCError(RPC_INVALID_PARAMETER, strprintf("Invalid parameter 'subtract fee from output', negative position: %d", pos));
        if (pos >= int(destinations.size()))
            throw JSONRPCError(RPC_INVALID_PARAMETER, strprintf("Invalid parameter 'subtract fee from output', position too large: %d", pos));
        sffo_set.insert(pos);
    }
    return sffo_set;
}

static UniValue FinishTransaction(const std::shared_ptr<CWallet> pwallet, const UniValue& options, const CMutableTransaction& rawTx)
{
    // Make a blank psbt
    PartiallySignedTransaction psbtx(rawTx);

    // First fill transaction with our data without signing,
    // so external signers are not asked to sign more than once.
    bool complete;
    pwallet->FillPSBT(psbtx, complete, SIGHASH_DEFAULT, /*sign=*/false, /*bip32derivs=*/true);
    const auto err{pwallet->FillPSBT(psbtx, complete, SIGHASH_DEFAULT, /*sign=*/true, /*bip32derivs=*/false)};
    if (err) {
        throw JSONRPCPSBTError(*err);
    }

    CMutableTransaction mtx;
    complete = FinalizeAndExtractPSBT(psbtx, mtx);

    UniValue result(UniValue::VOBJ);

    const bool psbt_opt_in{options.exists("psbt") && options["psbt"].get_bool()};
    bool add_to_wallet{options.exists("add_to_wallet") ? options["add_to_wallet"].get_bool() : true};
    if (psbt_opt_in || !complete || !add_to_wallet) {
        // Serialize the PSBT
        DataStream ssTx{};
        ssTx << psbtx;
        result.pushKV("psbt", EncodeBase64(ssTx.str()));
    }

    if (complete) {
        std::string hex{EncodeHexTx(CTransaction(mtx))};
        CTransactionRef tx(MakeTransactionRef(std::move(mtx)));
        result.pushKV("txid", tx->GetHash().GetHex());
        if (add_to_wallet && !psbt_opt_in) {
            pwallet->CommitTransaction(tx, {}, /*orderForm=*/{});
        } else {
            result.pushKV("hex", hex);
        }
    }
    result.pushKV("complete", complete);

    return result;
}

UniValue SendMoney(CWallet& wallet, const CCoinControl &coin_control, std::vector<CRecipient> &recipients, mapValue_t map_value, bool verbose)
{
    EnsureWalletIsUnlocked(wallet);

    // This function is only used by sendtoaddress and sendmany.
    // This should always try to sign, if we don't have private keys, don't try to do anything here.
    if (wallet.IsWalletFlagSet(WALLET_FLAG_DISABLE_PRIVATE_KEYS)) {
        throw JSONRPCError(RPC_WALLET_ERROR, "Error: Private keys are disabled for this wallet");
    }

    // Shuffle recipient list
    std::shuffle(recipients.begin(), recipients.end(), FastRandomContext());

    // Send
    auto res = CreateTransaction(wallet, recipients, /*change_pos=*/std::nullopt, coin_control, true);
    if (!res) {
        throw JSONRPCError(RPC_WALLET_INSUFFICIENT_FUNDS, util::ErrorString(res).original);
    }
    const CTransactionRef& tx = res->tx;
    wallet.CommitTransaction(tx, std::move(map_value), /*orderForm=*/{});
    if (verbose) {
        UniValue entry(UniValue::VOBJ);
        entry.pushKV("txid", tx->GetHash().GetHex());
        entry.pushKV("fee_reason", StringForFeeReason(res->fee_calc.reason));
        return entry;
    }
    return tx->GetHash().GetHex();
}


/**
 * Update coin control with fee estimation based on the given parameters
 *
 * @param[in]     wallet            Wallet reference
 * @param[in,out] cc                Coin control to be updated
 * @param[in]     conf_target       UniValue integer; confirmation target in blocks, values between 1 and 1008 are valid per policy/fees.h;
 * @param[in]     estimate_mode     UniValue string; fee estimation mode, valid values are "unset", "economical" or "conservative";
 * @param[in]     fee_rate          UniValue real; fee rate in sat/vB;
 *                                      if present, both conf_target and estimate_mode must either be null, or "unset"
 * @param[in]     override_min_fee  bool; whether to set fOverrideFeeRate to true to disable minimum fee rate checks and instead
 *                                      verify only that fee_rate is greater than 0
 * @throws a JSONRPCError if conf_target, estimate_mode, or fee_rate contain invalid values or are in conflict
 */
static void SetFeeEstimateMode(const CWallet& wallet, CCoinControl& cc, const UniValue& conf_target, const UniValue& estimate_mode, const UniValue& fee_rate, bool override_min_fee)
{
    if (!fee_rate.isNull()) {
        if (!conf_target.isNull()) {
            throw JSONRPCError(RPC_INVALID_PARAMETER, "Cannot specify both conf_target and fee_rate. Please provide either a confirmation target in blocks for automatic fee estimation, or an explicit fee rate.");
        }
        if (!estimate_mode.isNull() && estimate_mode.get_str() != "unset") {
            throw JSONRPCError(RPC_INVALID_PARAMETER, "Cannot specify both estimate_mode and fee_rate");
        }
        // Fee rates in sat/vB cannot represent more than 3 significant digits.
        cc.m_feerate = CFeeRate{AmountFromValue(fee_rate, /*decimals=*/3)};
        if (override_min_fee) cc.fOverrideFeeRate = true;
        // Default RBF to true for explicit fee_rate, if unset.
        if (!cc.m_signal_bip125_rbf) cc.m_signal_bip125_rbf = true;
        return;
    }
    if (!estimate_mode.isNull() && !FeeModeFromString(estimate_mode.get_str(), cc.m_fee_mode)) {
        throw JSONRPCError(RPC_INVALID_PARAMETER, InvalidEstimateModeErrorMessage());
    }
    if (!conf_target.isNull()) {
        cc.m_confirm_target = ParseConfirmTarget(conf_target, wallet.chain().estimateMaxBlocks());
    }
}

RPCHelpMan sendtoaddress()
{
    return RPCHelpMan{"sendtoaddress",
                "\nSend an amount to a given address." +
        HELP_REQUIRING_PASSPHRASE,
                {
                    {"address", RPCArg::Type::STR, RPCArg::Optional::NO, "The Riecoin address to send to."},
                    {"amount", RPCArg::Type::AMOUNT, RPCArg::Optional::NO, "The amount in " + CURRENCY_UNIT + " to send. eg 0.1"},
                    {"comment", RPCArg::Type::STR, RPCArg::Optional::OMITTED, "A comment used to store what the transaction is for.\n"
                                         "This is not part of the transaction, just kept in your wallet."},
                    {"comment_to", RPCArg::Type::STR, RPCArg::Optional::OMITTED, "A comment to store the name of the person or organization\n"
                                         "to which you're sending the transaction. This is not part of the \n"
                                         "transaction, just kept in your wallet."},
                    {"subtractfeefromamount", RPCArg::Type::BOOL, RPCArg::Default{false}, "The fee will be deducted from the amount being sent.\n"
                                         "The recipient will receive less Riecoins than you enter in the amount field."},
                    {"replaceable", RPCArg::Type::BOOL, RPCArg::DefaultHint{"wallet default"}, "Signal that this transaction can be replaced by a transaction (BIP 125)"},
                    {"conf_target", RPCArg::Type::NUM, RPCArg::DefaultHint{"wallet -txconfirmtarget"}, "Confirmation target in blocks"},
                    {"estimate_mode", RPCArg::Type::STR, RPCArg::Default{"unset"}, "The fee estimate mode, must be one of (case insensitive):\n"
                      + FeeModesDetail(std::string("economical mode is used if the transaction is replaceable;\notherwise, conservative mode is used"))},
                    {"avoid_reuse", RPCArg::Type::BOOL, RPCArg::Default{true}, "(only available if avoid_reuse wallet flag is set) Avoid spending from dirty addresses; addresses are considered\n"
                                         "dirty if they have previously been used in a transaction. If true, this also activates avoidpartialspends, grouping outputs by their addresses."},
                    {"fee_rate", RPCArg::Type::AMOUNT, RPCArg::DefaultHint{"not set, fall back to wallet fee estimation"}, "Specify a fee rate in " + CURRENCY_ATOM + "/vB."},
                    {"verbose", RPCArg::Type::BOOL, RPCArg::Default{false}, "If true, return extra information about the transaction."},
                },
                {
                    RPCResult{"if verbose is not set or set to false",
                        RPCResult::Type::STR_HEX, "txid", "The transaction id."
                    },
                    RPCResult{"if verbose is set to true",
                        RPCResult::Type::OBJ, "", "",
                        {
                            {RPCResult::Type::STR_HEX, "txid", "The transaction id."},
                            {RPCResult::Type::STR, "fee_reason", "The transaction fee reason."}
                        },
                    },
                },
                RPCExamples{
                    "\nSend 0.1 RIC\n"
                    + HelpExampleCli("sendtoaddress", "\"" + EXAMPLE_ADDRESS[0] + "\" 0.1") +
                    "\nSend 0.1 RIC with a confirmation target of 6 blocks in economical fee estimate mode using positional arguments\n"
                    + HelpExampleCli("sendtoaddress", "\"" + EXAMPLE_ADDRESS[0] + "\" 0.1 \"donation\" \"sean's outpost\" false true 6 economical") +
                    "\nSend 0.1 RIC with a fee rate of 1.1 " + CURRENCY_ATOM + "/vB, subtract fee from amount, BIP125-replaceable, using positional arguments\n"
                    + HelpExampleCli("sendtoaddress", "\"" + EXAMPLE_ADDRESS[0] + "\" 0.1 \"drinks\" \"room77\" true true null \"unset\" null 1.1") +
                    "\nSend 0.2 RIC with a confirmation target of 6 blocks in economical fee estimate mode using named arguments\n"
                    + HelpExampleCli("-named sendtoaddress", "address=\"" + EXAMPLE_ADDRESS[0] + "\" amount=0.2 conf_target=6 estimate_mode=\"economical\"") +
                    "\nSend 0.5 RIC with a fee rate of 25 " + CURRENCY_ATOM + "/vB using named arguments\n"
                    + HelpExampleCli("-named sendtoaddress", "address=\"" + EXAMPLE_ADDRESS[0] + "\" amount=0.5 fee_rate=25")
                    + HelpExampleCli("-named sendtoaddress", "address=\"" + EXAMPLE_ADDRESS[0] + "\" amount=0.5 fee_rate=25 subtractfeefromamount=false replaceable=true avoid_reuse=true comment=\"2 pizzas\" comment_to=\"jeremy\" verbose=true")
                },
        [&](const RPCHelpMan& self, const JSONRPCRequest& request) -> UniValue
{
    std::shared_ptr<CWallet> const pwallet = GetWalletForJSONRPCRequest(request);
    if (!pwallet) return UniValue::VNULL;

    // Make sure the results are valid at least up to the most recent block
    // the user could have gotten from another RPC command prior to now
    pwallet->BlockUntilSyncedToCurrentChain();

    LOCK(pwallet->cs_wallet);

    // Wallet comments
    mapValue_t mapValue;
    if (!request.params[2].isNull() && !request.params[2].get_str().empty())
        mapValue["comment"] = request.params[2].get_str();
    if (!request.params[3].isNull() && !request.params[3].get_str().empty())
        mapValue["to"] = request.params[3].get_str();

    CCoinControl coin_control;
    if (!request.params[5].isNull()) {
        coin_control.m_signal_bip125_rbf = request.params[5].get_bool();
    }

    coin_control.m_avoid_address_reuse = GetAvoidReuseFlag(*pwallet, request.params[8]);
    // We also enable partial spend avoidance if reuse avoidance is set.
    coin_control.m_avoid_partial_spends |= coin_control.m_avoid_address_reuse;

    SetFeeEstimateMode(*pwallet, coin_control, /*conf_target=*/request.params[6], /*estimate_mode=*/request.params[7], /*fee_rate=*/request.params[9], /*override_min_fee=*/false);

    EnsureWalletIsUnlocked(*pwallet);

    UniValue address_amounts(UniValue::VOBJ);
    const std::string address = request.params[0].get_str();
    address_amounts.pushKV(address, request.params[1]);

    std::set<int> sffo_set;
    if (!request.params[4].isNull() && request.params[4].get_bool()) {
        sffo_set.insert(0);
    }

    std::vector<CRecipient> recipients{CreateRecipients(ParseOutputs(address_amounts), sffo_set)};
    const bool verbose{request.params[10].isNull() ? false : request.params[10].get_bool()};

    return SendMoney(*pwallet, coin_control, recipients, mapValue, verbose);
},
    };
}

RPCHelpMan sendmany()
{
    return RPCHelpMan{"sendmany",
        "Send multiple times. Amounts are double-precision floating point numbers." +
        HELP_REQUIRING_PASSPHRASE,
                {
                    {"amounts", RPCArg::Type::OBJ_USER_KEYS, RPCArg::Optional::NO, "The addresses and amounts",
                        {
                            {"address", RPCArg::Type::AMOUNT, RPCArg::Optional::NO, "The Riecoin address is the key, the numeric amount (can be string) in " + CURRENCY_UNIT + " is the value"},
                        },
                    },
                    {"comment", RPCArg::Type::STR, RPCArg::Optional::OMITTED, "A comment"},
                    {"subtractfeefrom", RPCArg::Type::ARR, RPCArg::Optional::OMITTED, "The addresses.\n"
                                       "The fee will be equally deducted from the amount of each selected address.\n"
                                       "Those recipients will receive less Riecoins than you enter in their corresponding amount field.\n"
                                       "If no addresses are specified here, the sender pays the fee.",
                        {
                            {"address", RPCArg::Type::STR, RPCArg::Optional::OMITTED, "Subtract fee from this address"},
                        },
                    },
                    {"replaceable", RPCArg::Type::BOOL, RPCArg::DefaultHint{"wallet default"}, "Signal that this transaction can be replaced by a transaction (BIP 125)"},
                    {"conf_target", RPCArg::Type::NUM, RPCArg::DefaultHint{"wallet -txconfirmtarget"}, "Confirmation target in blocks"},
                    {"estimate_mode", RPCArg::Type::STR, RPCArg::Default{"unset"}, "The fee estimate mode, must be one of (case insensitive):\n"
                      + FeeModesDetail(std::string("economical mode is used if the transaction is replaceable;\notherwise, conservative mode is used"))},
                    {"fee_rate", RPCArg::Type::AMOUNT, RPCArg::DefaultHint{"not set, fall back to wallet fee estimation"}, "Specify a fee rate in " + CURRENCY_ATOM + "/vB."},
                    {"verbose", RPCArg::Type::BOOL, RPCArg::Default{false}, "If true, return extra information about the transaction."},
                },
                {
                    RPCResult{"if verbose is not set or set to false",
                        RPCResult::Type::STR_HEX, "txid", "The transaction id for the send. Only 1 transaction is created regardless of\n"
                "the number of addresses."
                    },
                    RPCResult{"if verbose is set to true",
                        RPCResult::Type::OBJ, "", "",
                        {
                            {RPCResult::Type::STR_HEX, "txid", "The transaction id for the send. Only 1 transaction is created regardless of\n"
                "the number of addresses."},
                            {RPCResult::Type::STR, "fee_reason", "The transaction fee reason."}
                        },
                    },
                },
                RPCExamples{
            "\nSend two amounts to two different addresses:\n"
            + HelpExampleCli("sendmany", "\"{\\\"" + EXAMPLE_ADDRESS[0] + "\\\":0.01,\\\"" + EXAMPLE_ADDRESS[1] + "\\\":0.02}\"") +
            "\nSend two amounts to two different addresses setting the confirmation and comment:\n"
            + HelpExampleCli("sendmany", "\"{\\\"" + EXAMPLE_ADDRESS[0] + "\\\":0.01,\\\"" + EXAMPLE_ADDRESS[1] + "\\\":0.02}\" \"testing\"") +
            "\nSend two amounts to two different addresses, subtract fee from amount:\n"
            + HelpExampleCli("sendmany", "\"{\\\"" + EXAMPLE_ADDRESS[0] + "\\\":0.01,\\\"" + EXAMPLE_ADDRESS[1] + "\\\":0.02}\" \"\" \"[\\\"" + EXAMPLE_ADDRESS[0] + "\\\",\\\"" + EXAMPLE_ADDRESS[1] + "\\\"]\"") +
            "\nAs a JSON-RPC call\n"
            + HelpExampleRpc("sendmany", "{\"" + EXAMPLE_ADDRESS[0] + "\":0.01,\"" + EXAMPLE_ADDRESS[1] + "\":0.02}, \"testing\"")
                },
        [&](const RPCHelpMan& self, const JSONRPCRequest& request) -> UniValue
{
    std::shared_ptr<CWallet> const pwallet = GetWalletForJSONRPCRequest(request);
    if (!pwallet) return UniValue::VNULL;

    // Make sure the results are valid at least up to the most recent block
    // the user could have gotten from another RPC command prior to now
    pwallet->BlockUntilSyncedToCurrentChain();

    LOCK(pwallet->cs_wallet);

    UniValue sendTo = request.params[0].get_obj();

    mapValue_t mapValue;
    if (!request.params[1].isNull() && !request.params[1].get_str().empty())
        mapValue["comment"] = request.params[1].get_str();

    CCoinControl coin_control;
    if (!request.params[3].isNull()) {
        coin_control.m_signal_bip125_rbf = request.params[3].get_bool();
    }

    SetFeeEstimateMode(*pwallet, coin_control, /*conf_target=*/request.params[4], /*estimate_mode=*/request.params[5], /*fee_rate=*/request.params[6], /*override_min_fee=*/false);

    std::vector<CRecipient> recipients = CreateRecipients(
            ParseOutputs(sendTo),
            InterpretSubtractFeeFromOutputInstructions(request.params[2], sendTo.getKeys())
    );
    const bool verbose{request.params[7].isNull() ? false : request.params[7].get_bool()};

    return SendMoney(*pwallet, coin_control, recipients, std::move(mapValue), verbose);
},
    };
}

RPCHelpMan settxfee()
{
    return RPCHelpMan{"settxfee",
                "\n(DEPRECATED) Set the transaction fee rate in " + CURRENCY_UNIT + "/kvB for this wallet. Overrides the global -paytxfee command line parameter.\n"
                "Can be deactivated by passing 0 as the fee. In that case automatic fee selection will be used by default.\n",
                {
                    {"amount", RPCArg::Type::AMOUNT, RPCArg::Optional::NO, "The transaction fee rate in " + CURRENCY_UNIT + "/kvB"},
                },
                RPCResult{
                    RPCResult::Type::BOOL, "", "Returns true if successful"
                },
                RPCExamples{
                    HelpExampleCli("settxfee", "0.00001")
            + HelpExampleRpc("settxfee", "0.00001")
                },
        [&](const RPCHelpMan& self, const JSONRPCRequest& request) -> UniValue
{
    std::shared_ptr<CWallet> const pwallet = GetWalletForJSONRPCRequest(request);
    if (!pwallet) return UniValue::VNULL;

    LOCK(pwallet->cs_wallet);

    if (!pwallet->chain().rpcEnableDeprecated("settxfee")) {
        throw JSONRPCError(RPC_METHOD_DEPRECATED, "settxfee is deprecated and will be fully removed in v31.0."
        "\nTo use settxfee restart bitcoind with -deprecatedrpc=settxfee.");
    }

    CAmount nAmount = AmountFromValue(request.params[0]);
    CFeeRate tx_fee_rate(nAmount, 1000);
    CFeeRate max_tx_fee_rate(pwallet->m_default_max_tx_fee, 1000);
    if (tx_fee_rate == CFeeRate(0)) {
        // automatic selection
    } else if (tx_fee_rate < pwallet->chain().relayMinFee()) {
        throw JSONRPCError(RPC_INVALID_PARAMETER, strprintf("txfee cannot be less than min relay tx fee (%s)", pwallet->chain().relayMinFee().ToString()));
    } else if (tx_fee_rate < pwallet->m_min_fee) {
        throw JSONRPCError(RPC_INVALID_PARAMETER, strprintf("txfee cannot be less than wallet min fee (%s)", pwallet->m_min_fee.ToString()));
    } else if (tx_fee_rate > max_tx_fee_rate) {
        throw JSONRPCError(RPC_INVALID_PARAMETER, strprintf("txfee cannot be more than wallet max tx fee (%s)", max_tx_fee_rate.ToString()));
    }

    pwallet->m_pay_tx_fee = tx_fee_rate;
    return true;
},
    };
}


// Only includes key documentation where the key is snake_case in all RPC methods. MixedCase keys can be added later.
static std::vector<RPCArg> FundTxDoc(bool solving_data = true)
{
    std::vector<RPCArg> args = {
        {"conf_target", RPCArg::Type::NUM, RPCArg::DefaultHint{"wallet -txconfirmtarget"}, "Confirmation target in blocks", RPCArgOptions{.also_positional = true}},
        {"estimate_mode", RPCArg::Type::STR, RPCArg::Default{"unset"}, "The fee estimate mode, must be one of (case insensitive):\n"
          + FeeModesDetail(std::string("economical mode is used if the transaction is replaceable;\notherwise, conservative mode is used")), RPCArgOptions{.also_positional = true}},
        {
            "replaceable", RPCArg::Type::BOOL, RPCArg::DefaultHint{"wallet default"}, "Marks this transaction as BIP125-replaceable.\n"
            "Allows this transaction to be replaced by a transaction with higher fees"
        },
    };
    if (solving_data) {
        args.push_back({"solving_data", RPCArg::Type::OBJ, RPCArg::Optional::OMITTED, "Keys and scripts needed for producing a final transaction with a dummy signature.\n"
        "Used for fee estimation during coin selection.",
            {
                {
                    "pubkeys", RPCArg::Type::ARR, RPCArg::Default{UniValue::VARR}, "Public keys involved in this transaction.",
                    {
                        {"pubkey", RPCArg::Type::STR_HEX, RPCArg::Optional::OMITTED, "A public key"},
                    }
                },
                {
                    "scripts", RPCArg::Type::ARR, RPCArg::Default{UniValue::VARR}, "Scripts involved in this transaction.",
                    {
                        {"script", RPCArg::Type::STR_HEX, RPCArg::Optional::OMITTED, "A script"},
                    }
                },
                {
                    "descriptors", RPCArg::Type::ARR, RPCArg::Default{UniValue::VARR}, "Descriptors that provide solving data for this transaction.",
                    {
                        {"descriptor", RPCArg::Type::STR, RPCArg::Optional::OMITTED, "A descriptor"},
                    }
                },
            }
        });
    }
    return args;
}

CreatedTransactionResult FundTransaction(CWallet& wallet, const CMutableTransaction& tx, const std::vector<CRecipient>& recipients, const UniValue& options, CCoinControl& coinControl, bool override_min_fee)
{
    // We want to make sure tx.vout is not used now that we are passing outputs as a vector of recipients.
    // This sets us up to remove tx completely in a future PR in favor of passing the inputs directly.
    CHECK_NONFATAL(tx.vout.empty());
    // Make sure the results are valid at least up to the most recent block
    // the user could have gotten from another RPC command prior to now
    wallet.BlockUntilSyncedToCurrentChain();

    std::optional<unsigned int> change_position;
    bool lockUnspents = false;
    if (!options.isNull()) {
        RPCTypeCheckObj(options,
            {
                {"add_inputs", UniValueType(UniValue::VBOOL)},
                {"include_unsafe", UniValueType(UniValue::VBOOL)},
                {"add_to_wallet", UniValueType(UniValue::VBOOL)},
                {"changeAddress", UniValueType(UniValue::VSTR)},
                {"change_address", UniValueType(UniValue::VSTR)},
                {"changePosition", UniValueType(UniValue::VNUM)},
                {"change_position", UniValueType(UniValue::VNUM)},
                {"change_type", UniValueType(UniValue::VSTR)},
                {"includeWatching", UniValueType(UniValue::VBOOL)},
                {"include_watching", UniValueType(UniValue::VBOOL)},
                {"inputs", UniValueType(UniValue::VARR)},
                {"lockUnspents", UniValueType(UniValue::VBOOL)},
                {"lock_unspents", UniValueType(UniValue::VBOOL)},
                {"locktime", UniValueType(UniValue::VNUM)},
                {"fee_rate", UniValueType()}, // will be checked by AmountFromValue() in SetFeeEstimateMode()
                {"psbt", UniValueType(UniValue::VBOOL)},
                {"solving_data", UniValueType(UniValue::VOBJ)},
                {"subtractFeeFromOutputs", UniValueType(UniValue::VARR)},
                {"subtract_fee_from_outputs", UniValueType(UniValue::VARR)},
                {"replaceable", UniValueType(UniValue::VBOOL)},
                {"conf_target", UniValueType(UniValue::VNUM)},
                {"estimate_mode", UniValueType(UniValue::VSTR)},
                {"minconf", UniValueType(UniValue::VNUM)},
                {"maxconf", UniValueType(UniValue::VNUM)},
                {"input_weights", UniValueType(UniValue::VARR)},
                {"max_tx_weight", UniValueType(UniValue::VNUM)},
            },
            true, true);

        if (options.exists("add_inputs")) {
            coinControl.m_allow_other_inputs = options["add_inputs"].get_bool();
        }

        if (options.exists("changeAddress") || options.exists("change_address")) {
            const std::string change_address_str = (options.exists("change_address") ? options["change_address"] : options["changeAddress"]).get_str();
            CTxDestination dest = DecodeDestination(change_address_str);

            if (!IsValidDestination(dest)) {
                throw JSONRPCError(RPC_INVALID_ADDRESS_OR_KEY, "Change address must be a valid Riecoin address");
            }

            coinControl.destChange = dest;
        }

        if (options.exists("changePosition") || options.exists("change_position")) {
            int pos = (options.exists("change_position") ? options["change_position"] : options["changePosition"]).getInt<int>();
            if (pos < 0 || (unsigned int)pos > recipients.size()) {
                throw JSONRPCError(RPC_INVALID_PARAMETER, "changePosition out of bounds");
            }
            change_position = (unsigned int)pos;
        }

        if (options.exists("change_type")) {
            if (options.exists("changeAddress") || options.exists("change_address")) {
                throw JSONRPCError(RPC_INVALID_PARAMETER, "Cannot specify both change address and address type options");
            }
            if (std::optional<OutputType> parsed = ParseOutputType(options["change_type"].get_str())) {
                coinControl.m_change_type.emplace(parsed.value());
            } else {
                throw JSONRPCError(RPC_INVALID_ADDRESS_OR_KEY, strprintf("Unknown or obsolete change type '%s'", options["change_type"].get_str()));
            }
        }

        const UniValue include_watching_option = options.exists("include_watching") ? options["include_watching"] : options["includeWatching"];
        coinControl.fAllowWatchOnly = ParseIncludeWatchonly(include_watching_option, wallet);

        if (options.exists("lockUnspents") || options.exists("lock_unspents")) {
            lockUnspents = (options.exists("lock_unspents") ? options["lock_unspents"] : options["lockUnspents"]).get_bool();
        }

        if (options.exists("include_unsafe")) {
            coinControl.m_include_unsafe_inputs = options["include_unsafe"].get_bool();
        }

        if (options.exists("replaceable")) {
            coinControl.m_signal_bip125_rbf = options["replaceable"].get_bool();
        }

        if (options.exists("minconf")) {
            coinControl.m_min_depth = options["minconf"].getInt<int>();

            if (coinControl.m_min_depth < 0) {
                throw JSONRPCError(RPC_INVALID_PARAMETER, "Negative minconf");
            }
        }

        if (options.exists("maxconf")) {
            coinControl.m_max_depth = options["maxconf"].getInt<int>();

            if (coinControl.m_max_depth < coinControl.m_min_depth) {
                throw JSONRPCError(RPC_INVALID_PARAMETER, strprintf("maxconf can't be lower than minconf: %d < %d", coinControl.m_max_depth, coinControl.m_min_depth));
            }
        }
        SetFeeEstimateMode(wallet, coinControl, options["conf_target"], options["estimate_mode"], options["fee_rate"], override_min_fee);
    }
    else
        coinControl.fAllowWatchOnly = ParseIncludeWatchonly(NullUniValue, wallet);

    if (options.exists("solving_data")) {
        const UniValue solving_data = options["solving_data"].get_obj();
        if (solving_data.exists("pubkeys")) {
            for (const UniValue& pk_univ : solving_data["pubkeys"].get_array().getValues()) {
                const CPubKey pubkey = HexToPubKey(pk_univ.get_str());
                coinControl.m_external_provider.pubkeys.emplace(pubkey.GetID(), pubkey);
                // Add witness script for pubkeys
                const CScript wit_script = GetScriptForDestination(WitnessV0KeyHash(pubkey));
                coinControl.m_external_provider.scripts.emplace(CScriptID(wit_script), wit_script);
            }
        }

        if (solving_data.exists("scripts")) {
            for (const UniValue& script_univ : solving_data["scripts"].get_array().getValues()) {
                const std::string& script_str = script_univ.get_str();
                if (!IsHex(script_str)) {
                    throw JSONRPCError(RPC_INVALID_ADDRESS_OR_KEY, strprintf("'%s' is not hex", script_str));
                }
                std::vector<unsigned char> script_data(ParseHex(script_str));
                const CScript script(script_data.begin(), script_data.end());
                coinControl.m_external_provider.scripts.emplace(CScriptID(script), script);
            }
        }

        if (solving_data.exists("descriptors")) {
            for (const UniValue& desc_univ : solving_data["descriptors"].get_array().getValues()) {
                const std::string& desc_str  = desc_univ.get_str();
                FlatSigningProvider desc_out;
                std::string error;
                std::vector<CScript> scripts_temp;
                auto descs = Parse(desc_str, desc_out, error, true);
                if (descs.empty()) {
                    throw JSONRPCError(RPC_INVALID_PARAMETER, strprintf("Unable to parse descriptor '%s': %s", desc_str, error));
                }
                for (auto& desc : descs) {
                    desc->Expand(0, desc_out, scripts_temp, desc_out);
                }
                coinControl.m_external_provider.Merge(std::move(desc_out));
            }
        }
    }

    if (options.exists("input_weights")) {
        for (const UniValue& input : options["input_weights"].get_array().getValues()) {
            Txid txid = Txid::FromUint256(ParseHashO(input, "txid"));

            const UniValue& vout_v = input.find_value("vout");
            if (!vout_v.isNum()) {
                throw JSONRPCError(RPC_INVALID_PARAMETER, "Invalid parameter, missing vout key");
            }
            int vout = vout_v.getInt<int>();
            if (vout < 0) {
                throw JSONRPCError(RPC_INVALID_PARAMETER, "Invalid parameter, vout cannot be negative");
            }

            const UniValue& weight_v = input.find_value("weight");
            if (!weight_v.isNum()) {
                throw JSONRPCError(RPC_INVALID_PARAMETER, "Invalid parameter, missing weight key");
            }
            int64_t weight = weight_v.getInt<int64_t>();
            const int64_t min_input_weight = GetTransactionInputWeight(CTxIn());
            CHECK_NONFATAL(min_input_weight == 165);
            if (weight < min_input_weight) {
                throw JSONRPCError(RPC_INVALID_PARAMETER, "Invalid parameter, weight cannot be less than 165 (41 bytes (size of outpoint + sequence + empty scriptSig) * 4 (witness scaling factor)) + 1 (empty witness)");
            }
            if (weight > MAX_STANDARD_TX_WEIGHT) {
                throw JSONRPCError(RPC_INVALID_PARAMETER, strprintf("Invalid parameter, weight cannot be greater than the maximum standard tx weight of %d", MAX_STANDARD_TX_WEIGHT));
            }

            coinControl.SetInputWeight(COutPoint(txid, vout), weight);
        }
    }

    if (options.exists("max_tx_weight")) {
        coinControl.m_max_tx_weight = options["max_tx_weight"].getInt<int>();
    }

    if (recipients.empty())
        throw JSONRPCError(RPC_INVALID_PARAMETER, "TX must have at least one output");

    auto txr = FundTransaction(wallet, tx, recipients, change_position, lockUnspents, coinControl);
    if (!txr) {
        throw JSONRPCError(RPC_WALLET_ERROR, ErrorString(txr).original);
    }
    return *txr;
}

static void SetOptionsInputWeights(const UniValue& inputs, UniValue& options)
{
    if (options.exists("input_weights")) {
        throw JSONRPCError(RPC_INVALID_PARAMETER, "Input weights should be specified in inputs rather than in options.");
    }
    if (inputs.size() == 0) {
        return;
    }
    UniValue weights(UniValue::VARR);
    for (const UniValue& input : inputs.getValues()) {
        if (input.exists("weight")) {
            weights.push_back(input);
        }
    }
    options.pushKV("input_weights", std::move(weights));
}

RPCHelpMan fundrawtransaction()
{
    return RPCHelpMan{"fundrawtransaction",
                "\nIf the transaction has no inputs, they will be automatically selected to meet its out value.\n"
                "It will add at most one change output to the outputs.\n"
                "No existing outputs will be modified unless \"subtractFeeFromOutputs\" is specified.\n"
                "Note that inputs which were signed may need to be resigned after completion since in/outputs have been added.\n"
                "The inputs added will not be signed, use signrawtransactionwithkey\n"
                "or signrawtransactionwithwallet for that.\n"
                "All existing inputs must either have their previous output transaction be in the wallet\n"
                "or be in the UTXO set. Solving data must be provided for non-wallet inputs.\n"
<<<<<<< HEAD
                "Note that all inputs selected must be of standard form.\n"
=======
                "Note that all inputs selected must be of standard form and P2SH scripts must be\n"
                "in the wallet using importdescriptors (to calculate fees).\n"
>>>>>>> 59e09e0f
                "You can see whether this is the case by checking the \"solvable\" field in the listunspent output.\n"
                "Only pay-to-pubkey, multisig, and P2SH versions thereof are currently supported for watch-only\n",
                {
                    {"hexstring", RPCArg::Type::STR_HEX, RPCArg::Optional::NO, "The hex string of the raw transaction"},
                    {"options", RPCArg::Type::OBJ_NAMED_PARAMS, RPCArg::Optional::OMITTED, "",
                        Cat<std::vector<RPCArg>>(
                        {
                            {"add_inputs", RPCArg::Type::BOOL, RPCArg::Default{true}, "For a transaction with existing inputs, automatically include more if they are not enough."},
                            {"include_unsafe", RPCArg::Type::BOOL, RPCArg::Default{false}, "Include inputs that are not safe to spend (unconfirmed transactions from outside keys and unconfirmed replacement transactions).\n"
                                                          "Warning: the resulting transaction may become invalid if one of the unsafe inputs disappears.\n"
                                                          "If that happens, you will need to fund the transaction with different inputs and republish it."},
                            {"minconf", RPCArg::Type::NUM, RPCArg::Default{0}, "If add_inputs is specified, require inputs with at least this many confirmations."},
                            {"maxconf", RPCArg::Type::NUM, RPCArg::Optional::OMITTED, "If add_inputs is specified, require inputs with at most this many confirmations."},
                            {"changeAddress", RPCArg::Type::STR, RPCArg::DefaultHint{"automatic"}, "The Riecoin address to receive the change"},
                            {"changePosition", RPCArg::Type::NUM, RPCArg::DefaultHint{"random"}, "The index of the change output"},
                            {"change_type", RPCArg::Type::STR, RPCArg::DefaultHint{"set by -changetype"}, "The output type to use. Only valid if changeAddress is not specified. Options are \"bech32\", and \"bech32m\"."},
                            {"includeWatching", RPCArg::Type::BOOL, RPCArg::DefaultHint{"true for watch-only wallets, otherwise false"}, "Also select inputs which are watch only.\n"
<<<<<<< HEAD
                                                          "Only solvable inputs can be used. Watch-only destinations are solvable if the public key and/or output script was imported."},
=======
                                                          "Only solvable inputs can be used. Watch-only destinations are solvable if the public key and/or output script was imported,\n"
                                                          "e.g. with 'importdescriptors'."},
>>>>>>> 59e09e0f
                            {"lockUnspents", RPCArg::Type::BOOL, RPCArg::Default{false}, "Lock selected unspent outputs"},
                            {"fee_rate", RPCArg::Type::AMOUNT, RPCArg::DefaultHint{"not set, fall back to wallet fee estimation"}, "Specify a fee rate in " + CURRENCY_ATOM + "/vB."},
                            {"subtractFeeFromOutputs", RPCArg::Type::ARR, RPCArg::Default{UniValue::VARR}, "The integers.\n"
                                                          "The fee will be equally deducted from the amount of each specified output.\n"
                                                          "Those recipients will receive less Riecoins than you enter in their corresponding amount field.\n"
                                                          "If no outputs are specified here, the sender pays the fee.",
                                {
                                    {"vout_index", RPCArg::Type::NUM, RPCArg::Optional::OMITTED, "The zero-based output index, before a change output is added."},
                                },
                            },
                            {"input_weights", RPCArg::Type::ARR, RPCArg::Optional::OMITTED, "Inputs and their corresponding weights",
                                {
                                    {"", RPCArg::Type::OBJ, RPCArg::Optional::OMITTED, "",
                                        {
                                            {"txid", RPCArg::Type::STR_HEX, RPCArg::Optional::NO, "The transaction id"},
                                            {"vout", RPCArg::Type::NUM, RPCArg::Optional::NO, "The output index"},
                                            {"weight", RPCArg::Type::NUM, RPCArg::Optional::NO, "The maximum weight for this input, "
                                                "including the weight of the outpoint and sequence number. "
                                                "Note that serialized signature sizes are not guaranteed to be consistent, "
                                                "so the maximum DER signatures size of 73 bytes should be used when considering ECDSA signatures."
                                                "Remember to convert serialized sizes to weight units when necessary."},
                                        },
                                    },
                                },
                             },
                            {"max_tx_weight", RPCArg::Type::NUM, RPCArg::Default{MAX_STANDARD_TX_WEIGHT}, "The maximum acceptable transaction weight.\n"
                                                          "Transaction building will fail if this can not be satisfied."},
                        },
                        FundTxDoc()),
                        RPCArgOptions{
                            .skip_type_check = true,
                            .oneline_description = "options",
                        }},
                    {"iswitness", RPCArg::Type::BOOL, RPCArg::DefaultHint{"depends on heuristic tests"}, "Whether the transaction hex is a serialized witness transaction.\n"
                        "If iswitness is not present, heuristic tests will be used in decoding.\n"
                        "If true, only witness deserialization will be tried.\n"
                        "If false, only non-witness deserialization will be tried.\n"
                        "This boolean should reflect whether the transaction has inputs\n"
                        "(e.g. fully valid, or on-chain transactions), if known by the caller."
                    },
                },
                RPCResult{
                    RPCResult::Type::OBJ, "", "",
                    {
                        {RPCResult::Type::STR_HEX, "hex", "The resulting raw transaction (hex-encoded string)"},
                        {RPCResult::Type::STR_AMOUNT, "fee", "Fee in " + CURRENCY_UNIT + " the resulting transaction pays"},
                        {RPCResult::Type::NUM, "changepos", "The position of the added change output, or -1"},
                    }
                                },
                                RPCExamples{
                            "\nCreate a transaction with no inputs\n"
                            + HelpExampleCli("createrawtransaction", "\"[]\" \"{\\\"myaddress\\\":0.01}\"") +
                            "\nAdd sufficient unsigned inputs to meet the output value\n"
                            + HelpExampleCli("fundrawtransaction", "\"rawtransactionhex\"") +
                            "\nSign the transaction\n"
                            + HelpExampleCli("signrawtransactionwithwallet", "\"fundedtransactionhex\"") +
                            "\nSend the transaction\n"
                            + HelpExampleCli("sendrawtransaction", "\"signedtransactionhex\"")
                                },
        [&](const RPCHelpMan& self, const JSONRPCRequest& request) -> UniValue
{
    std::shared_ptr<CWallet> const pwallet = GetWalletForJSONRPCRequest(request);
    if (!pwallet) return UniValue::VNULL;

    // parse hex string from parameter
    CMutableTransaction tx;
    bool try_witness = request.params[2].isNull() ? true : request.params[2].get_bool();
    bool try_no_witness = request.params[2].isNull() ? true : !request.params[2].get_bool();
    if (!DecodeHexTx(tx, request.params[0].get_str(), try_no_witness, try_witness)) {
        throw JSONRPCError(RPC_DESERIALIZATION_ERROR, "TX decode failed");
    }
    UniValue options = request.params[1];
    std::vector<std::pair<CTxDestination, CAmount>> destinations;
    for (const auto& tx_out : tx.vout) {
        CTxDestination dest;
        ExtractDestination(tx_out.scriptPubKey, dest);
        destinations.emplace_back(dest, tx_out.nValue);
    }
    std::vector<std::string> dummy(destinations.size(), "dummy");
    std::vector<CRecipient> recipients = CreateRecipients(
            destinations,
            InterpretSubtractFeeFromOutputInstructions(options["subtractFeeFromOutputs"], dummy)
    );
    CCoinControl coin_control;
    // Automatically select (additional) coins. Can be overridden by options.add_inputs.
    coin_control.m_allow_other_inputs = true;
    // Clear tx.vout since it is not meant to be used now that we are passing outputs directly.
    // This sets us up for a future PR to completely remove tx from the function signature in favor of passing inputs directly
    tx.vout.clear();
    auto txr = FundTransaction(*pwallet, tx, recipients, options, coin_control, /*override_min_fee=*/true);

    UniValue result(UniValue::VOBJ);
    result.pushKV("hex", EncodeHexTx(*txr.tx));
    result.pushKV("fee", ValueFromAmount(txr.fee));
    result.pushKV("changepos", txr.change_pos ? (int)*txr.change_pos : -1);

    return result;
},
    };
}

RPCHelpMan signrawtransactionwithwallet()
{
    return RPCHelpMan{"signrawtransactionwithwallet",
                "\nSign inputs for raw transaction (serialized, hex-encoded).\n"
                "The second optional argument (may be null) is an array of previous transaction outputs that\n"
                "this transaction depends on but may not yet be in the block chain." +
        HELP_REQUIRING_PASSPHRASE,
                {
                    {"hexstring", RPCArg::Type::STR, RPCArg::Optional::NO, "The transaction hex string"},
                    {"prevtxs", RPCArg::Type::ARR, RPCArg::Optional::OMITTED, "The previous dependent transaction outputs",
                        {
                            {"", RPCArg::Type::OBJ, RPCArg::Optional::OMITTED, "",
                                {
                                    {"txid", RPCArg::Type::STR_HEX, RPCArg::Optional::NO, "The transaction id"},
                                    {"vout", RPCArg::Type::NUM, RPCArg::Optional::NO, "The output number"},
                                    {"scriptPubKey", RPCArg::Type::STR_HEX, RPCArg::Optional::NO, "The output script"},
                                    {"redeemScript", RPCArg::Type::STR_HEX, RPCArg::Optional::OMITTED, "(required for P2SH) redeem script"},
                                    {"witnessScript", RPCArg::Type::STR_HEX, RPCArg::Optional::OMITTED, "(required for P2WSH or P2SH-P2WSH) witness script"},
                                    {"amount", RPCArg::Type::AMOUNT, RPCArg::Optional::OMITTED, "(required for Segwit inputs) the amount spent"},
                                },
                            },
                        },
                    },
                    {"sighashtype", RPCArg::Type::STR, RPCArg::Default{"DEFAULT for Taproot, ALL otherwise"}, "The signature hash type. Must be one of\n"
            "       \"DEFAULT\"\n"
            "       \"ALL\"\n"
            "       \"NONE\"\n"
            "       \"SINGLE\"\n"
            "       \"ALL|ANYONECANPAY\"\n"
            "       \"NONE|ANYONECANPAY\"\n"
            "       \"SINGLE|ANYONECANPAY\""},
                },
                RPCResult{
                    RPCResult::Type::OBJ, "", "",
                    {
                        {RPCResult::Type::STR_HEX, "hex", "The hex-encoded raw transaction with signature(s)"},
                        {RPCResult::Type::BOOL, "complete", "If the transaction has a complete set of signatures"},
                        {RPCResult::Type::ARR, "errors", /*optional=*/true, "Script verification errors (if there are any)",
                        {
                            {RPCResult::Type::OBJ, "", "",
                            {
                                {RPCResult::Type::STR_HEX, "txid", "The hash of the referenced, previous transaction"},
                                {RPCResult::Type::NUM, "vout", "The index of the output to spent and used as input"},
                                {RPCResult::Type::ARR, "witness", "",
                                {
                                    {RPCResult::Type::STR_HEX, "witness", ""},
                                }},
                                {RPCResult::Type::STR_HEX, "scriptSig", "The hex-encoded signature script"},
                                {RPCResult::Type::NUM, "sequence", "Script sequence number"},
                                {RPCResult::Type::STR, "error", "Verification or signing error related to the input"},
                            }},
                        }},
                    }
                },
                RPCExamples{
                    HelpExampleCli("signrawtransactionwithwallet", "\"myhex\"")
            + HelpExampleRpc("signrawtransactionwithwallet", "\"myhex\"")
                },
        [&](const RPCHelpMan& self, const JSONRPCRequest& request) -> UniValue
{
    const std::shared_ptr<const CWallet> pwallet = GetWalletForJSONRPCRequest(request);
    if (!pwallet) return UniValue::VNULL;

    CMutableTransaction mtx;
    if (!DecodeHexTx(mtx, request.params[0].get_str())) {
        throw JSONRPCError(RPC_DESERIALIZATION_ERROR, "TX decode failed. Make sure the tx has at least one input.");
    }

    // Sign the transaction
    LOCK(pwallet->cs_wallet);
    EnsureWalletIsUnlocked(*pwallet);

    // Fetch previous transactions (inputs):
    std::map<COutPoint, Coin> coins;
    for (const CTxIn& txin : mtx.vin) {
        coins[txin.prevout]; // Create empty map entry keyed by prevout.
    }
    pwallet->chain().findCoins(coins);

    // Parse the prevtxs array
    ParsePrevouts(request.params[1], nullptr, coins);

    int nHashType = ParseSighashString(request.params[2]);

    // Script verification errors
    std::map<int, bilingual_str> input_errors;

    bool complete = pwallet->SignTransaction(mtx, coins, nHashType, input_errors);
    UniValue result(UniValue::VOBJ);
    SignTransactionResultToJSON(mtx, complete, coins, input_errors, result);
    return result;
},
    };
}

// Definition of allowed formats of specifying transaction outputs in
// `bumpfee`, `psbtbumpfee`, `send` and `walletcreatefundedpsbt` RPCs.
static std::vector<RPCArg> OutputsDoc()
{
    return
    {
        {"", RPCArg::Type::OBJ_USER_KEYS, RPCArg::Optional::OMITTED, "",
            {
                {"address", RPCArg::Type::AMOUNT, RPCArg::Optional::NO, "A key-value pair. The key (string) is the Riecoin address,\n"
                         "the value (float or string) is the amount in " + CURRENCY_UNIT + ""},
            },
        },
        {"", RPCArg::Type::OBJ, RPCArg::Optional::OMITTED, "",
            {
                {"data", RPCArg::Type::STR_HEX, RPCArg::Optional::NO, "A key-value pair. The key must be \"data\", the value is hex-encoded data that becomes a part of an OP_RETURN output"},
            },
        },
    };
}

static RPCHelpMan bumpfee_helper(std::string method_name)
{
    const bool want_psbt = method_name == "psbtbumpfee";
    const std::string incremental_fee{CFeeRate(DEFAULT_INCREMENTAL_RELAY_FEE).ToString(FeeEstimateMode::SAT_VB)};

    return RPCHelpMan{method_name,
        "Bumps the fee of a transaction T, replacing it with a new transaction B.\n"
        + std::string(want_psbt ? "Returns a PSBT instead of creating and signing a new transaction.\n" : "") +
        "A transaction with the given txid must be in the wallet.\n"
        "The command will pay the additional fee by reducing change outputs or adding inputs when necessary.\n"
        "It may add a new change output if one does not already exist.\n"
        "All inputs in the original transaction will be included in the replacement transaction.\n"
        "The command will fail if the wallet or mempool contains a transaction that spends one of T's outputs.\n"
        "By default, the new fee will be calculated automatically using the estimatesmartfee RPC.\n"
        "The user can specify a confirmation target for estimatesmartfee.\n"
        "Alternatively, the user can specify a fee rate in " + CURRENCY_ATOM + "/vB for the new transaction.\n"
        "At a minimum, the new fee rate must be high enough to pay an additional new relay fee (incrementalfee\n"
        "returned by getnetworkinfo) to enter the node's mempool.\n",
        {
            {"txid", RPCArg::Type::STR_HEX, RPCArg::Optional::NO, "The txid to be bumped"},
            {"options", RPCArg::Type::OBJ_NAMED_PARAMS, RPCArg::Optional::OMITTED, "",
                {
                    {"conf_target", RPCArg::Type::NUM, RPCArg::DefaultHint{"wallet -txconfirmtarget"}, "Confirmation target in blocks\n"},
                    {"fee_rate", RPCArg::Type::AMOUNT, RPCArg::DefaultHint{"not set, fall back to wallet fee estimation"},
                             "\nSpecify a fee rate in " + CURRENCY_ATOM + "/vB instead of relying on the built-in fee estimator.\n"
<<<<<<< HEAD
                             "Must be at least " + incremental_fee + " higher than the current transaction fee rate.\n"},
                    {"replaceable", RPCArg::Type::BOOL, RPCArg::Default{true}, "Whether the new transaction should still be\n"
=======
                             "Must be at least " + incremental_fee + " higher than the current transaction fee rate.\n"
                             "WARNING: before version 0.21, fee_rate was in " + CURRENCY_UNIT + "/kvB. As of 0.21, fee_rate is in " + CURRENCY_ATOM + "/vB.\n"},
                    {"replaceable", RPCArg::Type::BOOL, RPCArg::Default{true},
                             "Whether the new transaction should be\n"
>>>>>>> 59e09e0f
                             "marked bip-125 replaceable. If true, the sequence numbers in the transaction will\n"
                             "be set to 0xfffffffd. If false, any input sequence numbers in the\n"
                             "transaction will be set to 0xfffffffe\n"
                             "so the new transaction will not be explicitly bip-125 replaceable (though it may\n"
                             "still be replaceable in practice, for example if it has unconfirmed ancestors which\n"
                             "are replaceable).\n"},
                    {"estimate_mode", RPCArg::Type::STR, RPCArg::Default{"unset"}, "The fee estimate mode, must be one of (case insensitive):\n"
                              + FeeModesDetail(std::string("economical mode is used if the transaction is replaceable;\notherwise, conservative mode is used"))},
                    {"outputs", RPCArg::Type::ARR, RPCArg::Default{UniValue::VARR}, "The outputs specified as key-value pairs.\n"
                             "Each key may only appear once, i.e. there can only be one 'data' output, and no address may be duplicated.\n"
                             "At least one output of either type must be specified.\n"
                             "Cannot be provided if 'original_change_index' is specified.",
                        OutputsDoc(),
                        RPCArgOptions{.skip_type_check = true}},
                    {"original_change_index", RPCArg::Type::NUM, RPCArg::DefaultHint{"not set, detect change automatically"}, "The 0-based index of the change output on the original transaction. "
                                                                                                                            "The indicated output will be recycled into the new change output on the bumped transaction. "
                                                                                                                            "The remainder after paying the recipients and fees will be sent to the output script of the "
                                                                                                                            "original change output. The change output’s amount can increase if bumping the transaction "
                                                                                                                            "adds new inputs, otherwise it will decrease. Cannot be used in combination with the 'outputs' option."},
                },
                RPCArgOptions{.oneline_description="options"}},
        },
        RPCResult{
            RPCResult::Type::OBJ, "", "", Cat(
                want_psbt ?
                std::vector<RPCResult>{{RPCResult::Type::STR, "psbt", "The base64-encoded unsigned PSBT of the new transaction."}} :
                std::vector<RPCResult>{{RPCResult::Type::STR_HEX, "txid", "The id of the new transaction."}},
            {
                {RPCResult::Type::STR_AMOUNT, "origfee", "The fee of the replaced transaction."},
                {RPCResult::Type::STR_AMOUNT, "fee", "The fee of the new transaction."},
                {RPCResult::Type::ARR, "errors", "Errors encountered during processing (may be empty).",
                {
                    {RPCResult::Type::STR, "", ""},
                }},
            })
        },
        RPCExamples{
    "\nBump the fee, get the new transaction\'s " + std::string(want_psbt ? "psbt" : "txid") + "\n" +
            HelpExampleCli(method_name, "<txid>")
        },
        [want_psbt](const RPCHelpMan& self, const JSONRPCRequest& request) -> UniValue
{
    std::shared_ptr<CWallet> const pwallet = GetWalletForJSONRPCRequest(request);
    if (!pwallet) return UniValue::VNULL;

    if (pwallet->IsWalletFlagSet(WALLET_FLAG_DISABLE_PRIVATE_KEYS) && !pwallet->IsWalletFlagSet(WALLET_FLAG_EXTERNAL_SIGNER) && !want_psbt) {
        throw JSONRPCError(RPC_WALLET_ERROR, "bumpfee is not available with wallets that have private keys disabled. Use psbtbumpfee instead.");
    }

    uint256 hash(ParseHashV(request.params[0], "txid"));

    CCoinControl coin_control;
    coin_control.fAllowWatchOnly = pwallet->IsWalletFlagSet(WALLET_FLAG_DISABLE_PRIVATE_KEYS);
    // optional parameters
    coin_control.m_signal_bip125_rbf = true;
    std::vector<CTxOut> outputs;

    std::optional<uint32_t> original_change_index;

    if (!request.params[1].isNull()) {
        UniValue options = request.params[1];
        RPCTypeCheckObj(options,
            {
                {"conf_target", UniValueType(UniValue::VNUM)},
                {"fee_rate", UniValueType()}, // will be checked by AmountFromValue() in SetFeeEstimateMode()
                {"replaceable", UniValueType(UniValue::VBOOL)},
                {"estimate_mode", UniValueType(UniValue::VSTR)},
                {"outputs", UniValueType()}, // will be checked by AddOutputs()
                {"original_change_index", UniValueType(UniValue::VNUM)},
            },
            true, true);

        auto conf_target = options["conf_target"];

        if (options.exists("replaceable")) {
            coin_control.m_signal_bip125_rbf = options["replaceable"].get_bool();
        }
        SetFeeEstimateMode(*pwallet, coin_control, conf_target, options["estimate_mode"], options["fee_rate"], /*override_min_fee=*/false);

        // Prepare new outputs by creating a temporary tx and calling AddOutputs().
        if (!options["outputs"].isNull()) {
            if (options["outputs"].isArray() && options["outputs"].empty()) {
                throw JSONRPCError(RPC_INVALID_PARAMETER, "Invalid parameter, output argument cannot be an empty array");
            }
            CMutableTransaction tempTx;
            AddOutputs(tempTx, options["outputs"]);
            outputs = tempTx.vout;
        }

        if (options.exists("original_change_index")) {
            original_change_index = options["original_change_index"].getInt<uint32_t>();
        }
    }

    // Make sure the results are valid at least up to the most recent block
    // the user could have gotten from another RPC command prior to now
    pwallet->BlockUntilSyncedToCurrentChain();

    LOCK(pwallet->cs_wallet);

    EnsureWalletIsUnlocked(*pwallet);


    std::vector<bilingual_str> errors;
    CAmount old_fee;
    CAmount new_fee;
    CMutableTransaction mtx;
    feebumper::Result res;
    // Targeting feerate bump.
    res = feebumper::CreateRateBumpTransaction(*pwallet, hash, coin_control, errors, old_fee, new_fee, mtx, /*require_mine=*/ !want_psbt, outputs, original_change_index);
    if (res != feebumper::Result::OK) {
        switch(res) {
            case feebumper::Result::INVALID_ADDRESS_OR_KEY:
                throw JSONRPCError(RPC_INVALID_ADDRESS_OR_KEY, errors[0].original);
                break;
            case feebumper::Result::INVALID_REQUEST:
                throw JSONRPCError(RPC_INVALID_REQUEST, errors[0].original);
                break;
            case feebumper::Result::INVALID_PARAMETER:
                throw JSONRPCError(RPC_INVALID_PARAMETER, errors[0].original);
                break;
            case feebumper::Result::WALLET_ERROR:
                throw JSONRPCError(RPC_WALLET_ERROR, errors[0].original);
                break;
            default:
                throw JSONRPCError(RPC_MISC_ERROR, errors[0].original);
                break;
        }
    }

    UniValue result(UniValue::VOBJ);

    // For bumpfee, return the new transaction id.
    // For psbtbumpfee, return the base64-encoded unsigned PSBT of the new transaction.
    if (!want_psbt) {
        if (!feebumper::SignTransaction(*pwallet, mtx)) {
            if (pwallet->IsWalletFlagSet(WALLET_FLAG_EXTERNAL_SIGNER)) {
                throw JSONRPCError(RPC_WALLET_ERROR, "Transaction incomplete. Try psbtbumpfee instead.");
            }
            throw JSONRPCError(RPC_WALLET_ERROR, "Can't sign transaction.");
        }

        uint256 txid;
        if (feebumper::CommitTransaction(*pwallet, hash, std::move(mtx), errors, txid) != feebumper::Result::OK) {
            throw JSONRPCError(RPC_WALLET_ERROR, errors[0].original);
        }

        result.pushKV("txid", txid.GetHex());
    } else {
        PartiallySignedTransaction psbtx(mtx);
        bool complete = false;
        const auto err{pwallet->FillPSBT(psbtx, complete, SIGHASH_DEFAULT, /*sign=*/false, /*bip32derivs=*/true)};
        CHECK_NONFATAL(!err);
        CHECK_NONFATAL(!complete);
        DataStream ssTx{};
        ssTx << psbtx;
        result.pushKV("psbt", EncodeBase64(ssTx.str()));
    }

    result.pushKV("origfee", ValueFromAmount(old_fee));
    result.pushKV("fee", ValueFromAmount(new_fee));
    UniValue result_errors(UniValue::VARR);
    for (const bilingual_str& error : errors) {
        result_errors.push_back(error.original);
    }
    result.pushKV("errors", std::move(result_errors));

    return result;
},
    };
}

RPCHelpMan bumpfee() { return bumpfee_helper("bumpfee"); }
RPCHelpMan psbtbumpfee() { return bumpfee_helper("psbtbumpfee"); }

RPCHelpMan send()
{
    return RPCHelpMan{"send",
        "\nEXPERIMENTAL warning: this call may be changed in future releases.\n"
        "\nSend a transaction.\n",
        {
            {"outputs", RPCArg::Type::ARR, RPCArg::Optional::NO, "The outputs specified as key-value pairs.\n"
                    "Each key may only appear once, i.e. there can only be one 'data' output, and no address may be duplicated.\n"
                    "At least one output of either type must be specified.\n"
                    "For convenience, a dictionary, which holds the key-value pairs directly, is also accepted.",
                OutputsDoc(),
                RPCArgOptions{.skip_type_check = true}},
            {"conf_target", RPCArg::Type::NUM, RPCArg::DefaultHint{"wallet -txconfirmtarget"}, "Confirmation target in blocks"},
            {"estimate_mode", RPCArg::Type::STR, RPCArg::Default{"unset"}, "The fee estimate mode, must be one of (case insensitive):\n"
              + FeeModesDetail(std::string("economical mode is used if the transaction is replaceable;\notherwise, conservative mode is used"))},
            {"fee_rate", RPCArg::Type::AMOUNT, RPCArg::DefaultHint{"not set, fall back to wallet fee estimation"}, "Specify a fee rate in " + CURRENCY_ATOM + "/vB."},
            {"options", RPCArg::Type::OBJ_NAMED_PARAMS, RPCArg::Optional::OMITTED, "",
                Cat<std::vector<RPCArg>>(
                {
                    {"add_inputs", RPCArg::Type::BOOL, RPCArg::DefaultHint{"false when \"inputs\" are specified, true otherwise"},"Automatically include coins from the wallet to cover the target amount.\n"},
                    {"include_unsafe", RPCArg::Type::BOOL, RPCArg::Default{false}, "Include inputs that are not safe to spend (unconfirmed transactions from outside keys and unconfirmed replacement transactions).\n"
                                                          "Warning: the resulting transaction may become invalid if one of the unsafe inputs disappears.\n"
                                                          "If that happens, you will need to fund the transaction with different inputs and republish it."},
                    {"minconf", RPCArg::Type::NUM, RPCArg::Default{0}, "If add_inputs is specified, require inputs with at least this many confirmations."},
                    {"maxconf", RPCArg::Type::NUM, RPCArg::Optional::OMITTED, "If add_inputs is specified, require inputs with at most this many confirmations."},
                    {"add_to_wallet", RPCArg::Type::BOOL, RPCArg::Default{true}, "When false, returns a serialized transaction which will not be added to the wallet or broadcast"},
                    {"change_address", RPCArg::Type::STR, RPCArg::DefaultHint{"automatic"}, "The Riecoin address to receive the change"},
                    {"change_position", RPCArg::Type::NUM, RPCArg::DefaultHint{"random"}, "The index of the change output"},
                    {"change_type", RPCArg::Type::STR, RPCArg::DefaultHint{"set by -changetype"}, "The output type to use. Only valid if change_address is not specified. Options are \"bech32\" and \"bech32m\"."},
                    {"fee_rate", RPCArg::Type::AMOUNT, RPCArg::DefaultHint{"not set, fall back to wallet fee estimation"}, "Specify a fee rate in " + CURRENCY_ATOM + "/vB.", RPCArgOptions{.also_positional = true}},
                    {"include_watching", RPCArg::Type::BOOL, RPCArg::DefaultHint{"true for watch-only wallets, otherwise false"}, "Also select inputs which are watch only.\n"
<<<<<<< HEAD
                                          "Only solvable inputs can be used. Watch-only destinations are solvable if the public key and/or output script was imported."},
=======
                                          "Only solvable inputs can be used. Watch-only destinations are solvable if the public key and/or output script was imported,\n"
                                          "e.g. with 'importdescriptors'."},
>>>>>>> 59e09e0f
                    {"inputs", RPCArg::Type::ARR, RPCArg::Default{UniValue::VARR}, "Specify inputs instead of adding them automatically.",
                        {
                          {"", RPCArg::Type::OBJ, RPCArg::Optional::OMITTED, "", {
                            {"txid", RPCArg::Type::STR_HEX, RPCArg::Optional::NO, "The transaction id"},
                            {"vout", RPCArg::Type::NUM, RPCArg::Optional::NO, "The output number"},
                            {"sequence", RPCArg::Type::NUM, RPCArg::DefaultHint{"depends on the value of the 'replaceable' and 'locktime' arguments"}, "The sequence number"},
                            {"weight", RPCArg::Type::NUM, RPCArg::DefaultHint{"Calculated from wallet and solving data"}, "The maximum weight for this input, "
                                        "including the weight of the outpoint and sequence number. "
                                        "Note that signature sizes are not guaranteed to be consistent, "
                                        "so the maximum DER signatures size of 73 bytes should be used when considering ECDSA signatures."
                                        "Remember to convert serialized sizes to weight units when necessary."},
                          }},
                        },
                    },
                    {"locktime", RPCArg::Type::NUM, RPCArg::Default{0}, "Raw locktime. Non-0 value also locktime-activates inputs"},
                    {"lock_unspents", RPCArg::Type::BOOL, RPCArg::Default{false}, "Lock selected unspent outputs"},
                    {"psbt", RPCArg::Type::BOOL,  RPCArg::DefaultHint{"automatic"}, "Always return a PSBT, implies add_to_wallet=false."},
                    {"subtract_fee_from_outputs", RPCArg::Type::ARR, RPCArg::Default{UniValue::VARR}, "Outputs to subtract the fee from, specified as integer indices.\n"
                    "The fee will be equally deducted from the amount of each specified output.\n"
                    "Those recipients will receive less Riecoins than you enter in their corresponding amount field.\n"
                    "If no outputs are specified here, the sender pays the fee.",
                        {
                            {"vout_index", RPCArg::Type::NUM, RPCArg::Optional::OMITTED, "The zero-based output index, before a change output is added."},
                        },
                    },
                    {"max_tx_weight", RPCArg::Type::NUM, RPCArg::Default{MAX_STANDARD_TX_WEIGHT}, "The maximum acceptable transaction weight.\n"
                                                  "Transaction building will fail if this can not be satisfied."},
                },
                FundTxDoc()),
                RPCArgOptions{.oneline_description="options"}},
        },
        RPCResult{
            RPCResult::Type::OBJ, "", "",
                {
                    {RPCResult::Type::BOOL, "complete", "If the transaction has a complete set of signatures"},
                    {RPCResult::Type::STR_HEX, "txid", /*optional=*/true, "The transaction id for the send. Only 1 transaction is created regardless of the number of addresses."},
                    {RPCResult::Type::STR_HEX, "hex", /*optional=*/true, "If add_to_wallet is false, the hex-encoded raw transaction with signature(s)"},
                    {RPCResult::Type::STR, "psbt", /*optional=*/true, "If more signatures are needed, or if add_to_wallet is false, the base64-encoded (partially) signed transaction"}
                }
        },
        RPCExamples{""
        "\nSend 0.1 RIC with a confirmation target of 6 blocks in economical fee estimate mode\n"
        + HelpExampleCli("send", "'{\"" + EXAMPLE_ADDRESS[0] + "\": 0.1}' 6 economical\n") +
        "Send 0.2 RIC with a fee rate of 1.1 " + CURRENCY_ATOM + "/vB using positional arguments\n"
        + HelpExampleCli("send", "'{\"" + EXAMPLE_ADDRESS[0] + "\": 0.2}' null \"unset\" 1.1\n") +
        "Send 0.2 RIC with a fee rate of 1 " + CURRENCY_ATOM + "/vB using the options argument\n"
        + HelpExampleCli("send", "'{\"" + EXAMPLE_ADDRESS[0] + "\": 0.2}' null \"unset\" null '{\"fee_rate\": 1}'\n") +
        "Send 0.3 RIC with a fee rate of 25 " + CURRENCY_ATOM + "/vB using named arguments\n"
        + HelpExampleCli("-named send", "outputs='{\"" + EXAMPLE_ADDRESS[0] + "\": 0.3}' fee_rate=25\n") +
        "Create a transaction that should confirm the next block, with a specific input, and return result without adding to wallet or broadcasting to the network\n"
        + HelpExampleCli("send", "'{\"" + EXAMPLE_ADDRESS[0] + "\": 0.1}' 1 economical '{\"add_to_wallet\": false, \"inputs\": [{\"txid\":\"a08e6907dbbd3d809776dbfc5d82e371b764ed838b5655e72f463568df1aadf0\", \"vout\":1}]}'")
        },
        [&](const RPCHelpMan& self, const JSONRPCRequest& request) -> UniValue
        {
            std::shared_ptr<CWallet> const pwallet = GetWalletForJSONRPCRequest(request);
            if (!pwallet) return UniValue::VNULL;

            UniValue options{request.params[4].isNull() ? UniValue::VOBJ : request.params[4]};
            InterpretFeeEstimationInstructions(/*conf_target=*/request.params[1], /*estimate_mode=*/request.params[2], /*fee_rate=*/request.params[3], options);


            bool rbf{options.exists("replaceable") ? options["replaceable"].get_bool() : pwallet->m_signal_rbf};
            UniValue outputs(UniValue::VOBJ);
            outputs = NormalizeOutputs(request.params[0]);
            std::vector<CRecipient> recipients = CreateRecipients(
                    ParseOutputs(outputs),
                    InterpretSubtractFeeFromOutputInstructions(options["subtract_fee_from_outputs"], outputs.getKeys())
            );
            CMutableTransaction rawTx = ConstructTransaction(options["inputs"], request.params[0], options["locktime"], rbf);
            CCoinControl coin_control;
            // Automatically select coins, unless at least one is manually selected. Can
            // be overridden by options.add_inputs.
            coin_control.m_allow_other_inputs = rawTx.vin.size() == 0;
            if (options.exists("max_tx_weight")) {
                coin_control.m_max_tx_weight = options["max_tx_weight"].getInt<int>();
            }
            SetOptionsInputWeights(options["inputs"], options);
            // Clear tx.vout since it is not meant to be used now that we are passing outputs directly.
            // This sets us up for a future PR to completely remove tx from the function signature in favor of passing inputs directly
            rawTx.vout.clear();
            auto txr = FundTransaction(*pwallet, rawTx, recipients, options, coin_control, /*override_min_fee=*/false);

            return FinishTransaction(pwallet, options, CMutableTransaction(*txr.tx));
        }
    };
}

RPCHelpMan sendall()
{
    return RPCHelpMan{"sendall",
        "EXPERIMENTAL warning: this call may be changed in future releases.\n"
        "\nSpend the value of all (or specific) confirmed UTXOs and unconfirmed change in the wallet to one or more recipients.\n"
        "Unconfirmed inbound UTXOs and locked UTXOs will not be spent. Sendall will respect the avoid_reuse wallet flag.\n"
        "If your wallet contains many small inputs, either because it received tiny payments or as a result of accumulating change, consider using `send_max` to exclude inputs that are worth less than the fees needed to spend them.\n",
        {
            {"recipients", RPCArg::Type::ARR, RPCArg::Optional::NO, "The sendall destinations. Each address may only appear once.\n"
                "Optionally some recipients can be specified with an amount to perform payments, but at least one address must appear without a specified amount.\n",
                {
                    {"address", RPCArg::Type::STR, RPCArg::Optional::NO, "A Riecoin address which receives an equal share of the unspecified amount."},
                    {"", RPCArg::Type::OBJ_USER_KEYS, RPCArg::Optional::OMITTED, "",
                        {
                            {"address", RPCArg::Type::AMOUNT, RPCArg::Optional::NO, "A key-value pair. The key (string) is the Riecoin address, the value (float or string) is the amount in " + CURRENCY_UNIT + ""},
                        },
                    },
                },
            },
            {"conf_target", RPCArg::Type::NUM, RPCArg::DefaultHint{"wallet -txconfirmtarget"}, "Confirmation target in blocks"},
            {"estimate_mode", RPCArg::Type::STR, RPCArg::Default{"unset"}, "The fee estimate mode, must be one of (case insensitive):\n"
              + FeeModesDetail(std::string("economical mode is used if the transaction is replaceable;\notherwise, conservative mode is used"))},
            {"fee_rate", RPCArg::Type::AMOUNT, RPCArg::DefaultHint{"not set, fall back to wallet fee estimation"}, "Specify a fee rate in " + CURRENCY_ATOM + "/vB."},
            {
                "options", RPCArg::Type::OBJ_NAMED_PARAMS, RPCArg::Optional::OMITTED, "",
                Cat<std::vector<RPCArg>>(
                    {
                        {"add_to_wallet", RPCArg::Type::BOOL, RPCArg::Default{true}, "When false, returns the serialized transaction without broadcasting or adding it to the wallet"},
                        {"fee_rate", RPCArg::Type::AMOUNT, RPCArg::DefaultHint{"not set, fall back to wallet fee estimation"}, "Specify a fee rate in " + CURRENCY_ATOM + "/vB.", RPCArgOptions{.also_positional = true}},
                        {"include_watching", RPCArg::Type::BOOL, RPCArg::DefaultHint{"true for watch-only wallets, otherwise false"}, "Also select inputs which are watch-only.\n"
<<<<<<< HEAD
                                              "Only solvable inputs can be used. Watch-only destinations are solvable if the public key and/or output script was imported."},
=======
                                              "Only solvable inputs can be used. Watch-only destinations are solvable if the public key and/or output script was imported,\n"
                                              "e.g. with 'importdescriptors'."},
>>>>>>> 59e09e0f
                        {"inputs", RPCArg::Type::ARR, RPCArg::Default{UniValue::VARR}, "Use exactly the specified inputs to build the transaction. Specifying inputs is incompatible with the send_max, minconf, and maxconf options.",
                            {
                                {"", RPCArg::Type::OBJ, RPCArg::Optional::OMITTED, "",
                                    {
                                        {"txid", RPCArg::Type::STR_HEX, RPCArg::Optional::NO, "The transaction id"},
                                        {"vout", RPCArg::Type::NUM, RPCArg::Optional::NO, "The output number"},
                                        {"sequence", RPCArg::Type::NUM, RPCArg::DefaultHint{"depends on the value of the 'replaceable' and 'locktime' arguments"}, "The sequence number"},
                                    },
                                },
                            },
                        },
                        {"locktime", RPCArg::Type::NUM, RPCArg::Default{0}, "Raw locktime. Non-0 value also locktime-activates inputs"},
                        {"lock_unspents", RPCArg::Type::BOOL, RPCArg::Default{false}, "Lock selected unspent outputs"},
                        {"psbt", RPCArg::Type::BOOL,  RPCArg::DefaultHint{"automatic"}, "Always return a PSBT, implies add_to_wallet=false."},
                        {"send_max", RPCArg::Type::BOOL, RPCArg::Default{false}, "When true, only use UTXOs that can pay for their own fees to maximize the output amount. When 'false' (default), no UTXO is left behind. send_max is incompatible with providing specific inputs."},
                        {"minconf", RPCArg::Type::NUM, RPCArg::Default{0}, "Require inputs with at least this many confirmations."},
                        {"maxconf", RPCArg::Type::NUM, RPCArg::Optional::OMITTED, "Require inputs with at most this many confirmations."},
                    },
                    FundTxDoc()
                ),
                RPCArgOptions{.oneline_description="options"}
            },
        },
        RPCResult{
            RPCResult::Type::OBJ, "", "",
                {
                    {RPCResult::Type::BOOL, "complete", "If the transaction has a complete set of signatures"},
                    {RPCResult::Type::STR_HEX, "txid", /*optional=*/true, "The transaction id for the send. Only 1 transaction is created regardless of the number of addresses."},
                    {RPCResult::Type::STR_HEX, "hex", /*optional=*/true, "If add_to_wallet is false, the hex-encoded raw transaction with signature(s)"},
                    {RPCResult::Type::STR, "psbt", /*optional=*/true, "If more signatures are needed, or if add_to_wallet is false, the base64-encoded (partially) signed transaction"}
                }
        },
        RPCExamples{""
        "\nSpend all UTXOs from the wallet with a fee rate of 1 " + CURRENCY_ATOM + "/vB using named arguments\n"
        + HelpExampleCli("-named sendall", "recipients='[\"" + EXAMPLE_ADDRESS[0] + "\"]' fee_rate=1\n") +
        "Spend all UTXOs with a fee rate of 1.1 " + CURRENCY_ATOM + "/vB using positional arguments\n"
        + HelpExampleCli("sendall", "'[\"" + EXAMPLE_ADDRESS[0] + "\"]' null \"unset\" 1.1\n") +
        "Spend all UTXOs split into equal amounts to two addresses with a fee rate of 1.5 " + CURRENCY_ATOM + "/vB using the options argument\n"
        + HelpExampleCli("sendall", "'[\"" + EXAMPLE_ADDRESS[0] + "\", \"" + EXAMPLE_ADDRESS[1] + "\"]' null \"unset\" null '{\"fee_rate\": 1.5}'\n") +
        "Leave dust UTXOs in wallet, spend only UTXOs with positive effective value with a fee rate of 10 " + CURRENCY_ATOM + "/vB using the options argument\n"
        + HelpExampleCli("sendall", "'[\"" + EXAMPLE_ADDRESS[0] + "\"]' null \"unset\" null '{\"fee_rate\": 10, \"send_max\": true}'\n") +
        "Spend all UTXOs with a fee rate of 1.3 " + CURRENCY_ATOM + "/vB using named arguments and sending a 0.25 " + CURRENCY_UNIT + " to another recipient\n"
        + HelpExampleCli("-named sendall", "recipients='[{\"" + EXAMPLE_ADDRESS[1] + "\": 0.25}, \""+ EXAMPLE_ADDRESS[0] + "\"]' fee_rate=1.3\n")
        },
        [&](const RPCHelpMan& self, const JSONRPCRequest& request) -> UniValue
        {
            std::shared_ptr<CWallet> const pwallet{GetWalletForJSONRPCRequest(request)};
            if (!pwallet) return UniValue::VNULL;
            // Make sure the results are valid at least up to the most recent block
            // the user could have gotten from another RPC command prior to now
            pwallet->BlockUntilSyncedToCurrentChain();

            UniValue options{request.params[4].isNull() ? UniValue::VOBJ : request.params[4]};
            InterpretFeeEstimationInstructions(/*conf_target=*/request.params[1], /*estimate_mode=*/request.params[2], /*fee_rate=*/request.params[3], options);


            std::set<std::string> addresses_without_amount;
            UniValue recipient_key_value_pairs(UniValue::VARR);
            const UniValue& recipients{request.params[0]};
            for (unsigned int i = 0; i < recipients.size(); ++i) {
                const UniValue& recipient{recipients[i]};
                if (recipient.isStr()) {
                    UniValue rkvp(UniValue::VOBJ);
                    rkvp.pushKV(recipient.get_str(), 0);
                    recipient_key_value_pairs.push_back(std::move(rkvp));
                    addresses_without_amount.insert(recipient.get_str());
                } else {
                    recipient_key_value_pairs.push_back(recipient);
                }
            }

            if (addresses_without_amount.size() == 0) {
                throw JSONRPCError(RPC_INVALID_PARAMETER, "Must provide at least one address without a specified amount");
            }

            CCoinControl coin_control;

            SetFeeEstimateMode(*pwallet, coin_control, options["conf_target"], options["estimate_mode"], options["fee_rate"], /*override_min_fee=*/false);

            coin_control.fAllowWatchOnly = ParseIncludeWatchonly(options["include_watching"], *pwallet);

            if (options.exists("minconf")) {
                if (options["minconf"].getInt<int>() < 0)
                {
                    throw JSONRPCError(RPC_INVALID_PARAMETER, strprintf("Invalid minconf (minconf cannot be negative): %s", options["minconf"].getInt<int>()));
                }

                coin_control.m_min_depth = options["minconf"].getInt<int>();
            }

            if (options.exists("maxconf")) {
                coin_control.m_max_depth = options["maxconf"].getInt<int>();

                if (coin_control.m_max_depth < coin_control.m_min_depth) {
                    throw JSONRPCError(RPC_INVALID_PARAMETER, strprintf("maxconf can't be lower than minconf: %d < %d", coin_control.m_max_depth, coin_control.m_min_depth));
                }
            }

            const bool rbf{options.exists("replaceable") ? options["replaceable"].get_bool() : pwallet->m_signal_rbf};

            FeeCalculation fee_calc_out;
            CFeeRate fee_rate{GetMinimumFeeRate(*pwallet, coin_control, &fee_calc_out)};
            // Do not, ever, assume that it's fine to change the fee rate if the user has explicitly
            // provided one
            if (coin_control.m_feerate && fee_rate > *coin_control.m_feerate) {
               throw JSONRPCError(RPC_INVALID_PARAMETER, strprintf("Fee rate (%s) is lower than the minimum fee rate setting (%s)", coin_control.m_feerate->ToString(FeeEstimateMode::SAT_VB), fee_rate.ToString(FeeEstimateMode::SAT_VB)));
            }
            if (fee_calc_out.reason == FeeReason::FALLBACK && !pwallet->m_allow_fallback_fee) {
                // eventually allow a fallback fee
                throw JSONRPCError(RPC_WALLET_ERROR, "Fee estimation failed. Fallbackfee is disabled. Wait a few blocks or enable -fallbackfee.");
            }

            CMutableTransaction rawTx{ConstructTransaction(options["inputs"], recipient_key_value_pairs, options["locktime"], rbf)};
            LOCK(pwallet->cs_wallet);

            CAmount total_input_value(0);
            bool send_max{options.exists("send_max") ? options["send_max"].get_bool() : false};
            if (options.exists("inputs") && options.exists("send_max")) {
                throw JSONRPCError(RPC_INVALID_PARAMETER, "Cannot combine send_max with specific inputs.");
            } else if (options.exists("inputs") && (options.exists("minconf") || options.exists("maxconf"))) {
                throw JSONRPCError(RPC_INVALID_PARAMETER, "Cannot combine minconf or maxconf with specific inputs.");
            } else if (options.exists("inputs")) {
                for (const CTxIn& input : rawTx.vin) {
                    if (pwallet->IsSpent(input.prevout)) {
                        throw JSONRPCError(RPC_INVALID_PARAMETER, strprintf("Input not available. UTXO (%s:%d) was already spent.", input.prevout.hash.ToString(), input.prevout.n));
                    }
                    const CWalletTx* tx{pwallet->GetWalletTx(input.prevout.hash)};
                    if (!tx || input.prevout.n >= tx->tx->vout.size() || !(pwallet->IsMine(tx->tx->vout[input.prevout.n]) & ISMINE_SPENDABLE)) {
                        throw JSONRPCError(RPC_INVALID_PARAMETER, strprintf("Input not found. UTXO (%s:%d) is not part of wallet.", input.prevout.hash.ToString(), input.prevout.n));
                    }
                    total_input_value += tx->tx->vout[input.prevout.n].nValue;
                }
            } else {
                CoinFilterParams coins_params;
                coins_params.min_amount = 0;
                for (const COutput& output : AvailableCoins(*pwallet, &coin_control, fee_rate, coins_params).All()) {
                    CHECK_NONFATAL(output.input_bytes > 0);
                    if (send_max && fee_rate.GetFee(output.input_bytes) > output.txout.nValue) {
                        continue;
                    }
                    CTxIn input(output.outpoint.hash, output.outpoint.n, CScript(), rbf ? MAX_BIP125_RBF_SEQUENCE : CTxIn::SEQUENCE_FINAL);
                    rawTx.vin.push_back(input);
                    total_input_value += output.txout.nValue;
                }
            }

            std::vector<COutPoint> outpoints_spent;
            outpoints_spent.reserve(rawTx.vin.size());

            for (const CTxIn& tx_in : rawTx.vin) {
                outpoints_spent.push_back(tx_in.prevout);
            }

            // estimate final size of tx
            const TxSize tx_size{CalculateMaximumSignedTxSize(CTransaction(rawTx), pwallet.get())};
            const CAmount fee_from_size{fee_rate.GetFee(tx_size.vsize)};
            const std::optional<CAmount> total_bump_fees{pwallet->chain().calculateCombinedBumpFee(outpoints_spent, fee_rate)};
            CAmount effective_value = total_input_value - fee_from_size - total_bump_fees.value_or(0);

            if (fee_from_size > pwallet->m_default_max_tx_fee) {
                throw JSONRPCError(RPC_WALLET_ERROR, TransactionErrorString(TransactionError::MAX_FEE_EXCEEDED).original);
            }

            if (effective_value <= 0) {
                if (send_max) {
                    throw JSONRPCError(RPC_WALLET_INSUFFICIENT_FUNDS, "Total value of UTXO pool too low to pay for transaction, try using lower feerate.");
                } else {
                    throw JSONRPCError(RPC_WALLET_INSUFFICIENT_FUNDS, "Total value of UTXO pool too low to pay for transaction. Try using lower feerate or excluding uneconomic UTXOs with 'send_max' option.");
                }
            }

            // If this transaction is too large, e.g. because the wallet has many UTXOs, it will be rejected by the node's mempool.
            if (tx_size.weight > MAX_STANDARD_TX_WEIGHT) {
                throw JSONRPCError(RPC_WALLET_ERROR, "Transaction too large.");
            }

            CAmount output_amounts_claimed{0};
            for (const CTxOut& out : rawTx.vout) {
                output_amounts_claimed += out.nValue;
            }

            if (output_amounts_claimed > total_input_value) {
                throw JSONRPCError(RPC_WALLET_INSUFFICIENT_FUNDS, "Assigned more value to outputs than available funds.");
            }

            const CAmount remainder{effective_value - output_amounts_claimed};
            if (remainder < 0) {
                throw JSONRPCError(RPC_WALLET_INSUFFICIENT_FUNDS, "Insufficient funds for fees after creating specified outputs.");
            }

            const CAmount per_output_without_amount{remainder / (long)addresses_without_amount.size()};

            bool gave_remaining_to_first{false};
            for (CTxOut& out : rawTx.vout) {
                CTxDestination dest;
                ExtractDestination(out.scriptPubKey, dest);
                std::string addr{EncodeDestination(dest)};
                if (addresses_without_amount.count(addr) > 0) {
                    out.nValue = per_output_without_amount;
                    if (!gave_remaining_to_first) {
                        out.nValue += remainder % addresses_without_amount.size();
                        gave_remaining_to_first = true;
                    }
                    if (IsDust(out, pwallet->chain().relayDustFee())) {
                        // Dynamically generated output amount is dust
                        throw JSONRPCError(RPC_WALLET_INSUFFICIENT_FUNDS, "Dynamically assigned remainder results in dust output.");
                    }
                } else {
                    if (IsDust(out, pwallet->chain().relayDustFee())) {
                        // Specified output amount is dust
                        throw JSONRPCError(RPC_INVALID_PARAMETER, strprintf("Specified output amount to %s is below dust threshold.", addr));
                    }
                }
            }

            const bool lock_unspents{options.exists("lock_unspents") ? options["lock_unspents"].get_bool() : false};
            if (lock_unspents) {
                for (const CTxIn& txin : rawTx.vin) {
                    pwallet->LockCoin(txin.prevout);
                }
            }

            return FinishTransaction(pwallet, options, rawTx);
        }
    };
}

RPCHelpMan walletprocesspsbt()
{
    return RPCHelpMan{"walletprocesspsbt",
                "\nUpdate a PSBT with input information from our wallet and then sign inputs\n"
                "that we can sign for." +
        HELP_REQUIRING_PASSPHRASE,
                {
                    {"psbt", RPCArg::Type::STR, RPCArg::Optional::NO, "The transaction base64 string"},
                    {"sign", RPCArg::Type::BOOL, RPCArg::Default{true}, "Also sign the transaction when updating (requires wallet to be unlocked)"},
                    {"sighashtype", RPCArg::Type::STR, RPCArg::Default{"DEFAULT for Taproot, ALL otherwise"}, "The signature hash type to sign with if not specified by the PSBT. Must be one of\n"
            "       \"DEFAULT\"\n"
            "       \"ALL\"\n"
            "       \"NONE\"\n"
            "       \"SINGLE\"\n"
            "       \"ALL|ANYONECANPAY\"\n"
            "       \"NONE|ANYONECANPAY\"\n"
            "       \"SINGLE|ANYONECANPAY\""},
                    {"bip32derivs", RPCArg::Type::BOOL, RPCArg::Default{true}, "Include BIP 32 derivation paths for public keys if we know them"},
                    {"finalize", RPCArg::Type::BOOL, RPCArg::Default{true}, "Also finalize inputs if possible"},
                },
                RPCResult{
                    RPCResult::Type::OBJ, "", "",
                    {
                        {RPCResult::Type::STR, "psbt", "The base64-encoded partially signed transaction"},
                        {RPCResult::Type::BOOL, "complete", "If the transaction has a complete set of signatures"},
                        {RPCResult::Type::STR_HEX, "hex", /*optional=*/true, "The hex-encoded network transaction if complete"},
                    }
                },
                RPCExamples{
                    HelpExampleCli("walletprocesspsbt", "\"psbt\"")
                },
        [&](const RPCHelpMan& self, const JSONRPCRequest& request) -> UniValue
{
    const std::shared_ptr<const CWallet> pwallet = GetWalletForJSONRPCRequest(request);
    if (!pwallet) return UniValue::VNULL;

    const CWallet& wallet{*pwallet};
    // Make sure the results are valid at least up to the most recent block
    // the user could have gotten from another RPC command prior to now
    wallet.BlockUntilSyncedToCurrentChain();

    // Unserialize the transaction
    PartiallySignedTransaction psbtx;
    std::string error;
    if (!DecodeBase64PSBT(psbtx, request.params[0].get_str(), error)) {
        throw JSONRPCError(RPC_DESERIALIZATION_ERROR, strprintf("TX decode failed %s", error));
    }

    // Get the sighash type
    int nHashType = ParseSighashString(request.params[2]);

    // Fill transaction with our data and also sign
    bool sign = request.params[1].isNull() ? true : request.params[1].get_bool();
    bool bip32derivs = request.params[3].isNull() ? true : request.params[3].get_bool();
    bool finalize = request.params[4].isNull() ? true : request.params[4].get_bool();
    bool complete = true;

    if (sign) EnsureWalletIsUnlocked(*pwallet);

    const auto err{wallet.FillPSBT(psbtx, complete, nHashType, sign, bip32derivs, nullptr, finalize)};
    if (err) {
        throw JSONRPCPSBTError(*err);
    }

    UniValue result(UniValue::VOBJ);
    DataStream ssTx{};
    ssTx << psbtx;
    result.pushKV("psbt", EncodeBase64(ssTx.str()));
    result.pushKV("complete", complete);
    if (complete) {
        CMutableTransaction mtx;
        // Returns true if complete, which we already think it is.
        CHECK_NONFATAL(FinalizeAndExtractPSBT(psbtx, mtx));
        DataStream ssTx_final;
        ssTx_final << TX_WITH_WITNESS(mtx);
        result.pushKV("hex", HexStr(ssTx_final));
    }

    return result;
},
    };
}

RPCHelpMan walletcreatefundedpsbt()
{
    return RPCHelpMan{"walletcreatefundedpsbt",
                "\nCreates and funds a transaction in the Partially Signed Transaction format.\n"
                "Implements the Creator and Updater roles.\n"
                "All existing inputs must either have their previous output transaction be in the wallet\n"
                "or be in the UTXO set. Solving data must be provided for non-wallet inputs.\n",
                {
                    {"inputs", RPCArg::Type::ARR, RPCArg::Optional::OMITTED, "Leave empty to add inputs automatically. See add_inputs option.",
                        {
                            {"", RPCArg::Type::OBJ, RPCArg::Optional::OMITTED, "",
                                {
                                    {"txid", RPCArg::Type::STR_HEX, RPCArg::Optional::NO, "The transaction id"},
                                    {"vout", RPCArg::Type::NUM, RPCArg::Optional::NO, "The output number"},
                                    {"sequence", RPCArg::Type::NUM, RPCArg::DefaultHint{"depends on the value of the 'locktime' and 'options.replaceable' arguments"}, "The sequence number"},
                                    {"weight", RPCArg::Type::NUM, RPCArg::DefaultHint{"Calculated from wallet and solving data"}, "The maximum weight for this input, "
                                        "including the weight of the outpoint and sequence number. "
                                        "Note that signature sizes are not guaranteed to be consistent, "
                                        "so the maximum DER signatures size of 73 bytes should be used when considering ECDSA signatures."
                                        "Remember to convert serialized sizes to weight units when necessary."},
                                },
                            },
                        },
                        },
                    {"outputs", RPCArg::Type::ARR, RPCArg::Optional::NO, "The outputs specified as key-value pairs.\n"
                            "Each key may only appear once, i.e. there can only be one 'data' output, and no address may be duplicated.\n"
                            "At least one output of either type must be specified.\n"
                            "For compatibility reasons, a dictionary, which holds the key-value pairs directly, is also\n"
                            "accepted as second parameter.",
                        OutputsDoc(),
                        RPCArgOptions{.skip_type_check = true}},
                    {"locktime", RPCArg::Type::NUM, RPCArg::Default{0}, "Raw locktime. Non-0 value also locktime-activates inputs"},
                    {"options", RPCArg::Type::OBJ_NAMED_PARAMS, RPCArg::Optional::OMITTED, "",
                        Cat<std::vector<RPCArg>>(
                        {
                            {"add_inputs", RPCArg::Type::BOOL, RPCArg::DefaultHint{"false when \"inputs\" are specified, true otherwise"}, "Automatically include coins from the wallet to cover the target amount.\n"},
                            {"include_unsafe", RPCArg::Type::BOOL, RPCArg::Default{false}, "Include inputs that are not safe to spend (unconfirmed transactions from outside keys and unconfirmed replacement transactions).\n"
                                                          "Warning: the resulting transaction may become invalid if one of the unsafe inputs disappears.\n"
                                                          "If that happens, you will need to fund the transaction with different inputs and republish it."},
                            {"minconf", RPCArg::Type::NUM, RPCArg::Default{0}, "If add_inputs is specified, require inputs with at least this many confirmations."},
                            {"maxconf", RPCArg::Type::NUM, RPCArg::Optional::OMITTED, "If add_inputs is specified, require inputs with at most this many confirmations."},
                            {"changeAddress", RPCArg::Type::STR, RPCArg::DefaultHint{"automatic"}, "The Riecoin address to receive the change"},
                            {"changePosition", RPCArg::Type::NUM, RPCArg::DefaultHint{"random"}, "The index of the change output"},
                            {"change_type", RPCArg::Type::STR, RPCArg::DefaultHint{"set by -changetype"}, "The output type to use. Only valid if changeAddress is not specified. Options are \"bech32\", and \"bech32m\"."},
                            {"includeWatching", RPCArg::Type::BOOL, RPCArg::DefaultHint{"true for watch-only wallets, otherwise false"}, "Also select inputs which are watch only"},
                            {"lockUnspents", RPCArg::Type::BOOL, RPCArg::Default{false}, "Lock selected unspent outputs"},
                            {"fee_rate", RPCArg::Type::AMOUNT, RPCArg::DefaultHint{"not set, fall back to wallet fee estimation"}, "Specify a fee rate in " + CURRENCY_ATOM + "/vB."},
                            {"subtractFeeFromOutputs", RPCArg::Type::ARR, RPCArg::Default{UniValue::VARR}, "The outputs to subtract the fee from.\n"
                                                          "The fee will be equally deducted from the amount of each specified output.\n"
                                                          "Those recipients will receive less Riecoins than you enter in their corresponding amount field.\n"
                                                          "If no outputs are specified here, the sender pays the fee.",
                                {
                                    {"vout_index", RPCArg::Type::NUM, RPCArg::Optional::OMITTED, "The zero-based output index, before a change output is added."},
                                },
                            },
                            {"max_tx_weight", RPCArg::Type::NUM, RPCArg::Default{MAX_STANDARD_TX_WEIGHT}, "The maximum acceptable transaction weight.\n"
                                                          "Transaction building will fail if this can not be satisfied."},
                        },
                        FundTxDoc()),
                        RPCArgOptions{.oneline_description="options"}},
                    {"bip32derivs", RPCArg::Type::BOOL, RPCArg::Default{true}, "Include BIP 32 derivation paths for public keys if we know them"},
                },
                RPCResult{
                    RPCResult::Type::OBJ, "", "",
                    {
                        {RPCResult::Type::STR, "psbt", "The resulting raw transaction (base64-encoded string)"},
                        {RPCResult::Type::STR_AMOUNT, "fee", "Fee in " + CURRENCY_UNIT + " the resulting transaction pays"},
                        {RPCResult::Type::NUM, "changepos", "The position of the added change output, or -1"},
                    }
                                },
                                RPCExamples{
                            "\nCreate a PSBT with automatically picked inputs that sends 0.5 BTC to an address and has a fee rate of 2 sat/vB:\n"
                            + HelpExampleCli("walletcreatefundedpsbt", "\"[]\" \"[{\\\"" + EXAMPLE_ADDRESS[0] + "\\\":0.5}]\" 0 \"{\\\"add_inputs\\\":true,\\\"fee_rate\\\":2}\"")
                            + "\nCreate the same PSBT as the above one instead using named arguments:\n"
                            + HelpExampleCli("-named walletcreatefundedpsbt", "outputs=\"[{\\\"" + EXAMPLE_ADDRESS[0] + "\\\":0.5}]\" add_inputs=true fee_rate=2")
                                },
        [&](const RPCHelpMan& self, const JSONRPCRequest& request) -> UniValue
{
    std::shared_ptr<CWallet> const pwallet = GetWalletForJSONRPCRequest(request);
    if (!pwallet) return UniValue::VNULL;

    CWallet& wallet{*pwallet};
    // Make sure the results are valid at least up to the most recent block
    // the user could have gotten from another RPC command prior to now
    wallet.BlockUntilSyncedToCurrentChain();

    UniValue options{request.params[3].isNull() ? UniValue::VOBJ : request.params[3]};

    const UniValue &replaceable_arg = options["replaceable"];
    const bool rbf{replaceable_arg.isNull() ? wallet.m_signal_rbf : replaceable_arg.get_bool()};
    CMutableTransaction rawTx = ConstructTransaction(request.params[0], request.params[1], request.params[2], rbf);
    UniValue outputs(UniValue::VOBJ);
    outputs = NormalizeOutputs(request.params[1]);
    std::vector<CRecipient> recipients = CreateRecipients(
            ParseOutputs(outputs),
            InterpretSubtractFeeFromOutputInstructions(options["subtractFeeFromOutputs"], outputs.getKeys())
    );
    CCoinControl coin_control;
    // Automatically select coins, unless at least one is manually selected. Can
    // be overridden by options.add_inputs.
    coin_control.m_allow_other_inputs = rawTx.vin.size() == 0;
    SetOptionsInputWeights(request.params[0], options);
    // Clear tx.vout since it is not meant to be used now that we are passing outputs directly.
    // This sets us up for a future PR to completely remove tx from the function signature in favor of passing inputs directly
    rawTx.vout.clear();
    auto txr = FundTransaction(wallet, rawTx, recipients, options, coin_control, /*override_min_fee=*/true);

    // Make a blank psbt
    PartiallySignedTransaction psbtx(CMutableTransaction(*txr.tx));

    // Fill transaction with out data but don't sign
    bool bip32derivs = request.params[4].isNull() ? true : request.params[4].get_bool();
    bool complete = true;
    const auto err{wallet.FillPSBT(psbtx, complete, 1, /*sign=*/false, /*bip32derivs=*/bip32derivs)};
    if (err) {
        throw JSONRPCPSBTError(*err);
    }

    // Serialize the PSBT
    DataStream ssTx{};
    ssTx << psbtx;

    UniValue result(UniValue::VOBJ);
    result.pushKV("psbt", EncodeBase64(ssTx.str()));
    result.pushKV("fee", ValueFromAmount(txr.fee));
    result.pushKV("changepos", txr.change_pos ? (int)*txr.change_pos : -1);
    return result;
},
    };
}
} // namespace wallet<|MERGE_RESOLUTION|>--- conflicted
+++ resolved
@@ -407,11 +407,6 @@
     if (!pwallet) return UniValue::VNULL;
 
     LOCK(pwallet->cs_wallet);
-
-    if (!pwallet->chain().rpcEnableDeprecated("settxfee")) {
-        throw JSONRPCError(RPC_METHOD_DEPRECATED, "settxfee is deprecated and will be fully removed in v31.0."
-        "\nTo use settxfee restart bitcoind with -deprecatedrpc=settxfee.");
-    }
 
     CAmount nAmount = AmountFromValue(request.params[0]);
     CFeeRate tx_fee_rate(nAmount, 1000);
@@ -700,12 +695,7 @@
                 "or signrawtransactionwithwallet for that.\n"
                 "All existing inputs must either have their previous output transaction be in the wallet\n"
                 "or be in the UTXO set. Solving data must be provided for non-wallet inputs.\n"
-<<<<<<< HEAD
                 "Note that all inputs selected must be of standard form.\n"
-=======
-                "Note that all inputs selected must be of standard form and P2SH scripts must be\n"
-                "in the wallet using importdescriptors (to calculate fees).\n"
->>>>>>> 59e09e0f
                 "You can see whether this is the case by checking the \"solvable\" field in the listunspent output.\n"
                 "Only pay-to-pubkey, multisig, and P2SH versions thereof are currently supported for watch-only\n",
                 {
@@ -723,12 +713,7 @@
                             {"changePosition", RPCArg::Type::NUM, RPCArg::DefaultHint{"random"}, "The index of the change output"},
                             {"change_type", RPCArg::Type::STR, RPCArg::DefaultHint{"set by -changetype"}, "The output type to use. Only valid if changeAddress is not specified. Options are \"bech32\", and \"bech32m\"."},
                             {"includeWatching", RPCArg::Type::BOOL, RPCArg::DefaultHint{"true for watch-only wallets, otherwise false"}, "Also select inputs which are watch only.\n"
-<<<<<<< HEAD
                                                           "Only solvable inputs can be used. Watch-only destinations are solvable if the public key and/or output script was imported."},
-=======
-                                                          "Only solvable inputs can be used. Watch-only destinations are solvable if the public key and/or output script was imported,\n"
-                                                          "e.g. with 'importdescriptors'."},
->>>>>>> 59e09e0f
                             {"lockUnspents", RPCArg::Type::BOOL, RPCArg::Default{false}, "Lock selected unspent outputs"},
                             {"fee_rate", RPCArg::Type::AMOUNT, RPCArg::DefaultHint{"not set, fall back to wallet fee estimation"}, "Specify a fee rate in " + CURRENCY_ATOM + "/vB."},
                             {"subtractFeeFromOutputs", RPCArg::Type::ARR, RPCArg::Default{UniValue::VARR}, "The integers.\n"
@@ -970,15 +955,9 @@
                     {"conf_target", RPCArg::Type::NUM, RPCArg::DefaultHint{"wallet -txconfirmtarget"}, "Confirmation target in blocks\n"},
                     {"fee_rate", RPCArg::Type::AMOUNT, RPCArg::DefaultHint{"not set, fall back to wallet fee estimation"},
                              "\nSpecify a fee rate in " + CURRENCY_ATOM + "/vB instead of relying on the built-in fee estimator.\n"
-<<<<<<< HEAD
                              "Must be at least " + incremental_fee + " higher than the current transaction fee rate.\n"},
-                    {"replaceable", RPCArg::Type::BOOL, RPCArg::Default{true}, "Whether the new transaction should still be\n"
-=======
-                             "Must be at least " + incremental_fee + " higher than the current transaction fee rate.\n"
-                             "WARNING: before version 0.21, fee_rate was in " + CURRENCY_UNIT + "/kvB. As of 0.21, fee_rate is in " + CURRENCY_ATOM + "/vB.\n"},
                     {"replaceable", RPCArg::Type::BOOL, RPCArg::Default{true},
                              "Whether the new transaction should be\n"
->>>>>>> 59e09e0f
                              "marked bip-125 replaceable. If true, the sequence numbers in the transaction will\n"
                              "be set to 0xfffffffd. If false, any input sequence numbers in the\n"
                              "transaction will be set to 0xfffffffe\n"
@@ -1185,12 +1164,7 @@
                     {"change_type", RPCArg::Type::STR, RPCArg::DefaultHint{"set by -changetype"}, "The output type to use. Only valid if change_address is not specified. Options are \"bech32\" and \"bech32m\"."},
                     {"fee_rate", RPCArg::Type::AMOUNT, RPCArg::DefaultHint{"not set, fall back to wallet fee estimation"}, "Specify a fee rate in " + CURRENCY_ATOM + "/vB.", RPCArgOptions{.also_positional = true}},
                     {"include_watching", RPCArg::Type::BOOL, RPCArg::DefaultHint{"true for watch-only wallets, otherwise false"}, "Also select inputs which are watch only.\n"
-<<<<<<< HEAD
                                           "Only solvable inputs can be used. Watch-only destinations are solvable if the public key and/or output script was imported."},
-=======
-                                          "Only solvable inputs can be used. Watch-only destinations are solvable if the public key and/or output script was imported,\n"
-                                          "e.g. with 'importdescriptors'."},
->>>>>>> 59e09e0f
                     {"inputs", RPCArg::Type::ARR, RPCArg::Default{UniValue::VARR}, "Specify inputs instead of adding them automatically.",
                         {
                           {"", RPCArg::Type::OBJ, RPCArg::Optional::OMITTED, "", {
@@ -1308,12 +1282,7 @@
                         {"add_to_wallet", RPCArg::Type::BOOL, RPCArg::Default{true}, "When false, returns the serialized transaction without broadcasting or adding it to the wallet"},
                         {"fee_rate", RPCArg::Type::AMOUNT, RPCArg::DefaultHint{"not set, fall back to wallet fee estimation"}, "Specify a fee rate in " + CURRENCY_ATOM + "/vB.", RPCArgOptions{.also_positional = true}},
                         {"include_watching", RPCArg::Type::BOOL, RPCArg::DefaultHint{"true for watch-only wallets, otherwise false"}, "Also select inputs which are watch-only.\n"
-<<<<<<< HEAD
                                               "Only solvable inputs can be used. Watch-only destinations are solvable if the public key and/or output script was imported."},
-=======
-                                              "Only solvable inputs can be used. Watch-only destinations are solvable if the public key and/or output script was imported,\n"
-                                              "e.g. with 'importdescriptors'."},
->>>>>>> 59e09e0f
                         {"inputs", RPCArg::Type::ARR, RPCArg::Default{UniValue::VARR}, "Use exactly the specified inputs to build the transaction. Specifying inputs is incompatible with the send_max, minconf, and maxconf options.",
                             {
                                 {"", RPCArg::Type::OBJ, RPCArg::Optional::OMITTED, "",
