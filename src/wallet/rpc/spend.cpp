// Copyright (c) 2011-2022 The Bitcoin Core developers
// Copyright (c) 2013-present The Riecoin developers
// Distributed under the MIT software license, see the accompanying
// file COPYING or http://www.opensource.org/licenses/mit-license.php.

#include <common/messages.h>
#include <consensus/validation.h>
#include <core_io.h>
#include <key_io.h>
#include <node/types.h>
#include <policy/policy.h>
#include <rpc/rawtransaction_util.h>
#include <rpc/util.h>
#include <script/script.h>
#include <util/rbf.h>
#include <util/translation.h>
#include <util/vector.h>
#include <wallet/coincontrol.h>
#include <wallet/feebumper.h>
#include <wallet/fees.h>
#include <wallet/rpc/util.h>
#include <wallet/spend.h>
#include <wallet/wallet.h>

#include <univalue.h>

using common::FeeModeFromString;
using common::FeeModesDetail;
using common::InvalidEstimateModeErrorMessage;
using common::StringForFeeReason;
using common::TransactionErrorString;
using node::TransactionError;

namespace wallet {
std::vector<CRecipient> CreateRecipients(const std::vector<std::pair<CTxDestination, CAmount>>& outputs, const std::set<int>& subtract_fee_outputs)
{
    std::vector<CRecipient> recipients;
    for (size_t i = 0; i < outputs.size(); ++i) {
        const auto& [destination, amount] = outputs.at(i);
        CRecipient recipient{destination, amount, subtract_fee_outputs.contains(i)};
        recipients.push_back(recipient);
    }
    return recipients;
}

static void InterpretFeeEstimationInstructions(const UniValue& conf_target, const UniValue& estimate_mode, const UniValue& fee_rate, UniValue& options)
{
    if (options.exists("conf_target") || options.exists("estimate_mode")) {
        if (!conf_target.isNull() || !estimate_mode.isNull()) {
            throw JSONRPCError(RPC_INVALID_PARAMETER, "Pass conf_target and estimate_mode either as arguments or in the options object, but not both");
        }
    } else {
        options.pushKV("conf_target", conf_target);
        options.pushKV("estimate_mode", estimate_mode);
    }
    if (options.exists("fee_rate")) {
        if (!fee_rate.isNull()) {
            throw JSONRPCError(RPC_INVALID_PARAMETER, "Pass the fee_rate either as an argument, or in the options object, but not both");
        }
    } else {
        options.pushKV("fee_rate", fee_rate);
    }
    if (!options["conf_target"].isNull() && (options["estimate_mode"].isNull() || (options["estimate_mode"].get_str() == "unset"))) {
        throw JSONRPCError(RPC_INVALID_PARAMETER, "Specify estimate_mode");
    }
}

std::set<int> InterpretSubtractFeeFromOutputInstructions(const UniValue& sffo_instructions, const std::vector<std::string>& destinations)
{
    std::set<int> sffo_set;
    if (sffo_instructions.isNull()) return sffo_set;

    for (const auto& sffo : sffo_instructions.getValues()) {
        int pos{-1};
        if (sffo.isStr()) {
            auto it = find(destinations.begin(), destinations.end(), sffo.get_str());
            if (it == destinations.end()) throw JSONRPCError(RPC_INVALID_PARAMETER, strprintf("Invalid parameter 'subtract fee from output', destination %s not found in tx outputs", sffo.get_str()));
            pos = it - destinations.begin();
        } else if (sffo.isNum()) {
            pos = sffo.getInt<int>();
        } else {
            throw JSONRPCError(RPC_INVALID_PARAMETER, strprintf("Invalid parameter 'subtract fee from output', invalid value type: %s", uvTypeName(sffo.type())));
        }

        if (sffo_set.contains(pos))
            throw JSONRPCError(RPC_INVALID_PARAMETER, strprintf("Invalid parameter 'subtract fee from output', duplicated position: %d", pos));
        if (pos < 0)
            throw JSONRPCError(RPC_INVALID_PARAMETER, strprintf("Invalid parameter 'subtract fee from output', negative position: %d", pos));
        if (pos >= int(destinations.size()))
            throw JSONRPCError(RPC_INVALID_PARAMETER, strprintf("Invalid parameter 'subtract fee from output', position too large: %d", pos));
        sffo_set.insert(pos);
    }
    return sffo_set;
}

static UniValue FinishTransaction(const std::shared_ptr<CWallet> pwallet, const UniValue& options, const CMutableTransaction& rawTx)
{
    // Make a blank psbt
    PartiallySignedTransaction psbtx(rawTx);

    // First fill transaction with our data without signing,
    // so external signers are not asked to sign more than once.
    bool complete;
    pwallet->FillPSBT(psbtx, complete, std::nullopt, /*sign=*/false, /*bip32derivs=*/true);
    const auto err{pwallet->FillPSBT(psbtx, complete, std::nullopt, /*sign=*/true, /*bip32derivs=*/false)};
    if (err) {
        throw JSONRPCPSBTError(*err);
    }

    CMutableTransaction mtx;
    complete = FinalizeAndExtractPSBT(psbtx, mtx);

    UniValue result(UniValue::VOBJ);

    const bool psbt_opt_in{options.exists("psbt") && options["psbt"].get_bool()};
    bool add_to_wallet{options.exists("add_to_wallet") ? options["add_to_wallet"].get_bool() : true};
    if (psbt_opt_in || !complete || !add_to_wallet) {
        // Serialize the PSBT
        DataStream ssTx{};
        ssTx << psbtx;
        result.pushKV("psbt", EncodeBase64(ssTx.str()));
    }

    if (complete) {
        std::string hex{EncodeHexTx(CTransaction(mtx))};
        CTransactionRef tx(MakeTransactionRef(std::move(mtx)));
        result.pushKV("txid", tx->GetHash().GetHex());
        if (add_to_wallet && !psbt_opt_in) {
            pwallet->CommitTransaction(tx, {}, /*orderForm=*/{});
        } else {
            result.pushKV("hex", hex);
        }
    }
    result.pushKV("complete", complete);

    return result;
}

<<<<<<< HEAD
=======
static void PreventOutdatedOptions(const UniValue& options)
{
    if (options.exists("feeRate")) {
        throw JSONRPCError(RPC_INVALID_PARAMETER, "Use fee_rate (" + CURRENCY_ATOM + "/vB) instead of feeRate");
    }
    if (options.exists("changeAddress")) {
        throw JSONRPCError(RPC_INVALID_PARAMETER, "Use change_address instead of changeAddress");
    }
    if (options.exists("changePosition")) {
        throw JSONRPCError(RPC_INVALID_PARAMETER, "Use change_position instead of changePosition");
    }
    if (options.exists("lockUnspents")) {
        throw JSONRPCError(RPC_INVALID_PARAMETER, "Use lock_unspents instead of lockUnspents");
    }
    if (options.exists("subtractFeeFromOutputs")) {
        throw JSONRPCError(RPC_INVALID_PARAMETER, "Use subtract_fee_from_outputs instead of subtractFeeFromOutputs");
    }
}

>>>>>>> b7e9dc8e
UniValue SendMoney(CWallet& wallet, const CCoinControl &coin_control, std::vector<CRecipient> &recipients, mapValue_t map_value, bool verbose)
{
    EnsureWalletIsUnlocked(wallet);

    // This function is only used by sendtoaddress and sendmany.
    // This should always try to sign, if we don't have private keys, don't try to do anything here.
    if (wallet.IsWalletFlagSet(WALLET_FLAG_DISABLE_PRIVATE_KEYS)) {
        throw JSONRPCError(RPC_WALLET_ERROR, "Error: Private keys are disabled for this wallet");
    }

    // Shuffle recipient list
    std::shuffle(recipients.begin(), recipients.end(), FastRandomContext());

    // Send
    auto res = CreateTransaction(wallet, recipients, /*change_pos=*/std::nullopt, coin_control, true);
    if (!res) {
        throw JSONRPCError(RPC_WALLET_INSUFFICIENT_FUNDS, util::ErrorString(res).original);
    }
    const CTransactionRef& tx = res->tx;
    wallet.CommitTransaction(tx, std::move(map_value), /*orderForm=*/{});
    if (verbose) {
        UniValue entry(UniValue::VOBJ);
        entry.pushKV("txid", tx->GetHash().GetHex());
        entry.pushKV("fee_reason", StringForFeeReason(res->fee_calc.reason));
        return entry;
    }
    return tx->GetHash().GetHex();
}


/**
 * Update coin control with fee estimation based on the given parameters
 *
 * @param[in]     wallet            Wallet reference
 * @param[in,out] cc                Coin control to be updated
 * @param[in]     conf_target       UniValue integer; confirmation target in blocks, values between 1 and 1008 are valid per policy/fees.h;
 * @param[in]     estimate_mode     UniValue string; fee estimation mode, valid values are "unset", "economical" or "conservative";
 * @param[in]     fee_rate          UniValue real; fee rate in sat/vB;
 *                                      if present, both conf_target and estimate_mode must either be null, or "unset"
 * @param[in]     override_min_fee  bool; whether to set fOverrideFeeRate to true to disable minimum fee rate checks and instead
 *                                      verify only that fee_rate is greater than 0
 * @throws a JSONRPCError if conf_target, estimate_mode, or fee_rate contain invalid values or are in conflict
 */
static void SetFeeEstimateMode(const CWallet& wallet, CCoinControl& cc, const UniValue& conf_target, const UniValue& estimate_mode, const UniValue& fee_rate, bool override_min_fee)
{
    if (!fee_rate.isNull()) {
        if (!conf_target.isNull()) {
            throw JSONRPCError(RPC_INVALID_PARAMETER, "Cannot specify both conf_target and fee_rate. Please provide either a confirmation target in blocks for automatic fee estimation, or an explicit fee rate.");
        }
        if (!estimate_mode.isNull() && estimate_mode.get_str() != "unset") {
            throw JSONRPCError(RPC_INVALID_PARAMETER, "Cannot specify both estimate_mode and fee_rate");
        }
        // Fee rates in sat/vB cannot represent more than 3 significant digits.
        cc.m_feerate = CFeeRate{AmountFromValue(fee_rate, /*decimals=*/3)};
        if (override_min_fee) cc.fOverrideFeeRate = true;
        // Default RBF to true for explicit fee_rate, if unset.
        if (!cc.m_signal_bip125_rbf) cc.m_signal_bip125_rbf = true;
        return;
    }
    if (!estimate_mode.isNull() && !FeeModeFromString(estimate_mode.get_str(), cc.m_fee_mode)) {
        throw JSONRPCError(RPC_INVALID_PARAMETER, InvalidEstimateModeErrorMessage());
    }
    if (!conf_target.isNull()) {
        cc.m_confirm_target = ParseConfirmTarget(conf_target, wallet.chain().estimateMaxBlocks());
    }
}

RPCHelpMan sendtoaddress()
{
    return RPCHelpMan{
        "sendtoaddress",
        "Send an amount to a given address." +
        HELP_REQUIRING_PASSPHRASE,
                {
                    {"address", RPCArg::Type::STR, RPCArg::Optional::NO, "The Riecoin address to send to."},
                    {"amount", RPCArg::Type::AMOUNT, RPCArg::Optional::NO, "The amount in " + CURRENCY_UNIT + " to send. eg 0.1"},
                    {"comment", RPCArg::Type::STR, RPCArg::Optional::OMITTED, "A comment used to store what the transaction is for.\n"
                                         "This is not part of the transaction, just kept in your wallet."},
                    {"comment_to", RPCArg::Type::STR, RPCArg::Optional::OMITTED, "A comment to store the name of the person or organization\n"
                                         "to which you're sending the transaction. This is not part of the \n"
                                         "transaction, just kept in your wallet."},
                    {"subtractfeefromamount", RPCArg::Type::BOOL, RPCArg::Default{false}, "The fee will be deducted from the amount being sent.\n"
                                         "The recipient will receive less Riecoins than you enter in the amount field."},
                    {"replaceable", RPCArg::Type::BOOL, RPCArg::DefaultHint{"wallet default"}, "Signal that this transaction can be replaced by a transaction (BIP 125)"},
                    {"conf_target", RPCArg::Type::NUM, RPCArg::DefaultHint{"wallet -txconfirmtarget"}, "Confirmation target in blocks"},
                    {"estimate_mode", RPCArg::Type::STR, RPCArg::Default{"unset"}, "The fee estimate mode, must be one of (case insensitive):\n"
                      + FeeModesDetail(std::string("economical mode is used if the transaction is replaceable;\notherwise, conservative mode is used"))},
                    {"avoid_reuse", RPCArg::Type::BOOL, RPCArg::Default{true}, "(only available if avoid_reuse wallet flag is set) Avoid spending from dirty addresses; addresses are considered\n"
                                         "dirty if they have previously been used in a transaction. If true, this also activates avoidpartialspends, grouping outputs by their addresses."},
                    {"fee_rate", RPCArg::Type::AMOUNT, RPCArg::DefaultHint{"not set, fall back to wallet fee estimation"}, "Specify a fee rate in " + CURRENCY_ATOM + "/vB."},
                    {"verbose", RPCArg::Type::BOOL, RPCArg::Default{false}, "If true, return extra information about the transaction."},
                },
                {
                    RPCResult{"if verbose is not set or set to false",
                        RPCResult::Type::STR_HEX, "txid", "The transaction id."
                    },
                    RPCResult{"if verbose is set to true",
                        RPCResult::Type::OBJ, "", "",
                        {
                            {RPCResult::Type::STR_HEX, "txid", "The transaction id."},
                            {RPCResult::Type::STR, "fee_reason", "The transaction fee reason."}
                        },
                    },
                },
                RPCExamples{
                    "\nSend 0.1 RIC\n"
                    + HelpExampleCli("sendtoaddress", "\"" + EXAMPLE_ADDRESS[0] + "\" 0.1") +
                    "\nSend 0.1 RIC with a confirmation target of 6 blocks in economical fee estimate mode using positional arguments\n"
                    + HelpExampleCli("sendtoaddress", "\"" + EXAMPLE_ADDRESS[0] + "\" 0.1 \"donation\" \"sean's outpost\" false true 6 economical") +
                    "\nSend 0.1 RIC with a fee rate of 1.1 " + CURRENCY_ATOM + "/vB, subtract fee from amount, BIP125-replaceable, using positional arguments\n"
                    + HelpExampleCli("sendtoaddress", "\"" + EXAMPLE_ADDRESS[0] + "\" 0.1 \"drinks\" \"room77\" true true null \"unset\" null 1.1") +
                    "\nSend 0.2 RIC with a confirmation target of 6 blocks in economical fee estimate mode using named arguments\n"
                    + HelpExampleCli("-named sendtoaddress", "address=\"" + EXAMPLE_ADDRESS[0] + "\" amount=0.2 conf_target=6 estimate_mode=\"economical\"") +
                    "\nSend 0.5 RIC with a fee rate of 25 " + CURRENCY_ATOM + "/vB using named arguments\n"
                    + HelpExampleCli("-named sendtoaddress", "address=\"" + EXAMPLE_ADDRESS[0] + "\" amount=0.5 fee_rate=25")
                    + HelpExampleCli("-named sendtoaddress", "address=\"" + EXAMPLE_ADDRESS[0] + "\" amount=0.5 fee_rate=25 subtractfeefromamount=false replaceable=true avoid_reuse=true comment=\"2 pizzas\" comment_to=\"jeremy\" verbose=true")
                },
        [&](const RPCHelpMan& self, const JSONRPCRequest& request) -> UniValue
{
    std::shared_ptr<CWallet> const pwallet = GetWalletForJSONRPCRequest(request);
    if (!pwallet) return UniValue::VNULL;

    // Make sure the results are valid at least up to the most recent block
    // the user could have gotten from another RPC command prior to now
    pwallet->BlockUntilSyncedToCurrentChain();

    LOCK(pwallet->cs_wallet);

    // Wallet comments
    mapValue_t mapValue;
    if (!request.params[2].isNull() && !request.params[2].get_str().empty())
        mapValue["comment"] = request.params[2].get_str();
    if (!request.params[3].isNull() && !request.params[3].get_str().empty())
        mapValue["to"] = request.params[3].get_str();

    CCoinControl coin_control;
    if (!request.params[5].isNull()) {
        coin_control.m_signal_bip125_rbf = request.params[5].get_bool();
    }

    coin_control.m_avoid_address_reuse = GetAvoidReuseFlag(*pwallet, request.params[8]);
    // We also enable partial spend avoidance if reuse avoidance is set.
    coin_control.m_avoid_partial_spends |= coin_control.m_avoid_address_reuse;

    SetFeeEstimateMode(*pwallet, coin_control, /*conf_target=*/request.params[6], /*estimate_mode=*/request.params[7], /*fee_rate=*/request.params[9], /*override_min_fee=*/false);

    EnsureWalletIsUnlocked(*pwallet);

    UniValue address_amounts(UniValue::VOBJ);
    const std::string address = request.params[0].get_str();
    address_amounts.pushKV(address, request.params[1]);

    std::set<int> sffo_set;
    if (!request.params[4].isNull() && request.params[4].get_bool()) {
        sffo_set.insert(0);
    }

    std::vector<CRecipient> recipients{CreateRecipients(ParseOutputs(address_amounts), sffo_set)};
    const bool verbose{request.params[10].isNull() ? false : request.params[10].get_bool()};

    return SendMoney(*pwallet, coin_control, recipients, mapValue, verbose);
},
    };
}

RPCHelpMan sendmany()
{
    return RPCHelpMan{"sendmany",
        "Send multiple times. Amounts are double-precision floating point numbers." +
        HELP_REQUIRING_PASSPHRASE,
                {
                    {"amounts", RPCArg::Type::OBJ_USER_KEYS, RPCArg::Optional::NO, "The addresses and amounts",
                        {
                            {"address", RPCArg::Type::AMOUNT, RPCArg::Optional::NO, "The Riecoin address is the key, the numeric amount (can be string) in " + CURRENCY_UNIT + " is the value"},
                        },
                    },
                    {"comment", RPCArg::Type::STR, RPCArg::Optional::OMITTED, "A comment"},
                    {"subtractfeefrom", RPCArg::Type::ARR, RPCArg::Optional::OMITTED, "The addresses.\n"
                                       "The fee will be equally deducted from the amount of each selected address.\n"
                                       "Those recipients will receive less Riecoins than you enter in their corresponding amount field.\n"
                                       "If no addresses are specified here, the sender pays the fee.",
                        {
                            {"address", RPCArg::Type::STR, RPCArg::Optional::OMITTED, "Subtract fee from this address"},
                        },
                    },
                    {"replaceable", RPCArg::Type::BOOL, RPCArg::DefaultHint{"wallet default"}, "Signal that this transaction can be replaced by a transaction (BIP 125)"},
                    {"conf_target", RPCArg::Type::NUM, RPCArg::DefaultHint{"wallet -txconfirmtarget"}, "Confirmation target in blocks"},
                    {"estimate_mode", RPCArg::Type::STR, RPCArg::Default{"unset"}, "The fee estimate mode, must be one of (case insensitive):\n"
                      + FeeModesDetail(std::string("economical mode is used if the transaction is replaceable;\notherwise, conservative mode is used"))},
                    {"fee_rate", RPCArg::Type::AMOUNT, RPCArg::DefaultHint{"not set, fall back to wallet fee estimation"}, "Specify a fee rate in " + CURRENCY_ATOM + "/vB."},
                    {"verbose", RPCArg::Type::BOOL, RPCArg::Default{false}, "If true, return extra information about the transaction."},
                },
                {
                    RPCResult{"if verbose is not set or set to false",
                        RPCResult::Type::STR_HEX, "txid", "The transaction id for the send. Only 1 transaction is created regardless of\n"
                "the number of addresses."
                    },
                    RPCResult{"if verbose is set to true",
                        RPCResult::Type::OBJ, "", "",
                        {
                            {RPCResult::Type::STR_HEX, "txid", "The transaction id for the send. Only 1 transaction is created regardless of\n"
                "the number of addresses."},
                            {RPCResult::Type::STR, "fee_reason", "The transaction fee reason."}
                        },
                    },
                },
                RPCExamples{
            "\nSend two amounts to two different addresses:\n"
            + HelpExampleCli("sendmany", "\"{\\\"" + EXAMPLE_ADDRESS[0] + "\\\":0.01,\\\"" + EXAMPLE_ADDRESS[1] + "\\\":0.02}\"") +
            "\nSend two amounts to two different addresses setting the confirmation and comment:\n"
            + HelpExampleCli("sendmany", "\"{\\\"" + EXAMPLE_ADDRESS[0] + "\\\":0.01,\\\"" + EXAMPLE_ADDRESS[1] + "\\\":0.02}\" \"testing\"") +
            "\nSend two amounts to two different addresses, subtract fee from amount:\n"
            + HelpExampleCli("sendmany", "\"{\\\"" + EXAMPLE_ADDRESS[0] + "\\\":0.01,\\\"" + EXAMPLE_ADDRESS[1] + "\\\":0.02}\" \"\" \"[\\\"" + EXAMPLE_ADDRESS[0] + "\\\",\\\"" + EXAMPLE_ADDRESS[1] + "\\\"]\"") +
            "\nAs a JSON-RPC call\n"
            + HelpExampleRpc("sendmany", "{\"" + EXAMPLE_ADDRESS[0] + "\":0.01,\"" + EXAMPLE_ADDRESS[1] + "\":0.02}, \"testing\"")
                },
        [&](const RPCHelpMan& self, const JSONRPCRequest& request) -> UniValue
{
    std::shared_ptr<CWallet> const pwallet = GetWalletForJSONRPCRequest(request);
    if (!pwallet) return UniValue::VNULL;

    // Make sure the results are valid at least up to the most recent block
    // the user could have gotten from another RPC command prior to now
    pwallet->BlockUntilSyncedToCurrentChain();

    LOCK(pwallet->cs_wallet);

    UniValue sendTo = request.params[0].get_obj();

    mapValue_t mapValue;
    if (!request.params[1].isNull() && !request.params[1].get_str().empty())
        mapValue["comment"] = request.params[1].get_str();

    CCoinControl coin_control;
    if (!request.params[3].isNull()) {
        coin_control.m_signal_bip125_rbf = request.params[3].get_bool();
    }

    SetFeeEstimateMode(*pwallet, coin_control, /*conf_target=*/request.params[4], /*estimate_mode=*/request.params[5], /*fee_rate=*/request.params[6], /*override_min_fee=*/false);

    std::vector<CRecipient> recipients = CreateRecipients(
            ParseOutputs(sendTo),
            InterpretSubtractFeeFromOutputInstructions(request.params[2], sendTo.getKeys())
    );
    const bool verbose{request.params[7].isNull() ? false : request.params[7].get_bool()};

    return SendMoney(*pwallet, coin_control, recipients, std::move(mapValue), verbose);
},
    };
}

RPCHelpMan settxfee()
{
    return RPCHelpMan{
        "settxfee",
        "(DEPRECATED) Set the transaction fee rate in " + CURRENCY_UNIT + "/kvB for this wallet. Overrides the global -paytxfee command line parameter.\n"
                "Can be deactivated by passing 0 as the fee. In that case automatic fee selection will be used by default.\n",
                {
                    {"amount", RPCArg::Type::AMOUNT, RPCArg::Optional::NO, "The transaction fee rate in " + CURRENCY_UNIT + "/kvB"},
                },
                RPCResult{
                    RPCResult::Type::BOOL, "", "Returns true if successful"
                },
                RPCExamples{
                    HelpExampleCli("settxfee", "0.00001")
            + HelpExampleRpc("settxfee", "0.00001")
                },
        [&](const RPCHelpMan& self, const JSONRPCRequest& request) -> UniValue
{
    std::shared_ptr<CWallet> const pwallet = GetWalletForJSONRPCRequest(request);
    if (!pwallet) return UniValue::VNULL;

    LOCK(pwallet->cs_wallet);

    CAmount nAmount = AmountFromValue(request.params[0]);
    CFeeRate tx_fee_rate(nAmount, 1000);
    CFeeRate max_tx_fee_rate(pwallet->m_default_max_tx_fee, 1000);
    if (tx_fee_rate == CFeeRate(0)) {
        // automatic selection
    } else if (tx_fee_rate < pwallet->chain().relayMinFee()) {
        throw JSONRPCError(RPC_INVALID_PARAMETER, strprintf("txfee cannot be less than min relay tx fee (%s)", pwallet->chain().relayMinFee().ToString()));
    } else if (tx_fee_rate < pwallet->m_min_fee) {
        throw JSONRPCError(RPC_INVALID_PARAMETER, strprintf("txfee cannot be less than wallet min fee (%s)", pwallet->m_min_fee.ToString()));
    } else if (tx_fee_rate > max_tx_fee_rate) {
        throw JSONRPCError(RPC_INVALID_PARAMETER, strprintf("txfee cannot be more than wallet max tx fee (%s)", max_tx_fee_rate.ToString()));
    }

    pwallet->m_pay_tx_fee = tx_fee_rate;
    return true;
},
    };
}


// Only includes key documentation where the key is snake_case in all RPC methods. MixedCase keys can be added later.
static std::vector<RPCArg> FundTxDoc(bool solving_data = true)
{
    std::vector<RPCArg> args = {
        {"conf_target", RPCArg::Type::NUM, RPCArg::DefaultHint{"wallet -txconfirmtarget"}, "Confirmation target in blocks", RPCArgOptions{.also_positional = true}},
        {"estimate_mode", RPCArg::Type::STR, RPCArg::Default{"unset"}, "The fee estimate mode, must be one of (case insensitive):\n"
          + FeeModesDetail(std::string("economical mode is used if the transaction is replaceable;\notherwise, conservative mode is used")), RPCArgOptions{.also_positional = true}},
        {
            "replaceable", RPCArg::Type::BOOL, RPCArg::DefaultHint{"wallet default"}, "Marks this transaction as BIP125-replaceable.\n"
            "Allows this transaction to be replaced by a transaction with higher fees"
        },
    };
    if (solving_data) {
        args.push_back({"solving_data", RPCArg::Type::OBJ, RPCArg::Optional::OMITTED, "Keys and scripts needed for producing a final transaction with a dummy signature.\n"
        "Used for fee estimation during coin selection.",
            {
                {
                    "pubkeys", RPCArg::Type::ARR, RPCArg::Default{UniValue::VARR}, "Public keys involved in this transaction.",
                    {
                        {"pubkey", RPCArg::Type::STR_HEX, RPCArg::Optional::OMITTED, "A public key"},
                    }
                },
                {
                    "scripts", RPCArg::Type::ARR, RPCArg::Default{UniValue::VARR}, "Scripts involved in this transaction.",
                    {
                        {"script", RPCArg::Type::STR_HEX, RPCArg::Optional::OMITTED, "A script"},
                    }
                },
                {
                    "descriptors", RPCArg::Type::ARR, RPCArg::Default{UniValue::VARR}, "Descriptors that provide solving data for this transaction.",
                    {
                        {"descriptor", RPCArg::Type::STR, RPCArg::Optional::OMITTED, "A descriptor"},
                    }
                },
            }
        });
    }
    return args;
}

CreatedTransactionResult FundTransaction(CWallet& wallet, const CMutableTransaction& tx, const std::vector<CRecipient>& recipients, const UniValue& options, CCoinControl& coinControl, bool override_min_fee)
{
    // We want to make sure tx.vout is not used now that we are passing outputs as a vector of recipients.
    // This sets us up to remove tx completely in a future PR in favor of passing the inputs directly.
    CHECK_NONFATAL(tx.vout.empty());
    // Make sure the results are valid at least up to the most recent block
    // the user could have gotten from another RPC command prior to now
    wallet.BlockUntilSyncedToCurrentChain();

    std::optional<unsigned int> change_position;
    bool lockUnspents = false;
    if (!options.isNull()) {
<<<<<<< HEAD
        RPCTypeCheckObj(options,
            {
                {"add_inputs", UniValueType(UniValue::VBOOL)},
                {"include_unsafe", UniValueType(UniValue::VBOOL)},
                {"add_to_wallet", UniValueType(UniValue::VBOOL)},
                {"changeAddress", UniValueType(UniValue::VSTR)},
                {"change_address", UniValueType(UniValue::VSTR)},
                {"changePosition", UniValueType(UniValue::VNUM)},
                {"change_position", UniValueType(UniValue::VNUM)},
                {"change_type", UniValueType(UniValue::VSTR)},
                {"includeWatching", UniValueType(UniValue::VBOOL)},
                {"include_watching", UniValueType(UniValue::VBOOL)},
                {"inputs", UniValueType(UniValue::VARR)},
                {"lockUnspents", UniValueType(UniValue::VBOOL)},
                {"lock_unspents", UniValueType(UniValue::VBOOL)},
                {"locktime", UniValueType(UniValue::VNUM)},
                {"fee_rate", UniValueType()}, // will be checked by AmountFromValue() in SetFeeEstimateMode()
                {"psbt", UniValueType(UniValue::VBOOL)},
                {"solving_data", UniValueType(UniValue::VOBJ)},
                {"subtractFeeFromOutputs", UniValueType(UniValue::VARR)},
                {"subtract_fee_from_outputs", UniValueType(UniValue::VARR)},
                {"replaceable", UniValueType(UniValue::VBOOL)},
                {"conf_target", UniValueType(UniValue::VNUM)},
                {"estimate_mode", UniValueType(UniValue::VSTR)},
                {"minconf", UniValueType(UniValue::VNUM)},
                {"maxconf", UniValueType(UniValue::VNUM)},
                {"input_weights", UniValueType(UniValue::VARR)},
                {"max_tx_weight", UniValueType(UniValue::VNUM)},
            },
            true, true);

        if (options.exists("add_inputs")) {
            coinControl.m_allow_other_inputs = options["add_inputs"].get_bool();
        }

        if (options.exists("changeAddress") || options.exists("change_address")) {
            const std::string change_address_str = (options.exists("change_address") ? options["change_address"] : options["changeAddress"]).get_str();
            CTxDestination dest = DecodeDestination(change_address_str);

            if (!IsValidDestination(dest)) {
                throw JSONRPCError(RPC_INVALID_ADDRESS_OR_KEY, "Change address must be a valid Riecoin address");
=======
        if (options.type() == UniValue::VBOOL) {
            // backward compatibility bool only fallback, does nothing
        } else {
            RPCTypeCheckObj(options,
                {
                    {"add_inputs", UniValueType(UniValue::VBOOL)},
                    {"include_unsafe", UniValueType(UniValue::VBOOL)},
                    {"add_to_wallet", UniValueType(UniValue::VBOOL)},
                    {"changeAddress", UniValueType(UniValue::VSTR)},
                    {"change_address", UniValueType(UniValue::VSTR)},
                    {"changePosition", UniValueType(UniValue::VNUM)},
                    {"change_position", UniValueType(UniValue::VNUM)},
                    {"change_type", UniValueType(UniValue::VSTR)},
                    {"includeWatching", UniValueType(UniValue::VBOOL)},
                    {"include_watching", UniValueType(UniValue::VBOOL)},
                    {"inputs", UniValueType(UniValue::VARR)},
                    {"lockUnspents", UniValueType(UniValue::VBOOL)},
                    {"lock_unspents", UniValueType(UniValue::VBOOL)},
                    {"locktime", UniValueType(UniValue::VNUM)},
                    {"fee_rate", UniValueType()}, // will be checked by AmountFromValue() in SetFeeEstimateMode()
                    {"feeRate", UniValueType()}, // will be checked by AmountFromValue() below
                    {"psbt", UniValueType(UniValue::VBOOL)},
                    {"solving_data", UniValueType(UniValue::VOBJ)},
                    {"subtractFeeFromOutputs", UniValueType(UniValue::VARR)},
                    {"subtract_fee_from_outputs", UniValueType(UniValue::VARR)},
                    {"replaceable", UniValueType(UniValue::VBOOL)},
                    {"conf_target", UniValueType(UniValue::VNUM)},
                    {"estimate_mode", UniValueType(UniValue::VSTR)},
                    {"minconf", UniValueType(UniValue::VNUM)},
                    {"maxconf", UniValueType(UniValue::VNUM)},
                    {"input_weights", UniValueType(UniValue::VARR)},
                    {"max_tx_weight", UniValueType(UniValue::VNUM)},
                },
                true, true);

            if (options.exists("add_inputs")) {
                coinControl.m_allow_other_inputs = options["add_inputs"].get_bool();
>>>>>>> b7e9dc8e
            }

            if (options.exists("changeAddress") || options.exists("change_address")) {
                const std::string change_address_str = (options.exists("change_address") ? options["change_address"] : options["changeAddress"]).get_str();
                CTxDestination dest = DecodeDestination(change_address_str);

                if (!IsValidDestination(dest)) {
                    throw JSONRPCError(RPC_INVALID_ADDRESS_OR_KEY, "Change address must be a valid bitcoin address");
                }

<<<<<<< HEAD
        if (options.exists("change_type")) {
            if (options.exists("changeAddress") || options.exists("change_address")) {
                throw JSONRPCError(RPC_INVALID_PARAMETER, "Cannot specify both change address and address type options");
            }
            if (std::optional<OutputType> parsed = ParseOutputType(options["change_type"].get_str())) {
                coinControl.m_change_type.emplace(parsed.value());
            } else {
                throw JSONRPCError(RPC_INVALID_ADDRESS_OR_KEY, strprintf("Unknown or obsolete change type '%s'", options["change_type"].get_str()));
=======
                coinControl.destChange = dest;
>>>>>>> b7e9dc8e
            }

            if (options.exists("changePosition") || options.exists("change_position")) {
                int pos = (options.exists("change_position") ? options["change_position"] : options["changePosition"]).getInt<int>();
                if (pos < 0 || (unsigned int)pos > recipients.size()) {
                    throw JSONRPCError(RPC_INVALID_PARAMETER, "changePosition out of bounds");
                }
                change_position = (unsigned int)pos;
            }

            if (options.exists("change_type")) {
                if (options.exists("changeAddress") || options.exists("change_address")) {
                    throw JSONRPCError(RPC_INVALID_PARAMETER, "Cannot specify both change address and address type options");
                }
                if (std::optional<OutputType> parsed = ParseOutputType(options["change_type"].get_str())) {
                    coinControl.m_change_type.emplace(parsed.value());
                } else {
                    throw JSONRPCError(RPC_INVALID_ADDRESS_OR_KEY, strprintf("Unknown change type '%s'", options["change_type"].get_str()));
                }
            }

<<<<<<< HEAD
        if (options.exists("replaceable")) {
            coinControl.m_signal_bip125_rbf = options["replaceable"].get_bool();
        }
=======
            if (options.exists("lockUnspents") || options.exists("lock_unspents")) {
                lockUnspents = (options.exists("lock_unspents") ? options["lock_unspents"] : options["lockUnspents"]).get_bool();
            }

            if (options.exists("include_unsafe")) {
                coinControl.m_include_unsafe_inputs = options["include_unsafe"].get_bool();
            }

            if (options.exists("feeRate")) {
                if (options.exists("fee_rate")) {
                    throw JSONRPCError(RPC_INVALID_PARAMETER, "Cannot specify both fee_rate (" + CURRENCY_ATOM + "/vB) and feeRate (" + CURRENCY_UNIT + "/kvB)");
                }
                if (options.exists("conf_target")) {
                    throw JSONRPCError(RPC_INVALID_PARAMETER, "Cannot specify both conf_target and feeRate. Please provide either a confirmation target in blocks for automatic fee estimation, or an explicit fee rate.");
                }
                if (options.exists("estimate_mode")) {
                    throw JSONRPCError(RPC_INVALID_PARAMETER, "Cannot specify both estimate_mode and feeRate");
                }
                coinControl.m_feerate = CFeeRate(AmountFromValue(options["feeRate"]));
                coinControl.fOverrideFeeRate = true;
            }

            if (options.exists("replaceable")) {
                coinControl.m_signal_bip125_rbf = options["replaceable"].get_bool();
            }
>>>>>>> b7e9dc8e

            if (options.exists("minconf")) {
                coinControl.m_min_depth = options["minconf"].getInt<int>();

                if (coinControl.m_min_depth < 0) {
                    throw JSONRPCError(RPC_INVALID_PARAMETER, "Negative minconf");
                }
            }

            if (options.exists("maxconf")) {
                coinControl.m_max_depth = options["maxconf"].getInt<int>();

                if (coinControl.m_max_depth < coinControl.m_min_depth) {
                    throw JSONRPCError(RPC_INVALID_PARAMETER, strprintf("maxconf can't be lower than minconf: %d < %d", coinControl.m_max_depth, coinControl.m_min_depth));
                }
            }
            SetFeeEstimateMode(wallet, coinControl, options["conf_target"], options["estimate_mode"], options["fee_rate"], override_min_fee);
        }
<<<<<<< HEAD
        SetFeeEstimateMode(wallet, coinControl, options["conf_target"], options["estimate_mode"], options["fee_rate"], override_min_fee);
=======
>>>>>>> b7e9dc8e
    }
    else
        coinControl.fAllowWatchOnly = ParseIncludeWatchonly(NullUniValue, wallet);

    if (options.exists("solving_data")) {
        const UniValue solving_data = options["solving_data"].get_obj();
        if (solving_data.exists("pubkeys")) {
            for (const UniValue& pk_univ : solving_data["pubkeys"].get_array().getValues()) {
                const CPubKey pubkey = HexToPubKey(pk_univ.get_str());
                coinControl.m_external_provider.pubkeys.emplace(pubkey.GetID(), pubkey);
                // Add witness script for pubkeys
                const CScript wit_script = GetScriptForDestination(WitnessV0KeyHash(pubkey));
                coinControl.m_external_provider.scripts.emplace(CScriptID(wit_script), wit_script);
            }
        }

        if (solving_data.exists("scripts")) {
            for (const UniValue& script_univ : solving_data["scripts"].get_array().getValues()) {
                const std::string& script_str = script_univ.get_str();
                if (!IsHex(script_str)) {
                    throw JSONRPCError(RPC_INVALID_ADDRESS_OR_KEY, strprintf("'%s' is not hex", script_str));
                }
                std::vector<unsigned char> script_data(ParseHex(script_str));
                const CScript script(script_data.begin(), script_data.end());
                coinControl.m_external_provider.scripts.emplace(CScriptID(script), script);
            }
        }

        if (solving_data.exists("descriptors")) {
            for (const UniValue& desc_univ : solving_data["descriptors"].get_array().getValues()) {
                const std::string& desc_str  = desc_univ.get_str();
                FlatSigningProvider desc_out;
                std::string error;
                std::vector<CScript> scripts_temp;
                auto descs = Parse(desc_str, desc_out, error);
                if (descs.empty()) {
                    throw JSONRPCError(RPC_INVALID_PARAMETER, strprintf("Unable to parse descriptor '%s': %s", desc_str, error));
                }
                for (auto& desc : descs) {
                    desc->Expand(0, desc_out, scripts_temp, desc_out);
                }
                coinControl.m_external_provider.Merge(std::move(desc_out));
            }
        }
    }

    if (options.exists("input_weights")) {
        for (const UniValue& input : options["input_weights"].get_array().getValues()) {
            Txid txid = Txid::FromUint256(ParseHashO(input, "txid"));

            const UniValue& vout_v = input.find_value("vout");
            if (!vout_v.isNum()) {
                throw JSONRPCError(RPC_INVALID_PARAMETER, "Invalid parameter, missing vout key");
            }
            int vout = vout_v.getInt<int>();
            if (vout < 0) {
                throw JSONRPCError(RPC_INVALID_PARAMETER, "Invalid parameter, vout cannot be negative");
            }

            const UniValue& weight_v = input.find_value("weight");
            if (!weight_v.isNum()) {
                throw JSONRPCError(RPC_INVALID_PARAMETER, "Invalid parameter, missing weight key");
            }
            int64_t weight = weight_v.getInt<int64_t>();
            const int64_t min_input_weight = GetTransactionInputWeight(CTxIn());
            CHECK_NONFATAL(min_input_weight == 165);
            if (weight < min_input_weight) {
                throw JSONRPCError(RPC_INVALID_PARAMETER, "Invalid parameter, weight cannot be less than 165 (41 bytes (size of outpoint + sequence + empty scriptSig) * 4 (witness scaling factor)) + 1 (empty witness)");
            }
            if (weight > MAX_STANDARD_TX_WEIGHT) {
                throw JSONRPCError(RPC_INVALID_PARAMETER, strprintf("Invalid parameter, weight cannot be greater than the maximum standard tx weight of %d", MAX_STANDARD_TX_WEIGHT));
            }

            coinControl.SetInputWeight(COutPoint(txid, vout), weight);
        }
    }

    if (options.exists("max_tx_weight")) {
        coinControl.m_max_tx_weight = options["max_tx_weight"].getInt<int>();
    }

    if (recipients.empty())
        throw JSONRPCError(RPC_INVALID_PARAMETER, "TX must have at least one output");

    auto txr = FundTransaction(wallet, tx, recipients, change_position, lockUnspents, coinControl);
    if (!txr) {
        throw JSONRPCError(RPC_WALLET_ERROR, ErrorString(txr).original);
    }
    return *txr;
}

static void SetOptionsInputWeights(const UniValue& inputs, UniValue& options)
{
    if (options.exists("input_weights")) {
        throw JSONRPCError(RPC_INVALID_PARAMETER, "Input weights should be specified in inputs rather than in options.");
    }
    if (inputs.size() == 0) {
        return;
    }
    UniValue weights(UniValue::VARR);
    for (const UniValue& input : inputs.getValues()) {
        if (input.exists("weight")) {
            weights.push_back(input);
        }
    }
    options.pushKV("input_weights", std::move(weights));
}

RPCHelpMan fundrawtransaction()
{
    return RPCHelpMan{
        "fundrawtransaction",
        "If the transaction has no inputs, they will be automatically selected to meet its out value.\n"
                "It will add at most one change output to the outputs.\n"
                "No existing outputs will be modified unless \"subtractFeeFromOutputs\" is specified.\n"
                "Note that inputs which were signed may need to be resigned after completion since in/outputs have been added.\n"
                "The inputs added will not be signed, use signrawtransactionwithkey\n"
                "or signrawtransactionwithwallet for that.\n"
                "All existing inputs must either have their previous output transaction be in the wallet\n"
                "or be in the UTXO set. Solving data must be provided for non-wallet inputs.\n"
                "Note that all inputs selected must be of standard form.\n"
                "You can see whether this is the case by checking the \"solvable\" field in the listunspent output.\n"
                "Note that if specifying an exact fee rate, the resulting transaction may have a higher fee rate\n"
                "if the transaction has unconfirmed inputs. This is because the wallet will attempt to make the\n"
                "entire package have the given fee rate, not the resulting transaction.\n",
                {
                    {"hexstring", RPCArg::Type::STR_HEX, RPCArg::Optional::NO, "The hex string of the raw transaction"},
                    {"options", RPCArg::Type::OBJ_NAMED_PARAMS, RPCArg::Optional::OMITTED, "",
                        Cat<std::vector<RPCArg>>(
                        {
                            {"add_inputs", RPCArg::Type::BOOL, RPCArg::Default{true}, "For a transaction with existing inputs, automatically include more if they are not enough."},
                            {"include_unsafe", RPCArg::Type::BOOL, RPCArg::Default{false}, "Include inputs that are not safe to spend (unconfirmed transactions from outside keys and unconfirmed replacement transactions).\n"
                                                          "Warning: the resulting transaction may become invalid if one of the unsafe inputs disappears.\n"
                                                          "If that happens, you will need to fund the transaction with different inputs and republish it."},
                            {"minconf", RPCArg::Type::NUM, RPCArg::Default{0}, "If add_inputs is specified, require inputs with at least this many confirmations."},
                            {"maxconf", RPCArg::Type::NUM, RPCArg::Optional::OMITTED, "If add_inputs is specified, require inputs with at most this many confirmations."},
                            {"changeAddress", RPCArg::Type::STR, RPCArg::DefaultHint{"automatic"}, "The Riecoin address to receive the change"},
                            {"changePosition", RPCArg::Type::NUM, RPCArg::DefaultHint{"random"}, "The index of the change output"},
<<<<<<< HEAD
                            {"change_type", RPCArg::Type::STR, RPCArg::DefaultHint{"set by -changetype"}, "The output type to use. Only valid if changeAddress is not specified. Options are \"bech32\", and \"bech32m\"."},
                            {"includeWatching", RPCArg::Type::BOOL, RPCArg::DefaultHint{"true for watch-only wallets, otherwise false"}, "Also select inputs which are watch only.\n"
                                                          "Only solvable inputs can be used. Watch-only destinations are solvable if the public key and/or output script was imported."},
=======
                            {"change_type", RPCArg::Type::STR, RPCArg::DefaultHint{"set by -changetype"}, "The output type to use. Only valid if changeAddress is not specified. Options are \"legacy\", \"p2sh-segwit\", \"bech32\", and \"bech32m\"."},
                            {"includeWatching", RPCArg::Type::BOOL, RPCArg::Default{false}, "(DEPRECATED) No longer used"},
>>>>>>> b7e9dc8e
                            {"lockUnspents", RPCArg::Type::BOOL, RPCArg::Default{false}, "Lock selected unspent outputs"},
                            {"fee_rate", RPCArg::Type::AMOUNT, RPCArg::DefaultHint{"not set, fall back to wallet fee estimation"}, "Specify a fee rate in " + CURRENCY_ATOM + "/vB."},
                            {"subtractFeeFromOutputs", RPCArg::Type::ARR, RPCArg::Default{UniValue::VARR}, "The integers.\n"
                                                          "The fee will be equally deducted from the amount of each specified output.\n"
                                                          "Those recipients will receive less Riecoins than you enter in their corresponding amount field.\n"
                                                          "If no outputs are specified here, the sender pays the fee.",
                                {
                                    {"vout_index", RPCArg::Type::NUM, RPCArg::Optional::OMITTED, "The zero-based output index, before a change output is added."},
                                },
                            },
                            {"input_weights", RPCArg::Type::ARR, RPCArg::Optional::OMITTED, "Inputs and their corresponding weights",
                                {
                                    {"", RPCArg::Type::OBJ, RPCArg::Optional::OMITTED, "",
                                        {
                                            {"txid", RPCArg::Type::STR_HEX, RPCArg::Optional::NO, "The transaction id"},
                                            {"vout", RPCArg::Type::NUM, RPCArg::Optional::NO, "The output index"},
                                            {"weight", RPCArg::Type::NUM, RPCArg::Optional::NO, "The maximum weight for this input, "
                                                "including the weight of the outpoint and sequence number. "
                                                "Note that serialized signature sizes are not guaranteed to be consistent, "
                                                "so the maximum DER signatures size of 73 bytes should be used when considering ECDSA signatures."
                                                "Remember to convert serialized sizes to weight units when necessary."},
                                        },
                                    },
                                },
                             },
                            {"max_tx_weight", RPCArg::Type::NUM, RPCArg::Default{MAX_STANDARD_TX_WEIGHT}, "The maximum acceptable transaction weight.\n"
                                                          "Transaction building will fail if this can not be satisfied."},
                        },
                        FundTxDoc()),
                        RPCArgOptions{
                            .skip_type_check = true,
                            .oneline_description = "options",
                        }},
                    {"iswitness", RPCArg::Type::BOOL, RPCArg::DefaultHint{"depends on heuristic tests"}, "Whether the transaction hex is a serialized witness transaction.\n"
                        "If iswitness is not present, heuristic tests will be used in decoding.\n"
                        "If true, only witness deserialization will be tried.\n"
                        "If false, only non-witness deserialization will be tried.\n"
                        "This boolean should reflect whether the transaction has inputs\n"
                        "(e.g. fully valid, or on-chain transactions), if known by the caller."
                    },
                },
                RPCResult{
                    RPCResult::Type::OBJ, "", "",
                    {
                        {RPCResult::Type::STR_HEX, "hex", "The resulting raw transaction (hex-encoded string)"},
                        {RPCResult::Type::STR_AMOUNT, "fee", "Fee in " + CURRENCY_UNIT + " the resulting transaction pays"},
                        {RPCResult::Type::NUM, "changepos", "The position of the added change output, or -1"},
                    }
                                },
                                RPCExamples{
                            "\nCreate a transaction with no inputs\n"
                            + HelpExampleCli("createrawtransaction", "\"[]\" \"{\\\"myaddress\\\":0.01}\"") +
                            "\nAdd sufficient unsigned inputs to meet the output value\n"
                            + HelpExampleCli("fundrawtransaction", "\"rawtransactionhex\"") +
                            "\nSign the transaction\n"
                            + HelpExampleCli("signrawtransactionwithwallet", "\"fundedtransactionhex\"") +
                            "\nSend the transaction\n"
                            + HelpExampleCli("sendrawtransaction", "\"signedtransactionhex\"")
                                },
        [&](const RPCHelpMan& self, const JSONRPCRequest& request) -> UniValue
{
    std::shared_ptr<CWallet> const pwallet = GetWalletForJSONRPCRequest(request);
    if (!pwallet) return UniValue::VNULL;

    // parse hex string from parameter
    CMutableTransaction tx;
    bool try_witness = request.params[2].isNull() ? true : request.params[2].get_bool();
    bool try_no_witness = request.params[2].isNull() ? true : !request.params[2].get_bool();
    if (!DecodeHexTx(tx, request.params[0].get_str(), try_no_witness, try_witness)) {
        throw JSONRPCError(RPC_DESERIALIZATION_ERROR, "TX decode failed");
    }
    UniValue options = request.params[1];
    std::vector<std::pair<CTxDestination, CAmount>> destinations;
    for (const auto& tx_out : tx.vout) {
        CTxDestination dest;
        ExtractDestination(tx_out.scriptPubKey, dest);
        destinations.emplace_back(dest, tx_out.nValue);
    }
    std::vector<std::string> dummy(destinations.size(), "dummy");
    std::vector<CRecipient> recipients = CreateRecipients(
            destinations,
            InterpretSubtractFeeFromOutputInstructions(options["subtractFeeFromOutputs"], dummy)
    );
    CCoinControl coin_control;
    // Automatically select (additional) coins. Can be overridden by options.add_inputs.
    coin_control.m_allow_other_inputs = true;
    // Clear tx.vout since it is not meant to be used now that we are passing outputs directly.
    // This sets us up for a future PR to completely remove tx from the function signature in favor of passing inputs directly
    tx.vout.clear();
    auto txr = FundTransaction(*pwallet, tx, recipients, options, coin_control, /*override_min_fee=*/true);

    UniValue result(UniValue::VOBJ);
    result.pushKV("hex", EncodeHexTx(*txr.tx));
    result.pushKV("fee", ValueFromAmount(txr.fee));
    result.pushKV("changepos", txr.change_pos ? (int)*txr.change_pos : -1);

    return result;
},
    };
}

RPCHelpMan signrawtransactionwithwallet()
{
    return RPCHelpMan{
        "signrawtransactionwithwallet",
        "Sign inputs for raw transaction (serialized, hex-encoded).\n"
                "The second optional argument (may be null) is an array of previous transaction outputs that\n"
                "this transaction depends on but may not yet be in the block chain." +
        HELP_REQUIRING_PASSPHRASE,
                {
                    {"hexstring", RPCArg::Type::STR, RPCArg::Optional::NO, "The transaction hex string"},
                    {"prevtxs", RPCArg::Type::ARR, RPCArg::Optional::OMITTED, "The previous dependent transaction outputs",
                        {
                            {"", RPCArg::Type::OBJ, RPCArg::Optional::OMITTED, "",
                                {
                                    {"txid", RPCArg::Type::STR_HEX, RPCArg::Optional::NO, "The transaction id"},
                                    {"vout", RPCArg::Type::NUM, RPCArg::Optional::NO, "The output number"},
                                    {"scriptPubKey", RPCArg::Type::STR_HEX, RPCArg::Optional::NO, "The output script"},
                                    {"redeemScript", RPCArg::Type::STR_HEX, RPCArg::Optional::OMITTED, "(required for P2SH) redeem script"},
                                    {"witnessScript", RPCArg::Type::STR_HEX, RPCArg::Optional::OMITTED, "(required for P2WSH or P2SH-P2WSH) witness script"},
                                    {"amount", RPCArg::Type::AMOUNT, RPCArg::Optional::OMITTED, "(required for Segwit inputs) the amount spent"},
                                },
                            },
                        },
                    },
                    {"sighashtype", RPCArg::Type::STR, RPCArg::Default{"DEFAULT for Taproot, ALL otherwise"}, "The signature hash type. Must be one of\n"
            "       \"DEFAULT\"\n"
            "       \"ALL\"\n"
            "       \"NONE\"\n"
            "       \"SINGLE\"\n"
            "       \"ALL|ANYONECANPAY\"\n"
            "       \"NONE|ANYONECANPAY\"\n"
            "       \"SINGLE|ANYONECANPAY\""},
                },
                RPCResult{
                    RPCResult::Type::OBJ, "", "",
                    {
                        {RPCResult::Type::STR_HEX, "hex", "The hex-encoded raw transaction with signature(s)"},
                        {RPCResult::Type::BOOL, "complete", "If the transaction has a complete set of signatures"},
                        {RPCResult::Type::ARR, "errors", /*optional=*/true, "Script verification errors (if there are any)",
                        {
                            {RPCResult::Type::OBJ, "", "",
                            {
                                {RPCResult::Type::STR_HEX, "txid", "The hash of the referenced, previous transaction"},
                                {RPCResult::Type::NUM, "vout", "The index of the output to spent and used as input"},
                                {RPCResult::Type::ARR, "witness", "",
                                {
                                    {RPCResult::Type::STR_HEX, "witness", ""},
                                }},
                                {RPCResult::Type::STR_HEX, "scriptSig", "The hex-encoded signature script"},
                                {RPCResult::Type::NUM, "sequence", "Script sequence number"},
                                {RPCResult::Type::STR, "error", "Verification or signing error related to the input"},
                            }},
                        }},
                    }
                },
                RPCExamples{
                    HelpExampleCli("signrawtransactionwithwallet", "\"myhex\"")
            + HelpExampleRpc("signrawtransactionwithwallet", "\"myhex\"")
                },
        [&](const RPCHelpMan& self, const JSONRPCRequest& request) -> UniValue
{
    const std::shared_ptr<const CWallet> pwallet = GetWalletForJSONRPCRequest(request);
    if (!pwallet) return UniValue::VNULL;

    CMutableTransaction mtx;
    if (!DecodeHexTx(mtx, request.params[0].get_str())) {
        throw JSONRPCError(RPC_DESERIALIZATION_ERROR, "TX decode failed. Make sure the tx has at least one input.");
    }

    // Sign the transaction
    LOCK(pwallet->cs_wallet);
    EnsureWalletIsUnlocked(*pwallet);

    // Fetch previous transactions (inputs):
    std::map<COutPoint, Coin> coins;
    for (const CTxIn& txin : mtx.vin) {
        coins[txin.prevout]; // Create empty map entry keyed by prevout.
    }
    pwallet->chain().findCoins(coins);

    // Parse the prevtxs array
    ParsePrevouts(request.params[1], nullptr, coins);

    std::optional<int> nHashType = ParseSighashString(request.params[2]);
    if (!nHashType) {
        nHashType = SIGHASH_DEFAULT;
    }

    // Script verification errors
    std::map<int, bilingual_str> input_errors;

    bool complete = pwallet->SignTransaction(mtx, coins, *nHashType, input_errors);
    UniValue result(UniValue::VOBJ);
    SignTransactionResultToJSON(mtx, complete, coins, input_errors, result);
    return result;
},
    };
}

// Definition of allowed formats of specifying transaction outputs in
// `bumpfee`, `psbtbumpfee`, `send` and `walletcreatefundedpsbt` RPCs.
static std::vector<RPCArg> OutputsDoc()
{
    return
    {
        {"", RPCArg::Type::OBJ_USER_KEYS, RPCArg::Optional::OMITTED, "",
            {
                {"address", RPCArg::Type::AMOUNT, RPCArg::Optional::NO, "A key-value pair. The key (string) is the Riecoin address,\n"
                         "the value (float or string) is the amount in " + CURRENCY_UNIT + ""},
            },
        },
        {"", RPCArg::Type::OBJ, RPCArg::Optional::OMITTED, "",
            {
                {"data", RPCArg::Type::STR_HEX, RPCArg::Optional::NO, "A key-value pair. The key must be \"data\", the value is hex-encoded data that becomes a part of an OP_RETURN output"},
            },
        },
    };
}

static RPCHelpMan bumpfee_helper(std::string method_name)
{
    const bool want_psbt = method_name == "psbtbumpfee";
    const std::string incremental_fee{CFeeRate(DEFAULT_INCREMENTAL_RELAY_FEE).ToString(FeeEstimateMode::SAT_VB)};

    return RPCHelpMan{method_name,
        "Bumps the fee of a transaction T, replacing it with a new transaction B.\n"
        + std::string(want_psbt ? "Returns a PSBT instead of creating and signing a new transaction.\n" : "") +
        "A transaction with the given txid must be in the wallet.\n"
        "The command will pay the additional fee by reducing change outputs or adding inputs when necessary.\n"
        "It may add a new change output if one does not already exist.\n"
        "All inputs in the original transaction will be included in the replacement transaction.\n"
        "The command will fail if the wallet or mempool contains a transaction that spends one of T's outputs.\n"
        "By default, the new fee will be calculated automatically using the estimatesmartfee RPC.\n"
        "The user can specify a confirmation target for estimatesmartfee.\n"
        "Alternatively, the user can specify a fee rate in " + CURRENCY_ATOM + "/vB for the new transaction.\n"
        "At a minimum, the new fee rate must be high enough to pay an additional new relay fee (incrementalfee\n"
        "returned by getnetworkinfo) to enter the node's mempool.\n",
        {
            {"txid", RPCArg::Type::STR_HEX, RPCArg::Optional::NO, "The txid to be bumped"},
            {"options", RPCArg::Type::OBJ_NAMED_PARAMS, RPCArg::Optional::OMITTED, "",
                {
                    {"conf_target", RPCArg::Type::NUM, RPCArg::DefaultHint{"wallet -txconfirmtarget"}, "Confirmation target in blocks\n"},
                    {"fee_rate", RPCArg::Type::AMOUNT, RPCArg::DefaultHint{"not set, fall back to wallet fee estimation"},
                             "\nSpecify a fee rate in " + CURRENCY_ATOM + "/vB instead of relying on the built-in fee estimator.\n"
                             "Must be at least " + incremental_fee + " higher than the current transaction fee rate.\n"},
                    {"replaceable", RPCArg::Type::BOOL, RPCArg::Default{true},
                             "Whether the new transaction should be\n"
                             "marked bip-125 replaceable. If true, the sequence numbers in the transaction will\n"
                             "be set to 0xfffffffd. If false, any input sequence numbers in the\n"
                             "transaction will be set to 0xfffffffe\n"
                             "so the new transaction will not be explicitly bip-125 replaceable (though it may\n"
                             "still be replaceable in practice, for example if it has unconfirmed ancestors which\n"
                             "are replaceable).\n"},
                    {"estimate_mode", RPCArg::Type::STR, RPCArg::Default{"unset"}, "The fee estimate mode, must be one of (case insensitive):\n"
                              + FeeModesDetail(std::string("economical mode is used if the transaction is replaceable;\notherwise, conservative mode is used"))},
                    {"outputs", RPCArg::Type::ARR, RPCArg::Default{UniValue::VARR}, "The outputs specified as key-value pairs.\n"
                             "Each key may only appear once, i.e. there can only be one 'data' output, and no address may be duplicated.\n"
                             "At least one output of either type must be specified.\n"
                             "Cannot be provided if 'original_change_index' is specified.",
                        OutputsDoc(),
                        RPCArgOptions{.skip_type_check = true}},
                    {"original_change_index", RPCArg::Type::NUM, RPCArg::DefaultHint{"not set, detect change automatically"}, "The 0-based index of the change output on the original transaction. "
                                                                                                                            "The indicated output will be recycled into the new change output on the bumped transaction. "
                                                                                                                            "The remainder after paying the recipients and fees will be sent to the output script of the "
                                                                                                                            "original change output. The change output’s amount can increase if bumping the transaction "
                                                                                                                            "adds new inputs, otherwise it will decrease. Cannot be used in combination with the 'outputs' option."},
                },
                RPCArgOptions{.oneline_description="options"}},
        },
        RPCResult{
            RPCResult::Type::OBJ, "", "", Cat(
                want_psbt ?
                std::vector<RPCResult>{{RPCResult::Type::STR, "psbt", "The base64-encoded unsigned PSBT of the new transaction."}} :
                std::vector<RPCResult>{{RPCResult::Type::STR_HEX, "txid", "The id of the new transaction."}},
            {
                {RPCResult::Type::STR_AMOUNT, "origfee", "The fee of the replaced transaction."},
                {RPCResult::Type::STR_AMOUNT, "fee", "The fee of the new transaction."},
                {RPCResult::Type::ARR, "errors", "Errors encountered during processing (may be empty).",
                {
                    {RPCResult::Type::STR, "", ""},
                }},
            })
        },
        RPCExamples{
    "\nBump the fee, get the new transaction\'s " + std::string(want_psbt ? "psbt" : "txid") + "\n" +
            HelpExampleCli(method_name, "<txid>")
        },
        [want_psbt](const RPCHelpMan& self, const JSONRPCRequest& request) -> UniValue
{
    std::shared_ptr<CWallet> const pwallet = GetWalletForJSONRPCRequest(request);
    if (!pwallet) return UniValue::VNULL;

    if (pwallet->IsWalletFlagSet(WALLET_FLAG_DISABLE_PRIVATE_KEYS) && !pwallet->IsWalletFlagSet(WALLET_FLAG_EXTERNAL_SIGNER) && !want_psbt) {
        throw JSONRPCError(RPC_WALLET_ERROR, "bumpfee is not available with wallets that have private keys disabled. Use psbtbumpfee instead.");
    }

    Txid hash{Txid::FromUint256(ParseHashV(request.params[0], "txid"))};

    CCoinControl coin_control;
    // optional parameters
    coin_control.m_signal_bip125_rbf = true;
    std::vector<CTxOut> outputs;

    std::optional<uint32_t> original_change_index;

    if (!request.params[1].isNull()) {
        UniValue options = request.params[1];
        RPCTypeCheckObj(options,
            {
                {"conf_target", UniValueType(UniValue::VNUM)},
                {"fee_rate", UniValueType()}, // will be checked by AmountFromValue() in SetFeeEstimateMode()
                {"replaceable", UniValueType(UniValue::VBOOL)},
                {"estimate_mode", UniValueType(UniValue::VSTR)},
                {"outputs", UniValueType()}, // will be checked by AddOutputs()
                {"original_change_index", UniValueType(UniValue::VNUM)},
            },
            true, true);

        auto conf_target = options["conf_target"];

        if (options.exists("replaceable")) {
            coin_control.m_signal_bip125_rbf = options["replaceable"].get_bool();
        }
        SetFeeEstimateMode(*pwallet, coin_control, conf_target, options["estimate_mode"], options["fee_rate"], /*override_min_fee=*/false);

        // Prepare new outputs by creating a temporary tx and calling AddOutputs().
        if (!options["outputs"].isNull()) {
            if (options["outputs"].isArray() && options["outputs"].empty()) {
                throw JSONRPCError(RPC_INVALID_PARAMETER, "Invalid parameter, output argument cannot be an empty array");
            }
            CMutableTransaction tempTx;
            AddOutputs(tempTx, options["outputs"]);
            outputs = tempTx.vout;
        }

        if (options.exists("original_change_index")) {
            original_change_index = options["original_change_index"].getInt<uint32_t>();
        }
    }

    // Make sure the results are valid at least up to the most recent block
    // the user could have gotten from another RPC command prior to now
    pwallet->BlockUntilSyncedToCurrentChain();

    LOCK(pwallet->cs_wallet);

    EnsureWalletIsUnlocked(*pwallet);


    std::vector<bilingual_str> errors;
    CAmount old_fee;
    CAmount new_fee;
    CMutableTransaction mtx;
    feebumper::Result res;
    // Targeting feerate bump.
    res = feebumper::CreateRateBumpTransaction(*pwallet, hash, coin_control, errors, old_fee, new_fee, mtx, /*require_mine=*/ !want_psbt, outputs, original_change_index);
    if (res != feebumper::Result::OK) {
        switch(res) {
            case feebumper::Result::INVALID_ADDRESS_OR_KEY:
                throw JSONRPCError(RPC_INVALID_ADDRESS_OR_KEY, errors[0].original);
                break;
            case feebumper::Result::INVALID_REQUEST:
                throw JSONRPCError(RPC_INVALID_REQUEST, errors[0].original);
                break;
            case feebumper::Result::INVALID_PARAMETER:
                throw JSONRPCError(RPC_INVALID_PARAMETER, errors[0].original);
                break;
            case feebumper::Result::WALLET_ERROR:
                throw JSONRPCError(RPC_WALLET_ERROR, errors[0].original);
                break;
            default:
                throw JSONRPCError(RPC_MISC_ERROR, errors[0].original);
                break;
        }
    }

    UniValue result(UniValue::VOBJ);

    // For bumpfee, return the new transaction id.
    // For psbtbumpfee, return the base64-encoded unsigned PSBT of the new transaction.
    if (!want_psbt) {
        if (!feebumper::SignTransaction(*pwallet, mtx)) {
            if (pwallet->IsWalletFlagSet(WALLET_FLAG_EXTERNAL_SIGNER)) {
                throw JSONRPCError(RPC_WALLET_ERROR, "Transaction incomplete. Try psbtbumpfee instead.");
            }
            throw JSONRPCError(RPC_WALLET_ERROR, "Can't sign transaction.");
        }

        Txid txid;
        if (feebumper::CommitTransaction(*pwallet, hash, std::move(mtx), errors, txid) != feebumper::Result::OK) {
            throw JSONRPCError(RPC_WALLET_ERROR, errors[0].original);
        }

        result.pushKV("txid", txid.GetHex());
    } else {
        PartiallySignedTransaction psbtx(mtx);
        bool complete = false;
        const auto err{pwallet->FillPSBT(psbtx, complete, std::nullopt, /*sign=*/false, /*bip32derivs=*/true)};
        CHECK_NONFATAL(!err);
        CHECK_NONFATAL(!complete);
        DataStream ssTx{};
        ssTx << psbtx;
        result.pushKV("psbt", EncodeBase64(ssTx.str()));
    }

    result.pushKV("origfee", ValueFromAmount(old_fee));
    result.pushKV("fee", ValueFromAmount(new_fee));
    UniValue result_errors(UniValue::VARR);
    for (const bilingual_str& error : errors) {
        result_errors.push_back(error.original);
    }
    result.pushKV("errors", std::move(result_errors));

    return result;
},
    };
}

RPCHelpMan bumpfee() { return bumpfee_helper("bumpfee"); }
RPCHelpMan psbtbumpfee() { return bumpfee_helper("psbtbumpfee"); }

RPCHelpMan send()
{
    return RPCHelpMan{
        "send",
        "EXPERIMENTAL warning: this call may be changed in future releases.\n"
        "\nSend a transaction.\n",
        {
            {"outputs", RPCArg::Type::ARR, RPCArg::Optional::NO, "The outputs specified as key-value pairs.\n"
                    "Each key may only appear once, i.e. there can only be one 'data' output, and no address may be duplicated.\n"
                    "At least one output of either type must be specified.\n"
                    "For convenience, a dictionary, which holds the key-value pairs directly, is also accepted.",
                OutputsDoc(),
                RPCArgOptions{.skip_type_check = true}},
            {"conf_target", RPCArg::Type::NUM, RPCArg::DefaultHint{"wallet -txconfirmtarget"}, "Confirmation target in blocks"},
            {"estimate_mode", RPCArg::Type::STR, RPCArg::Default{"unset"}, "The fee estimate mode, must be one of (case insensitive):\n"
              + FeeModesDetail(std::string("economical mode is used if the transaction is replaceable;\notherwise, conservative mode is used"))},
            {"fee_rate", RPCArg::Type::AMOUNT, RPCArg::DefaultHint{"not set, fall back to wallet fee estimation"}, "Specify a fee rate in " + CURRENCY_ATOM + "/vB."},
            {"options", RPCArg::Type::OBJ_NAMED_PARAMS, RPCArg::Optional::OMITTED, "",
                Cat<std::vector<RPCArg>>(
                {
                    {"add_inputs", RPCArg::Type::BOOL, RPCArg::DefaultHint{"false when \"inputs\" are specified, true otherwise"},"Automatically include coins from the wallet to cover the target amount.\n"},
                    {"include_unsafe", RPCArg::Type::BOOL, RPCArg::Default{false}, "Include inputs that are not safe to spend (unconfirmed transactions from outside keys and unconfirmed replacement transactions).\n"
                                                          "Warning: the resulting transaction may become invalid if one of the unsafe inputs disappears.\n"
                                                          "If that happens, you will need to fund the transaction with different inputs and republish it."},
                    {"minconf", RPCArg::Type::NUM, RPCArg::Default{0}, "If add_inputs is specified, require inputs with at least this many confirmations."},
                    {"maxconf", RPCArg::Type::NUM, RPCArg::Optional::OMITTED, "If add_inputs is specified, require inputs with at most this many confirmations."},
                    {"add_to_wallet", RPCArg::Type::BOOL, RPCArg::Default{true}, "When false, returns a serialized transaction which will not be added to the wallet or broadcast"},
                    {"change_address", RPCArg::Type::STR, RPCArg::DefaultHint{"automatic"}, "The Riecoin address to receive the change"},
                    {"change_position", RPCArg::Type::NUM, RPCArg::DefaultHint{"random"}, "The index of the change output"},
                    {"change_type", RPCArg::Type::STR, RPCArg::DefaultHint{"set by -changetype"}, "The output type to use. Only valid if change_address is not specified. Options are \"bech32\" and \"bech32m\"."},
                    {"fee_rate", RPCArg::Type::AMOUNT, RPCArg::DefaultHint{"not set, fall back to wallet fee estimation"}, "Specify a fee rate in " + CURRENCY_ATOM + "/vB.", RPCArgOptions{.also_positional = true}},
<<<<<<< HEAD
                    {"include_watching", RPCArg::Type::BOOL, RPCArg::DefaultHint{"true for watch-only wallets, otherwise false"}, "Also select inputs which are watch only.\n"
                                          "Only solvable inputs can be used. Watch-only destinations are solvable if the public key and/or output script was imported."},
=======
                    {"include_watching", RPCArg::Type::BOOL, RPCArg::Default{"false"}, "(DEPRECATED) No longer used"},
>>>>>>> b7e9dc8e
                    {"inputs", RPCArg::Type::ARR, RPCArg::Default{UniValue::VARR}, "Specify inputs instead of adding them automatically.",
                        {
                          {"", RPCArg::Type::OBJ, RPCArg::Optional::OMITTED, "", {
                            {"txid", RPCArg::Type::STR_HEX, RPCArg::Optional::NO, "The transaction id"},
                            {"vout", RPCArg::Type::NUM, RPCArg::Optional::NO, "The output number"},
                            {"sequence", RPCArg::Type::NUM, RPCArg::DefaultHint{"depends on the value of the 'replaceable' and 'locktime' arguments"}, "The sequence number"},
                            {"weight", RPCArg::Type::NUM, RPCArg::DefaultHint{"Calculated from wallet and solving data"}, "The maximum weight for this input, "
                                        "including the weight of the outpoint and sequence number. "
                                        "Note that signature sizes are not guaranteed to be consistent, "
                                        "so the maximum DER signatures size of 73 bytes should be used when considering ECDSA signatures."
                                        "Remember to convert serialized sizes to weight units when necessary."},
                          }},
                        },
                    },
                    {"locktime", RPCArg::Type::NUM, RPCArg::Default{0}, "Raw locktime. Non-0 value also locktime-activates inputs"},
                    {"lock_unspents", RPCArg::Type::BOOL, RPCArg::Default{false}, "Lock selected unspent outputs"},
                    {"psbt", RPCArg::Type::BOOL,  RPCArg::DefaultHint{"automatic"}, "Always return a PSBT, implies add_to_wallet=false."},
                    {"subtract_fee_from_outputs", RPCArg::Type::ARR, RPCArg::Default{UniValue::VARR}, "Outputs to subtract the fee from, specified as integer indices.\n"
                    "The fee will be equally deducted from the amount of each specified output.\n"
                    "Those recipients will receive less Riecoins than you enter in their corresponding amount field.\n"
                    "If no outputs are specified here, the sender pays the fee.",
                        {
                            {"vout_index", RPCArg::Type::NUM, RPCArg::Optional::OMITTED, "The zero-based output index, before a change output is added."},
                        },
                    },
                    {"max_tx_weight", RPCArg::Type::NUM, RPCArg::Default{MAX_STANDARD_TX_WEIGHT}, "The maximum acceptable transaction weight.\n"
                                                  "Transaction building will fail if this can not be satisfied."},
                },
                FundTxDoc()),
                RPCArgOptions{.oneline_description="options"}},
        },
        RPCResult{
            RPCResult::Type::OBJ, "", "",
                {
                    {RPCResult::Type::BOOL, "complete", "If the transaction has a complete set of signatures"},
                    {RPCResult::Type::STR_HEX, "txid", /*optional=*/true, "The transaction id for the send. Only 1 transaction is created regardless of the number of addresses."},
                    {RPCResult::Type::STR_HEX, "hex", /*optional=*/true, "If add_to_wallet is false, the hex-encoded raw transaction with signature(s)"},
                    {RPCResult::Type::STR, "psbt", /*optional=*/true, "If more signatures are needed, or if add_to_wallet is false, the base64-encoded (partially) signed transaction"}
                }
        },
        RPCExamples{""
        "\nSend 0.1 RIC with a confirmation target of 6 blocks in economical fee estimate mode\n"
        + HelpExampleCli("send", "'{\"" + EXAMPLE_ADDRESS[0] + "\": 0.1}' 6 economical\n") +
        "Send 0.2 RIC with a fee rate of 1.1 " + CURRENCY_ATOM + "/vB using positional arguments\n"
        + HelpExampleCli("send", "'{\"" + EXAMPLE_ADDRESS[0] + "\": 0.2}' null \"unset\" 1.1\n") +
        "Send 0.2 RIC with a fee rate of 1 " + CURRENCY_ATOM + "/vB using the options argument\n"
        + HelpExampleCli("send", "'{\"" + EXAMPLE_ADDRESS[0] + "\": 0.2}' null \"unset\" null '{\"fee_rate\": 1}'\n") +
        "Send 0.3 RIC with a fee rate of 25 " + CURRENCY_ATOM + "/vB using named arguments\n"
        + HelpExampleCli("-named send", "outputs='{\"" + EXAMPLE_ADDRESS[0] + "\": 0.3}' fee_rate=25\n") +
        "Create a transaction that should confirm the next block, with a specific input, and return result without adding to wallet or broadcasting to the network\n"
        + HelpExampleCli("send", "'{\"" + EXAMPLE_ADDRESS[0] + "\": 0.1}' 1 economical '{\"add_to_wallet\": false, \"inputs\": [{\"txid\":\"a08e6907dbbd3d809776dbfc5d82e371b764ed838b5655e72f463568df1aadf0\", \"vout\":1}]}'")
        },
        [&](const RPCHelpMan& self, const JSONRPCRequest& request) -> UniValue
        {
            std::shared_ptr<CWallet> const pwallet = GetWalletForJSONRPCRequest(request);
            if (!pwallet) return UniValue::VNULL;

            UniValue options{request.params[4].isNull() ? UniValue::VOBJ : request.params[4]};
            InterpretFeeEstimationInstructions(/*conf_target=*/request.params[1], /*estimate_mode=*/request.params[2], /*fee_rate=*/request.params[3], options);


            bool rbf{options.exists("replaceable") ? options["replaceable"].get_bool() : pwallet->m_signal_rbf};
            UniValue outputs(UniValue::VOBJ);
            outputs = NormalizeOutputs(request.params[0]);
            std::vector<CRecipient> recipients = CreateRecipients(
                    ParseOutputs(outputs),
                    InterpretSubtractFeeFromOutputInstructions(options["subtract_fee_from_outputs"], outputs.getKeys())
            );
            CMutableTransaction rawTx = ConstructTransaction(options["inputs"], request.params[0], options["locktime"], rbf);
            CCoinControl coin_control;
            // Automatically select coins, unless at least one is manually selected. Can
            // be overridden by options.add_inputs.
            coin_control.m_allow_other_inputs = rawTx.vin.size() == 0;
            if (options.exists("max_tx_weight")) {
                coin_control.m_max_tx_weight = options["max_tx_weight"].getInt<int>();
            }
            SetOptionsInputWeights(options["inputs"], options);
            // Clear tx.vout since it is not meant to be used now that we are passing outputs directly.
            // This sets us up for a future PR to completely remove tx from the function signature in favor of passing inputs directly
            rawTx.vout.clear();
            auto txr = FundTransaction(*pwallet, rawTx, recipients, options, coin_control, /*override_min_fee=*/false);

            return FinishTransaction(pwallet, options, CMutableTransaction(*txr.tx));
        }
    };
}

RPCHelpMan sendall()
{
    return RPCHelpMan{"sendall",
        "EXPERIMENTAL warning: this call may be changed in future releases.\n"
        "\nSpend the value of all (or specific) confirmed UTXOs and unconfirmed change in the wallet to one or more recipients.\n"
        "Unconfirmed inbound UTXOs and locked UTXOs will not be spent. Sendall will respect the avoid_reuse wallet flag.\n"
        "If your wallet contains many small inputs, either because it received tiny payments or as a result of accumulating change, consider using `send_max` to exclude inputs that are worth less than the fees needed to spend them.\n",
        {
            {"recipients", RPCArg::Type::ARR, RPCArg::Optional::NO, "The sendall destinations. Each address may only appear once.\n"
                "Optionally some recipients can be specified with an amount to perform payments, but at least one address must appear without a specified amount.\n",
                {
                    {"address", RPCArg::Type::STR, RPCArg::Optional::NO, "A Riecoin address which receives an equal share of the unspecified amount."},
                    {"", RPCArg::Type::OBJ_USER_KEYS, RPCArg::Optional::OMITTED, "",
                        {
                            {"address", RPCArg::Type::AMOUNT, RPCArg::Optional::NO, "A key-value pair. The key (string) is the Riecoin address, the value (float or string) is the amount in " + CURRENCY_UNIT + ""},
                        },
                    },
                },
            },
            {"conf_target", RPCArg::Type::NUM, RPCArg::DefaultHint{"wallet -txconfirmtarget"}, "Confirmation target in blocks"},
            {"estimate_mode", RPCArg::Type::STR, RPCArg::Default{"unset"}, "The fee estimate mode, must be one of (case insensitive):\n"
              + FeeModesDetail(std::string("economical mode is used if the transaction is replaceable;\notherwise, conservative mode is used"))},
            {"fee_rate", RPCArg::Type::AMOUNT, RPCArg::DefaultHint{"not set, fall back to wallet fee estimation"}, "Specify a fee rate in " + CURRENCY_ATOM + "/vB."},
            {
                "options", RPCArg::Type::OBJ_NAMED_PARAMS, RPCArg::Optional::OMITTED, "",
                Cat<std::vector<RPCArg>>(
                    {
                        {"add_to_wallet", RPCArg::Type::BOOL, RPCArg::Default{true}, "When false, returns the serialized transaction without broadcasting or adding it to the wallet"},
                        {"fee_rate", RPCArg::Type::AMOUNT, RPCArg::DefaultHint{"not set, fall back to wallet fee estimation"}, "Specify a fee rate in " + CURRENCY_ATOM + "/vB.", RPCArgOptions{.also_positional = true}},
<<<<<<< HEAD
                        {"include_watching", RPCArg::Type::BOOL, RPCArg::DefaultHint{"true for watch-only wallets, otherwise false"}, "Also select inputs which are watch-only.\n"
                                              "Only solvable inputs can be used. Watch-only destinations are solvable if the public key and/or output script was imported."},
=======
                        {"include_watching", RPCArg::Type::BOOL, RPCArg::Default{false}, "(DEPRECATED) No longer used"},
>>>>>>> b7e9dc8e
                        {"inputs", RPCArg::Type::ARR, RPCArg::Default{UniValue::VARR}, "Use exactly the specified inputs to build the transaction. Specifying inputs is incompatible with the send_max, minconf, and maxconf options.",
                            {
                                {"", RPCArg::Type::OBJ, RPCArg::Optional::OMITTED, "",
                                    {
                                        {"txid", RPCArg::Type::STR_HEX, RPCArg::Optional::NO, "The transaction id"},
                                        {"vout", RPCArg::Type::NUM, RPCArg::Optional::NO, "The output number"},
                                        {"sequence", RPCArg::Type::NUM, RPCArg::DefaultHint{"depends on the value of the 'replaceable' and 'locktime' arguments"}, "The sequence number"},
                                    },
                                },
                            },
                        },
                        {"locktime", RPCArg::Type::NUM, RPCArg::Default{0}, "Raw locktime. Non-0 value also locktime-activates inputs"},
                        {"lock_unspents", RPCArg::Type::BOOL, RPCArg::Default{false}, "Lock selected unspent outputs"},
                        {"psbt", RPCArg::Type::BOOL,  RPCArg::DefaultHint{"automatic"}, "Always return a PSBT, implies add_to_wallet=false."},
                        {"send_max", RPCArg::Type::BOOL, RPCArg::Default{false}, "When true, only use UTXOs that can pay for their own fees to maximize the output amount. When 'false' (default), no UTXO is left behind. send_max is incompatible with providing specific inputs."},
                        {"minconf", RPCArg::Type::NUM, RPCArg::Default{0}, "Require inputs with at least this many confirmations."},
                        {"maxconf", RPCArg::Type::NUM, RPCArg::Optional::OMITTED, "Require inputs with at most this many confirmations."},
                    },
                    FundTxDoc()
                ),
                RPCArgOptions{.oneline_description="options"}
            },
        },
        RPCResult{
            RPCResult::Type::OBJ, "", "",
                {
                    {RPCResult::Type::BOOL, "complete", "If the transaction has a complete set of signatures"},
                    {RPCResult::Type::STR_HEX, "txid", /*optional=*/true, "The transaction id for the send. Only 1 transaction is created regardless of the number of addresses."},
                    {RPCResult::Type::STR_HEX, "hex", /*optional=*/true, "If add_to_wallet is false, the hex-encoded raw transaction with signature(s)"},
                    {RPCResult::Type::STR, "psbt", /*optional=*/true, "If more signatures are needed, or if add_to_wallet is false, the base64-encoded (partially) signed transaction"}
                }
        },
        RPCExamples{""
        "\nSpend all UTXOs from the wallet with a fee rate of 1 " + CURRENCY_ATOM + "/vB using named arguments\n"
        + HelpExampleCli("-named sendall", "recipients='[\"" + EXAMPLE_ADDRESS[0] + "\"]' fee_rate=1\n") +
        "Spend all UTXOs with a fee rate of 1.1 " + CURRENCY_ATOM + "/vB using positional arguments\n"
        + HelpExampleCli("sendall", "'[\"" + EXAMPLE_ADDRESS[0] + "\"]' null \"unset\" 1.1\n") +
        "Spend all UTXOs split into equal amounts to two addresses with a fee rate of 1.5 " + CURRENCY_ATOM + "/vB using the options argument\n"
        + HelpExampleCli("sendall", "'[\"" + EXAMPLE_ADDRESS[0] + "\", \"" + EXAMPLE_ADDRESS[1] + "\"]' null \"unset\" null '{\"fee_rate\": 1.5}'\n") +
        "Leave dust UTXOs in wallet, spend only UTXOs with positive effective value with a fee rate of 10 " + CURRENCY_ATOM + "/vB using the options argument\n"
        + HelpExampleCli("sendall", "'[\"" + EXAMPLE_ADDRESS[0] + "\"]' null \"unset\" null '{\"fee_rate\": 10, \"send_max\": true}'\n") +
        "Spend all UTXOs with a fee rate of 1.3 " + CURRENCY_ATOM + "/vB using named arguments and sending a 0.25 " + CURRENCY_UNIT + " to another recipient\n"
        + HelpExampleCli("-named sendall", "recipients='[{\"" + EXAMPLE_ADDRESS[1] + "\": 0.25}, \""+ EXAMPLE_ADDRESS[0] + "\"]' fee_rate=1.3\n")
        },
        [&](const RPCHelpMan& self, const JSONRPCRequest& request) -> UniValue
        {
            std::shared_ptr<CWallet> const pwallet{GetWalletForJSONRPCRequest(request)};
            if (!pwallet) return UniValue::VNULL;
            // Make sure the results are valid at least up to the most recent block
            // the user could have gotten from another RPC command prior to now
            pwallet->BlockUntilSyncedToCurrentChain();

            UniValue options{request.params[4].isNull() ? UniValue::VOBJ : request.params[4]};
            InterpretFeeEstimationInstructions(/*conf_target=*/request.params[1], /*estimate_mode=*/request.params[2], /*fee_rate=*/request.params[3], options);


            std::set<std::string> addresses_without_amount;
            UniValue recipient_key_value_pairs(UniValue::VARR);
            const UniValue& recipients{request.params[0]};
            for (unsigned int i = 0; i < recipients.size(); ++i) {
                const UniValue& recipient{recipients[i]};
                if (recipient.isStr()) {
                    UniValue rkvp(UniValue::VOBJ);
                    rkvp.pushKV(recipient.get_str(), 0);
                    recipient_key_value_pairs.push_back(std::move(rkvp));
                    addresses_without_amount.insert(recipient.get_str());
                } else {
                    recipient_key_value_pairs.push_back(recipient);
                }
            }

            if (addresses_without_amount.size() == 0) {
                throw JSONRPCError(RPC_INVALID_PARAMETER, "Must provide at least one address without a specified amount");
            }

            CCoinControl coin_control;

            SetFeeEstimateMode(*pwallet, coin_control, options["conf_target"], options["estimate_mode"], options["fee_rate"], /*override_min_fee=*/false);

            if (options.exists("minconf")) {
                if (options["minconf"].getInt<int>() < 0)
                {
                    throw JSONRPCError(RPC_INVALID_PARAMETER, strprintf("Invalid minconf (minconf cannot be negative): %s", options["minconf"].getInt<int>()));
                }

                coin_control.m_min_depth = options["minconf"].getInt<int>();
            }

            if (options.exists("maxconf")) {
                coin_control.m_max_depth = options["maxconf"].getInt<int>();

                if (coin_control.m_max_depth < coin_control.m_min_depth) {
                    throw JSONRPCError(RPC_INVALID_PARAMETER, strprintf("maxconf can't be lower than minconf: %d < %d", coin_control.m_max_depth, coin_control.m_min_depth));
                }
            }

            const bool rbf{options.exists("replaceable") ? options["replaceable"].get_bool() : pwallet->m_signal_rbf};

            FeeCalculation fee_calc_out;
            CFeeRate fee_rate{GetMinimumFeeRate(*pwallet, coin_control, &fee_calc_out)};
            // Do not, ever, assume that it's fine to change the fee rate if the user has explicitly
            // provided one
            if (coin_control.m_feerate && fee_rate > *coin_control.m_feerate) {
               throw JSONRPCError(RPC_INVALID_PARAMETER, strprintf("Fee rate (%s) is lower than the minimum fee rate setting (%s)", coin_control.m_feerate->ToString(FeeEstimateMode::SAT_VB), fee_rate.ToString(FeeEstimateMode::SAT_VB)));
            }
            if (fee_calc_out.reason == FeeReason::FALLBACK && !pwallet->m_allow_fallback_fee) {
                // eventually allow a fallback fee
                throw JSONRPCError(RPC_WALLET_ERROR, "Fee estimation failed. Fallbackfee is disabled. Wait a few blocks or enable -fallbackfee.");
            }

            CMutableTransaction rawTx{ConstructTransaction(options["inputs"], recipient_key_value_pairs, options["locktime"], rbf)};
            LOCK(pwallet->cs_wallet);

            CAmount total_input_value(0);
            bool send_max{options.exists("send_max") ? options["send_max"].get_bool() : false};
            if (options.exists("inputs") && options.exists("send_max")) {
                throw JSONRPCError(RPC_INVALID_PARAMETER, "Cannot combine send_max with specific inputs.");
            } else if (options.exists("inputs") && (options.exists("minconf") || options.exists("maxconf"))) {
                throw JSONRPCError(RPC_INVALID_PARAMETER, "Cannot combine minconf or maxconf with specific inputs.");
            } else if (options.exists("inputs")) {
                for (const CTxIn& input : rawTx.vin) {
                    if (pwallet->IsSpent(input.prevout)) {
                        throw JSONRPCError(RPC_INVALID_PARAMETER, strprintf("Input not available. UTXO (%s:%d) was already spent.", input.prevout.hash.ToString(), input.prevout.n));
                    }
                    const CWalletTx* tx{pwallet->GetWalletTx(input.prevout.hash)};
                    if (!tx || input.prevout.n >= tx->tx->vout.size() || !(pwallet->IsMine(tx->tx->vout[input.prevout.n]) & ISMINE_SPENDABLE)) {
                        throw JSONRPCError(RPC_INVALID_PARAMETER, strprintf("Input not found. UTXO (%s:%d) is not part of wallet.", input.prevout.hash.ToString(), input.prevout.n));
                    }
                    total_input_value += tx->tx->vout[input.prevout.n].nValue;
                }
            } else {
                CoinFilterParams coins_params;
                coins_params.min_amount = 0;
                for (const COutput& output : AvailableCoins(*pwallet, &coin_control, fee_rate, coins_params).All()) {
                    CHECK_NONFATAL(output.input_bytes > 0);
                    if (send_max && fee_rate.GetFee(output.input_bytes) > output.txout.nValue) {
                        continue;
                    }
                    CTxIn input(output.outpoint.hash, output.outpoint.n, CScript(), rbf ? MAX_BIP125_RBF_SEQUENCE : CTxIn::SEQUENCE_FINAL);
                    rawTx.vin.push_back(input);
                    total_input_value += output.txout.nValue;
                }
            }

            std::vector<COutPoint> outpoints_spent;
            outpoints_spent.reserve(rawTx.vin.size());

            for (const CTxIn& tx_in : rawTx.vin) {
                outpoints_spent.push_back(tx_in.prevout);
            }

            // estimate final size of tx
            const TxSize tx_size{CalculateMaximumSignedTxSize(CTransaction(rawTx), pwallet.get())};
            const CAmount fee_from_size{fee_rate.GetFee(tx_size.vsize)};
            const std::optional<CAmount> total_bump_fees{pwallet->chain().calculateCombinedBumpFee(outpoints_spent, fee_rate)};
            CAmount effective_value = total_input_value - fee_from_size - total_bump_fees.value_or(0);

            if (fee_from_size > pwallet->m_default_max_tx_fee) {
                throw JSONRPCError(RPC_WALLET_ERROR, TransactionErrorString(TransactionError::MAX_FEE_EXCEEDED).original);
            }

            if (effective_value <= 0) {
                if (send_max) {
                    throw JSONRPCError(RPC_WALLET_INSUFFICIENT_FUNDS, "Total value of UTXO pool too low to pay for transaction, try using lower feerate.");
                } else {
                    throw JSONRPCError(RPC_WALLET_INSUFFICIENT_FUNDS, "Total value of UTXO pool too low to pay for transaction. Try using lower feerate or excluding uneconomic UTXOs with 'send_max' option.");
                }
            }

            // If this transaction is too large, e.g. because the wallet has many UTXOs, it will be rejected by the node's mempool.
            if (tx_size.weight > MAX_STANDARD_TX_WEIGHT) {
                throw JSONRPCError(RPC_WALLET_ERROR, "Transaction too large.");
            }

            CAmount output_amounts_claimed{0};
            for (const CTxOut& out : rawTx.vout) {
                output_amounts_claimed += out.nValue;
            }

            if (output_amounts_claimed > total_input_value) {
                throw JSONRPCError(RPC_WALLET_INSUFFICIENT_FUNDS, "Assigned more value to outputs than available funds.");
            }

            const CAmount remainder{effective_value - output_amounts_claimed};
            if (remainder < 0) {
                throw JSONRPCError(RPC_WALLET_INSUFFICIENT_FUNDS, "Insufficient funds for fees after creating specified outputs.");
            }

            const CAmount per_output_without_amount{remainder / (long)addresses_without_amount.size()};

            bool gave_remaining_to_first{false};
            for (CTxOut& out : rawTx.vout) {
                CTxDestination dest;
                ExtractDestination(out.scriptPubKey, dest);
                std::string addr{EncodeDestination(dest)};
                if (addresses_without_amount.count(addr) > 0) {
                    out.nValue = per_output_without_amount;
                    if (!gave_remaining_to_first) {
                        out.nValue += remainder % addresses_without_amount.size();
                        gave_remaining_to_first = true;
                    }
                    if (IsDust(out, pwallet->chain().relayDustFee())) {
                        // Dynamically generated output amount is dust
                        throw JSONRPCError(RPC_WALLET_INSUFFICIENT_FUNDS, "Dynamically assigned remainder results in dust output.");
                    }
                } else {
                    if (IsDust(out, pwallet->chain().relayDustFee())) {
                        // Specified output amount is dust
                        throw JSONRPCError(RPC_INVALID_PARAMETER, strprintf("Specified output amount to %s is below dust threshold.", addr));
                    }
                }
            }

            const bool lock_unspents{options.exists("lock_unspents") ? options["lock_unspents"].get_bool() : false};
            if (lock_unspents) {
                for (const CTxIn& txin : rawTx.vin) {
                    pwallet->LockCoin(txin.prevout);
                }
            }

            return FinishTransaction(pwallet, options, rawTx);
        }
    };
}

RPCHelpMan walletprocesspsbt()
{
    return RPCHelpMan{
        "walletprocesspsbt",
        "Update a PSBT with input information from our wallet and then sign inputs\n"
                "that we can sign for." +
        HELP_REQUIRING_PASSPHRASE,
                {
                    {"psbt", RPCArg::Type::STR, RPCArg::Optional::NO, "The transaction base64 string"},
                    {"sign", RPCArg::Type::BOOL, RPCArg::Default{true}, "Also sign the transaction when updating (requires wallet to be unlocked)"},
                    {"sighashtype", RPCArg::Type::STR, RPCArg::Default{"DEFAULT for Taproot, ALL otherwise"}, "The signature hash type to sign with if not specified by the PSBT. Must be one of\n"
            "       \"DEFAULT\"\n"
            "       \"ALL\"\n"
            "       \"NONE\"\n"
            "       \"SINGLE\"\n"
            "       \"ALL|ANYONECANPAY\"\n"
            "       \"NONE|ANYONECANPAY\"\n"
            "       \"SINGLE|ANYONECANPAY\""},
                    {"bip32derivs", RPCArg::Type::BOOL, RPCArg::Default{true}, "Include BIP 32 derivation paths for public keys if we know them"},
                    {"finalize", RPCArg::Type::BOOL, RPCArg::Default{true}, "Also finalize inputs if possible"},
                },
                RPCResult{
                    RPCResult::Type::OBJ, "", "",
                    {
                        {RPCResult::Type::STR, "psbt", "The base64-encoded partially signed transaction"},
                        {RPCResult::Type::BOOL, "complete", "If the transaction has a complete set of signatures"},
                        {RPCResult::Type::STR_HEX, "hex", /*optional=*/true, "The hex-encoded network transaction if complete"},
                    }
                },
                RPCExamples{
                    HelpExampleCli("walletprocesspsbt", "\"psbt\"")
                },
        [&](const RPCHelpMan& self, const JSONRPCRequest& request) -> UniValue
{
    const std::shared_ptr<const CWallet> pwallet = GetWalletForJSONRPCRequest(request);
    if (!pwallet) return UniValue::VNULL;

    const CWallet& wallet{*pwallet};
    // Make sure the results are valid at least up to the most recent block
    // the user could have gotten from another RPC command prior to now
    wallet.BlockUntilSyncedToCurrentChain();

    // Unserialize the transaction
    PartiallySignedTransaction psbtx;
    std::string error;
    if (!DecodeBase64PSBT(psbtx, request.params[0].get_str(), error)) {
        throw JSONRPCError(RPC_DESERIALIZATION_ERROR, strprintf("TX decode failed %s", error));
    }

    // Get the sighash type
    std::optional<int> nHashType = ParseSighashString(request.params[2]);

    // Fill transaction with our data and also sign
    bool sign = request.params[1].isNull() ? true : request.params[1].get_bool();
    bool bip32derivs = request.params[3].isNull() ? true : request.params[3].get_bool();
    bool finalize = request.params[4].isNull() ? true : request.params[4].get_bool();
    bool complete = true;

    if (sign) EnsureWalletIsUnlocked(*pwallet);

    const auto err{wallet.FillPSBT(psbtx, complete, nHashType, sign, bip32derivs, nullptr, finalize)};
    if (err) {
        throw JSONRPCPSBTError(*err);
    }

    UniValue result(UniValue::VOBJ);
    DataStream ssTx{};
    ssTx << psbtx;
    result.pushKV("psbt", EncodeBase64(ssTx.str()));
    result.pushKV("complete", complete);
    if (complete) {
        CMutableTransaction mtx;
        // Returns true if complete, which we already think it is.
        CHECK_NONFATAL(FinalizeAndExtractPSBT(psbtx, mtx));
        DataStream ssTx_final;
        ssTx_final << TX_WITH_WITNESS(mtx);
        result.pushKV("hex", HexStr(ssTx_final));
    }

    return result;
},
    };
}

RPCHelpMan walletcreatefundedpsbt()
{
    return RPCHelpMan{
        "walletcreatefundedpsbt",
        "Creates and funds a transaction in the Partially Signed Transaction format.\n"
                "Implements the Creator and Updater roles.\n"
                "All existing inputs must either have their previous output transaction be in the wallet\n"
                "or be in the UTXO set. Solving data must be provided for non-wallet inputs.\n",
                {
                    {"inputs", RPCArg::Type::ARR, RPCArg::Optional::OMITTED, "Leave empty to add inputs automatically. See add_inputs option.",
                        {
                            {"", RPCArg::Type::OBJ, RPCArg::Optional::OMITTED, "",
                                {
                                    {"txid", RPCArg::Type::STR_HEX, RPCArg::Optional::NO, "The transaction id"},
                                    {"vout", RPCArg::Type::NUM, RPCArg::Optional::NO, "The output number"},
                                    {"sequence", RPCArg::Type::NUM, RPCArg::DefaultHint{"depends on the value of the 'locktime' and 'options.replaceable' arguments"}, "The sequence number"},
                                    {"weight", RPCArg::Type::NUM, RPCArg::DefaultHint{"Calculated from wallet and solving data"}, "The maximum weight for this input, "
                                        "including the weight of the outpoint and sequence number. "
                                        "Note that signature sizes are not guaranteed to be consistent, "
                                        "so the maximum DER signatures size of 73 bytes should be used when considering ECDSA signatures."
                                        "Remember to convert serialized sizes to weight units when necessary."},
                                },
                            },
                        },
                        },
                    {"outputs", RPCArg::Type::ARR, RPCArg::Optional::NO, "The outputs specified as key-value pairs.\n"
                            "Each key may only appear once, i.e. there can only be one 'data' output, and no address may be duplicated.\n"
                            "At least one output of either type must be specified.\n"
                            "For compatibility reasons, a dictionary, which holds the key-value pairs directly, is also\n"
                            "accepted as second parameter.",
                        OutputsDoc(),
                        RPCArgOptions{.skip_type_check = true}},
                    {"locktime", RPCArg::Type::NUM, RPCArg::Default{0}, "Raw locktime. Non-0 value also locktime-activates inputs"},
                    {"options", RPCArg::Type::OBJ_NAMED_PARAMS, RPCArg::Optional::OMITTED, "",
                        Cat<std::vector<RPCArg>>(
                        {
                            {"add_inputs", RPCArg::Type::BOOL, RPCArg::DefaultHint{"false when \"inputs\" are specified, true otherwise"}, "Automatically include coins from the wallet to cover the target amount.\n"},
                            {"include_unsafe", RPCArg::Type::BOOL, RPCArg::Default{false}, "Include inputs that are not safe to spend (unconfirmed transactions from outside keys and unconfirmed replacement transactions).\n"
                                                          "Warning: the resulting transaction may become invalid if one of the unsafe inputs disappears.\n"
                                                          "If that happens, you will need to fund the transaction with different inputs and republish it."},
                            {"minconf", RPCArg::Type::NUM, RPCArg::Default{0}, "If add_inputs is specified, require inputs with at least this many confirmations."},
                            {"maxconf", RPCArg::Type::NUM, RPCArg::Optional::OMITTED, "If add_inputs is specified, require inputs with at most this many confirmations."},
                            {"changeAddress", RPCArg::Type::STR, RPCArg::DefaultHint{"automatic"}, "The Riecoin address to receive the change"},
                            {"changePosition", RPCArg::Type::NUM, RPCArg::DefaultHint{"random"}, "The index of the change output"},
<<<<<<< HEAD
                            {"change_type", RPCArg::Type::STR, RPCArg::DefaultHint{"set by -changetype"}, "The output type to use. Only valid if changeAddress is not specified. Options are \"bech32\", and \"bech32m\"."},
                            {"includeWatching", RPCArg::Type::BOOL, RPCArg::DefaultHint{"true for watch-only wallets, otherwise false"}, "Also select inputs which are watch only"},
=======
                            {"change_type", RPCArg::Type::STR, RPCArg::DefaultHint{"set by -changetype"}, "The output type to use. Only valid if changeAddress is not specified. Options are \"legacy\", \"p2sh-segwit\", \"bech32\", and \"bech32m\"."},
                            {"includeWatching", RPCArg::Type::BOOL, RPCArg::Default{false}, "(DEPRECATED) No longer used"},
>>>>>>> b7e9dc8e
                            {"lockUnspents", RPCArg::Type::BOOL, RPCArg::Default{false}, "Lock selected unspent outputs"},
                            {"fee_rate", RPCArg::Type::AMOUNT, RPCArg::DefaultHint{"not set, fall back to wallet fee estimation"}, "Specify a fee rate in " + CURRENCY_ATOM + "/vB."},
                            {"subtractFeeFromOutputs", RPCArg::Type::ARR, RPCArg::Default{UniValue::VARR}, "The outputs to subtract the fee from.\n"
                                                          "The fee will be equally deducted from the amount of each specified output.\n"
                                                          "Those recipients will receive less Riecoins than you enter in their corresponding amount field.\n"
                                                          "If no outputs are specified here, the sender pays the fee.",
                                {
                                    {"vout_index", RPCArg::Type::NUM, RPCArg::Optional::OMITTED, "The zero-based output index, before a change output is added."},
                                },
                            },
                            {"max_tx_weight", RPCArg::Type::NUM, RPCArg::Default{MAX_STANDARD_TX_WEIGHT}, "The maximum acceptable transaction weight.\n"
                                                          "Transaction building will fail if this can not be satisfied."},
                        },
                        FundTxDoc()),
                        RPCArgOptions{.oneline_description="options"}},
                    {"bip32derivs", RPCArg::Type::BOOL, RPCArg::Default{true}, "Include BIP 32 derivation paths for public keys if we know them"},
                },
                RPCResult{
                    RPCResult::Type::OBJ, "", "",
                    {
                        {RPCResult::Type::STR, "psbt", "The resulting raw transaction (base64-encoded string)"},
                        {RPCResult::Type::STR_AMOUNT, "fee", "Fee in " + CURRENCY_UNIT + " the resulting transaction pays"},
                        {RPCResult::Type::NUM, "changepos", "The position of the added change output, or -1"},
                    }
                                },
                                RPCExamples{
                            "\nCreate a PSBT with automatically picked inputs that sends 0.5 BTC to an address and has a fee rate of 2 sat/vB:\n"
                            + HelpExampleCli("walletcreatefundedpsbt", "\"[]\" \"[{\\\"" + EXAMPLE_ADDRESS[0] + "\\\":0.5}]\" 0 \"{\\\"add_inputs\\\":true,\\\"fee_rate\\\":2}\"")
                            + "\nCreate the same PSBT as the above one instead using named arguments:\n"
                            + HelpExampleCli("-named walletcreatefundedpsbt", "outputs=\"[{\\\"" + EXAMPLE_ADDRESS[0] + "\\\":0.5}]\" add_inputs=true fee_rate=2")
                                },
        [&](const RPCHelpMan& self, const JSONRPCRequest& request) -> UniValue
{
    std::shared_ptr<CWallet> const pwallet = GetWalletForJSONRPCRequest(request);
    if (!pwallet) return UniValue::VNULL;

    CWallet& wallet{*pwallet};
    // Make sure the results are valid at least up to the most recent block
    // the user could have gotten from another RPC command prior to now
    wallet.BlockUntilSyncedToCurrentChain();

    UniValue options{request.params[3].isNull() ? UniValue::VOBJ : request.params[3]};

    const UniValue &replaceable_arg = options["replaceable"];
    const bool rbf{replaceable_arg.isNull() ? wallet.m_signal_rbf : replaceable_arg.get_bool()};
    CMutableTransaction rawTx = ConstructTransaction(request.params[0], request.params[1], request.params[2], rbf);
    UniValue outputs(UniValue::VOBJ);
    outputs = NormalizeOutputs(request.params[1]);
    std::vector<CRecipient> recipients = CreateRecipients(
            ParseOutputs(outputs),
            InterpretSubtractFeeFromOutputInstructions(options["subtractFeeFromOutputs"], outputs.getKeys())
    );
    CCoinControl coin_control;
    // Automatically select coins, unless at least one is manually selected. Can
    // be overridden by options.add_inputs.
    coin_control.m_allow_other_inputs = rawTx.vin.size() == 0;
    SetOptionsInputWeights(request.params[0], options);
    // Clear tx.vout since it is not meant to be used now that we are passing outputs directly.
    // This sets us up for a future PR to completely remove tx from the function signature in favor of passing inputs directly
    rawTx.vout.clear();
    auto txr = FundTransaction(wallet, rawTx, recipients, options, coin_control, /*override_min_fee=*/true);

    // Make a blank psbt
    PartiallySignedTransaction psbtx(CMutableTransaction(*txr.tx));

    // Fill transaction with out data but don't sign
    bool bip32derivs = request.params[4].isNull() ? true : request.params[4].get_bool();
    bool complete = true;
    const auto err{wallet.FillPSBT(psbtx, complete, std::nullopt, /*sign=*/false, /*bip32derivs=*/bip32derivs)};
    if (err) {
        throw JSONRPCPSBTError(*err);
    }

    // Serialize the PSBT
    DataStream ssTx{};
    ssTx << psbtx;

    UniValue result(UniValue::VOBJ);
    result.pushKV("psbt", EncodeBase64(ssTx.str()));
    result.pushKV("fee", ValueFromAmount(txr.fee));
    result.pushKV("changepos", txr.change_pos ? (int)*txr.change_pos : -1);
    return result;
},
    };
}
} // namespace wallet<|MERGE_RESOLUTION|>--- conflicted
+++ resolved
@@ -136,28 +136,6 @@
     return result;
 }
 
-<<<<<<< HEAD
-=======
-static void PreventOutdatedOptions(const UniValue& options)
-{
-    if (options.exists("feeRate")) {
-        throw JSONRPCError(RPC_INVALID_PARAMETER, "Use fee_rate (" + CURRENCY_ATOM + "/vB) instead of feeRate");
-    }
-    if (options.exists("changeAddress")) {
-        throw JSONRPCError(RPC_INVALID_PARAMETER, "Use change_address instead of changeAddress");
-    }
-    if (options.exists("changePosition")) {
-        throw JSONRPCError(RPC_INVALID_PARAMETER, "Use change_position instead of changePosition");
-    }
-    if (options.exists("lockUnspents")) {
-        throw JSONRPCError(RPC_INVALID_PARAMETER, "Use lock_unspents instead of lockUnspents");
-    }
-    if (options.exists("subtractFeeFromOutputs")) {
-        throw JSONRPCError(RPC_INVALID_PARAMETER, "Use subtract_fee_from_outputs instead of subtractFeeFromOutputs");
-    }
-}
-
->>>>>>> b7e9dc8e
 UniValue SendMoney(CWallet& wallet, const CCoinControl &coin_control, std::vector<CRecipient> &recipients, mapValue_t map_value, bool verbose)
 {
     EnsureWalletIsUnlocked(wallet);
@@ -504,7 +482,6 @@
     std::optional<unsigned int> change_position;
     bool lockUnspents = false;
     if (!options.isNull()) {
-<<<<<<< HEAD
         RPCTypeCheckObj(options,
             {
                 {"add_inputs", UniValueType(UniValue::VBOOL)},
@@ -515,8 +492,6 @@
                 {"changePosition", UniValueType(UniValue::VNUM)},
                 {"change_position", UniValueType(UniValue::VNUM)},
                 {"change_type", UniValueType(UniValue::VSTR)},
-                {"includeWatching", UniValueType(UniValue::VBOOL)},
-                {"include_watching", UniValueType(UniValue::VBOOL)},
                 {"inputs", UniValueType(UniValue::VARR)},
                 {"lockUnspents", UniValueType(UniValue::VBOOL)},
                 {"lock_unspents", UniValueType(UniValue::VBOOL)},
@@ -546,56 +521,19 @@
 
             if (!IsValidDestination(dest)) {
                 throw JSONRPCError(RPC_INVALID_ADDRESS_OR_KEY, "Change address must be a valid Riecoin address");
-=======
-        if (options.type() == UniValue::VBOOL) {
-            // backward compatibility bool only fallback, does nothing
-        } else {
-            RPCTypeCheckObj(options,
-                {
-                    {"add_inputs", UniValueType(UniValue::VBOOL)},
-                    {"include_unsafe", UniValueType(UniValue::VBOOL)},
-                    {"add_to_wallet", UniValueType(UniValue::VBOOL)},
-                    {"changeAddress", UniValueType(UniValue::VSTR)},
-                    {"change_address", UniValueType(UniValue::VSTR)},
-                    {"changePosition", UniValueType(UniValue::VNUM)},
-                    {"change_position", UniValueType(UniValue::VNUM)},
-                    {"change_type", UniValueType(UniValue::VSTR)},
-                    {"includeWatching", UniValueType(UniValue::VBOOL)},
-                    {"include_watching", UniValueType(UniValue::VBOOL)},
-                    {"inputs", UniValueType(UniValue::VARR)},
-                    {"lockUnspents", UniValueType(UniValue::VBOOL)},
-                    {"lock_unspents", UniValueType(UniValue::VBOOL)},
-                    {"locktime", UniValueType(UniValue::VNUM)},
-                    {"fee_rate", UniValueType()}, // will be checked by AmountFromValue() in SetFeeEstimateMode()
-                    {"feeRate", UniValueType()}, // will be checked by AmountFromValue() below
-                    {"psbt", UniValueType(UniValue::VBOOL)},
-                    {"solving_data", UniValueType(UniValue::VOBJ)},
-                    {"subtractFeeFromOutputs", UniValueType(UniValue::VARR)},
-                    {"subtract_fee_from_outputs", UniValueType(UniValue::VARR)},
-                    {"replaceable", UniValueType(UniValue::VBOOL)},
-                    {"conf_target", UniValueType(UniValue::VNUM)},
-                    {"estimate_mode", UniValueType(UniValue::VSTR)},
-                    {"minconf", UniValueType(UniValue::VNUM)},
-                    {"maxconf", UniValueType(UniValue::VNUM)},
-                    {"input_weights", UniValueType(UniValue::VARR)},
-                    {"max_tx_weight", UniValueType(UniValue::VNUM)},
-                },
-                true, true);
-
-            if (options.exists("add_inputs")) {
-                coinControl.m_allow_other_inputs = options["add_inputs"].get_bool();
->>>>>>> b7e9dc8e
-            }
-
-            if (options.exists("changeAddress") || options.exists("change_address")) {
-                const std::string change_address_str = (options.exists("change_address") ? options["change_address"] : options["changeAddress"]).get_str();
-                CTxDestination dest = DecodeDestination(change_address_str);
-
-                if (!IsValidDestination(dest)) {
-                    throw JSONRPCError(RPC_INVALID_ADDRESS_OR_KEY, "Change address must be a valid bitcoin address");
-                }
-
-<<<<<<< HEAD
+            }
+
+            coinControl.destChange = dest;
+        }
+
+        if (options.exists("changePosition") || options.exists("change_position")) {
+            int pos = (options.exists("change_position") ? options["change_position"] : options["changePosition"]).getInt<int>();
+            if (pos < 0 || (unsigned int)pos > recipients.size()) {
+                throw JSONRPCError(RPC_INVALID_PARAMETER, "changePosition out of bounds");
+            }
+            change_position = (unsigned int)pos;
+        }
+
         if (options.exists("change_type")) {
             if (options.exists("changeAddress") || options.exists("change_address")) {
                 throw JSONRPCError(RPC_INVALID_PARAMETER, "Cannot specify both change address and address type options");
@@ -604,86 +542,38 @@
                 coinControl.m_change_type.emplace(parsed.value());
             } else {
                 throw JSONRPCError(RPC_INVALID_ADDRESS_OR_KEY, strprintf("Unknown or obsolete change type '%s'", options["change_type"].get_str()));
-=======
-                coinControl.destChange = dest;
->>>>>>> b7e9dc8e
-            }
-
-            if (options.exists("changePosition") || options.exists("change_position")) {
-                int pos = (options.exists("change_position") ? options["change_position"] : options["changePosition"]).getInt<int>();
-                if (pos < 0 || (unsigned int)pos > recipients.size()) {
-                    throw JSONRPCError(RPC_INVALID_PARAMETER, "changePosition out of bounds");
-                }
-                change_position = (unsigned int)pos;
-            }
-
-            if (options.exists("change_type")) {
-                if (options.exists("changeAddress") || options.exists("change_address")) {
-                    throw JSONRPCError(RPC_INVALID_PARAMETER, "Cannot specify both change address and address type options");
-                }
-                if (std::optional<OutputType> parsed = ParseOutputType(options["change_type"].get_str())) {
-                    coinControl.m_change_type.emplace(parsed.value());
-                } else {
-                    throw JSONRPCError(RPC_INVALID_ADDRESS_OR_KEY, strprintf("Unknown change type '%s'", options["change_type"].get_str()));
-                }
-            }
-
-<<<<<<< HEAD
+            }
+        }
+
+        if (options.exists("lockUnspents") || options.exists("lock_unspents")) {
+            lockUnspents = (options.exists("lock_unspents") ? options["lock_unspents"] : options["lockUnspents"]).get_bool();
+        }
+
+        if (options.exists("include_unsafe")) {
+            coinControl.m_include_unsafe_inputs = options["include_unsafe"].get_bool();
+        }
+
         if (options.exists("replaceable")) {
             coinControl.m_signal_bip125_rbf = options["replaceable"].get_bool();
         }
-=======
-            if (options.exists("lockUnspents") || options.exists("lock_unspents")) {
-                lockUnspents = (options.exists("lock_unspents") ? options["lock_unspents"] : options["lockUnspents"]).get_bool();
-            }
-
-            if (options.exists("include_unsafe")) {
-                coinControl.m_include_unsafe_inputs = options["include_unsafe"].get_bool();
-            }
-
-            if (options.exists("feeRate")) {
-                if (options.exists("fee_rate")) {
-                    throw JSONRPCError(RPC_INVALID_PARAMETER, "Cannot specify both fee_rate (" + CURRENCY_ATOM + "/vB) and feeRate (" + CURRENCY_UNIT + "/kvB)");
-                }
-                if (options.exists("conf_target")) {
-                    throw JSONRPCError(RPC_INVALID_PARAMETER, "Cannot specify both conf_target and feeRate. Please provide either a confirmation target in blocks for automatic fee estimation, or an explicit fee rate.");
-                }
-                if (options.exists("estimate_mode")) {
-                    throw JSONRPCError(RPC_INVALID_PARAMETER, "Cannot specify both estimate_mode and feeRate");
-                }
-                coinControl.m_feerate = CFeeRate(AmountFromValue(options["feeRate"]));
-                coinControl.fOverrideFeeRate = true;
-            }
-
-            if (options.exists("replaceable")) {
-                coinControl.m_signal_bip125_rbf = options["replaceable"].get_bool();
-            }
->>>>>>> b7e9dc8e
-
-            if (options.exists("minconf")) {
-                coinControl.m_min_depth = options["minconf"].getInt<int>();
-
-                if (coinControl.m_min_depth < 0) {
-                    throw JSONRPCError(RPC_INVALID_PARAMETER, "Negative minconf");
-                }
-            }
-
-            if (options.exists("maxconf")) {
-                coinControl.m_max_depth = options["maxconf"].getInt<int>();
-
-                if (coinControl.m_max_depth < coinControl.m_min_depth) {
-                    throw JSONRPCError(RPC_INVALID_PARAMETER, strprintf("maxconf can't be lower than minconf: %d < %d", coinControl.m_max_depth, coinControl.m_min_depth));
-                }
-            }
-            SetFeeEstimateMode(wallet, coinControl, options["conf_target"], options["estimate_mode"], options["fee_rate"], override_min_fee);
-        }
-<<<<<<< HEAD
+
+        if (options.exists("minconf")) {
+            coinControl.m_min_depth = options["minconf"].getInt<int>();
+
+            if (coinControl.m_min_depth < 0) {
+                throw JSONRPCError(RPC_INVALID_PARAMETER, "Negative minconf");
+            }
+        }
+
+        if (options.exists("maxconf")) {
+            coinControl.m_max_depth = options["maxconf"].getInt<int>();
+
+            if (coinControl.m_max_depth < coinControl.m_min_depth) {
+                throw JSONRPCError(RPC_INVALID_PARAMETER, strprintf("maxconf can't be lower than minconf: %d < %d", coinControl.m_max_depth, coinControl.m_min_depth));
+            }
+        }
         SetFeeEstimateMode(wallet, coinControl, options["conf_target"], options["estimate_mode"], options["fee_rate"], override_min_fee);
-=======
->>>>>>> b7e9dc8e
-    }
-    else
-        coinControl.fAllowWatchOnly = ParseIncludeWatchonly(NullUniValue, wallet);
+    }
 
     if (options.exists("solving_data")) {
         const UniValue solving_data = options["solving_data"].get_obj();
@@ -819,14 +709,7 @@
                             {"maxconf", RPCArg::Type::NUM, RPCArg::Optional::OMITTED, "If add_inputs is specified, require inputs with at most this many confirmations."},
                             {"changeAddress", RPCArg::Type::STR, RPCArg::DefaultHint{"automatic"}, "The Riecoin address to receive the change"},
                             {"changePosition", RPCArg::Type::NUM, RPCArg::DefaultHint{"random"}, "The index of the change output"},
-<<<<<<< HEAD
                             {"change_type", RPCArg::Type::STR, RPCArg::DefaultHint{"set by -changetype"}, "The output type to use. Only valid if changeAddress is not specified. Options are \"bech32\", and \"bech32m\"."},
-                            {"includeWatching", RPCArg::Type::BOOL, RPCArg::DefaultHint{"true for watch-only wallets, otherwise false"}, "Also select inputs which are watch only.\n"
-                                                          "Only solvable inputs can be used. Watch-only destinations are solvable if the public key and/or output script was imported."},
-=======
-                            {"change_type", RPCArg::Type::STR, RPCArg::DefaultHint{"set by -changetype"}, "The output type to use. Only valid if changeAddress is not specified. Options are \"legacy\", \"p2sh-segwit\", \"bech32\", and \"bech32m\"."},
-                            {"includeWatching", RPCArg::Type::BOOL, RPCArg::Default{false}, "(DEPRECATED) No longer used"},
->>>>>>> b7e9dc8e
                             {"lockUnspents", RPCArg::Type::BOOL, RPCArg::Default{false}, "Lock selected unspent outputs"},
                             {"fee_rate", RPCArg::Type::AMOUNT, RPCArg::DefaultHint{"not set, fall back to wallet fee estimation"}, "Specify a fee rate in " + CURRENCY_ATOM + "/vB."},
                             {"subtractFeeFromOutputs", RPCArg::Type::ARR, RPCArg::Default{UniValue::VARR}, "The integers.\n"
@@ -1280,12 +1163,6 @@
                     {"change_position", RPCArg::Type::NUM, RPCArg::DefaultHint{"random"}, "The index of the change output"},
                     {"change_type", RPCArg::Type::STR, RPCArg::DefaultHint{"set by -changetype"}, "The output type to use. Only valid if change_address is not specified. Options are \"bech32\" and \"bech32m\"."},
                     {"fee_rate", RPCArg::Type::AMOUNT, RPCArg::DefaultHint{"not set, fall back to wallet fee estimation"}, "Specify a fee rate in " + CURRENCY_ATOM + "/vB.", RPCArgOptions{.also_positional = true}},
-<<<<<<< HEAD
-                    {"include_watching", RPCArg::Type::BOOL, RPCArg::DefaultHint{"true for watch-only wallets, otherwise false"}, "Also select inputs which are watch only.\n"
-                                          "Only solvable inputs can be used. Watch-only destinations are solvable if the public key and/or output script was imported."},
-=======
-                    {"include_watching", RPCArg::Type::BOOL, RPCArg::Default{"false"}, "(DEPRECATED) No longer used"},
->>>>>>> b7e9dc8e
                     {"inputs", RPCArg::Type::ARR, RPCArg::Default{UniValue::VARR}, "Specify inputs instead of adding them automatically.",
                         {
                           {"", RPCArg::Type::OBJ, RPCArg::Optional::OMITTED, "", {
@@ -1402,12 +1279,6 @@
                     {
                         {"add_to_wallet", RPCArg::Type::BOOL, RPCArg::Default{true}, "When false, returns the serialized transaction without broadcasting or adding it to the wallet"},
                         {"fee_rate", RPCArg::Type::AMOUNT, RPCArg::DefaultHint{"not set, fall back to wallet fee estimation"}, "Specify a fee rate in " + CURRENCY_ATOM + "/vB.", RPCArgOptions{.also_positional = true}},
-<<<<<<< HEAD
-                        {"include_watching", RPCArg::Type::BOOL, RPCArg::DefaultHint{"true for watch-only wallets, otherwise false"}, "Also select inputs which are watch-only.\n"
-                                              "Only solvable inputs can be used. Watch-only destinations are solvable if the public key and/or output script was imported."},
-=======
-                        {"include_watching", RPCArg::Type::BOOL, RPCArg::Default{false}, "(DEPRECATED) No longer used"},
->>>>>>> b7e9dc8e
                         {"inputs", RPCArg::Type::ARR, RPCArg::Default{UniValue::VARR}, "Use exactly the specified inputs to build the transaction. Specifying inputs is incompatible with the send_max, minconf, and maxconf options.",
                             {
                                 {"", RPCArg::Type::OBJ, RPCArg::Optional::OMITTED, "",
@@ -1761,13 +1632,7 @@
                             {"maxconf", RPCArg::Type::NUM, RPCArg::Optional::OMITTED, "If add_inputs is specified, require inputs with at most this many confirmations."},
                             {"changeAddress", RPCArg::Type::STR, RPCArg::DefaultHint{"automatic"}, "The Riecoin address to receive the change"},
                             {"changePosition", RPCArg::Type::NUM, RPCArg::DefaultHint{"random"}, "The index of the change output"},
-<<<<<<< HEAD
                             {"change_type", RPCArg::Type::STR, RPCArg::DefaultHint{"set by -changetype"}, "The output type to use. Only valid if changeAddress is not specified. Options are \"bech32\", and \"bech32m\"."},
-                            {"includeWatching", RPCArg::Type::BOOL, RPCArg::DefaultHint{"true for watch-only wallets, otherwise false"}, "Also select inputs which are watch only"},
-=======
-                            {"change_type", RPCArg::Type::STR, RPCArg::DefaultHint{"set by -changetype"}, "The output type to use. Only valid if changeAddress is not specified. Options are \"legacy\", \"p2sh-segwit\", \"bech32\", and \"bech32m\"."},
-                            {"includeWatching", RPCArg::Type::BOOL, RPCArg::Default{false}, "(DEPRECATED) No longer used"},
->>>>>>> b7e9dc8e
                             {"lockUnspents", RPCArg::Type::BOOL, RPCArg::Default{false}, "Lock selected unspent outputs"},
                             {"fee_rate", RPCArg::Type::AMOUNT, RPCArg::DefaultHint{"not set, fall back to wallet fee estimation"}, "Specify a fee rate in " + CURRENCY_ATOM + "/vB."},
                             {"subtractFeeFromOutputs", RPCArg::Type::ARR, RPCArg::Default{UniValue::VARR}, "The outputs to subtract the fee from.\n"
