<<<<<<< HEAD
// Copyright (c) 2017-2022 The Bitcoin Core developers
// Copyright (c) 2013-present The Riecoin developers
=======
// Copyright (c) 2017-present The Bitcoin Core developers
>>>>>>> 4036ee3f
// Distributed under the MIT software license, see the accompanying
// file COPYING or http://www.opensource.org/licenses/mit-license.php.

#ifndef BITCOIN_WALLET_RPC_UTIL_H
#define BITCOIN_WALLET_RPC_UTIL_H

#include <rpc/util.h>
#include <script/script.h>
#include <wallet/wallet.h>

#include <any>
#include <memory>
#include <string>
#include <vector>

class JSONRPCRequest;
class UniValue;
struct bilingual_str;

namespace wallet {
enum class DatabaseStatus;
struct WalletContext;

extern const std::string HELP_REQUIRING_PASSPHRASE;

static const RPCResult RESULT_LAST_PROCESSED_BLOCK { RPCResult::Type::OBJ, "lastprocessedblock", "hash and height of the block this information was generated on",{
    {RPCResult::Type::STR_HEX, "hash", "hash of the block this information was generated on"},
    {RPCResult::Type::NUM, "height", "height of the block this information was generated on"}}
};

/**
 * Figures out what wallet, if any, to use for a JSONRPCRequest.
 *
 * @param[in] request JSONRPCRequest that wishes to access a wallet
 * @return nullptr if no wallet should be used, or a pointer to the CWallet
 */
std::shared_ptr<CWallet> GetWalletForJSONRPCRequest(const JSONRPCRequest& request);
bool GetWalletNameFromJSONRPCRequest(const JSONRPCRequest& request, std::string& wallet_name);

void EnsureWalletIsUnlocked(const CWallet&);
WalletContext& EnsureWalletContext(const std::any& context);

bool GetAvoidReuseFlag(const CWallet& wallet, const UniValue& param);
bool ParseIncludeWatchonly(const UniValue& include_watchonly, const CWallet& wallet);
std::string LabelFromValue(const UniValue& value);
//! Fetch parent descriptors of this scriptPubKey.
void PushParentDescriptors(const CWallet& wallet, const CScript& script_pubkey, UniValue& entry);

void HandleWalletError(const std::shared_ptr<CWallet> wallet, DatabaseStatus& status, bilingual_str& error);
void AppendLastProcessedBlock(UniValue& entry, const CWallet& wallet) EXCLUSIVE_LOCKS_REQUIRED(wallet.cs_wallet);
} //  namespace wallet

#endif // BITCOIN_WALLET_RPC_UTIL_H<|MERGE_RESOLUTION|>--- conflicted
+++ resolved
@@ -1,9 +1,5 @@
-<<<<<<< HEAD
-// Copyright (c) 2017-2022 The Bitcoin Core developers
-// Copyright (c) 2013-present The Riecoin developers
-=======
 // Copyright (c) 2017-present The Bitcoin Core developers
->>>>>>> 4036ee3f
+// Copyright (c) 2017-present The Riecoin developers
 // Distributed under the MIT software license, see the accompanying
 // file COPYING or http://www.opensource.org/licenses/mit-license.php.
 
