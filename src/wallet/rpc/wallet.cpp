// Copyright (c) 2010 Satoshi Nakamoto
// Copyright (c) 2009-present The Bitcoin Core developers
// Copyright (c) 2013-present The Riecoin developers
// Distributed under the MIT software license, see the accompanying
// file COPYING or http://www.opensource.org/licenses/mit-license.php.

#include <riecoin-build-config.h> // IWYU pragma: keep

#include <core_io.h>
#include <key_io.h>
#include <rpc/server.h>
#include <rpc/util.h>
#include <univalue.h>
#include <util/translation.h>
#include <wallet/context.h>
#include <wallet/receive.h>
#include <wallet/rpc/util.h>
#include <wallet/rpc/wallet.h>
#include <wallet/wallet.h>
#include <wallet/walletutil.h>

#include <optional>
#include <string_view>


namespace wallet {

static const std::map<uint64_t, std::string> WALLET_FLAG_CAVEATS{
    {WALLET_FLAG_AVOID_REUSE,
     "You need to rescan the blockchain in order to correctly mark used "
     "destinations in the past. Until this is done, some destinations may "
     "be considered unused, even if the opposite is the case."},
};

static RPCHelpMan getwalletinfo()
{
    return RPCHelpMan{"getwalletinfo",
                "Returns an object containing various wallet state info.\n",
                {},
                RPCResult{
                    RPCResult::Type::OBJ, "", "",
                    {
                        {
                        {RPCResult::Type::STR, "walletname", "the wallet name"},
                        {RPCResult::Type::NUM, "walletversion", "(DEPRECATED) only related to unsupported legacy wallet, returns the latest version 169900 for backwards compatibility"},
                        {RPCResult::Type::STR, "format", "the database format (only sqlite)"},
                        {RPCResult::Type::NUM, "txcount", "the total number of transactions in the wallet"},
                        {RPCResult::Type::NUM, "keypoolsize", "how many new keys are pre-generated (only counts external keys)"},
                        {RPCResult::Type::NUM, "keypoolsize_hd_internal", /*optional=*/true, "how many new keys are pre-generated for internal use (used for change outputs, only appears if the wallet is using this feature, otherwise external keys are used)"},
                        {RPCResult::Type::NUM_TIME, "unlocked_until", /*optional=*/true, "the " + UNIX_EPOCH_TIME + " until which the wallet is unlocked for transfers, or 0 if the wallet is locked (only present for passphrase-encrypted wallets)"},
                        {RPCResult::Type::STR_AMOUNT, "paytxfee", "the transaction fee configuration, set in " + CURRENCY_UNIT + "/kvB"},
                        {RPCResult::Type::BOOL, "private_keys_enabled", "false if privatekeys are disabled for this wallet (enforced watch-only wallet)"},
                        {RPCResult::Type::BOOL, "avoid_reuse", "whether this wallet tracks clean/dirty coins in terms of reuse"},
                        {RPCResult::Type::OBJ, "scanning", "current scanning details, or false if no scan is in progress",
                        {
                            {RPCResult::Type::NUM, "duration", "elapsed seconds since scan start"},
                            {RPCResult::Type::NUM, "progress", "scanning progress percentage [0.0, 1.0]"},
                        }, /*skip_type_check=*/true},
                        {RPCResult::Type::BOOL, "descriptors", "whether this wallet uses descriptors for output script management"},
                        {RPCResult::Type::BOOL, "external_signer", "whether this wallet is configured to use an external signer such as a hardware wallet"},
                        {RPCResult::Type::BOOL, "blank", "Whether this wallet intentionally does not contain any keys, scripts, or descriptors"},
                        {RPCResult::Type::NUM_TIME, "birthtime", /*optional=*/true, "The start time for blocks scanning. It could be modified by (re)importing any descriptor with an earlier timestamp."},
                        {RPCResult::Type::ARR, "flags", "The flags currently set on the wallet",
                        {
                            {RPCResult::Type::STR, "flag", "The name of the flag"},
                        }},
                        RESULT_LAST_PROCESSED_BLOCK,
                    }},
                },
                RPCExamples{
                    HelpExampleCli("getwalletinfo", "")
            + HelpExampleRpc("getwalletinfo", "")
                },
        [&](const RPCHelpMan& self, const JSONRPCRequest& request) -> UniValue
{
    const std::shared_ptr<const CWallet> pwallet = GetWalletForJSONRPCRequest(request);
    if (!pwallet) return UniValue::VNULL;

    // Make sure the results are valid at least up to the most recent block
    // the user could have gotten from another RPC command prior to now
    pwallet->BlockUntilSyncedToCurrentChain();

    LOCK(pwallet->cs_wallet);

    UniValue obj(UniValue::VOBJ);

    const int latest_legacy_wallet_minversion{169900};

    size_t kpExternalSize = pwallet->KeypoolCountExternalKeys();
    obj.pushKV("walletname", pwallet->GetName());
    obj.pushKV("walletversion", latest_legacy_wallet_minversion);
    obj.pushKV("format", pwallet->GetDatabase().Format());
    obj.pushKV("txcount",       (int)pwallet->mapWallet.size());
    obj.pushKV("keypoolsize", (int64_t)kpExternalSize);
    obj.pushKV("keypoolsize_hd_internal", pwallet->GetKeyPoolSize() - kpExternalSize);

    if (pwallet->IsCrypted()) {
        obj.pushKV("unlocked_until", pwallet->nRelockTime);
    }
    obj.pushKV("paytxfee", ValueFromAmount(pwallet->m_pay_tx_fee.GetFeePerK()));
    obj.pushKV("private_keys_enabled", !pwallet->IsWalletFlagSet(WALLET_FLAG_DISABLE_PRIVATE_KEYS));
    obj.pushKV("avoid_reuse", pwallet->IsWalletFlagSet(WALLET_FLAG_AVOID_REUSE));
    if (pwallet->IsScanning()) {
        UniValue scanning(UniValue::VOBJ);
        scanning.pushKV("duration", Ticks<std::chrono::seconds>(pwallet->ScanningDuration()));
        scanning.pushKV("progress", pwallet->ScanningProgress());
        obj.pushKV("scanning", std::move(scanning));
    } else {
        obj.pushKV("scanning", false);
    }
    obj.pushKV("descriptors", pwallet->IsWalletFlagSet(WALLET_FLAG_DESCRIPTORS));
    obj.pushKV("external_signer", pwallet->IsWalletFlagSet(WALLET_FLAG_EXTERNAL_SIGNER));
    obj.pushKV("blank", pwallet->IsWalletFlagSet(WALLET_FLAG_BLANK_WALLET));
    if (int64_t birthtime = pwallet->GetBirthTime(); birthtime != UNKNOWN_TIME) {
        obj.pushKV("birthtime", birthtime);
    }

    // Push known flags
    UniValue flags(UniValue::VARR);
    uint64_t wallet_flags = pwallet->GetWalletFlags();
    for (uint64_t i = 0; i < 64; ++i) {
        uint64_t flag = uint64_t{1} << i;
        if (flag & wallet_flags) {
            if (flag & KNOWN_WALLET_FLAGS) {
                flags.push_back(WALLET_FLAG_TO_STRING.at(WalletFlags{flag}));
            } else {
                flags.push_back(strprintf("unknown_flag_%u", i));
            }
        }
    }
    obj.pushKV("flags", flags);

    AppendLastProcessedBlock(obj, *pwallet);
    return obj;
},
    };
}

static RPCHelpMan listwalletdir()
{
    return RPCHelpMan{"listwalletdir",
                "Returns a list of wallets in the wallet directory.\n",
                {},
                RPCResult{
                    RPCResult::Type::OBJ, "", "",
                    {
                        {RPCResult::Type::ARR, "wallets", "",
                        {
                            {RPCResult::Type::OBJ, "", "",
                            {
                                {RPCResult::Type::STR, "name", "The wallet name"},
                            }},
                        }},
                    }
                },
                RPCExamples{
                    HelpExampleCli("listwalletdir", "")
            + HelpExampleRpc("listwalletdir", "")
                },
        [&](const RPCHelpMan& self, const JSONRPCRequest& request) -> UniValue
{
    UniValue wallets(UniValue::VARR);
    for (const auto& [path, _] : ListDatabases(GetWalletDir())) {
        UniValue wallet(UniValue::VOBJ);
        wallet.pushKV("name", path.utf8string());
        wallets.push_back(std::move(wallet));
    }

    UniValue result(UniValue::VOBJ);
    result.pushKV("wallets", std::move(wallets));
    return result;
},
    };
}

static RPCHelpMan listwallets()
{
    return RPCHelpMan{"listwallets",
                "Returns a list of currently loaded wallets.\n"
                "For full information on the wallet, use \"getwalletinfo\"\n",
                {},
                RPCResult{
                    RPCResult::Type::ARR, "", "",
                    {
                        {RPCResult::Type::STR, "walletname", "the wallet name"},
                    }
                },
                RPCExamples{
                    HelpExampleCli("listwallets", "")
            + HelpExampleRpc("listwallets", "")
                },
        [&](const RPCHelpMan& self, const JSONRPCRequest& request) -> UniValue
{
    UniValue obj(UniValue::VARR);

    WalletContext& context = EnsureWalletContext(request.context);
    for (const std::shared_ptr<CWallet>& wallet : GetWallets(context)) {
        LOCK(wallet->cs_wallet);
        obj.push_back(wallet->GetName());
    }

    return obj;
},
    };
}

static RPCHelpMan loadwallet()
{
    return RPCHelpMan{
        "loadwallet",
        "Loads a wallet from a wallet file or directory."
                "\nNote that all wallet command-line options used when starting riecoind will be"
                "\napplied to the new wallet.\n",
                {
                    {"filename", RPCArg::Type::STR, RPCArg::Optional::NO, "The path to the directory of the wallet to be loaded, either absolute or relative to the \"wallets\" directory. The \"wallets\" directory is set by the -walletdir option and defaults to the \"wallets\" folder within the data directory."},
                    {"load_on_startup", RPCArg::Type::BOOL, RPCArg::Optional::OMITTED, "Save wallet name to persistent settings and load on startup. True to add wallet to startup list, false to remove, null to leave unchanged."},
                },
                RPCResult{
                    RPCResult::Type::OBJ, "", "",
                    {
                        {RPCResult::Type::STR, "name", "The wallet name if loaded successfully."},
                        {RPCResult::Type::ARR, "warnings", /*optional=*/true, "Warning messages, if any, related to loading the wallet.",
                        {
                            {RPCResult::Type::STR, "", ""},
                        }},
                    }
                },
                RPCExamples{
                    "\nLoad wallet from the wallet dir:\n"
                    + HelpExampleCli("loadwallet", "\"walletname\"")
                    + HelpExampleRpc("loadwallet", "\"walletname\"")
                    + "\nLoad wallet using absolute path (Unix):\n"
                    + HelpExampleCli("loadwallet", "\"/path/to/walletname/\"")
                    + HelpExampleRpc("loadwallet", "\"/path/to/walletname/\"")
                    + "\nLoad wallet using absolute path (Windows):\n"
                    + HelpExampleCli("loadwallet", "\"DriveLetter:\\path\\to\\walletname\\\"")
                    + HelpExampleRpc("loadwallet", "\"DriveLetter:\\path\\to\\walletname\\\"")
                },
        [&](const RPCHelpMan& self, const JSONRPCRequest& request) -> UniValue
{
    WalletContext& context = EnsureWalletContext(request.context);
    const std::string name(request.params[0].get_str());

    DatabaseOptions options;
    DatabaseStatus status;
    ReadDatabaseArgs(*context.args, options);
    options.require_existing = true;
    bilingual_str error;
    std::vector<bilingual_str> warnings;
    std::optional<bool> load_on_start = request.params[1].isNull() ? std::nullopt : std::optional<bool>(request.params[1].get_bool());

    {
        LOCK(context.wallets_mutex);
        if (std::any_of(context.wallets.begin(), context.wallets.end(), [&name](const auto& wallet) { return wallet->GetName() == name; })) {
            throw JSONRPCError(RPC_WALLET_ALREADY_LOADED, "Wallet \"" + name + "\" is already loaded.");
        }
    }

    std::shared_ptr<CWallet> const wallet = LoadWallet(context, name, load_on_start, options, status, error, warnings);

    HandleWalletError(wallet, status, error);

    UniValue obj(UniValue::VOBJ);
    obj.pushKV("name", wallet->GetName());
    PushWarnings(warnings, obj);

    return obj;
},
    };
}

static RPCHelpMan setwalletflag()
{
            std::string flags;
            for (auto& it : STRING_TO_WALLET_FLAG)
                if (it.second & MUTABLE_WALLET_FLAGS)
                    flags += (flags == "" ? "" : ", ") + it.first;

    return RPCHelpMan{
        "setwalletflag",
        "Change the state of the given wallet flag for a wallet.\n",
                {
                    {"flag", RPCArg::Type::STR, RPCArg::Optional::NO, "The name of the flag to change. Current available flags: " + flags},
                    {"value", RPCArg::Type::BOOL, RPCArg::Default{true}, "The new state."},
                },
                RPCResult{
                    RPCResult::Type::OBJ, "", "",
                    {
                        {RPCResult::Type::STR, "flag_name", "The name of the flag that was modified"},
                        {RPCResult::Type::BOOL, "flag_state", "The new state of the flag"},
                        {RPCResult::Type::STR, "warnings", /*optional=*/true, "Any warnings associated with the change"},
                    }
                },
                RPCExamples{
                    HelpExampleCli("setwalletflag", "avoid_reuse")
                  + HelpExampleRpc("setwalletflag", "\"avoid_reuse\"")
                },
        [&](const RPCHelpMan& self, const JSONRPCRequest& request) -> UniValue
{
    std::shared_ptr<CWallet> const pwallet = GetWalletForJSONRPCRequest(request);
    if (!pwallet) return UniValue::VNULL;

    std::string flag_str = request.params[0].get_str();
    bool value = request.params[1].isNull() || request.params[1].get_bool();

    if (!STRING_TO_WALLET_FLAG.count(flag_str)) {
        throw JSONRPCError(RPC_INVALID_PARAMETER, strprintf("Unknown wallet flag: %s", flag_str));
    }

    auto flag = STRING_TO_WALLET_FLAG.at(flag_str);

    if (!(flag & MUTABLE_WALLET_FLAGS)) {
        throw JSONRPCError(RPC_INVALID_PARAMETER, strprintf("Wallet flag is immutable: %s", flag_str));
    }

    UniValue res(UniValue::VOBJ);

    if (pwallet->IsWalletFlagSet(flag) == value) {
        throw JSONRPCError(RPC_INVALID_PARAMETER, strprintf("Wallet flag is already set to %s: %s", value ? "true" : "false", flag_str));
    }

    res.pushKV("flag_name", flag_str);
    res.pushKV("flag_state", value);

    if (value) {
        pwallet->SetWalletFlag(flag);
    } else {
        pwallet->UnsetWalletFlag(flag);
    }

    if (flag && value && WALLET_FLAG_CAVEATS.count(flag)) {
        res.pushKV("warnings", WALLET_FLAG_CAVEATS.at(flag));
    }

    return res;
},
    };
}

static RPCHelpMan createwallet()
{
    return RPCHelpMan{
        "createwallet",
        "Creates and loads a new wallet.\n",
        {
            {"wallet_name", RPCArg::Type::STR, RPCArg::Optional::NO, "The name for the new wallet. If this is a path, the wallet will be created at the path location."},
            {"disable_private_keys", RPCArg::Type::BOOL, RPCArg::Default{false}, "Disable the possibility of private keys (only watchonlys are possible in this mode)."},
            {"blank", RPCArg::Type::BOOL, RPCArg::Default{false}, "Create a blank wallet. A blank wallet has no keys."},
            {"passphrase", RPCArg::Type::STR, RPCArg::Optional::OMITTED, "Encrypt the wallet with this passphrase."},
            {"avoid_reuse", RPCArg::Type::BOOL, RPCArg::Default{false}, "Keep track of coin reuse, and treat dirty and clean coins differently with privacy considerations in mind."},
            {"load_on_startup", RPCArg::Type::BOOL, RPCArg::Optional::OMITTED, "Save wallet name to persistent settings and load on startup. True to add wallet to startup list, false to remove, null to leave unchanged."},
            {"external_signer", RPCArg::Type::BOOL, RPCArg::Default{false}, "Use an external signer such as a hardware wallet. Requires -signer to be configured. Wallet creation will fail if keys cannot be fetched. Requires disable_private_keys and descriptors set to true."},
        },
        RPCResult{
            RPCResult::Type::OBJ, "", "",
            {
                {RPCResult::Type::STR, "name", "The wallet name if created successfully. If the wallet was created using a full path, the wallet_name will be the full path."},
                {RPCResult::Type::ARR, "warnings", /*optional=*/true, "Warning messages, if any, related to creating and loading the wallet.",
                {
                    {RPCResult::Type::STR, "", ""},
                }},
            }
        },
        RPCExamples{
            HelpExampleCli("createwallet", "\"testwallet\"")
            + HelpExampleRpc("createwallet", "\"testwallet\"")
            + HelpExampleCliNamed("createwallet", {{"wallet_name", "descriptors"}, {"avoid_reuse", true}, {"load_on_startup", true}})
            + HelpExampleRpcNamed("createwallet", {{"wallet_name", "descriptors"}, {"avoid_reuse", true}, {"load_on_startup", true}})
        },
        [&](const RPCHelpMan& self, const JSONRPCRequest& request) -> UniValue
{
    WalletContext& context = EnsureWalletContext(request.context);
    uint64_t flags = 0;
    if (!request.params[1].isNull() && request.params[1].get_bool()) {
        flags |= WALLET_FLAG_DISABLE_PRIVATE_KEYS;
    }

    if (!request.params[2].isNull() && request.params[2].get_bool()) {
        flags |= WALLET_FLAG_BLANK_WALLET;
    }
    SecureString passphrase;
    passphrase.reserve(100);
    std::vector<bilingual_str> warnings;
    if (!request.params[3].isNull()) {
        passphrase = std::string_view{request.params[3].get_str()};
        if (passphrase.empty()) {
            // Empty string means unencrypted
            warnings.emplace_back(Untranslated("Empty string given as passphrase, wallet will not be encrypted."));
        }
    }

    if (!request.params[4].isNull() && request.params[4].get_bool()) {
        flags |= WALLET_FLAG_AVOID_REUSE;
    }
    flags |= WALLET_FLAG_DESCRIPTORS;
    if (!request.params[6].isNull() && request.params[6].get_bool()) {
#ifdef ENABLE_EXTERNAL_SIGNER
        flags |= WALLET_FLAG_EXTERNAL_SIGNER;
#else
        throw JSONRPCError(RPC_WALLET_ERROR, "Compiled without external signing support (required for external signing)");
#endif
    }

    DatabaseOptions options;
    DatabaseStatus status;
    ReadDatabaseArgs(*context.args, options);
    options.require_create = true;
    options.create_flags = flags;
    options.create_passphrase = passphrase;
    bilingual_str error;
    std::optional<bool> load_on_start = request.params[5].isNull() ? std::nullopt : std::optional<bool>(request.params[5].get_bool());
    const std::shared_ptr<CWallet> wallet = CreateWallet(context, request.params[0].get_str(), load_on_start, options, status, error, warnings);
    if (!wallet) {
        RPCErrorCode code = status == DatabaseStatus::FAILED_ENCRYPT ? RPC_WALLET_ENCRYPTION_FAILED : RPC_WALLET_ERROR;
        throw JSONRPCError(code, error.original);
    }

    UniValue obj(UniValue::VOBJ);
    obj.pushKV("name", wallet->GetName());
    PushWarnings(warnings, obj);

    return obj;
},
    };
}

static RPCHelpMan unloadwallet()
{
    return RPCHelpMan{"unloadwallet",
                "Unloads the wallet referenced by the request endpoint or the wallet_name argument.\n"
                "If both are specified, they must be identical.",
                {
                    {"wallet_name", RPCArg::Type::STR, RPCArg::DefaultHint{"the wallet name from the RPC endpoint"}, "The name of the wallet to unload. If provided both here and in the RPC endpoint, the two must be identical."},
                    {"load_on_startup", RPCArg::Type::BOOL, RPCArg::Optional::OMITTED, "Save wallet name to persistent settings and load on startup. True to add wallet to startup list, false to remove, null to leave unchanged."},
                },
                RPCResult{RPCResult::Type::OBJ, "", "", {
                    {RPCResult::Type::ARR, "warnings", /*optional=*/true, "Warning messages, if any, related to unloading the wallet.",
                    {
                        {RPCResult::Type::STR, "", ""},
                    }},
                }},
                RPCExamples{
                    HelpExampleCli("unloadwallet", "wallet_name")
            + HelpExampleRpc("unloadwallet", "wallet_name")
                },
        [&](const RPCHelpMan& self, const JSONRPCRequest& request) -> UniValue
{
    const std::string wallet_name{EnsureUniqueWalletName(request, self.MaybeArg<std::string_view>("wallet_name"))};

    WalletContext& context = EnsureWalletContext(request.context);
    std::shared_ptr<CWallet> wallet = GetWallet(context, wallet_name);
    if (!wallet) {
        throw JSONRPCError(RPC_WALLET_NOT_FOUND, "Requested wallet does not exist or is not loaded");
    }

    std::vector<bilingual_str> warnings;
    {
        WalletRescanReserver reserver(*wallet);
        if (!reserver.reserve()) {
            throw JSONRPCError(RPC_WALLET_ERROR, "Wallet is currently rescanning. Abort existing rescan or wait.");
        }

        // Release the "main" shared pointer and prevent further notifications.
        // Note that any attempt to load the same wallet would fail until the wallet
        // is destroyed (see CheckUniqueFileid).
        std::optional<bool> load_on_start{self.MaybeArg<bool>("load_on_startup")};
        if (!RemoveWallet(context, wallet, load_on_start, warnings)) {
            throw JSONRPCError(RPC_MISC_ERROR, "Requested wallet already unloaded");
        }
    }

    WaitForDeleteWallet(std::move(wallet));

    UniValue result(UniValue::VOBJ);
    PushWarnings(warnings, result);

    return result;
},
    };
}

RPCHelpMan simulaterawtransaction()
{
    return RPCHelpMan{
        "simulaterawtransaction",
        "Calculate the balance change resulting in the signing and broadcasting of the given transaction(s).\n",
        {
            {"rawtxs", RPCArg::Type::ARR, RPCArg::Optional::OMITTED, "An array of hex strings of raw transactions.\n",
                {
                    {"rawtx", RPCArg::Type::STR_HEX, RPCArg::Optional::OMITTED, ""},
                },
            },
        },
        RPCResult{
            RPCResult::Type::OBJ, "", "",
            {
                {RPCResult::Type::STR_AMOUNT, "balance_change", "The wallet balance change (negative means decrease)."},
            }
        },
        RPCExamples{
            HelpExampleCli("simulaterawtransaction", "[\"myhex\"]")
            + HelpExampleRpc("simulaterawtransaction", "[\"myhex\"]")
        },
    [&](const RPCHelpMan& self, const JSONRPCRequest& request) -> UniValue
{
    const std::shared_ptr<const CWallet> rpc_wallet = GetWalletForJSONRPCRequest(request);
    if (!rpc_wallet) return UniValue::VNULL;
    const CWallet& wallet = *rpc_wallet;

    LOCK(wallet.cs_wallet);

    const auto& txs = request.params[0].get_array();
    CAmount changes{0};
    std::map<COutPoint, CAmount> new_utxos; // UTXO:s that were made available in transaction array
    std::set<COutPoint> spent;

    for (size_t i = 0; i < txs.size(); ++i) {
        CMutableTransaction mtx;
        if (!DecodeHexTx(mtx, txs[i].get_str(), /* try_no_witness */ true, /* try_witness */ true)) {
            throw JSONRPCError(RPC_DESERIALIZATION_ERROR, "Transaction hex string decoding failure.");
        }

        // Fetch previous transactions (inputs)
        std::map<COutPoint, Coin> coins;
        for (const CTxIn& txin : mtx.vin) {
            coins[txin.prevout]; // Create empty map entry keyed by prevout.
        }
        wallet.chain().findCoins(coins);

        // Fetch debit; we are *spending* these; if the transaction is signed and
        // broadcast, we will lose everything in these
        for (const auto& txin : mtx.vin) {
            const auto& outpoint = txin.prevout;
            if (spent.count(outpoint)) {
                throw JSONRPCError(RPC_INVALID_PARAMETER, "Transaction(s) are spending the same output more than once");
            }
            if (new_utxos.count(outpoint)) {
                changes -= new_utxos.at(outpoint);
                new_utxos.erase(outpoint);
            } else {
                if (coins.at(outpoint).IsSpent()) {
                    throw JSONRPCError(RPC_INVALID_PARAMETER, "One or more transaction inputs are missing or have been spent already");
                }
                changes -= wallet.GetDebit(txin);
            }
            spent.insert(outpoint);
        }

        // Iterate over outputs; we are *receiving* these, if the wallet considers
        // them "mine"; if the transaction is signed and broadcast, we will receive
        // everything in these
        // Also populate new_utxos in case these are spent in later transactions

        const auto& hash = mtx.GetHash();
        for (size_t i = 0; i < mtx.vout.size(); ++i) {
            const auto& txout = mtx.vout[i];
            bool is_mine = wallet.IsMine(txout);
            changes += new_utxos[COutPoint(hash, i)] = is_mine ? txout.nValue : 0;
        }
    }

    UniValue result(UniValue::VOBJ);
    result.pushKV("balance_change", ValueFromAmount(changes));

    return result;
}
    };
}

<<<<<<< HEAD
=======
static RPCHelpMan migratewallet()
{
    return RPCHelpMan{
        "migratewallet",
        "Migrate the wallet to a descriptor wallet.\n"
        "A new wallet backup will need to be made.\n"
        "\nThe migration process will create a backup of the wallet before migrating. This backup\n"
        "file will be named <wallet name>-<timestamp>.legacy.bak and can be found in the directory\n"
        "for this wallet. In the event of an incorrect migration, the backup can be restored using restorewallet."
        "\nEncrypted wallets must have the passphrase provided as an argument to this call.\n"
        "\nThis RPC may take a long time to complete. Increasing the RPC client timeout is recommended.",
        {
            {"wallet_name", RPCArg::Type::STR, RPCArg::DefaultHint{"the wallet name from the RPC endpoint"}, "The name of the wallet to migrate. If provided both here and in the RPC endpoint, the two must be identical."},
            {"passphrase", RPCArg::Type::STR, RPCArg::Optional::OMITTED, "The wallet passphrase"},
        },
        RPCResult{
            RPCResult::Type::OBJ, "", "",
            {
                {RPCResult::Type::STR, "wallet_name", "The name of the primary migrated wallet"},
                {RPCResult::Type::STR, "watchonly_name", /*optional=*/true, "The name of the migrated wallet containing the watchonly scripts"},
                {RPCResult::Type::STR, "solvables_name", /*optional=*/true, "The name of the migrated wallet containing solvable but not watched scripts"},
                {RPCResult::Type::STR, "backup_path", "The location of the backup of the original wallet"},
            }
        },
        RPCExamples{
            HelpExampleCli("migratewallet", "")
            + HelpExampleRpc("migratewallet", "")
        },
        [&](const RPCHelpMan& self, const JSONRPCRequest& request) -> UniValue
        {
            const std::string wallet_name{EnsureUniqueWalletName(request, self.MaybeArg<std::string_view>("wallet_name"))};

            SecureString wallet_pass;
            wallet_pass.reserve(100);
            if (!request.params[1].isNull()) {
                wallet_pass = std::string_view{request.params[1].get_str()};
            }

            WalletContext& context = EnsureWalletContext(request.context);
            util::Result<MigrationResult> res = MigrateLegacyToDescriptor(wallet_name, wallet_pass, context);
            if (!res) {
                throw JSONRPCError(RPC_WALLET_ERROR, util::ErrorString(res).original);
            }

            UniValue r{UniValue::VOBJ};
            r.pushKV("wallet_name", res->wallet_name);
            if (res->watchonly_wallet) {
                r.pushKV("watchonly_name", res->watchonly_wallet->GetName());
            }
            if (res->solvables_wallet) {
                r.pushKV("solvables_name", res->solvables_wallet->GetName());
            }
            r.pushKV("backup_path", res->backup_path.utf8string());

            return r;
        },
    };
}

>>>>>>> 5c5704e7
RPCHelpMan gethdkeys()
{
    return RPCHelpMan{
        "gethdkeys",
        "List all BIP 32 HD keys in the wallet and which descriptors use them.\n",
        {
            {"options", RPCArg::Type::OBJ_NAMED_PARAMS, RPCArg::Optional::OMITTED, "", {
                {"active_only", RPCArg::Type::BOOL, RPCArg::Default{false}, "Show the keys for only active descriptors"},
                {"private", RPCArg::Type::BOOL, RPCArg::Default{false}, "Show private keys"}
            }},
        },
        RPCResult{RPCResult::Type::ARR, "", "", {
            {
                {RPCResult::Type::OBJ, "", "", {
                    {RPCResult::Type::STR, "xpub", "The extended public key"},
                    {RPCResult::Type::BOOL, "has_private", "Whether the wallet has the private key for this xpub"},
                    {RPCResult::Type::STR, "xprv", /*optional=*/true, "The extended private key if \"private\" is true"},
                    {RPCResult::Type::ARR, "descriptors", "Array of descriptor objects that use this HD key",
                    {
                        {RPCResult::Type::OBJ, "", "", {
                            {RPCResult::Type::STR, "desc", "Descriptor string representation"},
                            {RPCResult::Type::BOOL, "active", "Whether this descriptor is currently used to generate new addresses"},
                        }},
                    }},
                }},
            }
        }},
        RPCExamples{
            HelpExampleCli("gethdkeys", "") + HelpExampleRpc("gethdkeys", "")
            + HelpExampleCliNamed("gethdkeys", {{"active_only", "true"}, {"private", "true"}}) + HelpExampleRpcNamed("gethdkeys", {{"active_only", "true"}, {"private", "true"}})
        },
        [&](const RPCHelpMan& self, const JSONRPCRequest& request) -> UniValue
        {
            const std::shared_ptr<const CWallet> wallet = GetWalletForJSONRPCRequest(request);
            if (!wallet) return UniValue::VNULL;

            LOCK(wallet->cs_wallet);

            UniValue options{request.params[0].isNull() ? UniValue::VOBJ : request.params[0]};
            const bool active_only{options.exists("active_only") ? options["active_only"].get_bool() : false};
            const bool priv{options.exists("private") ? options["private"].get_bool() : false};
            if (priv) {
                EnsureWalletIsUnlocked(*wallet);
            }


            std::set<ScriptPubKeyMan*> spkms;
            if (active_only) {
                spkms = wallet->GetActiveScriptPubKeyMans();
            } else {
                spkms = wallet->GetAllScriptPubKeyMans();
            }

            std::map<CExtPubKey, std::set<std::tuple<std::string, bool, bool>>> wallet_xpubs;
            std::map<CExtPubKey, CExtKey> wallet_xprvs;
            for (auto* spkm : spkms) {
                auto* desc_spkm{dynamic_cast<DescriptorScriptPubKeyMan*>(spkm)};
                CHECK_NONFATAL(desc_spkm);
                LOCK(desc_spkm->cs_desc_man);
                WalletDescriptor w_desc = desc_spkm->GetWalletDescriptor();

                // Retrieve the pubkeys from the descriptor
                std::set<CPubKey> desc_pubkeys;
                std::set<CExtPubKey> desc_xpubs;
                w_desc.descriptor->GetPubKeys(desc_pubkeys, desc_xpubs);
                for (const CExtPubKey& xpub : desc_xpubs) {
                    std::string desc_str;
                    bool ok = desc_spkm->GetDescriptorString(desc_str, false);
                    CHECK_NONFATAL(ok);
                    wallet_xpubs[xpub].emplace(desc_str, wallet->IsActiveScriptPubKeyMan(*spkm), desc_spkm->HasPrivKey(xpub.pubkey.GetID()));
                    if (std::optional<CKey> key = priv ? desc_spkm->GetKey(xpub.pubkey.GetID()) : std::nullopt) {
                        wallet_xprvs[xpub] = CExtKey(xpub, *key);
                    }
                }
            }

            UniValue response(UniValue::VARR);
            for (const auto& [xpub, descs] : wallet_xpubs) {
                bool has_xprv = false;
                UniValue descriptors(UniValue::VARR);
                for (const auto& [desc, active, has_priv] : descs) {
                    UniValue d(UniValue::VOBJ);
                    d.pushKV("desc", desc);
                    d.pushKV("active", active);
                    has_xprv |= has_priv;

                    descriptors.push_back(std::move(d));
                }
                UniValue xpub_info(UniValue::VOBJ);
                xpub_info.pushKV("xpub", EncodeExtPubKey(xpub));
                xpub_info.pushKV("has_private", has_xprv);
                if (priv) {
                    xpub_info.pushKV("xprv", EncodeExtKey(wallet_xprvs.at(xpub)));
                }
                xpub_info.pushKV("descriptors", std::move(descriptors));

                response.push_back(std::move(xpub_info));
            }

            return response;
        },
    };
}

static RPCHelpMan createwalletdescriptor()
{
    return RPCHelpMan{"createwalletdescriptor",
        "Creates the wallet's descriptor for the given address type. "
        "The address type must be one that the wallet does not already have a descriptor for."
        + HELP_REQUIRING_PASSPHRASE,
        {
            {"type", RPCArg::Type::STR, RPCArg::Optional::NO, "The address type the descriptor will produce. Options are " + FormatAllOutputTypes() + "."},
            {"options", RPCArg::Type::OBJ_NAMED_PARAMS, RPCArg::Optional::OMITTED, "", {
                {"internal", RPCArg::Type::BOOL, RPCArg::DefaultHint{"Both external and internal will be generated unless this parameter is specified"}, "Whether to only make one descriptor that is internal (if parameter is true) or external (if parameter is false)"},
                {"hdkey", RPCArg::Type::STR, RPCArg::DefaultHint{"The HD key used by all other active descriptors"}, "The HD key that the wallet knows the private key of, listed using 'gethdkeys', to use for this descriptor's key"},
            }},
        },
        RPCResult{
            RPCResult::Type::OBJ, "", "",
            {
                {RPCResult::Type::ARR, "descs", "The public descriptors that were added to the wallet",
                    {{RPCResult::Type::STR, "", ""}}
                }
            },
        },
        RPCExamples{
            HelpExampleCli("createwalletdescriptor", "bech32m")
            + HelpExampleRpc("createwalletdescriptor", "bech32m")
        },
        [&](const RPCHelpMan& self, const JSONRPCRequest& request) -> UniValue
        {
            std::shared_ptr<CWallet> const pwallet = GetWalletForJSONRPCRequest(request);
            if (!pwallet) return UniValue::VNULL;

            std::optional<OutputType> output_type = ParseOutputType(request.params[0].get_str());
            if (!output_type) {
                throw JSONRPCError(RPC_INVALID_ADDRESS_OR_KEY, strprintf("Unknown address type '%s'", request.params[0].get_str()));
            }

            UniValue options{request.params[1].isNull() ? UniValue::VOBJ : request.params[1]};
            UniValue internal_only{options["internal"]};
            UniValue hdkey{options["hdkey"]};

            std::vector<bool> internals;
            if (internal_only.isNull()) {
                internals.push_back(false);
                internals.push_back(true);
            } else {
                internals.push_back(internal_only.get_bool());
            }

            LOCK(pwallet->cs_wallet);
            EnsureWalletIsUnlocked(*pwallet);

            CExtPubKey xpub;
            if (hdkey.isNull()) {
                std::set<CExtPubKey> active_xpubs = pwallet->GetActiveHDPubKeys();
                if (active_xpubs.size() != 1) {
                    throw JSONRPCError(RPC_INVALID_ADDRESS_OR_KEY, "Unable to determine which HD key to use from active descriptors. Please specify with 'hdkey'");
                }
                xpub = *active_xpubs.begin();
            } else {
                xpub = DecodeExtPubKey(hdkey.get_str());
                if (!xpub.pubkey.IsValid()) {
                    throw JSONRPCError(RPC_INVALID_ADDRESS_OR_KEY, "Unable to parse HD key. Please provide a valid xpub");
                }
            }

            std::optional<CKey> key = pwallet->GetKey(xpub.pubkey.GetID());
            if (!key) {
                throw JSONRPCError(RPC_INVALID_ADDRESS_OR_KEY, strprintf("Private key for %s is not known", EncodeExtPubKey(xpub)));
            }
            CExtKey active_hdkey(xpub, *key);

            std::vector<std::reference_wrapper<DescriptorScriptPubKeyMan>> spkms;
            WalletBatch batch{pwallet->GetDatabase()};
            for (bool internal : internals) {
                WalletDescriptor w_desc = GenerateWalletDescriptor(xpub, *output_type, internal);
                uint256 w_id = DescriptorID(*w_desc.descriptor);
                if (!pwallet->GetScriptPubKeyMan(w_id)) {
                    spkms.emplace_back(pwallet->SetupDescriptorScriptPubKeyMan(batch, active_hdkey, *output_type, internal));
                }
            }
            if (spkms.empty()) {
                throw JSONRPCError(RPC_WALLET_ERROR, "Descriptor already exists");
            }

            // Fetch each descspkm from the wallet in order to get the descriptor strings
            UniValue descs{UniValue::VARR};
            for (const auto& spkm : spkms) {
                std::string desc_str;
                bool ok = spkm.get().GetDescriptorString(desc_str, false);
                CHECK_NONFATAL(ok);
                descs.push_back(desc_str);
            }
            UniValue out{UniValue::VOBJ};
            out.pushKV("descs", std::move(descs));
            return out;
        }
    };
}

// addresses
RPCHelpMan getaddressinfo();
RPCHelpMan getnewaddress();
RPCHelpMan getrawchangeaddress();
RPCHelpMan setlabel();
RPCHelpMan listaddressgroupings();
RPCHelpMan keypoolrefill();
RPCHelpMan getaddressesbylabel();
RPCHelpMan listlabels();
#ifdef ENABLE_EXTERNAL_SIGNER
RPCHelpMan walletdisplayaddress();
#endif // ENABLE_EXTERNAL_SIGNER

// backup
RPCHelpMan importprunedfunds();
RPCHelpMan removeprunedfunds();
RPCHelpMan importdescriptors();
RPCHelpMan listdescriptors();
RPCHelpMan backupwallet();
RPCHelpMan restorewallet();

// coins
RPCHelpMan getreceivedbyaddress();
RPCHelpMan getreceivedbylabel();
RPCHelpMan getbalance();
RPCHelpMan lockunspent();
RPCHelpMan listlockunspent();
RPCHelpMan getbalances();
RPCHelpMan listunspent();

// encryption
RPCHelpMan walletpassphrase();
RPCHelpMan walletpassphrasechange();
RPCHelpMan walletlock();
RPCHelpMan encryptwallet();

// spend
RPCHelpMan sendtoaddress();
RPCHelpMan sendmany();
RPCHelpMan settxfee();
RPCHelpMan fundrawtransaction();
RPCHelpMan bumpfee();
RPCHelpMan psbtbumpfee();
RPCHelpMan send();
RPCHelpMan sendall();
RPCHelpMan walletprocesspsbt();
RPCHelpMan walletcreatefundedpsbt();
RPCHelpMan signrawtransactionwithwallet();

// signmessage
RPCHelpMan signmessage();

// transactions
RPCHelpMan listreceivedbyaddress();
RPCHelpMan listreceivedbylabel();
RPCHelpMan listtransactions();
RPCHelpMan listsinceblock();
RPCHelpMan gettransaction();
RPCHelpMan abandontransaction();
RPCHelpMan rescanblockchain();
RPCHelpMan abortrescan();

std::span<const CRPCCommand> GetWalletRPCCommands()
{
    static const CRPCCommand commands[]{
        {"rawtransactions", &fundrawtransaction},
        {"wallet", &abandontransaction},
        {"wallet", &abortrescan},
        {"wallet", &backupwallet},
        {"wallet", &bumpfee},
        {"wallet", &psbtbumpfee},
        {"wallet", &createwallet},
        {"wallet", &createwalletdescriptor},
        {"wallet", &restorewallet},
        {"wallet", &encryptwallet},
        {"wallet", &getaddressesbylabel},
        {"wallet", &getaddressinfo},
        {"wallet", &getbalance},
        {"wallet", &gethdkeys},
        {"wallet", &getnewaddress},
        {"wallet", &getrawchangeaddress},
        {"wallet", &getreceivedbyaddress},
        {"wallet", &getreceivedbylabel},
        {"wallet", &gettransaction},
        {"wallet", &getbalances},
        {"wallet", &getwalletinfo},
        {"wallet", &importdescriptors},
        {"wallet", &importprunedfunds},
        {"wallet", &keypoolrefill},
        {"wallet", &listaddressgroupings},
        {"wallet", &listdescriptors},
        {"wallet", &listlabels},
        {"wallet", &listlockunspent},
        {"wallet", &listreceivedbyaddress},
        {"wallet", &listreceivedbylabel},
        {"wallet", &listsinceblock},
        {"wallet", &listtransactions},
        {"wallet", &listunspent},
        {"wallet", &listwalletdir},
        {"wallet", &listwallets},
        {"wallet", &loadwallet},
        {"wallet", &lockunspent},
        {"wallet", &removeprunedfunds},
        {"wallet", &rescanblockchain},
        {"wallet", &send},
        {"wallet", &sendmany},
        {"wallet", &sendtoaddress},
        {"wallet", &setlabel},
        {"wallet", &settxfee},
        {"wallet", &setwalletflag},
        {"wallet", &signmessage},
        {"wallet", &signrawtransactionwithwallet},
        {"wallet", &simulaterawtransaction},
        {"wallet", &sendall},
        {"wallet", &unloadwallet},
        {"wallet", &walletcreatefundedpsbt},
#ifdef ENABLE_EXTERNAL_SIGNER
        {"wallet", &walletdisplayaddress},
#endif // ENABLE_EXTERNAL_SIGNER
        {"wallet", &walletlock},
        {"wallet", &walletpassphrase},
        {"wallet", &walletpassphrasechange},
        {"wallet", &walletprocesspsbt},
    };
    return commands;
}
} // namespace wallet<|MERGE_RESOLUTION|>--- conflicted
+++ resolved
@@ -42,7 +42,6 @@
                     {
                         {
                         {RPCResult::Type::STR, "walletname", "the wallet name"},
-                        {RPCResult::Type::NUM, "walletversion", "(DEPRECATED) only related to unsupported legacy wallet, returns the latest version 169900 for backwards compatibility"},
                         {RPCResult::Type::STR, "format", "the database format (only sqlite)"},
                         {RPCResult::Type::NUM, "txcount", "the total number of transactions in the wallet"},
                         {RPCResult::Type::NUM, "keypoolsize", "how many new keys are pre-generated (only counts external keys)"},
@@ -84,11 +83,8 @@
 
     UniValue obj(UniValue::VOBJ);
 
-    const int latest_legacy_wallet_minversion{169900};
-
     size_t kpExternalSize = pwallet->KeypoolCountExternalKeys();
     obj.pushKV("walletname", pwallet->GetName());
-    obj.pushKV("walletversion", latest_legacy_wallet_minversion);
     obj.pushKV("format", pwallet->GetDatabase().Format());
     obj.pushKV("txcount",       (int)pwallet->mapWallet.size());
     obj.pushKV("keypoolsize", (int64_t)kpExternalSize);
@@ -567,68 +563,6 @@
     };
 }
 
-<<<<<<< HEAD
-=======
-static RPCHelpMan migratewallet()
-{
-    return RPCHelpMan{
-        "migratewallet",
-        "Migrate the wallet to a descriptor wallet.\n"
-        "A new wallet backup will need to be made.\n"
-        "\nThe migration process will create a backup of the wallet before migrating. This backup\n"
-        "file will be named <wallet name>-<timestamp>.legacy.bak and can be found in the directory\n"
-        "for this wallet. In the event of an incorrect migration, the backup can be restored using restorewallet."
-        "\nEncrypted wallets must have the passphrase provided as an argument to this call.\n"
-        "\nThis RPC may take a long time to complete. Increasing the RPC client timeout is recommended.",
-        {
-            {"wallet_name", RPCArg::Type::STR, RPCArg::DefaultHint{"the wallet name from the RPC endpoint"}, "The name of the wallet to migrate. If provided both here and in the RPC endpoint, the two must be identical."},
-            {"passphrase", RPCArg::Type::STR, RPCArg::Optional::OMITTED, "The wallet passphrase"},
-        },
-        RPCResult{
-            RPCResult::Type::OBJ, "", "",
-            {
-                {RPCResult::Type::STR, "wallet_name", "The name of the primary migrated wallet"},
-                {RPCResult::Type::STR, "watchonly_name", /*optional=*/true, "The name of the migrated wallet containing the watchonly scripts"},
-                {RPCResult::Type::STR, "solvables_name", /*optional=*/true, "The name of the migrated wallet containing solvable but not watched scripts"},
-                {RPCResult::Type::STR, "backup_path", "The location of the backup of the original wallet"},
-            }
-        },
-        RPCExamples{
-            HelpExampleCli("migratewallet", "")
-            + HelpExampleRpc("migratewallet", "")
-        },
-        [&](const RPCHelpMan& self, const JSONRPCRequest& request) -> UniValue
-        {
-            const std::string wallet_name{EnsureUniqueWalletName(request, self.MaybeArg<std::string_view>("wallet_name"))};
-
-            SecureString wallet_pass;
-            wallet_pass.reserve(100);
-            if (!request.params[1].isNull()) {
-                wallet_pass = std::string_view{request.params[1].get_str()};
-            }
-
-            WalletContext& context = EnsureWalletContext(request.context);
-            util::Result<MigrationResult> res = MigrateLegacyToDescriptor(wallet_name, wallet_pass, context);
-            if (!res) {
-                throw JSONRPCError(RPC_WALLET_ERROR, util::ErrorString(res).original);
-            }
-
-            UniValue r{UniValue::VOBJ};
-            r.pushKV("wallet_name", res->wallet_name);
-            if (res->watchonly_wallet) {
-                r.pushKV("watchonly_name", res->watchonly_wallet->GetName());
-            }
-            if (res->solvables_wallet) {
-                r.pushKV("solvables_name", res->solvables_wallet->GetName());
-            }
-            r.pushKV("backup_path", res->backup_path.utf8string());
-
-            return r;
-        },
-    };
-}
-
->>>>>>> 5c5704e7
 RPCHelpMan gethdkeys()
 {
     return RPCHelpMan{
