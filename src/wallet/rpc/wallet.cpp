// Copyright (c) 2010 Satoshi Nakamoto
<<<<<<< HEAD
// Copyright (c) 2009-2022 The Bitcoin Core developers
// Copyright (c) 2013-present The Riecoin developers
=======
// Copyright (c) 2009-present The Bitcoin Core developers
>>>>>>> a2039286
// Distributed under the MIT software license, see the accompanying
// file COPYING or http://www.opensource.org/licenses/mit-license.php.

#include <bitcoin-build-config.h> // IWYU pragma: keep

#include <core_io.h>
#include <key_io.h>
#include <rpc/server.h>
#include <rpc/util.h>
#include <util/translation.h>
#include <wallet/context.h>
#include <wallet/receive.h>
#include <wallet/rpc/wallet.h>
#include <wallet/rpc/util.h>
#include <wallet/wallet.h>
#include <wallet/walletutil.h>

#include <optional>

#include <univalue.h>


namespace wallet {

static const std::map<uint64_t, std::string> WALLET_FLAG_CAVEATS{
    {WALLET_FLAG_AVOID_REUSE,
     "You need to rescan the blockchain in order to correctly mark used "
     "destinations in the past. Until this is done, some destinations may "
     "be considered unused, even if the opposite is the case."},
};

/** Checks if a CKey is in the given CWallet compressed or otherwise*/
bool HaveKey(const SigningProvider& wallet, const CKey& key)
{
    CKey key2;
    key2.Set(key.begin(), key.end(), !key.IsCompressed());
    return wallet.HaveKey(key.GetPubKey().GetID()) || wallet.HaveKey(key2.GetPubKey().GetID());
}

static RPCHelpMan getwalletinfo()
{
    return RPCHelpMan{"getwalletinfo",
                "Returns an object containing various wallet state info.\n",
                {},
                RPCResult{
                    RPCResult::Type::OBJ, "", "",
                    {
                        {
                        {RPCResult::Type::STR, "walletname", "the wallet name"},
                        {RPCResult::Type::NUM, "walletversion", "the wallet version"},
                        {RPCResult::Type::STR, "format", "the database format (always sqlite)"},
                        {RPCResult::Type::NUM, "txcount", "the total number of transactions in the wallet"},
                        {RPCResult::Type::NUM, "keypoolsize", "how many new keys are pre-generated (only counts external keys)"},
                        {RPCResult::Type::NUM, "keypoolsize_hd_internal", /*optional=*/true, "how many new keys are pre-generated for internal use (used for change outputs, only appears if the wallet is using this feature, otherwise external keys are used)"},
                        {RPCResult::Type::NUM_TIME, "unlocked_until", /*optional=*/true, "the " + UNIX_EPOCH_TIME + " until which the wallet is unlocked for transfers, or 0 if the wallet is locked (only present for passphrase-encrypted wallets)"},
                        {RPCResult::Type::STR_AMOUNT, "paytxfee", "the transaction fee configuration, set in " + CURRENCY_UNIT + "/kvB"},
                        {RPCResult::Type::BOOL, "private_keys_enabled", "false if privatekeys are disabled for this wallet (enforced watch-only wallet)"},
                        {RPCResult::Type::BOOL, "avoid_reuse", "whether this wallet tracks clean/dirty coins in terms of reuse"},
                        {RPCResult::Type::OBJ, "scanning", "current scanning details, or false if no scan is in progress",
                        {
                            {RPCResult::Type::NUM, "duration", "elapsed seconds since scan start"},
                            {RPCResult::Type::NUM, "progress", "scanning progress percentage [0.0, 1.0]"},
                        }, /*skip_type_check=*/true},
                        {RPCResult::Type::BOOL, "descriptors", "whether this wallet uses descriptors for output script management"},
                        {RPCResult::Type::BOOL, "external_signer", "whether this wallet is configured to use an external signer such as a hardware wallet"},
                        {RPCResult::Type::BOOL, "blank", "Whether this wallet intentionally does not contain any keys, scripts, or descriptors"},
                        {RPCResult::Type::NUM_TIME, "birthtime", /*optional=*/true, "The start time for blocks scanning. It could be modified by (re)importing any descriptor with an earlier timestamp."},
                        RESULT_LAST_PROCESSED_BLOCK,
                    }},
                },
                RPCExamples{
                    HelpExampleCli("getwalletinfo", "")
            + HelpExampleRpc("getwalletinfo", "")
                },
        [&](const RPCHelpMan& self, const JSONRPCRequest& request) -> UniValue
{
    const std::shared_ptr<const CWallet> pwallet = GetWalletForJSONRPCRequest(request);
    if (!pwallet) return UniValue::VNULL;

    // Make sure the results are valid at least up to the most recent block
    // the user could have gotten from another RPC command prior to now
    pwallet->BlockUntilSyncedToCurrentChain();

    LOCK(pwallet->cs_wallet);

    UniValue obj(UniValue::VOBJ);

    size_t kpExternalSize = pwallet->KeypoolCountExternalKeys();
    obj.pushKV("walletname", pwallet->GetName());
    obj.pushKV("walletversion", pwallet->GetVersion());
    obj.pushKV("format", pwallet->GetDatabase().Format());
    obj.pushKV("txcount",       (int)pwallet->mapWallet.size());
    obj.pushKV("keypoolsize", (int64_t)kpExternalSize);

    if (pwallet->CanSupportFeature(FEATURE_HD_SPLIT)) {
        obj.pushKV("keypoolsize_hd_internal",   (int64_t)(pwallet->GetKeyPoolSize() - kpExternalSize));
    }
    if (pwallet->IsCrypted()) {
        obj.pushKV("unlocked_until", pwallet->nRelockTime);
    }
    obj.pushKV("paytxfee", ValueFromAmount(pwallet->m_pay_tx_fee.GetFeePerK()));
    obj.pushKV("private_keys_enabled", !pwallet->IsWalletFlagSet(WALLET_FLAG_DISABLE_PRIVATE_KEYS));
    obj.pushKV("avoid_reuse", pwallet->IsWalletFlagSet(WALLET_FLAG_AVOID_REUSE));
    if (pwallet->IsScanning()) {
        UniValue scanning(UniValue::VOBJ);
        scanning.pushKV("duration", Ticks<std::chrono::seconds>(pwallet->ScanningDuration()));
        scanning.pushKV("progress", pwallet->ScanningProgress());
        obj.pushKV("scanning", std::move(scanning));
    } else {
        obj.pushKV("scanning", false);
    }
    obj.pushKV("descriptors", pwallet->IsWalletFlagSet(WALLET_FLAG_DESCRIPTORS));
    obj.pushKV("external_signer", pwallet->IsWalletFlagSet(WALLET_FLAG_EXTERNAL_SIGNER));
    obj.pushKV("blank", pwallet->IsWalletFlagSet(WALLET_FLAG_BLANK_WALLET));
    if (int64_t birthtime = pwallet->GetBirthTime(); birthtime != UNKNOWN_TIME) {
        obj.pushKV("birthtime", birthtime);
    }

    AppendLastProcessedBlock(obj, *pwallet);
    return obj;
},
    };
}

static RPCHelpMan listwalletdir()
{
    return RPCHelpMan{"listwalletdir",
                "Returns a list of wallets in the wallet directory.\n",
                {},
                RPCResult{
                    RPCResult::Type::OBJ, "", "",
                    {
                        {RPCResult::Type::ARR, "wallets", "",
                        {
                            {RPCResult::Type::OBJ, "", "",
                            {
                                {RPCResult::Type::STR, "name", "The wallet name"},
                            }},
                        }},
                    }
                },
                RPCExamples{
                    HelpExampleCli("listwalletdir", "")
            + HelpExampleRpc("listwalletdir", "")
                },
        [&](const RPCHelpMan& self, const JSONRPCRequest& request) -> UniValue
{
    UniValue wallets(UniValue::VARR);
    for (const auto& [path, _] : ListDatabases(GetWalletDir())) {
        UniValue wallet(UniValue::VOBJ);
        wallet.pushKV("name", path.utf8string());
        wallets.push_back(std::move(wallet));
    }

    UniValue result(UniValue::VOBJ);
    result.pushKV("wallets", std::move(wallets));
    return result;
},
    };
}

static RPCHelpMan listwallets()
{
    return RPCHelpMan{"listwallets",
                "Returns a list of currently loaded wallets.\n"
                "For full information on the wallet, use \"getwalletinfo\"\n",
                {},
                RPCResult{
                    RPCResult::Type::ARR, "", "",
                    {
                        {RPCResult::Type::STR, "walletname", "the wallet name"},
                    }
                },
                RPCExamples{
                    HelpExampleCli("listwallets", "")
            + HelpExampleRpc("listwallets", "")
                },
        [&](const RPCHelpMan& self, const JSONRPCRequest& request) -> UniValue
{
    UniValue obj(UniValue::VARR);

    WalletContext& context = EnsureWalletContext(request.context);
    for (const std::shared_ptr<CWallet>& wallet : GetWallets(context)) {
        LOCK(wallet->cs_wallet);
        obj.push_back(wallet->GetName());
    }

    return obj;
},
    };
}

static RPCHelpMan loadwallet()
{
    return RPCHelpMan{"loadwallet",
                "\nLoads a wallet from a wallet file or directory."
                "\nNote that all wallet command-line options used when starting riecoind will be"
                "\napplied to the new wallet.\n",
                {
                    {"filename", RPCArg::Type::STR, RPCArg::Optional::NO, "The path to the directory of the wallet to be loaded, either absolute or relative to the \"wallets\" directory. The \"wallets\" directory is set by the -walletdir option and defaults to the \"wallets\" folder within the data directory."},
                    {"load_on_startup", RPCArg::Type::BOOL, RPCArg::Optional::OMITTED, "Save wallet name to persistent settings and load on startup. True to add wallet to startup list, false to remove, null to leave unchanged."},
                },
                RPCResult{
                    RPCResult::Type::OBJ, "", "",
                    {
                        {RPCResult::Type::STR, "name", "The wallet name if loaded successfully."},
                        {RPCResult::Type::ARR, "warnings", /*optional=*/true, "Warning messages, if any, related to loading the wallet.",
                        {
                            {RPCResult::Type::STR, "", ""},
                        }},
                    }
                },
                RPCExamples{
                    "\nLoad wallet from the wallet dir:\n"
                    + HelpExampleCli("loadwallet", "\"walletname\"")
                    + HelpExampleRpc("loadwallet", "\"walletname\"")
                    + "\nLoad wallet using absolute path (Unix):\n"
                    + HelpExampleCli("loadwallet", "\"/path/to/walletname/\"")
                    + HelpExampleRpc("loadwallet", "\"/path/to/walletname/\"")
                    + "\nLoad wallet using absolute path (Windows):\n"
                    + HelpExampleCli("loadwallet", "\"DriveLetter:\\path\\to\\walletname\\\"")
                    + HelpExampleRpc("loadwallet", "\"DriveLetter:\\path\\to\\walletname\\\"")
                },
        [&](const RPCHelpMan& self, const JSONRPCRequest& request) -> UniValue
{
    WalletContext& context = EnsureWalletContext(request.context);
    const std::string name(request.params[0].get_str());

    DatabaseOptions options;
    DatabaseStatus status;
    ReadDatabaseArgs(*context.args, options);
    options.require_existing = true;
    bilingual_str error;
    std::vector<bilingual_str> warnings;
    std::optional<bool> load_on_start = request.params[1].isNull() ? std::nullopt : std::optional<bool>(request.params[1].get_bool());

    {
        LOCK(context.wallets_mutex);
        if (std::any_of(context.wallets.begin(), context.wallets.end(), [&name](const auto& wallet) { return wallet->GetName() == name; })) {
            throw JSONRPCError(RPC_WALLET_ALREADY_LOADED, "Wallet \"" + name + "\" is already loaded.");
        }
    }

    std::shared_ptr<CWallet> const wallet = LoadWallet(context, name, load_on_start, options, status, error, warnings);

    HandleWalletError(wallet, status, error);

    UniValue obj(UniValue::VOBJ);
    obj.pushKV("name", wallet->GetName());
    PushWarnings(warnings, obj);

    return obj;
},
    };
}

static RPCHelpMan setwalletflag()
{
            std::string flags;
            for (auto& it : WALLET_FLAG_MAP)
                if (it.second & MUTABLE_WALLET_FLAGS)
                    flags += (flags == "" ? "" : ", ") + it.first;

    return RPCHelpMan{"setwalletflag",
                "\nChange the state of the given wallet flag for a wallet.\n",
                {
                    {"flag", RPCArg::Type::STR, RPCArg::Optional::NO, "The name of the flag to change. Current available flags: " + flags},
                    {"value", RPCArg::Type::BOOL, RPCArg::Default{true}, "The new state."},
                },
                RPCResult{
                    RPCResult::Type::OBJ, "", "",
                    {
                        {RPCResult::Type::STR, "flag_name", "The name of the flag that was modified"},
                        {RPCResult::Type::BOOL, "flag_state", "The new state of the flag"},
                        {RPCResult::Type::STR, "warnings", /*optional=*/true, "Any warnings associated with the change"},
                    }
                },
                RPCExamples{
                    HelpExampleCli("setwalletflag", "avoid_reuse")
                  + HelpExampleRpc("setwalletflag", "\"avoid_reuse\"")
                },
        [&](const RPCHelpMan& self, const JSONRPCRequest& request) -> UniValue
{
    std::shared_ptr<CWallet> const pwallet = GetWalletForJSONRPCRequest(request);
    if (!pwallet) return UniValue::VNULL;

    std::string flag_str = request.params[0].get_str();
    bool value = request.params[1].isNull() || request.params[1].get_bool();

    if (!WALLET_FLAG_MAP.count(flag_str)) {
        throw JSONRPCError(RPC_INVALID_PARAMETER, strprintf("Unknown wallet flag: %s", flag_str));
    }

    auto flag = WALLET_FLAG_MAP.at(flag_str);

    if (!(flag & MUTABLE_WALLET_FLAGS)) {
        throw JSONRPCError(RPC_INVALID_PARAMETER, strprintf("Wallet flag is immutable: %s", flag_str));
    }

    UniValue res(UniValue::VOBJ);

    if (pwallet->IsWalletFlagSet(flag) == value) {
        throw JSONRPCError(RPC_INVALID_PARAMETER, strprintf("Wallet flag is already set to %s: %s", value ? "true" : "false", flag_str));
    }

    res.pushKV("flag_name", flag_str);
    res.pushKV("flag_state", value);

    if (value) {
        pwallet->SetWalletFlag(flag);
    } else {
        pwallet->UnsetWalletFlag(flag);
    }

    if (flag && value && WALLET_FLAG_CAVEATS.count(flag)) {
        res.pushKV("warnings", WALLET_FLAG_CAVEATS.at(flag));
    }

    return res;
},
    };
}

static RPCHelpMan createwallet()
{
    return RPCHelpMan{
        "createwallet",
        "\nCreates and loads a new wallet.\n",
        {
            {"wallet_name", RPCArg::Type::STR, RPCArg::Optional::NO, "The name for the new wallet. If this is a path, the wallet will be created at the path location."},
            {"disable_private_keys", RPCArg::Type::BOOL, RPCArg::Default{false}, "Disable the possibility of private keys (only watchonlys are possible in this mode)."},
            {"blank", RPCArg::Type::BOOL, RPCArg::Default{false}, "Create a blank wallet. A blank wallet has no keys or HD seed."},
            {"passphrase", RPCArg::Type::STR, RPCArg::Optional::OMITTED, "Encrypt the wallet with this passphrase."},
            {"avoid_reuse", RPCArg::Type::BOOL, RPCArg::Default{false}, "Keep track of coin reuse, and treat dirty and clean coins differently with privacy considerations in mind."},
            {"load_on_startup", RPCArg::Type::BOOL, RPCArg::Optional::OMITTED, "Save wallet name to persistent settings and load on startup. True to add wallet to startup list, false to remove, null to leave unchanged."},
            {"external_signer", RPCArg::Type::BOOL, RPCArg::Default{false}, "Use an external signer such as a hardware wallet. Requires -signer to be configured. Wallet creation will fail if keys cannot be fetched. Requires disable_private_keys and descriptors set to true."},
        },
        RPCResult{
            RPCResult::Type::OBJ, "", "",
            {
                {RPCResult::Type::STR, "name", "The wallet name if created successfully. If the wallet was created using a full path, the wallet_name will be the full path."},
                {RPCResult::Type::ARR, "warnings", /*optional=*/true, "Warning messages, if any, related to creating and loading the wallet.",
                {
                    {RPCResult::Type::STR, "", ""},
                }},
            }
        },
        RPCExamples{
            HelpExampleCli("createwallet", "\"testwallet\"")
            + HelpExampleRpc("createwallet", "\"testwallet\"")
            + HelpExampleCliNamed("createwallet", {{"wallet_name", "descriptors"}, {"avoid_reuse", true}, {"load_on_startup", true}})
            + HelpExampleRpcNamed("createwallet", {{"wallet_name", "descriptors"}, {"avoid_reuse", true}, {"load_on_startup", true}})
        },
        [&](const RPCHelpMan& self, const JSONRPCRequest& request) -> UniValue
{
    WalletContext& context = EnsureWalletContext(request.context);
    uint64_t flags = 0;
    if (!request.params[1].isNull() && request.params[1].get_bool()) {
        flags |= WALLET_FLAG_DISABLE_PRIVATE_KEYS;
    }

    if (!request.params[2].isNull() && request.params[2].get_bool()) {
        flags |= WALLET_FLAG_BLANK_WALLET;
    }
    SecureString passphrase;
    passphrase.reserve(100);
    std::vector<bilingual_str> warnings;
    if (!request.params[3].isNull()) {
        passphrase = std::string_view{request.params[3].get_str()};
        if (passphrase.empty()) {
            // Empty string means unencrypted
            warnings.emplace_back(Untranslated("Empty string given as passphrase, wallet will not be encrypted."));
        }
    }

    if (!request.params[4].isNull() && request.params[4].get_bool()) {
        flags |= WALLET_FLAG_AVOID_REUSE;
    }
<<<<<<< HEAD
#ifndef USE_SQLITE
    throw JSONRPCError(RPC_WALLET_ERROR, "Compiled without sqlite support (required for descriptor wallets)");
#endif
    flags |= WALLET_FLAG_DESCRIPTORS;
    if (!request.params[6].isNull() && request.params[6].get_bool()) {
=======
    if (self.Arg<bool>("descriptors")) {
        flags |= WALLET_FLAG_DESCRIPTORS;
    } else {
        if (!context.chain->rpcEnableDeprecated("create_bdb")) {
            throw JSONRPCError(RPC_WALLET_ERROR, "BDB wallet creation is deprecated and will be removed in a future release."
                                                 " In this release it can be re-enabled temporarily with the -deprecatedrpc=create_bdb setting.");
        }
    }
    if (!request.params[7].isNull() && request.params[7].get_bool()) {
>>>>>>> a2039286
#ifdef ENABLE_EXTERNAL_SIGNER
        flags |= WALLET_FLAG_EXTERNAL_SIGNER;
#else
        throw JSONRPCError(RPC_WALLET_ERROR, "Compiled without external signing support (required for external signing)");
#endif
    }

    DatabaseOptions options;
    DatabaseStatus status;
    ReadDatabaseArgs(*context.args, options);
    options.require_create = true;
    options.create_flags = flags;
    options.create_passphrase = passphrase;
    bilingual_str error;
    std::optional<bool> load_on_start = request.params[5].isNull() ? std::nullopt : std::optional<bool>(request.params[5].get_bool());
    const std::shared_ptr<CWallet> wallet = CreateWallet(context, request.params[0].get_str(), load_on_start, options, status, error, warnings);
    if (!wallet) {
        RPCErrorCode code = status == DatabaseStatus::FAILED_ENCRYPT ? RPC_WALLET_ENCRYPTION_FAILED : RPC_WALLET_ERROR;
        throw JSONRPCError(code, error.original);
    }

    UniValue obj(UniValue::VOBJ);
    obj.pushKV("name", wallet->GetName());
    PushWarnings(warnings, obj);

    return obj;
},
    };
}

static RPCHelpMan unloadwallet()
{
    return RPCHelpMan{"unloadwallet",
                "Unloads the wallet referenced by the request endpoint, otherwise unloads the wallet specified in the argument.\n"
                "Specifying the wallet name on a wallet endpoint is invalid.",
                {
                    {"wallet_name", RPCArg::Type::STR, RPCArg::DefaultHint{"the wallet name from the RPC endpoint"}, "The name of the wallet to unload. If provided both here and in the RPC endpoint, the two must be identical."},
                    {"load_on_startup", RPCArg::Type::BOOL, RPCArg::Optional::OMITTED, "Save wallet name to persistent settings and load on startup. True to add wallet to startup list, false to remove, null to leave unchanged."},
                },
                RPCResult{RPCResult::Type::OBJ, "", "", {
                    {RPCResult::Type::ARR, "warnings", /*optional=*/true, "Warning messages, if any, related to unloading the wallet.",
                    {
                        {RPCResult::Type::STR, "", ""},
                    }},
                }},
                RPCExamples{
                    HelpExampleCli("unloadwallet", "wallet_name")
            + HelpExampleRpc("unloadwallet", "wallet_name")
                },
        [&](const RPCHelpMan& self, const JSONRPCRequest& request) -> UniValue
{
    std::string wallet_name;
    if (GetWalletNameFromJSONRPCRequest(request, wallet_name)) {
        if (!(request.params[0].isNull() || request.params[0].get_str() == wallet_name)) {
            throw JSONRPCError(RPC_INVALID_PARAMETER, "RPC endpoint wallet and wallet_name parameter specify different wallets");
        }
    } else {
        wallet_name = request.params[0].get_str();
    }

    WalletContext& context = EnsureWalletContext(request.context);
    std::shared_ptr<CWallet> wallet = GetWallet(context, wallet_name);
    if (!wallet) {
        throw JSONRPCError(RPC_WALLET_NOT_FOUND, "Requested wallet does not exist or is not loaded");
    }

    std::vector<bilingual_str> warnings;
    {
        WalletRescanReserver reserver(*wallet);
        if (!reserver.reserve()) {
            throw JSONRPCError(RPC_WALLET_ERROR, "Wallet is currently rescanning. Abort existing rescan or wait.");
        }

        // Release the "main" shared pointer and prevent further notifications.
        // Note that any attempt to load the same wallet would fail until the wallet
        // is destroyed (see CheckUniqueFileid).
        std::optional<bool> load_on_start{self.MaybeArg<bool>("load_on_startup")};
        if (!RemoveWallet(context, wallet, load_on_start, warnings)) {
            throw JSONRPCError(RPC_MISC_ERROR, "Requested wallet already unloaded");
        }
    }

    WaitForDeleteWallet(std::move(wallet));

    UniValue result(UniValue::VOBJ);
    PushWarnings(warnings, result);

    return result;
},
    };
}

static RPCHelpMan upgradewallet()
{
    return RPCHelpMan{"upgradewallet",
        "\nUpgrade the wallet. Upgrades to the latest version if no version number is specified.\n"
        "New keys may be generated and a new wallet backup will need to be made.",
        {
            {"version", RPCArg::Type::NUM, RPCArg::Default{int{FEATURE_LATEST}}, "The version number to upgrade to. Default is the latest wallet version."}
        },
        RPCResult{
            RPCResult::Type::OBJ, "", "",
            {
                {RPCResult::Type::STR, "wallet_name", "Name of wallet this operation was performed on"},
                {RPCResult::Type::NUM, "previous_version", "Version of wallet before this operation"},
                {RPCResult::Type::NUM, "current_version", "Version of wallet after this operation"},
                {RPCResult::Type::STR, "result", /*optional=*/true, "Description of result, if no error"},
                {RPCResult::Type::STR, "error", /*optional=*/true, "Error message (if there is one)"}
            },
        },
        RPCExamples{
            HelpExampleCli("upgradewallet", "169900")
            + HelpExampleRpc("upgradewallet", "169900")
        },
        [&](const RPCHelpMan& self, const JSONRPCRequest& request) -> UniValue
{
    std::shared_ptr<CWallet> const pwallet = GetWalletForJSONRPCRequest(request);
    if (!pwallet) return UniValue::VNULL;

    EnsureWalletIsUnlocked(*pwallet);

    int version = 0;
    if (!request.params[0].isNull()) {
        version = request.params[0].getInt<int>();
    }
    bilingual_str error;
    const int previous_version{pwallet->GetVersion()};
    const bool wallet_upgraded{pwallet->UpgradeWallet(version, error)};
    const int current_version{pwallet->GetVersion()};
    std::string result;

    if (wallet_upgraded) {
        if (previous_version == current_version) {
            result = "Already at latest version. Wallet version unchanged.";
        } else {
            result = strprintf("Wallet upgraded successfully from version %i to version %i.", previous_version, current_version);
        }
    }

    UniValue obj(UniValue::VOBJ);
    obj.pushKV("wallet_name", pwallet->GetName());
    obj.pushKV("previous_version", previous_version);
    obj.pushKV("current_version", current_version);
    if (!result.empty()) {
        obj.pushKV("result", result);
    } else {
        CHECK_NONFATAL(!error.empty());
        obj.pushKV("error", error.original);
    }
    return obj;
},
    };
}

RPCHelpMan simulaterawtransaction()
{
    return RPCHelpMan{"simulaterawtransaction",
        "\nCalculate the balance change resulting in the signing and broadcasting of the given transaction(s).\n",
        {
            {"rawtxs", RPCArg::Type::ARR, RPCArg::Optional::OMITTED, "An array of hex strings of raw transactions.\n",
                {
                    {"rawtx", RPCArg::Type::STR_HEX, RPCArg::Optional::OMITTED, ""},
                },
            },
        },
        RPCResult{
            RPCResult::Type::OBJ, "", "",
            {
                {RPCResult::Type::STR_AMOUNT, "balance_change", "The wallet balance change (negative means decrease)."},
            }
        },
        RPCExamples{
            HelpExampleCli("simulaterawtransaction", "[\"myhex\"]")
            + HelpExampleRpc("simulaterawtransaction", "[\"myhex\"]")
        },
    [&](const RPCHelpMan& self, const JSONRPCRequest& request) -> UniValue
{
    const std::shared_ptr<const CWallet> rpc_wallet = GetWalletForJSONRPCRequest(request);
    if (!rpc_wallet) return UniValue::VNULL;
    const CWallet& wallet = *rpc_wallet;

    LOCK(wallet.cs_wallet);

    isminefilter filter = ISMINE_SPENDABLE;

    const auto& txs = request.params[0].get_array();
    CAmount changes{0};
    std::map<COutPoint, CAmount> new_utxos; // UTXO:s that were made available in transaction array
    std::set<COutPoint> spent;

    for (size_t i = 0; i < txs.size(); ++i) {
        CMutableTransaction mtx;
        if (!DecodeHexTx(mtx, txs[i].get_str(), /* try_no_witness */ true, /* try_witness */ true)) {
            throw JSONRPCError(RPC_DESERIALIZATION_ERROR, "Transaction hex string decoding failure.");
        }

        // Fetch previous transactions (inputs)
        std::map<COutPoint, Coin> coins;
        for (const CTxIn& txin : mtx.vin) {
            coins[txin.prevout]; // Create empty map entry keyed by prevout.
        }
        wallet.chain().findCoins(coins);

        // Fetch debit; we are *spending* these; if the transaction is signed and
        // broadcast, we will lose everything in these
        for (const auto& txin : mtx.vin) {
            const auto& outpoint = txin.prevout;
            if (spent.count(outpoint)) {
                throw JSONRPCError(RPC_INVALID_PARAMETER, "Transaction(s) are spending the same output more than once");
            }
            if (new_utxos.count(outpoint)) {
                changes -= new_utxos.at(outpoint);
                new_utxos.erase(outpoint);
            } else {
                if (coins.at(outpoint).IsSpent()) {
                    throw JSONRPCError(RPC_INVALID_PARAMETER, "One or more transaction inputs are missing or have been spent already");
                }
                changes -= wallet.GetDebit(txin, filter);
            }
            spent.insert(outpoint);
        }

        // Iterate over outputs; we are *receiving* these, if the wallet considers
        // them "mine"; if the transaction is signed and broadcast, we will receive
        // everything in these
        // Also populate new_utxos in case these are spent in later transactions

        const auto& hash = mtx.GetHash();
        for (size_t i = 0; i < mtx.vout.size(); ++i) {
            const auto& txout = mtx.vout[i];
            bool is_mine = 0 < (wallet.IsMine(txout) & filter);
            changes += new_utxos[COutPoint(hash, i)] = is_mine ? txout.nValue : 0;
        }
    }

    UniValue result(UniValue::VOBJ);
    result.pushKV("balance_change", ValueFromAmount(changes));

    return result;
}
    };
}

RPCHelpMan gethdkeys()
{
    return RPCHelpMan{
        "gethdkeys",
        "\nList all BIP 32 HD keys in the wallet and which descriptors use them.\n",
        {
            {"options", RPCArg::Type::OBJ_NAMED_PARAMS, RPCArg::Optional::OMITTED, "", {
                {"active_only", RPCArg::Type::BOOL, RPCArg::Default{false}, "Show the keys for only active descriptors"},
                {"private", RPCArg::Type::BOOL, RPCArg::Default{false}, "Show private keys"}
            }},
        },
        RPCResult{RPCResult::Type::ARR, "", "", {
            {
                {RPCResult::Type::OBJ, "", "", {
                    {RPCResult::Type::STR, "xpub", "The extended public key"},
                    {RPCResult::Type::BOOL, "has_private", "Whether the wallet has the private key for this xpub"},
                    {RPCResult::Type::STR, "xprv", /*optional=*/true, "The extended private key if \"private\" is true"},
                    {RPCResult::Type::ARR, "descriptors", "Array of descriptor objects that use this HD key",
                    {
                        {RPCResult::Type::OBJ, "", "", {
                            {RPCResult::Type::STR, "desc", "Descriptor string representation"},
                            {RPCResult::Type::BOOL, "active", "Whether this descriptor is currently used to generate new addresses"},
                        }},
                    }},
                }},
            }
        }},
        RPCExamples{
            HelpExampleCli("gethdkeys", "") + HelpExampleRpc("gethdkeys", "")
            + HelpExampleCliNamed("gethdkeys", {{"active_only", "true"}, {"private", "true"}}) + HelpExampleRpcNamed("gethdkeys", {{"active_only", "true"}, {"private", "true"}})
        },
        [&](const RPCHelpMan& self, const JSONRPCRequest& request) -> UniValue
        {
            const std::shared_ptr<const CWallet> wallet = GetWalletForJSONRPCRequest(request);
            if (!wallet) return UniValue::VNULL;

            if (!wallet->IsWalletFlagSet(WALLET_FLAG_DESCRIPTORS)) {
                throw JSONRPCError(RPC_WALLET_ERROR, "gethdkeys is not available for non-descriptor wallets");
            }

            LOCK(wallet->cs_wallet);

            UniValue options{request.params[0].isNull() ? UniValue::VOBJ : request.params[0]};
            const bool active_only{options.exists("active_only") ? options["active_only"].get_bool() : false};
            const bool priv{options.exists("private") ? options["private"].get_bool() : false};
            if (priv) {
                EnsureWalletIsUnlocked(*wallet);
            }


            std::set<ScriptPubKeyMan*> spkms;
            if (active_only) {
                spkms = wallet->GetActiveScriptPubKeyMans();
            } else {
                spkms = wallet->GetAllScriptPubKeyMans();
            }

            std::map<CExtPubKey, std::set<std::tuple<std::string, bool, bool>>> wallet_xpubs;
            std::map<CExtPubKey, CExtKey> wallet_xprvs;
            for (auto* spkm : spkms) {
                auto* desc_spkm{dynamic_cast<DescriptorScriptPubKeyMan*>(spkm)};
                CHECK_NONFATAL(desc_spkm);
                LOCK(desc_spkm->cs_desc_man);
                WalletDescriptor w_desc = desc_spkm->GetWalletDescriptor();

                // Retrieve the pubkeys from the descriptor
                std::set<CPubKey> desc_pubkeys;
                std::set<CExtPubKey> desc_xpubs;
                w_desc.descriptor->GetPubKeys(desc_pubkeys, desc_xpubs);
                for (const CExtPubKey& xpub : desc_xpubs) {
                    std::string desc_str;
                    bool ok = desc_spkm->GetDescriptorString(desc_str, false);
                    CHECK_NONFATAL(ok);
                    wallet_xpubs[xpub].emplace(desc_str, wallet->IsActiveScriptPubKeyMan(*spkm), desc_spkm->HasPrivKey(xpub.pubkey.GetID()));
                    if (std::optional<CKey> key = priv ? desc_spkm->GetKey(xpub.pubkey.GetID()) : std::nullopt) {
                        wallet_xprvs[xpub] = CExtKey(xpub, *key);
                    }
                }
            }

            UniValue response(UniValue::VARR);
            for (const auto& [xpub, descs] : wallet_xpubs) {
                bool has_xprv = false;
                UniValue descriptors(UniValue::VARR);
                for (const auto& [desc, active, has_priv] : descs) {
                    UniValue d(UniValue::VOBJ);
                    d.pushKV("desc", desc);
                    d.pushKV("active", active);
                    has_xprv |= has_priv;

                    descriptors.push_back(std::move(d));
                }
                UniValue xpub_info(UniValue::VOBJ);
                xpub_info.pushKV("xpub", EncodeExtPubKey(xpub));
                xpub_info.pushKV("has_private", has_xprv);
                if (priv) {
                    xpub_info.pushKV("xprv", EncodeExtKey(wallet_xprvs.at(xpub)));
                }
                xpub_info.pushKV("descriptors", std::move(descriptors));

                response.push_back(std::move(xpub_info));
            }

            return response;
        },
    };
}

static RPCHelpMan createwalletdescriptor()
{
    return RPCHelpMan{"createwalletdescriptor",
        "Creates the wallet's descriptor for the given address type. "
        "The address type must be one that the wallet does not already have a descriptor for."
        + HELP_REQUIRING_PASSPHRASE,
        {
            {"type", RPCArg::Type::STR, RPCArg::Optional::NO, "The address type the descriptor will produce. Options are \"legacy\", \"p2sh-segwit\", \"bech32\", and \"bech32m\"."},
            {"options", RPCArg::Type::OBJ_NAMED_PARAMS, RPCArg::Optional::OMITTED, "", {
                {"internal", RPCArg::Type::BOOL, RPCArg::DefaultHint{"Both external and internal will be generated unless this parameter is specified"}, "Whether to only make one descriptor that is internal (if parameter is true) or external (if parameter is false)"},
                {"hdkey", RPCArg::Type::STR, RPCArg::DefaultHint{"The HD key used by all other active descriptors"}, "The HD key that the wallet knows the private key of, listed using 'gethdkeys', to use for this descriptor's key"},
            }},
        },
        RPCResult{
            RPCResult::Type::OBJ, "", "",
            {
                {RPCResult::Type::ARR, "descs", "The public descriptors that were added to the wallet",
                    {{RPCResult::Type::STR, "", ""}}
                }
            },
        },
        RPCExamples{
            HelpExampleCli("createwalletdescriptor", "bech32m")
            + HelpExampleRpc("createwalletdescriptor", "bech32m")
        },
        [&](const RPCHelpMan& self, const JSONRPCRequest& request) -> UniValue
        {
            std::shared_ptr<CWallet> const pwallet = GetWalletForJSONRPCRequest(request);
            if (!pwallet) return UniValue::VNULL;

            //  Make sure wallet is a descriptor wallet
            if (!pwallet->IsWalletFlagSet(WALLET_FLAG_DESCRIPTORS)) {
                throw JSONRPCError(RPC_WALLET_ERROR, "createwalletdescriptor is not available for non-descriptor wallets");
            }

            std::optional<OutputType> output_type = ParseOutputType(request.params[0].get_str());
            if (!output_type) {
                throw JSONRPCError(RPC_INVALID_ADDRESS_OR_KEY, strprintf("Unknown address type '%s'", request.params[0].get_str()));
            }

            UniValue options{request.params[1].isNull() ? UniValue::VOBJ : request.params[1]};
            UniValue internal_only{options["internal"]};
            UniValue hdkey{options["hdkey"]};

            std::vector<bool> internals;
            if (internal_only.isNull()) {
                internals.push_back(false);
                internals.push_back(true);
            } else {
                internals.push_back(internal_only.get_bool());
            }

            LOCK(pwallet->cs_wallet);
            EnsureWalletIsUnlocked(*pwallet);

            CExtPubKey xpub;
            if (hdkey.isNull()) {
                std::set<CExtPubKey> active_xpubs = pwallet->GetActiveHDPubKeys();
                if (active_xpubs.size() != 1) {
                    throw JSONRPCError(RPC_INVALID_ADDRESS_OR_KEY, "Unable to determine which HD key to use from active descriptors. Please specify with 'hdkey'");
                }
                xpub = *active_xpubs.begin();
            } else {
                xpub = DecodeExtPubKey(hdkey.get_str());
                if (!xpub.pubkey.IsValid()) {
                    throw JSONRPCError(RPC_INVALID_ADDRESS_OR_KEY, "Unable to parse HD key. Please provide a valid xpub");
                }
            }

            std::optional<CKey> key = pwallet->GetKey(xpub.pubkey.GetID());
            if (!key) {
                throw JSONRPCError(RPC_INVALID_ADDRESS_OR_KEY, strprintf("Private key for %s is not known", EncodeExtPubKey(xpub)));
            }
            CExtKey active_hdkey(xpub, *key);

            std::vector<std::reference_wrapper<DescriptorScriptPubKeyMan>> spkms;
            WalletBatch batch{pwallet->GetDatabase()};
            for (bool internal : internals) {
                WalletDescriptor w_desc = GenerateWalletDescriptor(xpub, *output_type, internal);
                uint256 w_id = DescriptorID(*w_desc.descriptor);
                if (!pwallet->GetScriptPubKeyMan(w_id)) {
                    spkms.emplace_back(pwallet->SetupDescriptorScriptPubKeyMan(batch, active_hdkey, *output_type, internal));
                }
            }
            if (spkms.empty()) {
                throw JSONRPCError(RPC_WALLET_ERROR, "Descriptor already exists");
            }

            // Fetch each descspkm from the wallet in order to get the descriptor strings
            UniValue descs{UniValue::VARR};
            for (const auto& spkm : spkms) {
                std::string desc_str;
                bool ok = spkm.get().GetDescriptorString(desc_str, false);
                CHECK_NONFATAL(ok);
                descs.push_back(desc_str);
            }
            UniValue out{UniValue::VOBJ};
            out.pushKV("descs", std::move(descs));
            return out;
        }
    };
}

// addresses
RPCHelpMan getaddressinfo();
RPCHelpMan getnewaddress();
RPCHelpMan getrawchangeaddress();
RPCHelpMan setlabel();
RPCHelpMan listaddressgroupings();
RPCHelpMan keypoolrefill();
RPCHelpMan getaddressesbylabel();
RPCHelpMan listlabels();
#ifdef ENABLE_EXTERNAL_SIGNER
RPCHelpMan walletdisplayaddress();
#endif // ENABLE_EXTERNAL_SIGNER

// backup
RPCHelpMan importprunedfunds();
RPCHelpMan removeprunedfunds();
RPCHelpMan importdescriptors();
RPCHelpMan listdescriptors();
RPCHelpMan backupwallet();
RPCHelpMan restorewallet();

// coins
RPCHelpMan getreceivedbyaddress();
RPCHelpMan getreceivedbylabel();
RPCHelpMan getbalance();
RPCHelpMan lockunspent();
RPCHelpMan listlockunspent();
RPCHelpMan getbalances();
RPCHelpMan listunspent();

// encryption
RPCHelpMan walletpassphrase();
RPCHelpMan walletpassphrasechange();
RPCHelpMan walletlock();
RPCHelpMan encryptwallet();

// spend
RPCHelpMan sendtoaddress();
RPCHelpMan sendmany();
RPCHelpMan settxfee();
RPCHelpMan fundrawtransaction();
RPCHelpMan bumpfee();
RPCHelpMan psbtbumpfee();
RPCHelpMan send();
RPCHelpMan sendall();
RPCHelpMan walletprocesspsbt();
RPCHelpMan walletcreatefundedpsbt();
RPCHelpMan signrawtransactionwithwallet();

// signmessage
RPCHelpMan signmessage();

// transactions
RPCHelpMan listreceivedbyaddress();
RPCHelpMan listreceivedbylabel();
RPCHelpMan listtransactions();
RPCHelpMan listsinceblock();
RPCHelpMan gettransaction();
RPCHelpMan abandontransaction();
RPCHelpMan rescanblockchain();
RPCHelpMan abortrescan();

std::span<const CRPCCommand> GetWalletRPCCommands()
{
    static const CRPCCommand commands[]{
        {"rawtransactions", &fundrawtransaction},
        {"wallet", &abandontransaction},
        {"wallet", &abortrescan},
        {"wallet", &backupwallet},
        {"wallet", &bumpfee},
        {"wallet", &psbtbumpfee},
        {"wallet", &createwallet},
        {"wallet", &createwalletdescriptor},
        {"wallet", &restorewallet},
        {"wallet", &encryptwallet},
        {"wallet", &getaddressesbylabel},
        {"wallet", &getaddressinfo},
        {"wallet", &getbalance},
        {"wallet", &gethdkeys},
        {"wallet", &getnewaddress},
        {"wallet", &getrawchangeaddress},
        {"wallet", &getreceivedbyaddress},
        {"wallet", &getreceivedbylabel},
        {"wallet", &gettransaction},
        {"wallet", &getbalances},
        {"wallet", &getwalletinfo},
        {"wallet", &importdescriptors},
        {"wallet", &importprunedfunds},
        {"wallet", &keypoolrefill},
        {"wallet", &listaddressgroupings},
        {"wallet", &listdescriptors},
        {"wallet", &listlabels},
        {"wallet", &listlockunspent},
        {"wallet", &listreceivedbyaddress},
        {"wallet", &listreceivedbylabel},
        {"wallet", &listsinceblock},
        {"wallet", &listtransactions},
        {"wallet", &listunspent},
        {"wallet", &listwalletdir},
        {"wallet", &listwallets},
        {"wallet", &loadwallet},
        {"wallet", &lockunspent},
        {"wallet", &removeprunedfunds},
        {"wallet", &rescanblockchain},
        {"wallet", &send},
        {"wallet", &sendmany},
        {"wallet", &sendtoaddress},
        {"wallet", &setlabel},
        {"wallet", &settxfee},
        {"wallet", &setwalletflag},
        {"wallet", &signmessage},
        {"wallet", &signrawtransactionwithwallet},
        {"wallet", &simulaterawtransaction},
        {"wallet", &sendall},
        {"wallet", &unloadwallet},
        {"wallet", &upgradewallet},
        {"wallet", &walletcreatefundedpsbt},
#ifdef ENABLE_EXTERNAL_SIGNER
        {"wallet", &walletdisplayaddress},
#endif // ENABLE_EXTERNAL_SIGNER
        {"wallet", &walletlock},
        {"wallet", &walletpassphrase},
        {"wallet", &walletpassphrasechange},
        {"wallet", &walletprocesspsbt},
    };
    return commands;
}
} // namespace wallet<|MERGE_RESOLUTION|>--- conflicted
+++ resolved
@@ -1,10 +1,6 @@
 // Copyright (c) 2010 Satoshi Nakamoto
-<<<<<<< HEAD
-// Copyright (c) 2009-2022 The Bitcoin Core developers
+// Copyright (c) 2009-present The Bitcoin Core developers
 // Copyright (c) 2013-present The Riecoin developers
-=======
-// Copyright (c) 2009-present The Bitcoin Core developers
->>>>>>> a2039286
 // Distributed under the MIT software license, see the accompanying
 // file COPYING or http://www.opensource.org/licenses/mit-license.php.
 
@@ -383,23 +379,8 @@
     if (!request.params[4].isNull() && request.params[4].get_bool()) {
         flags |= WALLET_FLAG_AVOID_REUSE;
     }
-<<<<<<< HEAD
-#ifndef USE_SQLITE
-    throw JSONRPCError(RPC_WALLET_ERROR, "Compiled without sqlite support (required for descriptor wallets)");
-#endif
     flags |= WALLET_FLAG_DESCRIPTORS;
     if (!request.params[6].isNull() && request.params[6].get_bool()) {
-=======
-    if (self.Arg<bool>("descriptors")) {
-        flags |= WALLET_FLAG_DESCRIPTORS;
-    } else {
-        if (!context.chain->rpcEnableDeprecated("create_bdb")) {
-            throw JSONRPCError(RPC_WALLET_ERROR, "BDB wallet creation is deprecated and will be removed in a future release."
-                                                 " In this release it can be re-enabled temporarily with the -deprecatedrpc=create_bdb setting.");
-        }
-    }
-    if (!request.params[7].isNull() && request.params[7].get_bool()) {
->>>>>>> a2039286
 #ifdef ENABLE_EXTERNAL_SIGNER
         flags |= WALLET_FLAG_EXTERNAL_SIGNER;
 #else
