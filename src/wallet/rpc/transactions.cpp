// Copyright (c) 2011-present The Bitcoin Core developers
// Copyright (c) 2013-present The Riecoin developers
// Distributed under the MIT software license, see the accompanying
// file COPYING or http://www.opensource.org/licenses/mit-license.php.

#include <core_io.h>
#include <key_io.h>
#include <policy/rbf.h>
#include <primitives/transaction_identifier.h>
#include <rpc/util.h>
#include <rpc/blockchain.h>
#include <util/vector.h>
#include <wallet/receive.h>
#include <wallet/rpc/util.h>
#include <wallet/wallet.h>

using interfaces::FoundBlock;

namespace wallet {
static void WalletTxToJSON(const CWallet& wallet, const CWalletTx& wtx, UniValue& entry)
    EXCLUSIVE_LOCKS_REQUIRED(wallet.cs_wallet)
{
    interfaces::Chain& chain = wallet.chain();
    int confirms = wallet.GetTxDepthInMainChain(wtx);
    entry.pushKV("confirmations", confirms);
    if (wtx.IsCoinBase())
        entry.pushKV("generated", true);
    if (auto* conf = wtx.state<TxStateConfirmed>())
    {
        entry.pushKV("blockhash", conf->confirmed_block_hash.GetHex());
        entry.pushKV("blockheight", conf->confirmed_block_height);
        entry.pushKV("blockindex", conf->position_in_block);
        int64_t block_time;
        CHECK_NONFATAL(chain.findBlock(conf->confirmed_block_hash, FoundBlock().time(block_time)));
        entry.pushKV("blocktime", block_time);
    } else {
        entry.pushKV("trusted", CachedTxIsTrusted(wallet, wtx));
    }
    entry.pushKV("txid", wtx.GetHash().GetHex());
    entry.pushKV("wtxid", wtx.GetWitnessHash().GetHex());
    UniValue conflicts(UniValue::VARR);
    for (const Txid& conflict : wallet.GetTxConflicts(wtx))
        conflicts.push_back(conflict.GetHex());
    entry.pushKV("walletconflicts", std::move(conflicts));
    UniValue mempool_conflicts(UniValue::VARR);
    for (const Txid& mempool_conflict : wtx.mempool_conflicts)
        mempool_conflicts.push_back(mempool_conflict.GetHex());
    entry.pushKV("mempoolconflicts", std::move(mempool_conflicts));
    entry.pushKV("time", wtx.GetTxTime());
    entry.pushKV("timereceived", int64_t{wtx.nTimeReceived});

    // Add opt-in RBF status
    std::string rbfStatus = "no";
    if (confirms <= 0) {
        RBFTransactionState rbfState = chain.isRBFOptIn(*wtx.tx);
        if (rbfState == RBFTransactionState::UNKNOWN)
            rbfStatus = "unknown";
        else if (rbfState == RBFTransactionState::REPLACEABLE_BIP125)
            rbfStatus = "yes";
    }
    entry.pushKV("bip125-replaceable", rbfStatus);

    for (const std::pair<const std::string, std::string>& item : wtx.mapValue)
        entry.pushKV(item.first, item.second);
}

struct tallyitem
{
    CAmount nAmount{0};
    int nConf{std::numeric_limits<int>::max()};
    std::vector<Txid> txids;
    tallyitem() = default;
};

static UniValue ListReceived(const CWallet& wallet, const UniValue& params, const bool by_label, const bool include_immature_coinbase) EXCLUSIVE_LOCKS_REQUIRED(wallet.cs_wallet)
{
    // Minimum confirmations
    int nMinDepth = 1;
    if (!params[0].isNull())
        nMinDepth = params[0].getInt<int>();

    // Whether to include empty labels
    bool fIncludeEmpty = false;
    if (!params[1].isNull())
        fIncludeEmpty = params[1].get_bool();

    std::optional<CTxDestination> filtered_address{std::nullopt};
    if (!by_label && !params[2].isNull() && !params[2].get_str().empty()) {
        if (!IsValidDestinationString(params[2].get_str())) {
            throw JSONRPCError(RPC_WALLET_ERROR, "address_filter parameter was invalid");
        }
        filtered_address = DecodeDestination(params[2].get_str());
    }

    // Tally
    std::map<CTxDestination, tallyitem> mapTally;
    for (const auto& [_, wtx] : wallet.mapWallet) {

        int nDepth = wallet.GetTxDepthInMainChain(wtx);
        if (nDepth < nMinDepth)
            continue;

        // Coinbase with less than 1 confirmation is no longer in the main chain
        if ((wtx.IsCoinBase() && (nDepth < 1))
            || (wallet.IsTxImmatureCoinBase(wtx) && !include_immature_coinbase)) {
            continue;
        }

        for (const CTxOut& txout : wtx.tx->vout) {
            CTxDestination address;
            if (!ExtractDestination(txout.scriptPubKey, address))
                continue;

            if (filtered_address && !(filtered_address == address)) {
                continue;
            }

            if (!wallet.IsMine(address))
                continue;

            tallyitem& item = mapTally[address];
            item.nAmount += txout.nValue;
            item.nConf = std::min(item.nConf, nDepth);
            item.txids.push_back(wtx.GetHash());
        }
    }

    // Reply
    UniValue ret(UniValue::VARR);
    std::map<std::string, tallyitem> label_tally;

    const auto& func = [&](const CTxDestination& address, const std::string& label, bool is_change, const std::optional<AddressPurpose>& purpose) {
        if (is_change) return; // no change addresses

        auto it = mapTally.find(address);
        if (it == mapTally.end() && !fIncludeEmpty)
            return;

        CAmount nAmount = 0;
        int nConf = std::numeric_limits<int>::max();
        if (it != mapTally.end()) {
            nAmount = (*it).second.nAmount;
            nConf = (*it).second.nConf;
        }

        if (by_label) {
            tallyitem& _item = label_tally[label];
            _item.nAmount += nAmount;
            _item.nConf = std::min(_item.nConf, nConf);
        } else {
            UniValue obj(UniValue::VOBJ);
            obj.pushKV("address",       EncodeDestination(address));
            obj.pushKV("amount",        ValueFromAmount(nAmount));
            obj.pushKV("confirmations", (nConf == std::numeric_limits<int>::max() ? 0 : nConf));
            obj.pushKV("label", label);
            UniValue transactions(UniValue::VARR);
            if (it != mapTally.end()) {
                for (const Txid& _item : (*it).second.txids) {
                    transactions.push_back(_item.GetHex());
                }
            }
            obj.pushKV("txids", std::move(transactions));
            ret.push_back(std::move(obj));
        }
    };

    if (filtered_address) {
        const auto& entry = wallet.FindAddressBookEntry(*filtered_address, /*allow_change=*/false);
        if (entry) func(*filtered_address, entry->GetLabel(), entry->IsChange(), entry->purpose);
    } else {
        // No filtered addr, walk-through the addressbook entry
        wallet.ForEachAddrBookEntry(func);
    }

    if (by_label) {
        for (const auto& entry : label_tally) {
            CAmount nAmount = entry.second.nAmount;
            int nConf = entry.second.nConf;
            UniValue obj(UniValue::VOBJ);
            obj.pushKV("amount",        ValueFromAmount(nAmount));
            obj.pushKV("confirmations", (nConf == std::numeric_limits<int>::max() ? 0 : nConf));
            obj.pushKV("label",         entry.first);
            ret.push_back(std::move(obj));
        }
    }

    return ret;
}

RPCHelpMan listreceivedbyaddress()
{
    return RPCHelpMan{
        "listreceivedbyaddress",
        "List balances by receiving address.\n",
                {
                    {"minconf", RPCArg::Type::NUM, RPCArg::Default{1}, "The minimum number of confirmations before payments are included."},
                    {"include_empty", RPCArg::Type::BOOL, RPCArg::Default{false}, "Whether to include addresses that haven't received any payments."},
                    {"address_filter", RPCArg::Type::STR, RPCArg::Optional::OMITTED, "If present and non-empty, only return information on this address."},
                    {"include_immature_coinbase", RPCArg::Type::BOOL, RPCArg::Default{false}, "Include immature coinbase transactions."},
                },
                RPCResult{
                    RPCResult::Type::ARR, "", "",
                    {
                        {RPCResult::Type::OBJ, "", "",
                        {
                            {RPCResult::Type::STR, "address", "The receiving address"},
                            {RPCResult::Type::STR_AMOUNT, "amount", "The total amount in " + CURRENCY_UNIT + " received by the address"},
                            {RPCResult::Type::NUM, "confirmations", "The number of confirmations of the most recent transaction included"},
                            {RPCResult::Type::STR, "label", "The label of the receiving address. The default label is \"\""},
                            {RPCResult::Type::ARR, "txids", "",
                            {
                                {RPCResult::Type::STR_HEX, "txid", "The ids of transactions received with the address"},
                            }},
                        }},
                    }
                },
                RPCExamples{
                    HelpExampleCli("listreceivedbyaddress", "")
            + HelpExampleCli("listreceivedbyaddress", "6 true")
            + HelpExampleCli("listreceivedbyaddress", "6 true true \"\" true")
            + HelpExampleRpc("listreceivedbyaddress", "6, true, true")
            + HelpExampleRpc("listreceivedbyaddress", "6, true, true, \"" + EXAMPLE_ADDRESS[0] + "\", true")
                },
        [&](const RPCHelpMan& self, const JSONRPCRequest& request) -> UniValue
{
    const std::shared_ptr<const CWallet> pwallet = GetWalletForJSONRPCRequest(request);
    if (!pwallet) return UniValue::VNULL;

    // Make sure the results are valid at least up to the most recent block
    // the user could have gotten from another RPC command prior to now
    pwallet->BlockUntilSyncedToCurrentChain();

    const bool include_immature_coinbase{request.params[3].isNull() ? false : request.params[3].get_bool()};

    LOCK(pwallet->cs_wallet);

    return ListReceived(*pwallet, request.params, false, include_immature_coinbase);
},
    };
}

RPCHelpMan listreceivedbylabel()
{
    return RPCHelpMan{
        "listreceivedbylabel",
        "List received transactions by label.\n",
                {
                    {"minconf", RPCArg::Type::NUM, RPCArg::Default{1}, "The minimum number of confirmations before payments are included."},
                    {"include_empty", RPCArg::Type::BOOL, RPCArg::Default{false}, "Whether to include labels that haven't received any payments."},
                    {"include_immature_coinbase", RPCArg::Type::BOOL, RPCArg::Default{false}, "Include immature coinbase transactions."},
                },
                RPCResult{
                    RPCResult::Type::ARR, "", "",
                    {
                        {RPCResult::Type::OBJ, "", "",
                        {
                            {RPCResult::Type::STR_AMOUNT, "amount", "The total amount received by addresses with this label"},
                            {RPCResult::Type::NUM, "confirmations", "The number of confirmations of the most recent transaction included"},
                            {RPCResult::Type::STR, "label", "The label of the receiving address. The default label is \"\""},
                        }},
                    }
                },
                RPCExamples{
                    HelpExampleCli("listreceivedbylabel", "")
            + HelpExampleCli("listreceivedbylabel", "6 true")
            + HelpExampleRpc("listreceivedbylabel", "6, true, true, true")
                },
        [&](const RPCHelpMan& self, const JSONRPCRequest& request) -> UniValue
{
    const std::shared_ptr<const CWallet> pwallet = GetWalletForJSONRPCRequest(request);
    if (!pwallet) return UniValue::VNULL;

    // Make sure the results are valid at least up to the most recent block
    // the user could have gotten from another RPC command prior to now
    pwallet->BlockUntilSyncedToCurrentChain();

    const bool include_immature_coinbase{request.params[2].isNull() ? false : request.params[2].get_bool()};

    LOCK(pwallet->cs_wallet);

    return ListReceived(*pwallet, request.params, true, include_immature_coinbase);
},
    };
}

static void MaybePushAddress(UniValue & entry, const CTxDestination &dest)
{
    if (IsValidDestination(dest)) {
        entry.pushKV("address", EncodeDestination(dest));
    }
}

/**
 * List transactions based on the given criteria.
 *
 * @param  wallet         The wallet.
 * @param  wtx            The wallet transaction.
 * @param  nMinDepth      The minimum confirmation depth.
 * @param  fLong          Whether to include the JSON version of the transaction.
 * @param  ret            The vector into which the result is stored.
 * @param  filter_label   Optional label string to filter incoming transactions.
 */
template <class Vec>
static void ListTransactions(const CWallet& wallet, const CWalletTx& wtx, int nMinDepth, bool fLong,
                             Vec& ret, const std::optional<std::string>& filter_label,
                             bool include_change = false)
    EXCLUSIVE_LOCKS_REQUIRED(wallet.cs_wallet)
{
    CAmount nFee;
    std::list<COutputEntry> listReceived;
    std::list<COutputEntry> listSent;

    CachedTxGetAmounts(wallet, wtx, listReceived, listSent, nFee, include_change);

    // Sent
    if (!filter_label.has_value())
    {
        for (const COutputEntry& s : listSent)
        {
            UniValue entry(UniValue::VOBJ);
            MaybePushAddress(entry, s.destination);
            entry.pushKV("category", "send");
            entry.pushKV("amount", ValueFromAmount(-s.amount));
            const auto* address_book_entry = wallet.FindAddressBookEntry(s.destination);
            if (address_book_entry) {
                entry.pushKV("label", address_book_entry->GetLabel());
            }
            entry.pushKV("vout", s.vout);
            entry.pushKV("fee", ValueFromAmount(-nFee));
            if (fLong)
                WalletTxToJSON(wallet, wtx, entry);
            entry.pushKV("abandoned", wtx.isAbandoned());
            ret.push_back(std::move(entry));
        }
    }

    // Received
    if (listReceived.size() > 0 && wallet.GetTxDepthInMainChain(wtx) >= nMinDepth) {
        for (const COutputEntry& r : listReceived)
        {
            std::string label;
            const auto* address_book_entry = wallet.FindAddressBookEntry(r.destination);
            if (address_book_entry) {
                label = address_book_entry->GetLabel();
            }
            if (filter_label.has_value() && label != filter_label.value()) {
                continue;
            }
            UniValue entry(UniValue::VOBJ);
            MaybePushAddress(entry, r.destination);
            PushParentDescriptors(wallet, wtx.tx->vout.at(r.vout).scriptPubKey, entry);
            if (wtx.IsCoinBase())
            {
                if (wallet.GetTxDepthInMainChain(wtx) < 1)
                    entry.pushKV("category", "orphan");
                else if (wallet.IsTxImmatureCoinBase(wtx))
                    entry.pushKV("category", "immature");
                else
                    entry.pushKV("category", "generate");
            }
            else
            {
                entry.pushKV("category", "receive");
            }
            entry.pushKV("amount", ValueFromAmount(r.amount));
            if (address_book_entry) {
                entry.pushKV("label", label);
            }
            entry.pushKV("vout", r.vout);
            entry.pushKV("abandoned", wtx.isAbandoned());
            if (fLong)
                WalletTxToJSON(wallet, wtx, entry);
            ret.push_back(std::move(entry));
        }
    }
}


static std::vector<RPCResult> TransactionDescriptionString()
{
    return{{RPCResult::Type::NUM, "confirmations", "The number of confirmations for the transaction. Negative confirmations means the\n"
               "transaction conflicted that many blocks ago."},
           {RPCResult::Type::BOOL, "generated", /*optional=*/true, "Only present if the transaction's only input is a coinbase one."},
           {RPCResult::Type::BOOL, "trusted", /*optional=*/true, "Whether we consider the transaction to be trusted and safe to spend from.\n"
                "Only present when the transaction has 0 confirmations (or negative confirmations, if conflicted)."},
           {RPCResult::Type::STR_HEX, "blockhash", /*optional=*/true, "The block hash containing the transaction."},
           {RPCResult::Type::NUM, "blockheight", /*optional=*/true, "The block height containing the transaction."},
           {RPCResult::Type::NUM, "blockindex", /*optional=*/true, "The index of the transaction in the block that includes it."},
           {RPCResult::Type::NUM_TIME, "blocktime", /*optional=*/true, "The block time expressed in " + UNIX_EPOCH_TIME + "."},
           {RPCResult::Type::STR_HEX, "txid", "The transaction id."},
           {RPCResult::Type::STR_HEX, "wtxid", "The hash of serialized transaction, including witness data."},
           {RPCResult::Type::ARR, "walletconflicts", "Confirmed transactions that have been detected by the wallet to conflict with this transaction.",
           {
               {RPCResult::Type::STR_HEX, "txid", "The transaction id."},
           }},
           {RPCResult::Type::STR_HEX, "replaced_by_txid", /*optional=*/true, "Only if 'category' is 'send'. The txid if this tx was replaced."},
           {RPCResult::Type::STR_HEX, "replaces_txid", /*optional=*/true, "Only if 'category' is 'send'. The txid if this tx replaces another."},
           {RPCResult::Type::ARR, "mempoolconflicts", "Transactions in the mempool that directly conflict with either this transaction or an ancestor transaction",
           {
               {RPCResult::Type::STR_HEX, "txid", "The transaction id."},
           }},
           {RPCResult::Type::STR, "to", /*optional=*/true, "If a comment to is associated with the transaction."},
           {RPCResult::Type::NUM_TIME, "time", "The transaction time expressed in " + UNIX_EPOCH_TIME + "."},
           {RPCResult::Type::NUM_TIME, "timereceived", "The time received expressed in " + UNIX_EPOCH_TIME + "."},
           {RPCResult::Type::STR, "comment", /*optional=*/true, "If a comment is associated with the transaction, only present if not empty."},
           {RPCResult::Type::STR, "bip125-replaceable", "(\"yes|no|unknown\") Whether this transaction signals BIP125 replaceability or has an unconfirmed ancestor signaling BIP125 replaceability.\n"
               "May be unknown for unconfirmed transactions not in the mempool because their unconfirmed ancestors are unknown."},
           {RPCResult::Type::ARR, "parent_descs", /*optional=*/true, "Only if 'category' is 'received'. List of parent descriptors for the output script of this coin.", {
               {RPCResult::Type::STR, "desc", "The descriptor string."},
           }},
           };
}

RPCHelpMan listtransactions()
{
    return RPCHelpMan{
        "listtransactions",
        "If a label name is provided, this will return only incoming transactions paying to addresses with the specified label.\n"
                "\nReturns up to 'count' most recent transactions skipping the first 'from' transactions.\n",
                {
                    {"label", RPCArg::Type::STR, RPCArg::Optional::OMITTED, "If set, should be a valid label name to return only incoming transactions\n"
                          "with the specified label, or \"*\" to disable filtering and return all transactions."},
                    {"count", RPCArg::Type::NUM, RPCArg::Default{10}, "The number of transactions to return"},
                    {"skip", RPCArg::Type::NUM, RPCArg::Default{0}, "The number of transactions to skip"},
                },
                RPCResult{
                    RPCResult::Type::ARR, "", "",
                    {
                        {RPCResult::Type::OBJ, "", "", Cat(Cat<std::vector<RPCResult>>(
                        {
                            {RPCResult::Type::STR, "address",  /*optional=*/true, "The Riecoin address of the transaction (not returned if the output does not have an address, e.g. OP_RETURN null data)."},
                            {RPCResult::Type::STR, "category", "The transaction category.\n"
                                "\"send\"                  Transactions sent.\n"
                                "\"receive\"               Non-coinbase transactions received.\n"
                                "\"generate\"              Coinbase transactions received with more than 100 confirmations.\n"
                                "\"immature\"              Coinbase transactions received with 100 or fewer confirmations.\n"
                                "\"orphan\"                Orphaned coinbase transactions received."},
                            {RPCResult::Type::STR_AMOUNT, "amount", "The amount in " + CURRENCY_UNIT + ". This is negative for the 'send' category, and is positive\n"
                                "for all other categories"},
                            {RPCResult::Type::STR, "label", /*optional=*/true, "A comment for the address/transaction, if any"},
                            {RPCResult::Type::NUM, "vout", "the vout value"},
                            {RPCResult::Type::STR_AMOUNT, "fee", /*optional=*/true, "The amount of the fee in " + CURRENCY_UNIT + ". This is negative and only available for the\n"
                                 "'send' category of transactions."},
                        },
                        TransactionDescriptionString()),
                        {
                            {RPCResult::Type::BOOL, "abandoned", "'true' if the transaction has been abandoned (inputs are respendable)."},
                        })},
                    }
                },
                RPCExamples{
            "\nList the most recent 10 transactions in the systems\n"
            + HelpExampleCli("listtransactions", "") +
            "\nList transactions 100 to 120\n"
            + HelpExampleCli("listtransactions", "\"*\" 20 100") +
            "\nAs a JSON-RPC call\n"
            + HelpExampleRpc("listtransactions", "\"*\", 20, 100")
                },
        [&](const RPCHelpMan& self, const JSONRPCRequest& request) -> UniValue
{
    const std::shared_ptr<const CWallet> pwallet = GetWalletForJSONRPCRequest(request);
    if (!pwallet) return UniValue::VNULL;

    // Make sure the results are valid at least up to the most recent block
    // the user could have gotten from another RPC command prior to now
    pwallet->BlockUntilSyncedToCurrentChain();

    std::optional<std::string> filter_label;
    if (!request.params[0].isNull() && request.params[0].get_str() != "*") {
        filter_label.emplace(LabelFromValue(request.params[0]));
        if (filter_label.value().empty()) {
            throw JSONRPCError(RPC_INVALID_PARAMETER, "Label argument must be a valid label name or \"*\".");
        }
    }
    int nCount = 10;
    if (!request.params[1].isNull())
        nCount = request.params[1].getInt<int>();
    int nFrom = 0;
    if (!request.params[2].isNull())
        nFrom = request.params[2].getInt<int>();

    if (nCount < 0)
        throw JSONRPCError(RPC_INVALID_PARAMETER, "Negative count");
    if (nFrom < 0)
        throw JSONRPCError(RPC_INVALID_PARAMETER, "Negative from");

    std::vector<UniValue> ret;
    {
        LOCK(pwallet->cs_wallet);

        const CWallet::TxItems & txOrdered = pwallet->wtxOrdered;

        // iterate backwards until we have nCount items to return:
        for (CWallet::TxItems::const_reverse_iterator it = txOrdered.rbegin(); it != txOrdered.rend(); ++it)
        {
            CWalletTx *const pwtx = (*it).second;
            ListTransactions(*pwallet, *pwtx, 0, true, ret, filter_label);
            if ((int)ret.size() >= (nCount+nFrom)) break;
        }
    }

    // ret is newest to oldest

    if (nFrom > (int)ret.size())
        nFrom = ret.size();
    if ((nFrom + nCount) > (int)ret.size())
        nCount = ret.size() - nFrom;

    auto txs_rev_it{std::make_move_iterator(ret.rend())};
    UniValue result{UniValue::VARR};
    result.push_backV(txs_rev_it - nFrom - nCount, txs_rev_it - nFrom); // Return oldest to newest
    return result;
},
    };
}

RPCHelpMan listsinceblock()
{
    return RPCHelpMan{
        "listsinceblock",
        "Get all transactions in blocks since block [blockhash], or all transactions if omitted.\n"
                "If \"blockhash\" is no longer a part of the main chain, transactions from the fork point onward are included.\n"
                "Additionally, if include_removed is set, transactions affecting the wallet which were removed are returned in the \"removed\" array.\n",
                {
                    {"blockhash", RPCArg::Type::STR, RPCArg::Optional::OMITTED, "If set, the block hash to list transactions since, otherwise list all transactions."},
                    {"target_confirmations", RPCArg::Type::NUM, RPCArg::Default{1}, "Return the nth block hash from the main chain. e.g. 1 would mean the best block hash. Note: this is not used as a filter, but only affects [lastblock] in the return value"},
                    {"include_removed", RPCArg::Type::BOOL, RPCArg::Default{true}, "Show transactions that were removed due to a reorg in the \"removed\" array\n"
                                                                       "(not guaranteed to work on pruned nodes)"},
                    {"include_change", RPCArg::Type::BOOL, RPCArg::Default{false}, "Also add entries for change outputs.\n"},
                    {"label", RPCArg::Type::STR, RPCArg::Optional::OMITTED, "Return only incoming transactions paying to addresses with the specified label.\n"},
                },
                RPCResult{
                    RPCResult::Type::OBJ, "", "",
                    {
                        {RPCResult::Type::ARR, "transactions", "",
                        {
                            {RPCResult::Type::OBJ, "", "", Cat(Cat<std::vector<RPCResult>>(
                            {
                                {RPCResult::Type::STR, "address",  /*optional=*/true, "The Riecoin address of the transaction (not returned if the output does not have an address, e.g. OP_RETURN null data)."},
                                {RPCResult::Type::STR, "category", "The transaction category.\n"
                                    "\"send\"                  Transactions sent.\n"
                                    "\"receive\"               Non-coinbase transactions received.\n"
                                    "\"generate\"              Coinbase transactions received with more than 100 confirmations.\n"
                                    "\"immature\"              Coinbase transactions received with 100 or fewer confirmations.\n"
                                    "\"orphan\"                Orphaned coinbase transactions received."},
                                {RPCResult::Type::STR_AMOUNT, "amount", "The amount in " + CURRENCY_UNIT + ". This is negative for the 'send' category, and is positive\n"
                                    "for all other categories"},
                                {RPCResult::Type::NUM, "vout", "the vout value"},
                                {RPCResult::Type::STR_AMOUNT, "fee", /*optional=*/true, "The amount of the fee in " + CURRENCY_UNIT + ". This is negative and only available for the\n"
                                     "'send' category of transactions."},
                            },
                            TransactionDescriptionString()),
                            {
                                {RPCResult::Type::BOOL, "abandoned", "'true' if the transaction has been abandoned (inputs are respendable)."},
                                {RPCResult::Type::STR, "label", /*optional=*/true, "A comment for the address/transaction, if any"},
                            })},
                        }},
                        {RPCResult::Type::ARR, "removed", /*optional=*/true, "<structure is the same as \"transactions\" above, only present if include_removed=true>\n"
                            "Note: transactions that were re-added in the active chain will appear as-is in this array, and may thus have a positive confirmation count."
                        , {{RPCResult::Type::ELISION, "", ""},}},
                        {RPCResult::Type::STR_HEX, "lastblock", "The hash of the block (target_confirmations-1) from the best block on the main chain, or the genesis hash if the referenced block does not exist yet. This is typically used to feed back into listsinceblock the next time you call it. So you would generally use a target_confirmations of say 6, so you will be continually re-notified of transactions until they've reached 6 confirmations plus any new ones"},
                    }
                },
                RPCExamples{
                    HelpExampleCli("listsinceblock", "")
            + HelpExampleCli("listsinceblock", "\"000000000000000bacf66f7497b7dc45ef753ee9a7d38571037cdb1a57f663ad\" 6")
            + HelpExampleRpc("listsinceblock", "\"000000000000000bacf66f7497b7dc45ef753ee9a7d38571037cdb1a57f663ad\", 6")
                },
        [&](const RPCHelpMan& self, const JSONRPCRequest& request) -> UniValue
{
    const std::shared_ptr<const CWallet> pwallet = GetWalletForJSONRPCRequest(request);
    if (!pwallet) return UniValue::VNULL;

    const CWallet& wallet = *pwallet;
    // Make sure the results are valid at least up to the most recent block
    // the user could have gotten from another RPC command prior to now
    wallet.BlockUntilSyncedToCurrentChain();

    LOCK(wallet.cs_wallet);

    std::optional<int> height;    // Height of the specified block or the common ancestor, if the block provided was in a deactivated chain.
    std::optional<int> altheight; // Height of the specified block, even if it's in a deactivated chain.
    int target_confirms = 1;

    uint256 blockId;
    if (!request.params[0].isNull() && !request.params[0].get_str().empty()) {
        blockId = ParseHashV(request.params[0], "blockhash");
        height = int{};
        altheight = int{};
        if (!wallet.chain().findCommonAncestor(blockId, wallet.GetLastBlockHash(), /*ancestor_out=*/FoundBlock().height(*height), /*block1_out=*/FoundBlock().height(*altheight))) {
            throw JSONRPCError(RPC_INVALID_ADDRESS_OR_KEY, "Block not found");
        }
    }

    if (!request.params[1].isNull()) {
        target_confirms = request.params[1].getInt<int>();

        if (target_confirms < 1) {
            throw JSONRPCError(RPC_INVALID_PARAMETER, "Invalid parameter");
        }
    }

    bool include_removed = (request.params[2].isNull() || request.params[2].get_bool());
    bool include_change = (!request.params[3].isNull() && request.params[3].get_bool());

    // Only set it if 'label' was provided.
    std::optional<std::string> filter_label;
    if (!request.params[4].isNull()) filter_label.emplace(LabelFromValue(request.params[4]));

    int depth = height ? wallet.GetLastBlockHeight() + 1 - *height : -1;

    UniValue transactions(UniValue::VARR);

    for (const auto& [_, tx] : wallet.mapWallet) {

        if (depth == -1 || abs(wallet.GetTxDepthInMainChain(tx)) < depth) {
            ListTransactions(wallet, tx, 0, true, transactions, filter_label, include_change);
        }
    }

    // when a reorg'd block is requested, we also list any relevant transactions
    // in the blocks of the chain that was detached
    UniValue removed(UniValue::VARR);
    while (include_removed && altheight && *altheight > *height) {
        CBlock block;
        if (!wallet.chain().findBlock(blockId, FoundBlock().data(block)) || block.IsNull()) {
            throw JSONRPCError(RPC_INTERNAL_ERROR, "Can't read block from disk");
        }
        for (const CTransactionRef& tx : block.vtx) {
            auto it = wallet.mapWallet.find(tx->GetHash());
            if (it != wallet.mapWallet.end()) {
                // We want all transactions regardless of confirmation count to appear here,
                // even negative confirmation ones, hence the big negative.
                ListTransactions(wallet, it->second, -100000000, true, removed, filter_label, include_change);
            }
        }
        blockId = block.hashPrevBlock;
        --*altheight;
    }

    uint256 lastblock;
    target_confirms = std::min(target_confirms, wallet.GetLastBlockHeight() + 1);
    CHECK_NONFATAL(wallet.chain().findAncestorByHeight(wallet.GetLastBlockHash(), wallet.GetLastBlockHeight() + 1 - target_confirms, FoundBlock().hash(lastblock)));

    UniValue ret(UniValue::VOBJ);
    ret.pushKV("transactions", std::move(transactions));
    if (include_removed) ret.pushKV("removed", std::move(removed));
    ret.pushKV("lastblock", lastblock.GetHex());

    return ret;
},
    };
}

RPCHelpMan gettransaction()
{
    return RPCHelpMan{
        "gettransaction",
        "Get detailed information about in-wallet transaction <txid>\n",
                {
                    {"txid", RPCArg::Type::STR, RPCArg::Optional::NO, "The transaction id"},
                    {"verbose", RPCArg::Type::BOOL, RPCArg::Default{false}, "Whether to include a `decoded` field containing the decoded transaction (equivalent to RPC decoderawtransaction)"},
                },
                RPCResult{
                    RPCResult::Type::OBJ, "", "", Cat(Cat<std::vector<RPCResult>>(
                    {
                        {RPCResult::Type::STR_AMOUNT, "amount", "The amount in " + CURRENCY_UNIT},
                        {RPCResult::Type::STR_AMOUNT, "fee", /*optional=*/true, "The amount of the fee in " + CURRENCY_UNIT + ". This is negative and only available for the\n"
                                     "'send' category of transactions."},
                    },
                    TransactionDescriptionString()),
                    {
                        {RPCResult::Type::ARR, "details", "",
                        {
                            {RPCResult::Type::OBJ, "", "",
                            {
                                {RPCResult::Type::STR, "address", /*optional=*/true, "The Riecoin address involved in the transaction."},
                                {RPCResult::Type::STR, "category", "The transaction category.\n"
                                    "\"send\"                  Transactions sent.\n"
                                    "\"receive\"               Non-coinbase transactions received.\n"
                                    "\"generate\"              Coinbase transactions received with more than 100 confirmations.\n"
                                    "\"immature\"              Coinbase transactions received with 100 or fewer confirmations.\n"
                                    "\"orphan\"                Orphaned coinbase transactions received."},
                                {RPCResult::Type::STR_AMOUNT, "amount", "The amount in " + CURRENCY_UNIT},
                                {RPCResult::Type::STR, "label", /*optional=*/true, "A comment for the address/transaction, if any"},
                                {RPCResult::Type::NUM, "vout", "the vout value"},
                                {RPCResult::Type::STR_AMOUNT, "fee", /*optional=*/true, "The amount of the fee in " + CURRENCY_UNIT + ". This is negative and only available for the \n"
                                    "'send' category of transactions."},
                                {RPCResult::Type::BOOL, "abandoned", "'true' if the transaction has been abandoned (inputs are respendable)."},
                                {RPCResult::Type::ARR, "parent_descs", /*optional=*/true, "Only if 'category' is 'received'. List of parent descriptors for the output script of this coin.", {
                                    {RPCResult::Type::STR, "desc", "The descriptor string."},
                                }},
                            }},
                        }},
                        {RPCResult::Type::STR_HEX, "hex", "Raw data for transaction"},
                        {RPCResult::Type::OBJ, "decoded", /*optional=*/true, "The decoded transaction (only present when `verbose` is passed)",
                        {
                            {RPCResult::Type::ELISION, "", "Equivalent to the RPC decoderawtransaction method, or the RPC getrawtransaction method when `verbose` is passed."},
                        }},
                        RESULT_LAST_PROCESSED_BLOCK,
                    })
                },
                RPCExamples{
                    HelpExampleCli("gettransaction", "\"1075db55d416d3ca199f55b6084e2115b9345e16c5cf302fc80e9d5fbf5d48d\"")
            + HelpExampleCli("gettransaction", "\"1075db55d416d3ca199f55b6084e2115b9345e16c5cf302fc80e9d5fbf5d48d\" true")
            + HelpExampleCli("gettransaction", "\"1075db55d416d3ca199f55b6084e2115b9345e16c5cf302fc80e9d5fbf5d48d\" false true")
            + HelpExampleRpc("gettransaction", "\"1075db55d416d3ca199f55b6084e2115b9345e16c5cf302fc80e9d5fbf5d48d\"")
                },
        [&](const RPCHelpMan& self, const JSONRPCRequest& request) -> UniValue
{
    const std::shared_ptr<const CWallet> pwallet = GetWalletForJSONRPCRequest(request);
    if (!pwallet) return UniValue::VNULL;

    // Make sure the results are valid at least up to the most recent block
    // the user could have gotten from another RPC command prior to now
    pwallet->BlockUntilSyncedToCurrentChain();

    LOCK(pwallet->cs_wallet);

    Txid hash{Txid::FromUint256(ParseHashV(request.params[0], "txid"))};

<<<<<<< HEAD
    isminefilter filter = ISMINE_SPENDABLE;

    bool verbose = request.params[1].isNull() ? false : request.params[1].get_bool();
=======
    bool verbose = request.params[2].isNull() ? false : request.params[2].get_bool();
>>>>>>> 5c5704e7

    UniValue entry(UniValue::VOBJ);
    auto it = pwallet->mapWallet.find(hash);
    if (it == pwallet->mapWallet.end()) {
        throw JSONRPCError(RPC_INVALID_ADDRESS_OR_KEY, "Invalid or non-wallet transaction id");
    }
    const CWalletTx& wtx = it->second;

    CAmount nCredit = CachedTxGetCredit(*pwallet, wtx, /*avoid_reuse=*/false);
    CAmount nDebit = CachedTxGetDebit(*pwallet, wtx, /*avoid_reuse=*/false);
    CAmount nNet = nCredit - nDebit;
    CAmount nFee = (CachedTxIsFromMe(*pwallet, wtx) ? wtx.tx->GetValueOut() - nDebit : 0);

    entry.pushKV("amount", ValueFromAmount(nNet - nFee));
    if (CachedTxIsFromMe(*pwallet, wtx))
        entry.pushKV("fee", ValueFromAmount(nFee));

    WalletTxToJSON(*pwallet, wtx, entry);

    UniValue details(UniValue::VARR);
    ListTransactions(*pwallet, wtx, 0, false, details, /*filter_label=*/std::nullopt);
    entry.pushKV("details", std::move(details));

    entry.pushKV("hex", EncodeHexTx(*wtx.tx));

    if (verbose) {
        UniValue decoded(UniValue::VOBJ);
        TxToUniv(*wtx.tx, /*block_hash=*/uint256(), /*entry=*/decoded, /*include_hex=*/false);
        entry.pushKV("decoded", std::move(decoded));
    }

    AppendLastProcessedBlock(entry, *pwallet);
    return entry;
},
    };
}

RPCHelpMan abandontransaction()
{
    return RPCHelpMan{
        "abandontransaction",
        "Mark in-wallet transaction <txid> as abandoned\n"
                "This will mark this transaction and all its in-wallet descendants as abandoned which will allow\n"
                "for their inputs to be respent.  It can be used to replace \"stuck\" or evicted transactions.\n"
                "It only works on transactions which are not included in a block and are not currently in the mempool.\n"
                "It has no effect on transactions which are already abandoned.\n",
                {
                    {"txid", RPCArg::Type::STR_HEX, RPCArg::Optional::NO, "The transaction id"},
                },
                RPCResult{RPCResult::Type::NONE, "", ""},
                RPCExamples{
                    HelpExampleCli("abandontransaction", "\"1075db55d416d3ca199f55b6084e2115b9345e16c5cf302fc80e9d5fbf5d48d\"")
            + HelpExampleRpc("abandontransaction", "\"1075db55d416d3ca199f55b6084e2115b9345e16c5cf302fc80e9d5fbf5d48d\"")
                },
        [&](const RPCHelpMan& self, const JSONRPCRequest& request) -> UniValue
{
    std::shared_ptr<CWallet> const pwallet = GetWalletForJSONRPCRequest(request);
    if (!pwallet) return UniValue::VNULL;

    // Make sure the results are valid at least up to the most recent block
    // the user could have gotten from another RPC command prior to now
    pwallet->BlockUntilSyncedToCurrentChain();

    LOCK(pwallet->cs_wallet);

    Txid hash{Txid::FromUint256(ParseHashV(request.params[0], "txid"))};

    if (!pwallet->mapWallet.count(hash)) {
        throw JSONRPCError(RPC_INVALID_ADDRESS_OR_KEY, "Invalid or non-wallet transaction id");
    }
    if (!pwallet->AbandonTransaction(hash)) {
        throw JSONRPCError(RPC_INVALID_ADDRESS_OR_KEY, "Transaction not eligible for abandonment");
    }

    return UniValue::VNULL;
},
    };
}

RPCHelpMan rescanblockchain()
{
    return RPCHelpMan{
        "rescanblockchain",
        "Rescan the local blockchain for wallet related transactions.\n"
                "Note: Use \"getwalletinfo\" to query the scanning progress.\n"
                "The rescan is significantly faster if block filters are available\n"
                "(using startup option \"-blockfilterindex=1\").\n",
                {
                    {"start_height", RPCArg::Type::NUM, RPCArg::Default{0}, "block height where the rescan should start"},
                    {"stop_height", RPCArg::Type::NUM, RPCArg::Optional::OMITTED, "the last block height that should be scanned. If none is provided it will rescan up to the tip at return time of this call."},
                },
                RPCResult{
                    RPCResult::Type::OBJ, "", "",
                    {
                        {RPCResult::Type::NUM, "start_height", "The block height where the rescan started (the requested height or 0)"},
                        {RPCResult::Type::NUM, "stop_height", "The height of the last rescanned block. May be null in rare cases if there was a reorg and the call didn't scan any blocks because they were already scanned in the background."},
                    }
                },
                RPCExamples{
                    HelpExampleCli("rescanblockchain", "100000 120000")
            + HelpExampleRpc("rescanblockchain", "100000, 120000")
                },
        [&](const RPCHelpMan& self, const JSONRPCRequest& request) -> UniValue
{
    std::shared_ptr<CWallet> const pwallet = GetWalletForJSONRPCRequest(request);
    if (!pwallet) return UniValue::VNULL;
    CWallet& wallet{*pwallet};

    // Make sure the results are valid at least up to the most recent block
    // the user could have gotten from another RPC command prior to now
    wallet.BlockUntilSyncedToCurrentChain();

    WalletRescanReserver reserver(*pwallet);
    if (!reserver.reserve(/*with_passphrase=*/true)) {
        throw JSONRPCError(RPC_WALLET_ERROR, "Wallet is currently rescanning. Abort existing rescan or wait.");
    }

    int start_height = 0;
    std::optional<int> stop_height;
    uint256 start_block;

    LOCK(pwallet->m_relock_mutex);
    {
        LOCK(pwallet->cs_wallet);
        EnsureWalletIsUnlocked(*pwallet);
        int tip_height = pwallet->GetLastBlockHeight();

        if (!request.params[0].isNull()) {
            start_height = request.params[0].getInt<int>();
            if (start_height < 0 || start_height > tip_height) {
                throw JSONRPCError(RPC_INVALID_PARAMETER, "Invalid start_height");
            }
        }

        if (!request.params[1].isNull()) {
            stop_height = request.params[1].getInt<int>();
            if (*stop_height < 0 || *stop_height > tip_height) {
                throw JSONRPCError(RPC_INVALID_PARAMETER, "Invalid stop_height");
            } else if (*stop_height < start_height) {
                throw JSONRPCError(RPC_INVALID_PARAMETER, "stop_height must be greater than start_height");
            }
        }

        // We can't rescan unavailable blocks, stop and throw an error
        if (!pwallet->chain().hasBlocks(pwallet->GetLastBlockHash(), start_height, stop_height)) {
            if (pwallet->chain().havePruned() && pwallet->chain().getPruneHeight() >= start_height) {
                throw JSONRPCError(RPC_MISC_ERROR, "Can't rescan beyond pruned data. Use RPC call getblockchaininfo to determine your pruned height.");
            }
            if (pwallet->chain().hasAssumedValidChain()) {
                throw JSONRPCError(RPC_MISC_ERROR, "Failed to rescan unavailable blocks likely due to an in-progress assumeutxo background sync. Check logs or getchainstates RPC for assumeutxo background sync progress and try again later.");
            }
            throw JSONRPCError(RPC_MISC_ERROR, "Failed to rescan unavailable blocks, potentially caused by data corruption. If the issue persists you may want to reindex (see -reindex option).");
        }

        CHECK_NONFATAL(pwallet->chain().findAncestorByHeight(pwallet->GetLastBlockHash(), start_height, FoundBlock().hash(start_block)));
    }

    CWallet::ScanResult result =
        pwallet->ScanForWalletTransactions(start_block, start_height, stop_height, reserver, /*fUpdate=*/true, /*save_progress=*/false);
    switch (result.status) {
    case CWallet::ScanResult::SUCCESS:
        break;
    case CWallet::ScanResult::FAILURE:
        throw JSONRPCError(RPC_MISC_ERROR, "Rescan failed. Potentially corrupted data files.");
    case CWallet::ScanResult::USER_ABORT:
        throw JSONRPCError(RPC_MISC_ERROR, "Rescan aborted.");
        // no default case, so the compiler can warn about missing cases
    }
    UniValue response(UniValue::VOBJ);
    response.pushKV("start_height", start_height);
    response.pushKV("stop_height", result.last_scanned_height ? *result.last_scanned_height : UniValue());
    return response;
},
    };
}

RPCHelpMan abortrescan()
{
    return RPCHelpMan{"abortrescan",
                "Stops current wallet rescan triggered by an RPC call, e.g. by a rescanblockchain call.\n"
                "Note: Use \"getwalletinfo\" to query the scanning progress.\n",
                {},
                RPCResult{RPCResult::Type::BOOL, "", "Whether the abort was successful"},
                RPCExamples{
            "\nImport a private key\n"
            + HelpExampleCli("rescanblockchain", "") +
            "\nAbort the running wallet rescan\n"
            + HelpExampleCli("abortrescan", "") +
            "\nAs a JSON-RPC call\n"
            + HelpExampleRpc("abortrescan", "")
                },
        [&](const RPCHelpMan& self, const JSONRPCRequest& request) -> UniValue
{
    std::shared_ptr<CWallet> const pwallet = GetWalletForJSONRPCRequest(request);
    if (!pwallet) return UniValue::VNULL;

    if (!pwallet->IsScanning() || pwallet->IsAbortingRescan()) return false;
    pwallet->AbortRescan();
    return true;
},
    };
}
} // namespace wallet<|MERGE_RESOLUTION|>--- conflicted
+++ resolved
@@ -719,13 +719,7 @@
 
     Txid hash{Txid::FromUint256(ParseHashV(request.params[0], "txid"))};
 
-<<<<<<< HEAD
-    isminefilter filter = ISMINE_SPENDABLE;
-
     bool verbose = request.params[1].isNull() ? false : request.params[1].get_bool();
-=======
-    bool verbose = request.params[2].isNull() ? false : request.params[2].get_bool();
->>>>>>> 5c5704e7
 
     UniValue entry(UniValue::VOBJ);
     auto it = pwallet->mapWallet.find(hash);
