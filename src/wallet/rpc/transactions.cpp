--- conflicted
+++ resolved
@@ -68,11 +68,7 @@
 {
     CAmount nAmount{0};
     int nConf{std::numeric_limits<int>::max()};
-<<<<<<< HEAD
-    std::vector<uint256> txids;
-=======
     std::vector<Txid> txids;
->>>>>>> b7e9dc8e
     tallyitem() = default;
 };
 
@@ -202,10 +198,6 @@
                 {
                     {"minconf", RPCArg::Type::NUM, RPCArg::Default{1}, "The minimum number of confirmations before payments are included."},
                     {"include_empty", RPCArg::Type::BOOL, RPCArg::Default{false}, "Whether to include addresses that haven't received any payments."},
-<<<<<<< HEAD
-=======
-                    {"include_watchonly", RPCArg::Type::BOOL, RPCArg::Default{false}, "(DEPRECATED) No longer used"},
->>>>>>> b7e9dc8e
                     {"address_filter", RPCArg::Type::STR, RPCArg::Optional::OMITTED, "If present and non-empty, only return information on this address."},
                     {"include_immature_coinbase", RPCArg::Type::BOOL, RPCArg::Default{false}, "Include immature coinbase transactions."},
                 },
@@ -258,10 +250,6 @@
                 {
                     {"minconf", RPCArg::Type::NUM, RPCArg::Default{1}, "The minimum number of confirmations before payments are included."},
                     {"include_empty", RPCArg::Type::BOOL, RPCArg::Default{false}, "Whether to include labels that haven't received any payments."},
-<<<<<<< HEAD
-=======
-                    {"include_watchonly", RPCArg::Type::BOOL, RPCArg::Default{false}, "(DEPRECATED) No longer used"},
->>>>>>> b7e9dc8e
                     {"include_immature_coinbase", RPCArg::Type::BOOL, RPCArg::Default{false}, "Include immature coinbase transactions."},
                 },
                 RPCResult{
@@ -438,21 +426,13 @@
                           "with the specified label, or \"*\" to disable filtering and return all transactions."},
                     {"count", RPCArg::Type::NUM, RPCArg::Default{10}, "The number of transactions to return"},
                     {"skip", RPCArg::Type::NUM, RPCArg::Default{0}, "The number of transactions to skip"},
-<<<<<<< HEAD
-=======
-                    {"include_watchonly", RPCArg::Type::BOOL, RPCArg::Default{false}, "(DEPRECATED) No longer used"},
->>>>>>> b7e9dc8e
                 },
                 RPCResult{
                     RPCResult::Type::ARR, "", "",
                     {
                         {RPCResult::Type::OBJ, "", "", Cat(Cat<std::vector<RPCResult>>(
                         {
-<<<<<<< HEAD
                             {RPCResult::Type::STR, "address",  /*optional=*/true, "The Riecoin address of the transaction (not returned if the output does not have an address, e.g. OP_RETURN null data)."},
-=======
-                            {RPCResult::Type::STR, "address",  /*optional=*/true, "The bitcoin address of the transaction (not returned if the output does not have an address, e.g. OP_RETURN null data)."},
->>>>>>> b7e9dc8e
                             {RPCResult::Type::STR, "category", "The transaction category.\n"
                                 "\"send\"                  Transactions sent.\n"
                                 "\"receive\"               Non-coinbase transactions received.\n"
@@ -549,10 +529,6 @@
                 {
                     {"blockhash", RPCArg::Type::STR, RPCArg::Optional::OMITTED, "If set, the block hash to list transactions since, otherwise list all transactions."},
                     {"target_confirmations", RPCArg::Type::NUM, RPCArg::Default{1}, "Return the nth block hash from the main chain. e.g. 1 would mean the best block hash. Note: this is not used as a filter, but only affects [lastblock] in the return value"},
-<<<<<<< HEAD
-=======
-                    {"include_watchonly", RPCArg::Type::BOOL, RPCArg::Default{false}, "(DEPRECATED) No longer used"},
->>>>>>> b7e9dc8e
                     {"include_removed", RPCArg::Type::BOOL, RPCArg::Default{true}, "Show transactions that were removed due to a reorg in the \"removed\" array\n"
                                                                        "(not guaranteed to work on pruned nodes)"},
                     {"include_change", RPCArg::Type::BOOL, RPCArg::Default{false}, "Also add entries for change outputs.\n"},
@@ -565,11 +541,7 @@
                         {
                             {RPCResult::Type::OBJ, "", "", Cat(Cat<std::vector<RPCResult>>(
                             {
-<<<<<<< HEAD
                                 {RPCResult::Type::STR, "address",  /*optional=*/true, "The Riecoin address of the transaction (not returned if the output does not have an address, e.g. OP_RETURN null data)."},
-=======
-                                {RPCResult::Type::STR, "address",  /*optional=*/true, "The bitcoin address of the transaction (not returned if the output does not have an address, e.g. OP_RETURN null data)."},
->>>>>>> b7e9dc8e
                                 {RPCResult::Type::STR, "category", "The transaction category.\n"
                                     "\"send\"                  Transactions sent.\n"
                                     "\"receive\"               Non-coinbase transactions received.\n"
@@ -634,13 +606,8 @@
         }
     }
 
-<<<<<<< HEAD
     bool include_removed = (request.params[2].isNull() || request.params[2].get_bool());
     bool include_change = (!request.params[3].isNull() && request.params[3].get_bool());
-=======
-    bool include_removed = (request.params[3].isNull() || request.params[3].get_bool());
-    bool include_change = (!request.params[4].isNull() && request.params[4].get_bool());
->>>>>>> b7e9dc8e
 
     // Only set it if 'label' was provided.
     std::optional<std::string> filter_label;
@@ -698,13 +665,7 @@
         "Get detailed information about in-wallet transaction <txid>\n",
                 {
                     {"txid", RPCArg::Type::STR, RPCArg::Optional::NO, "The transaction id"},
-<<<<<<< HEAD
                     {"verbose", RPCArg::Type::BOOL, RPCArg::Default{false}, "Whether to include a `decoded` field containing the decoded transaction (equivalent to RPC decoderawtransaction)"},
-=======
-                    {"include_watchonly", RPCArg::Type::BOOL, RPCArg::Default{false}, "(DEPRECATED) No longer used"},
-                    {"verbose", RPCArg::Type::BOOL, RPCArg::Default{false},
-                            "Whether to include a `decoded` field containing the decoded transaction (equivalent to RPC decoderawtransaction)"},
->>>>>>> b7e9dc8e
                 },
                 RPCResult{
                     RPCResult::Type::OBJ, "", "", Cat(Cat<std::vector<RPCResult>>(
@@ -719,11 +680,7 @@
                         {
                             {RPCResult::Type::OBJ, "", "",
                             {
-<<<<<<< HEAD
                                 {RPCResult::Type::STR, "address", /*optional=*/true, "The Riecoin address involved in the transaction."},
-=======
-                                {RPCResult::Type::STR, "address", /*optional=*/true, "The bitcoin address involved in the transaction."},
->>>>>>> b7e9dc8e
                                 {RPCResult::Type::STR, "category", "The transaction category.\n"
                                     "\"send\"                  Transactions sent.\n"
                                     "\"receive\"               Non-coinbase transactions received.\n"
@@ -770,11 +727,7 @@
 
     isminefilter filter = ISMINE_SPENDABLE;
 
-<<<<<<< HEAD
     bool verbose = request.params[1].isNull() ? false : request.params[1].get_bool();
-=======
-    bool verbose = request.params[2].isNull() ? false : request.params[2].get_bool();
->>>>>>> b7e9dc8e
 
     UniValue entry(UniValue::VOBJ);
     auto it = pwallet->mapWallet.find(hash);
