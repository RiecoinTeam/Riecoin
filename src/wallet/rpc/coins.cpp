--- conflicted
+++ resolved
@@ -195,13 +195,6 @@
 
     LOCK(pwallet->cs_wallet);
 
-<<<<<<< HEAD
-=======
-    if (self.MaybeArg<std::string_view>("dummy").value_or("*") != "*") {
-        throw JSONRPCError(RPC_METHOD_DEPRECATED, "dummy first argument must be excluded or set to \"*\".");
-    }
-
->>>>>>> 5c5704e7
     const auto min_depth{self.Arg<int>("minconf")};
 
     bool avoid_reuse = GetAvoidReuseFlag(*pwallet, request.params[1]);
