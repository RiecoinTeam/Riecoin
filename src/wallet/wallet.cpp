--- conflicted
+++ resolved
@@ -377,16 +377,6 @@
     uint64_t wallet_creation_flags = options.create_flags;
     const SecureString& passphrase = options.create_passphrase;
 
-<<<<<<< HEAD
-=======
-    if (wallet_creation_flags & WALLET_FLAG_DESCRIPTORS) options.require_format = DatabaseFormat::SQLITE;
-    else {
-        error = Untranslated("Legacy wallets can no longer be created");
-        status = DatabaseStatus::FAILED_CREATE;
-        return nullptr;
-    }
-
->>>>>>> 59e09e0f
     // Indicate that the wallet is actually supposed to be blank and not just blank to make it encrypted
     bool create_blank = (wallet_creation_flags & WALLET_FLAG_BLANK_WALLET);
 
@@ -580,12 +570,8 @@
         {
             if (!DecryptMasterKey(strWalletPassphrase, master_key, plain_master_key)) {
                 continue; // try another master key
-<<<<<<< HEAD
-            if (Unlock(_vMasterKey)) {
-=======
             }
             if (Unlock(plain_master_key)) {
->>>>>>> 59e09e0f
                 // Now that we've unlocked, upgrade the descriptor cache
                 UpgradeDescriptorCache();
                 return true;
@@ -842,24 +828,14 @@
         Unlock(strWalletPassphrase);
 
         // Make new descriptors with a new seed
-        if (!IsWalletFlagSet(WALLET_FLAG_BLANK_WALLET))
+        if (IsWalletFlagSet(WALLET_FLAG_DESCRIPTORS) && !IsWalletFlagSet(WALLET_FLAG_BLANK_WALLET)) {
             SetupDescriptorScriptPubKeyMans();
-<<<<<<< HEAD
-        Lock();
-
-        // Todo: the following is some leftwover code from Bitcoin. Are they still needed for SqLite? They were not in some IfDef, so left as is just in case...
-        // Need to completely rewrite the wallet file; if we don't, bdb might keep bits of the unencrypted private key in slack space in the database file.
-        GetDatabase().Rewrite();
-        // BDB seems to have a bad habit of writing old data into slack space in .dat files; that is bad if the old data is unencrypted private keys. So:
-        GetDatabase().ReloadDbEnv();
-=======
         }
         Lock();
 
         // Need to completely rewrite the wallet file; if we don't, the database might keep
         // bits of the unencrypted private key in slack space in the database file.
         GetDatabase().Rewrite();
->>>>>>> 59e09e0f
     }
     NotifyStatusChanged(this);
 
@@ -2379,10 +2355,7 @@
 size_t CWallet::KeypoolCountExternalKeys() const
 {
     AssertLockHeld(cs_wallet);
-<<<<<<< HEAD
-=======
-
->>>>>>> 59e09e0f
+
     unsigned int count = 0;
     for (auto spk_man : m_external_spk_managers) {
         count += spk_man.second->GetKeyPoolSize();
@@ -2798,16 +2771,6 @@
                                 "The wallet might had been created on a newer version.\n"
                                 "Please try running the latest software version.\n"), walletFile);
             return nullptr;
-<<<<<<< HEAD
-=======
-        } else if (nLoadWalletRet == DBErrors::UNEXPECTED_LEGACY_ENTRY) {
-            error = strprintf(_("Unexpected legacy entry in descriptor wallet found. Loading wallet %s\n\n"
-                                "The wallet might have been tampered with or created with malicious intent.\n"), walletFile);
-            return nullptr;
-        } else if (nLoadWalletRet == DBErrors::LEGACY_WALLET) {
-            error = strprintf(_("Error loading %s: Wallet is a legacy wallet. Please migrate to a descriptor wallet using the migration tool (migratewallet RPC)."), walletFile);
-            return nullptr;
->>>>>>> 59e09e0f
         } else {
             error = strprintf(_("Error loading %s"), walletFile);
             return nullptr;
@@ -2825,12 +2788,6 @@
 
         walletInstance->InitWalletFlags(wallet_creation_flags);
 
-<<<<<<< HEAD
-=======
-        // Only descriptor wallets can be created
-        assert(walletInstance->IsWalletFlagSet(WALLET_FLAG_DESCRIPTORS));
-
->>>>>>> 59e09e0f
         if ((wallet_creation_flags & WALLET_FLAG_EXTERNAL_SIGNER) || !(wallet_creation_flags & (WALLET_FLAG_DISABLE_PRIVATE_KEYS | WALLET_FLAG_BLANK_WALLET))) {
             LOCK(walletInstance->cs_wallet);
             walletInstance->SetupDescriptorScriptPubKeyMans();
@@ -2928,9 +2885,7 @@
     }
 
     if (const auto arg{args.GetArg("-paytxfee")}) {
-        warnings.push_back(_("-paytxfee is deprecated and will be fully removed in v31.0."));
-
-        std::optional<CAmount> pay_tx_fee = ParseMoney(*arg);
+        std::optional<CAmount> pay_tx_fee = ParseMoney(args.GetArg("-paytxfee", ""));
         if (!pay_tx_fee) {
             error = AmountErrMsg("paytxfee", *arg);
             return nullptr;
@@ -3378,19 +3333,6 @@
     return descs;
 }
 
-<<<<<<< HEAD
-=======
-LegacyDataSPKM* CWallet::GetLegacyDataSPKM() const
-{
-    if (IsWalletFlagSet(WALLET_FLAG_DESCRIPTORS)) {
-        return nullptr;
-    }
-    auto it = m_internal_spk_managers.find(OutputType::LEGACY);
-    if (it == m_internal_spk_managers.end()) return nullptr;
-    return dynamic_cast<LegacyDataSPKM*>(it->second);
-}
-
->>>>>>> 59e09e0f
 void CWallet::AddScriptPubKeyMan(const uint256& id, std::unique_ptr<ScriptPubKeyMan> spkm_man)
 {
     // Add spkm_man to m_spk_managers before calling any method
@@ -3401,32 +3343,6 @@
     MaybeUpdateBirthTime(spkm->GetTimeFirstKey());
 }
 
-<<<<<<< HEAD
-=======
-LegacyDataSPKM* CWallet::GetOrCreateLegacyDataSPKM()
-{
-    SetupLegacyScriptPubKeyMan();
-    return GetLegacyDataSPKM();
-}
-
-void CWallet::SetupLegacyScriptPubKeyMan()
-{
-    if (!m_internal_spk_managers.empty() || !m_external_spk_managers.empty() || !m_spk_managers.empty() || IsWalletFlagSet(WALLET_FLAG_DESCRIPTORS)) {
-        return;
-    }
-
-    Assert(m_database->Format() == "bdb_ro" || m_database->Format() == "mock");
-    std::unique_ptr<ScriptPubKeyMan> spk_manager = std::make_unique<LegacyDataSPKM>(*this);
-
-    for (const auto& type : LEGACY_OUTPUT_TYPES) {
-        m_internal_spk_managers[type] = spk_manager.get();
-        m_external_spk_managers[type] = spk_manager.get();
-    }
-    uint256 id = spk_manager->GetID();
-    AddScriptPubKeyMan(id, std::move(spk_manager));
-}
-
->>>>>>> 59e09e0f
 bool CWallet::WithEncryptionKey(std::function<bool (const CKeyingMaterial&)> cb) const
 {
     LOCK(cs_wallet);
@@ -3695,343 +3611,6 @@
     return !IsWalletFlagSet(WALLET_FLAG_EXTERNAL_SIGNER);
 }
 
-<<<<<<< HEAD
-=======
-bool DoMigration(CWallet& wallet, WalletContext& context, bilingual_str& error, MigrationResult& res) EXCLUSIVE_LOCKS_REQUIRED(wallet.cs_wallet)
-{
-    AssertLockHeld(wallet.cs_wallet);
-
-    // Get all of the descriptors from the legacy wallet
-    std::optional<MigrationData> data = wallet.GetDescriptorsForLegacy(error);
-    if (data == std::nullopt) return false;
-
-    // Create the watchonly and solvable wallets if necessary
-    if (data->watch_descs.size() > 0 || data->solvable_descs.size() > 0) {
-        DatabaseOptions options;
-        options.require_existing = false;
-        options.require_create = true;
-        options.require_format = DatabaseFormat::SQLITE;
-
-        WalletContext empty_context;
-        empty_context.args = context.args;
-
-        // Make the wallets
-        options.create_flags = WALLET_FLAG_DISABLE_PRIVATE_KEYS | WALLET_FLAG_BLANK_WALLET | WALLET_FLAG_DESCRIPTORS;
-        if (wallet.IsWalletFlagSet(WALLET_FLAG_AVOID_REUSE)) {
-            options.create_flags |= WALLET_FLAG_AVOID_REUSE;
-        }
-        if (wallet.IsWalletFlagSet(WALLET_FLAG_KEY_ORIGIN_METADATA)) {
-            options.create_flags |= WALLET_FLAG_KEY_ORIGIN_METADATA;
-        }
-        if (data->watch_descs.size() > 0) {
-            wallet.WalletLogPrintf("Making a new watchonly wallet containing the watched scripts\n");
-
-            DatabaseStatus status;
-            std::vector<bilingual_str> warnings;
-            std::string wallet_name = wallet.GetName() + "_watchonly";
-            std::unique_ptr<WalletDatabase> database = MakeWalletDatabase(wallet_name, options, status, error);
-            if (!database) {
-                error = strprintf(_("Wallet file creation failed: %s"), error);
-                return false;
-            }
-
-            data->watchonly_wallet = CWallet::Create(empty_context, wallet_name, std::move(database), options.create_flags, error, warnings);
-            if (!data->watchonly_wallet) {
-                error = _("Error: Failed to create new watchonly wallet");
-                return false;
-            }
-            res.watchonly_wallet = data->watchonly_wallet;
-            LOCK(data->watchonly_wallet->cs_wallet);
-
-            // Parse the descriptors and add them to the new wallet
-            for (const auto& [desc_str, creation_time] : data->watch_descs) {
-                // Parse the descriptor
-                FlatSigningProvider keys;
-                std::string parse_err;
-                std::vector<std::unique_ptr<Descriptor>> descs = Parse(desc_str, keys, parse_err, /* require_checksum */ true);
-                assert(descs.size() == 1); // It shouldn't be possible to have the LegacyScriptPubKeyMan make an invalid descriptor or a multipath descriptors
-                assert(!descs.at(0)->IsRange()); // It shouldn't be possible to have LegacyScriptPubKeyMan make a ranged watchonly descriptor
-
-                // Add to the wallet
-                WalletDescriptor w_desc(std::move(descs.at(0)), creation_time, 0, 0, 0);
-                if (auto spkm_res = data->watchonly_wallet->AddWalletDescriptor(w_desc, keys, "", false); !spkm_res) {
-                    throw std::runtime_error(util::ErrorString(spkm_res).original);
-                }
-            }
-
-            // Add the wallet to settings
-            UpdateWalletSetting(*context.chain, wallet_name, /*load_on_startup=*/true, warnings);
-        }
-        if (data->solvable_descs.size() > 0) {
-            wallet.WalletLogPrintf("Making a new watchonly wallet containing the unwatched solvable scripts\n");
-
-            DatabaseStatus status;
-            std::vector<bilingual_str> warnings;
-            std::string wallet_name = wallet.GetName() + "_solvables";
-            std::unique_ptr<WalletDatabase> database = MakeWalletDatabase(wallet_name, options, status, error);
-            if (!database) {
-                error = strprintf(_("Wallet file creation failed: %s"), error);
-                return false;
-            }
-
-            data->solvable_wallet = CWallet::Create(empty_context, wallet_name, std::move(database), options.create_flags, error, warnings);
-            if (!data->solvable_wallet) {
-                error = _("Error: Failed to create new watchonly wallet");
-                return false;
-            }
-            res.solvables_wallet = data->solvable_wallet;
-            LOCK(data->solvable_wallet->cs_wallet);
-
-            // Parse the descriptors and add them to the new wallet
-            for (const auto& [desc_str, creation_time] : data->solvable_descs) {
-                // Parse the descriptor
-                FlatSigningProvider keys;
-                std::string parse_err;
-                std::vector<std::unique_ptr<Descriptor>> descs = Parse(desc_str, keys, parse_err, /* require_checksum */ true);
-                assert(descs.size() == 1); // It shouldn't be possible to have the LegacyScriptPubKeyMan make an invalid descriptor or a multipath descriptors
-                assert(!descs.at(0)->IsRange()); // It shouldn't be possible to have LegacyScriptPubKeyMan make a ranged watchonly descriptor
-
-                // Add to the wallet
-                WalletDescriptor w_desc(std::move(descs.at(0)), creation_time, 0, 0, 0);
-                if (auto spkm_res = data->solvable_wallet->AddWalletDescriptor(w_desc, keys, "", false); !spkm_res) {
-                    throw std::runtime_error(util::ErrorString(spkm_res).original);
-                }
-            }
-
-            // Add the wallet to settings
-            UpdateWalletSetting(*context.chain, wallet_name, /*load_on_startup=*/true, warnings);
-        }
-    }
-
-    // Add the descriptors to wallet, remove LegacyScriptPubKeyMan, and cleanup txs and address book data
-    return RunWithinTxn(wallet.GetDatabase(), /*process_desc=*/"apply migration process", [&](WalletBatch& batch) EXCLUSIVE_LOCKS_REQUIRED(wallet.cs_wallet){
-        if (auto res_migration = wallet.ApplyMigrationData(batch, *data); !res_migration) {
-            error = util::ErrorString(res_migration);
-            return false;
-        }
-        wallet.WalletLogPrintf("Wallet migration complete.\n");
-        return true;
-    });
-}
-
-util::Result<MigrationResult> MigrateLegacyToDescriptor(const std::string& wallet_name, const SecureString& passphrase, WalletContext& context)
-{
-    std::vector<bilingual_str> warnings;
-    bilingual_str error;
-
-    // If the wallet is still loaded, unload it so that nothing else tries to use it while we're changing it
-    bool was_loaded = false;
-    if (auto wallet = GetWallet(context, wallet_name)) {
-        if (wallet->IsWalletFlagSet(WALLET_FLAG_DESCRIPTORS)) {
-            return util::Error{_("Error: This wallet is already a descriptor wallet")};
-        }
-
-        // Flush chain state before unloading wallet
-        CBlockLocator locator;
-        WITH_LOCK(wallet->cs_wallet, context.chain->findBlock(wallet->GetLastBlockHash(), FoundBlock().locator(locator)));
-        if (!locator.IsNull()) wallet->chainStateFlushed(ChainstateRole::NORMAL, locator);
-
-        if (!RemoveWallet(context, wallet, /*load_on_start=*/std::nullopt, warnings)) {
-            return util::Error{_("Unable to unload the wallet before migrating")};
-        }
-        WaitForDeleteWallet(std::move(wallet));
-        was_loaded = true;
-    } else {
-        // Check if the wallet is BDB
-        const auto& wallet_path = GetWalletPath(wallet_name);
-        if (!wallet_path) {
-            return util::Error{util::ErrorString(wallet_path)};
-        }
-        if (!fs::exists(*wallet_path)) {
-            return util::Error{_("Error: Wallet does not exist")};
-        }
-        if (!IsBDBFile(BDBDataFile(*wallet_path))) {
-            return util::Error{_("Error: This wallet is already a descriptor wallet")};
-        }
-    }
-
-    // Load the wallet but only in the context of this function.
-    // No signals should be connected nor should anything else be aware of this wallet
-    WalletContext empty_context;
-    empty_context.args = context.args;
-    DatabaseOptions options;
-    options.require_existing = true;
-    options.require_format = DatabaseFormat::BERKELEY_RO;
-    DatabaseStatus status;
-    std::unique_ptr<WalletDatabase> database = MakeWalletDatabase(wallet_name, options, status, error);
-    if (!database) {
-        return util::Error{Untranslated("Wallet file verification failed.") + Untranslated(" ") + error};
-    }
-
-    // Make the local wallet
-    std::shared_ptr<CWallet> local_wallet = CWallet::Create(empty_context, wallet_name, std::move(database), options.create_flags, error, warnings);
-    if (!local_wallet) {
-        return util::Error{Untranslated("Wallet loading failed.") + Untranslated(" ") + error};
-    }
-
-    return MigrateLegacyToDescriptor(std::move(local_wallet), passphrase, context, was_loaded);
-}
-
-util::Result<MigrationResult> MigrateLegacyToDescriptor(std::shared_ptr<CWallet> local_wallet, const SecureString& passphrase, WalletContext& context, bool was_loaded)
-{
-    MigrationResult res;
-    bilingual_str error;
-    std::vector<bilingual_str> warnings;
-
-    DatabaseOptions options;
-    options.require_existing = true;
-    DatabaseStatus status;
-
-    const std::string wallet_name = local_wallet->GetName();
-
-    // Helper to reload as normal for some of our exit scenarios
-    const auto& reload_wallet = [&](std::shared_ptr<CWallet>& to_reload) {
-        assert(to_reload.use_count() == 1);
-        std::string name = to_reload->GetName();
-        to_reload.reset();
-        to_reload = LoadWallet(context, name, /*load_on_start=*/std::nullopt, options, status, error, warnings);
-        return to_reload != nullptr;
-    };
-
-    // Before anything else, check if there is something to migrate.
-    if (local_wallet->IsWalletFlagSet(WALLET_FLAG_DESCRIPTORS)) {
-        if (was_loaded) {
-            reload_wallet(local_wallet);
-        }
-        return util::Error{_("Error: This wallet is already a descriptor wallet")};
-    }
-
-    // Make a backup of the DB
-    fs::path this_wallet_dir = fs::absolute(fs::PathFromString(local_wallet->GetDatabase().Filename())).parent_path();
-    fs::path backup_filename = fs::PathFromString(strprintf("%s_%d.legacy.bak", (wallet_name.empty() ? "default_wallet" : wallet_name), GetTime()));
-    fs::path backup_path = this_wallet_dir / backup_filename;
-    if (!local_wallet->BackupWallet(fs::PathToString(backup_path))) {
-        if (was_loaded) {
-            reload_wallet(local_wallet);
-        }
-        return util::Error{_("Error: Unable to make a backup of your wallet")};
-    }
-    res.backup_path = backup_path;
-
-    bool success = false;
-
-    // Unlock the wallet if needed
-    if (local_wallet->IsLocked() && !local_wallet->Unlock(passphrase)) {
-        if (was_loaded) {
-            reload_wallet(local_wallet);
-        }
-        if (passphrase.find('\0') == std::string::npos) {
-            return util::Error{Untranslated("Error: Wallet decryption failed, the wallet passphrase was not provided or was incorrect.")};
-        } else {
-            return util::Error{Untranslated("Error: Wallet decryption failed, the wallet passphrase entered was incorrect. "
-                                            "The passphrase contains a null character (ie - a zero byte). "
-                                            "If this passphrase was set with a version of this software prior to 25.0, "
-                                            "please try again with only the characters up to — but not including — "
-                                            "the first null character.")};
-        }
-    }
-
-    {
-        LOCK(local_wallet->cs_wallet);
-        // First change to using SQLite
-        if (!local_wallet->MigrateToSQLite(error)) return util::Error{error};
-
-        // Do the migration of keys and scripts for non-empty wallets, and cleanup if it fails
-        if (HasLegacyRecords(*local_wallet)) {
-            success = DoMigration(*local_wallet, context, error, res);
-        } else {
-            // Make sure that descriptors flag is actually set
-            local_wallet->SetWalletFlag(WALLET_FLAG_DESCRIPTORS);
-            success = true;
-        }
-    }
-
-    // In case of reloading failure, we need to remember the wallet dirs to remove
-    // Set is used as it may be populated with the same wallet directory paths multiple times,
-    // both before and after reloading. This ensures the set is complete even if one of the wallets
-    // fails to reload.
-    std::set<fs::path> wallet_dirs;
-    if (success) {
-        // Migration successful, unload all wallets locally, then reload them.
-        // Reload the main wallet
-        wallet_dirs.insert(fs::PathFromString(local_wallet->GetDatabase().Filename()).parent_path());
-        success = reload_wallet(local_wallet);
-        res.wallet = local_wallet;
-        res.wallet_name = wallet_name;
-        if (success && res.watchonly_wallet) {
-            // Reload watchonly
-            wallet_dirs.insert(fs::PathFromString(res.watchonly_wallet->GetDatabase().Filename()).parent_path());
-            success = reload_wallet(res.watchonly_wallet);
-        }
-        if (success && res.solvables_wallet) {
-            // Reload solvables
-            wallet_dirs.insert(fs::PathFromString(res.solvables_wallet->GetDatabase().Filename()).parent_path());
-            success = reload_wallet(res.solvables_wallet);
-        }
-    }
-    if (!success) {
-        // Migration failed, cleanup
-        // Before deleting the wallet's directory, copy the backup file to the top-level wallets dir
-        fs::path temp_backup_location = fsbridge::AbsPathJoin(GetWalletDir(), backup_filename);
-        fs::copy_file(backup_path, temp_backup_location, fs::copy_options::none);
-
-        // Make list of wallets to cleanup
-        std::vector<std::shared_ptr<CWallet>> created_wallets;
-        if (local_wallet) created_wallets.push_back(std::move(local_wallet));
-        if (res.watchonly_wallet) created_wallets.push_back(std::move(res.watchonly_wallet));
-        if (res.solvables_wallet) created_wallets.push_back(std::move(res.solvables_wallet));
-
-        // Get the directories to remove after unloading
-        for (std::shared_ptr<CWallet>& w : created_wallets) {
-            wallet_dirs.emplace(fs::PathFromString(w->GetDatabase().Filename()).parent_path());
-        }
-
-        // Unload the wallets
-        for (std::shared_ptr<CWallet>& w : created_wallets) {
-            if (w->HaveChain()) {
-                // Unloading for wallets that were loaded for normal use
-                if (!RemoveWallet(context, w, /*load_on_start=*/false)) {
-                    error += _("\nUnable to cleanup failed migration");
-                    return util::Error{error};
-                }
-                WaitForDeleteWallet(std::move(w));
-            } else {
-                // Unloading for wallets in local context
-                assert(w.use_count() == 1);
-                w.reset();
-            }
-        }
-
-        // Delete the wallet directories
-        for (const fs::path& dir : wallet_dirs) {
-            fs::remove_all(dir);
-        }
-
-        // Restore the backup
-        // Convert the backup file to the wallet db file by renaming it and moving it into the wallet's directory.
-        // Reload it into memory if the wallet was previously loaded.
-        bilingual_str restore_error;
-        const auto& ptr_wallet = RestoreWallet(context, temp_backup_location, wallet_name, /*load_on_start=*/std::nullopt, status, restore_error, warnings, /*load_after_restore=*/was_loaded);
-        if (!restore_error.empty()) {
-            error += restore_error + _("\nUnable to restore backup of wallet.");
-            return util::Error{error};
-        }
-
-        // The wallet directory has been restored, but just in case, copy the previously created backup to the wallet dir
-        fs::copy_file(temp_backup_location, backup_path, fs::copy_options::none);
-        fs::remove(temp_backup_location);
-
-        // Verify that there is no dangling wallet: when the wallet wasn't loaded before, expect null.
-        // This check is performed after restoration to avoid an early error before saving the backup.
-        bool wallet_reloaded = ptr_wallet != nullptr;
-        assert(was_loaded == wallet_reloaded);
-
-        return util::Error{error};
-    }
-    return res;
-}
-
->>>>>>> 59e09e0f
 void CWallet::CacheNewScriptPubKeys(const std::set<CScript>& spks, ScriptPubKeyMan* spkm)
 {
     for (const auto& script : spks) {
