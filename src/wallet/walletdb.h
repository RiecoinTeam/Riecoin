// Copyright (c) 2009-2010 Satoshi Nakamoto
// Copyright (c) 2009-2022 The Bitcoin Core developers
// Copyright (c) 2013-present The Riecoin developers
// Distributed under the MIT software license, see the accompanying
// file COPYING or http://www.opensource.org/licenses/mit-license.php.

#ifndef BITCOIN_WALLET_WALLETDB_H
#define BITCOIN_WALLET_WALLETDB_H

#include <script/sign.h>
#include <wallet/db.h>
#include <wallet/walletutil.h>
#include <key.h>

#include <stdint.h>
#include <string>
#include <vector>

class CScript;
class uint160;
class uint256;
struct CBlockLocator;

namespace wallet {
class CMasterKey;
class CWallet;
class CWalletTx;
struct WalletContext;

/**
 * Overview of wallet database classes:
 *
 * - WalletBatch is an abstract modifier object for the wallet database, and encapsulates a database
 *   batch update as well as methods to act on the database. It should be agnostic to the database implementation.
 */

/** Error statuses for the wallet database.
 * Values are in order of severity. When multiple errors occur, the most severe (highest value) will be returned.
 */
enum class DBErrors : int
{
    LOAD_OK = 0,
    NEED_RESCAN = 1,
    NEED_REWRITE = 2,
    EXTERNAL_SIGNER_SUPPORT_REQUIRED = 3,
    NONCRITICAL_ERROR = 4,
    TOO_NEW = 5,
    UNKNOWN_DESCRIPTOR = 6,
    LOAD_FAIL = 7,
<<<<<<< HEAD
    CORRUPT = 8,
=======
    UNEXPECTED_LEGACY_ENTRY = 8,
    LEGACY_WALLET = 9,
    CORRUPT = 10,
>>>>>>> 59e09e0f
};

namespace DBKeys {
extern const std::string ACENTRY;
extern const std::string ACTIVEEXTERNALSPK;
extern const std::string ACTIVEINTERNALSPK;
extern const std::string BESTBLOCK;
extern const std::string BESTBLOCK_NOMERKLE;
extern const std::string DESTDATA;
extern const std::string FLAGS;
extern const std::string LOCKED_UTXO;
extern const std::string MASTER_KEY;
extern const std::string MINVERSION;
extern const std::string NAME;
extern const std::string ORDERPOSNEXT;
extern const std::string PURPOSE;
extern const std::string SETTINGS;
extern const std::string TX;
extern const std::string VERSION;
extern const std::string WALLETDESCRIPTOR;
extern const std::string WALLETDESCRIPTORCKEY;
extern const std::string WALLETDESCRIPTORKEY;
} // namespace DBKeys

/* simple HD chain data model */
class CHDChain
{
public:
    uint32_t nExternalChainCounter;
    uint32_t nInternalChainCounter;
    CKeyID seed_id; //!< seed hash160
    int64_t m_next_external_index{0}; // Next index in the keypool to be used. Memory only.
    int64_t m_next_internal_index{0}; // Next index in the keypool to be used. Memory only.

    static const int VERSION_HD_BASE        = 1;
    static const int VERSION_HD_CHAIN_SPLIT = 2;
    static const int CURRENT_VERSION        = VERSION_HD_CHAIN_SPLIT;
    int nVersion;

    CHDChain() { SetNull(); }

    SERIALIZE_METHODS(CHDChain, obj)
    {
        READWRITE(obj.nVersion, obj.nExternalChainCounter, obj.seed_id);
        if (obj.nVersion >= VERSION_HD_CHAIN_SPLIT) {
            READWRITE(obj.nInternalChainCounter);
        }
    }

    void SetNull()
    {
        nVersion = CHDChain::CURRENT_VERSION;
        nExternalChainCounter = 0;
        nInternalChainCounter = 0;
        seed_id.SetNull();
    }

    bool operator==(const CHDChain& chain) const
    {
        return seed_id == chain.seed_id;
    }
};

class CKeyMetadata
{
public:
    static const int VERSION_BASIC=1;
    static const int VERSION_WITH_HDDATA=10;
    static const int VERSION_WITH_KEY_ORIGIN = 12;
    static const int CURRENT_VERSION=VERSION_WITH_KEY_ORIGIN;
    int nVersion;
    int64_t nCreateTime; // 0 means unknown
    std::string hdKeypath; //optional HD/bip32 keypath. Still used to determine whether a key is a seed. Also kept for backwards compatibility
    CKeyID hd_seed_id; //id of the HD seed used to derive this key
    KeyOriginInfo key_origin; // Key origin info with path and fingerprint
    bool has_key_origin = false; //!< Whether the key_origin is useful

    CKeyMetadata()
    {
        SetNull();
    }
    explicit CKeyMetadata(int64_t nCreateTime_)
    {
        SetNull();
        nCreateTime = nCreateTime_;
    }

    SERIALIZE_METHODS(CKeyMetadata, obj)
    {
        READWRITE(obj.nVersion, obj.nCreateTime);
        if (obj.nVersion >= VERSION_WITH_HDDATA) {
            READWRITE(obj.hdKeypath, obj.hd_seed_id);
        }
        if (obj.nVersion >= VERSION_WITH_KEY_ORIGIN)
        {
            READWRITE(obj.key_origin);
            READWRITE(obj.has_key_origin);
        }
    }

    void SetNull()
    {
        nVersion = CKeyMetadata::CURRENT_VERSION;
        nCreateTime = 0;
        hdKeypath.clear();
        hd_seed_id.SetNull();
        key_origin.clear();
        has_key_origin = false;
    }
};

struct DbTxnListener
{
    std::function<void()> on_commit, on_abort;
};

/** Access to the wallet database.
 * Opens the database and provides read and write access to it. Each read and write is its own transaction.
 * Multiple operation transactions can be started using TxnBegin() and committed using TxnCommit()
 * Otherwise the transaction will be committed when the object goes out of scope.
 * Optionally (on by default) it will flush to disk on close.
 * Every 1000 writes will automatically trigger a flush to disk.
 */
class WalletBatch
{
private:
    template <typename K, typename T>
    bool WriteIC(const K& key, const T& value, bool fOverwrite = true)
    {
        if (!m_batch->Write(key, value, fOverwrite)) {
            return false;
        }
        return true;
    }

    template <typename K>
    bool EraseIC(const K& key)
    {
        if (!m_batch->Erase(key)) {
            return false;
        }
        return true;
    }

public:
    explicit WalletBatch(WalletDatabase &database) :
        m_batch(database.MakeBatch())
    {
    }
    WalletBatch(const WalletBatch&) = delete;
    WalletBatch& operator=(const WalletBatch&) = delete;

    bool WriteName(const std::string& strAddress, const std::string& strName);
    bool EraseName(const std::string& strAddress);

    bool WritePurpose(const std::string& strAddress, const std::string& purpose);
    bool ErasePurpose(const std::string& strAddress);

    bool WriteTx(const CWalletTx& wtx);
    bool EraseTx(uint256 hash);

    bool WriteKeyMetadata(const CKeyMetadata& meta, const CPubKey& pubkey, const bool overwrite);
    bool WriteKey(const CPubKey& vchPubKey, const CPrivKey& vchPrivKey, const CKeyMetadata &keyMeta);
    bool WriteMasterKey(unsigned int nID, const CMasterKey& kMasterKey);

    bool WriteWatchOnly(const CScript &script, const CKeyMetadata &keymeta);
    bool EraseWatchOnly(const CScript &script);

    bool WriteBestBlock(const CBlockLocator& locator);
    bool ReadBestBlock(CBlockLocator& locator);

    bool WriteOrderPosNext(int64_t nOrderPosNext);

    bool WriteMinVersion(int nVersion);

    bool WriteDescriptorKey(const uint256& desc_id, const CPubKey& pubkey, const CPrivKey& privkey);
    bool WriteCryptedDescriptorKey(const uint256& desc_id, const CPubKey& pubkey, const std::vector<unsigned char>& secret);
    bool WriteDescriptor(const uint256& desc_id, const WalletDescriptor& descriptor);
    bool WriteDescriptorDerivedCache(const CExtPubKey& xpub, const uint256& desc_id, uint32_t key_exp_index, uint32_t der_index);
    bool WriteDescriptorParentCache(const CExtPubKey& xpub, const uint256& desc_id, uint32_t key_exp_index);
    bool WriteDescriptorLastHardenedCache(const CExtPubKey& xpub, const uint256& desc_id, uint32_t key_exp_index);
    bool WriteDescriptorCacheItems(const uint256& desc_id, const DescriptorCache& cache);

    bool WriteLockedUTXO(const COutPoint& output);
    bool EraseLockedUTXO(const COutPoint& output);

    bool WriteAddressPreviouslySpent(const CTxDestination& dest, bool previously_spent);
    bool WriteAddressReceiveRequest(const CTxDestination& dest, const std::string& id, const std::string& receive_request);
    bool EraseAddressReceiveRequest(const CTxDestination& dest, const std::string& id);
    bool EraseAddressData(const CTxDestination& dest);

    bool WriteActiveScriptPubKeyMan(uint8_t type, const uint256& id, bool internal);
    bool EraseActiveScriptPubKeyMan(uint8_t type, bool internal);

    DBErrors LoadWallet(CWallet* pwallet);

<<<<<<< HEAD
    //! write the hdchain model (external chain child index counter)
    bool WriteHDChain(const CHDChain& chain);
=======
    //! Delete records of the given types
    bool EraseRecords(const std::unordered_set<std::string>& types);
>>>>>>> 59e09e0f

    bool WriteWalletFlags(const uint64_t flags);
    //! Begin a new transaction
    bool TxnBegin();
    //! Commit current transaction
    bool TxnCommit();
    //! Abort current transaction
    bool TxnAbort();
    bool HasActiveTxn() { return m_batch->HasActiveTxn(); }

    //! Registers db txn callback functions
    void RegisterTxnListener(const DbTxnListener& l);

private:
    std::unique_ptr<DatabaseBatch> m_batch;

    // External functions listening to the current db txn outcome.
    // Listeners are cleared at the end of the transaction.
    std::vector<DbTxnListener> m_txn_listeners;
};

/**
 * Executes the provided function 'func' within a database transaction context.
 *
 * This function ensures that all db modifications performed within 'func()' are
 * atomically committed to the db at the end of the process. And, in case of a
 * failure during execution, all performed changes are rolled back.
 *
 * @param database The db connection instance to perform the transaction on.
 * @param process_desc A description of the process being executed, used for logging purposes in the event of a failure.
 * @param func The function to be executed within the db txn context. It returns a boolean indicating whether to commit or roll back the txn.
 * @return true if the db txn executed successfully, false otherwise.
 */
bool RunWithinTxn(WalletDatabase& database, std::string_view process_desc, const std::function<bool(WalletBatch&)>& func);
<<<<<<< HEAD
=======

bool LoadKey(CWallet* pwallet, DataStream& ssKey, DataStream& ssValue, std::string& strErr);
bool LoadCryptedKey(CWallet* pwallet, DataStream& ssKey, DataStream& ssValue, std::string& strErr);
bool LoadEncryptionKey(CWallet* pwallet, DataStream& ssKey, DataStream& ssValue, std::string& strErr);
bool LoadHDChain(CWallet* pwallet, DataStream& ssValue, std::string& strErr);

//! Returns true if there are any DBKeys::LEGACY_TYPES record in the wallet db
bool HasLegacyRecords(CWallet& wallet);
bool HasLegacyRecords(CWallet& wallet, DatabaseBatch& batch);
>>>>>>> 59e09e0f
} // namespace wallet

#endif // BITCOIN_WALLET_WALLETDB_H<|MERGE_RESOLUTION|>--- conflicted
+++ resolved
@@ -47,13 +47,7 @@
     TOO_NEW = 5,
     UNKNOWN_DESCRIPTOR = 6,
     LOAD_FAIL = 7,
-<<<<<<< HEAD
     CORRUPT = 8,
-=======
-    UNEXPECTED_LEGACY_ENTRY = 8,
-    LEGACY_WALLET = 9,
-    CORRUPT = 10,
->>>>>>> 59e09e0f
 };
 
 namespace DBKeys {
@@ -250,14 +244,6 @@
 
     DBErrors LoadWallet(CWallet* pwallet);
 
-<<<<<<< HEAD
-    //! write the hdchain model (external chain child index counter)
-    bool WriteHDChain(const CHDChain& chain);
-=======
-    //! Delete records of the given types
-    bool EraseRecords(const std::unordered_set<std::string>& types);
->>>>>>> 59e09e0f
-
     bool WriteWalletFlags(const uint64_t flags);
     //! Begin a new transaction
     bool TxnBegin();
@@ -291,18 +277,6 @@
  * @return true if the db txn executed successfully, false otherwise.
  */
 bool RunWithinTxn(WalletDatabase& database, std::string_view process_desc, const std::function<bool(WalletBatch&)>& func);
-<<<<<<< HEAD
-=======
-
-bool LoadKey(CWallet* pwallet, DataStream& ssKey, DataStream& ssValue, std::string& strErr);
-bool LoadCryptedKey(CWallet* pwallet, DataStream& ssKey, DataStream& ssValue, std::string& strErr);
-bool LoadEncryptionKey(CWallet* pwallet, DataStream& ssKey, DataStream& ssValue, std::string& strErr);
-bool LoadHDChain(CWallet* pwallet, DataStream& ssValue, std::string& strErr);
-
-//! Returns true if there are any DBKeys::LEGACY_TYPES record in the wallet db
-bool HasLegacyRecords(CWallet& wallet);
-bool HasLegacyRecords(CWallet& wallet, DatabaseBatch& batch);
->>>>>>> 59e09e0f
 } // namespace wallet
 
 #endif // BITCOIN_WALLET_WALLETDB_H