// Copyright (c) 2021-2022 The Bitcoin Core developers
// Copyright (c) 2013-present The Riecoin developers
// Distributed under the MIT software license, see the accompanying
// file COPYING or http://www.opensource.org/licenses/mit-license.php.

#ifndef BITCOIN_WALLET_TRANSACTION_H
#define BITCOIN_WALLET_TRANSACTION_H

#include <attributes.h>
#include <consensus/amount.h>
#include <primitives/transaction.h>
#include <tinyformat.h>
#include <uint256.h>
#include <util/check.h>
#include <util/overloaded.h>
#include <util/strencodings.h>
#include <util/string.h>
#include <wallet/types.h>

#include <bitset>
#include <cstdint>
#include <map>
#include <utility>
#include <variant>
#include <vector>

namespace interfaces {
class Chain;
} // namespace interfaces

namespace wallet {
//! State of transaction confirmed in a block.
struct TxStateConfirmed {
    uint256 confirmed_block_hash;
    int confirmed_block_height;
    int position_in_block;

    explicit TxStateConfirmed(const uint256& block_hash, int height, int index) : confirmed_block_hash(block_hash), confirmed_block_height(height), position_in_block(index) {}
    std::string toString() const { return strprintf("Confirmed (block=%s, height=%i, index=%i)", confirmed_block_hash.ToString(), confirmed_block_height, position_in_block); }
};

//! State of transaction added to mempool.
struct TxStateInMempool {
    std::string toString() const { return strprintf("InMempool"); }
};

//! State of rejected transaction that conflicts with a confirmed block.
struct TxStateBlockConflicted {
    uint256 conflicting_block_hash;
    int conflicting_block_height;

    explicit TxStateBlockConflicted(const uint256& block_hash, int height) : conflicting_block_hash(block_hash), conflicting_block_height(height) {}
    std::string toString() const { return strprintf("BlockConflicted (block=%s, height=%i)", conflicting_block_hash.ToString(), conflicting_block_height); }
};

//! State of transaction not confirmed or conflicting with a known block and
//! not in the mempool. May conflict with the mempool, or with an unknown block,
//! or be abandoned, never broadcast, or rejected from the mempool for another
//! reason.
struct TxStateInactive {
    bool abandoned;

    explicit TxStateInactive(bool abandoned = false) : abandoned(abandoned) {}
    std::string toString() const { return strprintf("Inactive (abandoned=%i)", abandoned); }
};

//! State of transaction loaded in an unrecognized state with unexpected hash or
//! index values. Treated as inactive (with serialized hash and index values
//! preserved) by default, but may enter another state if transaction is added
//! to the mempool, or confirmed, or abandoned, or found conflicting.
struct TxStateUnrecognized {
    uint256 block_hash;
    int index;

    TxStateUnrecognized(const uint256& block_hash, int index) : block_hash(block_hash), index(index) {}
    std::string toString() const { return strprintf("Unrecognized (block=%s, index=%i)", block_hash.ToString(), index); }
};

//! All possible CWalletTx states
using TxState = std::variant<TxStateConfirmed, TxStateInMempool, TxStateBlockConflicted, TxStateInactive, TxStateUnrecognized>;

//! Subset of states transaction sync logic is implemented to handle.
using SyncTxState = std::variant<TxStateConfirmed, TxStateInMempool, TxStateInactive>;

//! Try to interpret deserialized TxStateUnrecognized data as a recognized state.
static inline TxState TxStateInterpretSerialized(TxStateUnrecognized data)
{
    if (data.block_hash == uint256::ZERO) {
        if (data.index == 0) return TxStateInactive{};
    } else if (data.block_hash == uint256::ONE) {
        if (data.index == -1) return TxStateInactive{/*abandoned=*/true};
    } else if (data.index >= 0) {
        return TxStateConfirmed{data.block_hash, /*height=*/-1, data.index};
    } else if (data.index == -1) {
        return TxStateBlockConflicted{data.block_hash, /*height=*/-1};
    }
    return data;
}

//! Get TxState serialized block hash. Inverse of TxStateInterpretSerialized.
static inline uint256 TxStateSerializedBlockHash(const TxState& state)
{
    return std::visit(util::Overloaded{
        [](const TxStateInactive& inactive) { return inactive.abandoned ? uint256::ONE : uint256::ZERO; },
        [](const TxStateInMempool& in_mempool) { return uint256::ZERO; },
        [](const TxStateConfirmed& confirmed) { return confirmed.confirmed_block_hash; },
        [](const TxStateBlockConflicted& conflicted) { return conflicted.conflicting_block_hash; },
        [](const TxStateUnrecognized& unrecognized) { return unrecognized.block_hash; }
    }, state);
}

//! Get TxState serialized block index. Inverse of TxStateInterpretSerialized.
static inline int TxStateSerializedIndex(const TxState& state)
{
    return std::visit(util::Overloaded{
        [](const TxStateInactive& inactive) { return inactive.abandoned ? -1 : 0; },
        [](const TxStateInMempool& in_mempool) { return 0; },
        [](const TxStateConfirmed& confirmed) { return confirmed.position_in_block; },
        [](const TxStateBlockConflicted& conflicted) { return -1; },
        [](const TxStateUnrecognized& unrecognized) { return unrecognized.index; }
    }, state);
}

//! Return TxState or SyncTxState as a string for logging or debugging.
template<typename T>
std::string TxStateString(const T& state)
{
    return std::visit([](const auto& s) { return s.toString(); }, state);
}

/**
 * Cachable amount subdivided into avoid reuse and all balances
 */
struct CachableAmount
{
<<<<<<< HEAD
    // NO is never (supposed to be) cached
    std::bitset<ISMINE_ENUM_ELEMENTS> m_cached;
    CAmount m_value[ISMINE_ENUM_ELEMENTS];
=======
    std::optional<CAmount> m_avoid_reuse_value;
    std::optional<CAmount> m_all_value;
>>>>>>> 5c5704e7
    inline void Reset()
    {
        m_avoid_reuse_value.reset();
        m_all_value.reset();
    }
    void Set(bool avoid_reuse, CAmount value)
    {
        if (avoid_reuse) {
            m_avoid_reuse_value = value;
        } else {
            m_all_value = value;
        }
    }
    CAmount Get(bool avoid_reuse)
    {
        if (avoid_reuse) {
            Assert(m_avoid_reuse_value.has_value());
            return m_avoid_reuse_value.value();
        }
        Assert(m_all_value.has_value());
        return m_all_value.value();
    }
    bool IsCached(bool avoid_reuse)
    {
        if (avoid_reuse) return m_avoid_reuse_value.has_value();
        return m_all_value.has_value();
    }
};


typedef std::map<std::string, std::string> mapValue_t;


/** Legacy class used for deserializing vtxPrev for backwards compatibility.
 * vtxPrev was removed in commit 93a18a3650292afbb441a47d1fa1b94aeb0164e3,
 * but old wallet.dat files may still contain vtxPrev vectors of CMerkleTxs.
 * These need to get deserialized for field alignment when deserializing
 * a CWalletTx, but the deserialized values are discarded.**/
class CMerkleTx
{
public:
    template<typename Stream>
    void Unserialize(Stream& s)
    {
        CTransactionRef tx;
        uint256 hashBlock;
        std::vector<uint256> vMerkleBranch;
        int nIndex;

        s >> TX_WITH_WITNESS(tx) >> hashBlock >> vMerkleBranch >> nIndex;
    }
};

/**
 * A transaction with a bunch of additional info that only the owner cares about.
 * It includes any unrecorded transactions needed to link it back to the block chain.
 */
class CWalletTx
{
public:
    /**
     * Key/value map with information about the transaction.
     *
     * The following keys can be read and written through the map and are
     * serialized in the wallet database:
     *
     *     "comment", "to"   - comment strings provided to sendtoaddress,
     *                         and sendmany wallet RPCs
     *     "replaces_txid"   - txid (as HexStr) of transaction replaced by
     *                         bumpfee on transaction created by bumpfee
     *     "replaced_by_txid" - txid (as HexStr) of transaction created by
     *                         bumpfee on transaction replaced by bumpfee
     *     "from", "message" - obsolete fields that could be set in UI prior to
     *                         2011 (removed in commit 4d9b223)
     *
     * The following keys are serialized in the wallet database, but shouldn't
     * be read or written through the map (they will be temporarily added and
     * removed from the map during serialization):
     *
     *     "fromaccount"     - serialized strFromAccount value
     *     "n"               - serialized nOrderPos value
     *     "timesmart"       - serialized nTimeSmart value
     *     "spent"           - serialized vfSpent value that existed prior to
     *                         2014 (removed in commit 93a18a3)
     */
    mapValue_t mapValue;
    std::vector<std::pair<std::string, std::string> > vOrderForm;
    unsigned int nTimeReceived; //!< time received by this node
    /**
     * Stable timestamp that never changes, and reflects the order a transaction
     * was added to the wallet. Timestamp is based on the block time for a
     * transaction added as part of a block, or else the time when the
     * transaction was received if it wasn't part of a block, with the timestamp
     * adjusted in both cases so timestamp order matches the order transactions
     * were added to the wallet. More details can be found in
     * CWallet::ComputeTimeSmart().
     */
    unsigned int nTimeSmart;
    // Cached value for whether the transaction spends any inputs known to the wallet
    mutable std::optional<bool> m_cached_from_me{std::nullopt};
    int64_t nOrderPos; //!< position in ordered transaction list
    std::multimap<int64_t, CWalletTx*>::const_iterator m_it_wtxOrdered;

    // memory only
    enum AmountType { DEBIT, CREDIT, AMOUNTTYPE_ENUM_ELEMENTS };
    mutable CachableAmount m_amounts[AMOUNTTYPE_ENUM_ELEMENTS];
    /**
     * This flag is true if all m_amounts caches are empty. This is particularly
     * useful in places where MarkDirty is conditionally called and the
     * condition can be expensive and thus can be skipped if the flag is true.
     * See MarkDestinationsDirty.
     */
    mutable bool m_is_cache_empty{true};
    mutable bool fChangeCached;
    mutable CAmount nChangeCached;

    CWalletTx(CTransactionRef tx, const TxState& state) : tx(std::move(tx)), m_state(state)
    {
        Init();
    }

    void Init()
    {
        mapValue.clear();
        vOrderForm.clear();
        nTimeReceived = 0;
        nTimeSmart = 0;
        fChangeCached = false;
        nChangeCached = 0;
        nOrderPos = -1;
    }

    CTransactionRef tx;
    TxState m_state;

    // Set of mempool transactions that conflict
    // directly with the transaction, or that conflict
    // with an ancestor transaction. This set will be
    // empty if state is InMempool or Confirmed, but
    // can be nonempty if state is Inactive or
    // BlockConflicted.
    std::set<Txid> mempool_conflicts;

    // Track v3 mempool tx that spends from this tx
    // so that we don't try to create another unconfirmed child
    std::optional<Txid> truc_child_in_mempool;

    template<typename Stream>
    void Serialize(Stream& s) const
    {
        mapValue_t mapValueCopy = mapValue;

        mapValueCopy["fromaccount"] = "";
        if (nOrderPos != -1) {
            mapValueCopy["n"] = util::ToString(nOrderPos);
        }
        if (nTimeSmart) {
            mapValueCopy["timesmart"] = strprintf("%u", nTimeSmart);
        }

        std::vector<uint8_t> dummy_vector1; //!< Used to be vMerkleBranch
        std::vector<uint8_t> dummy_vector2; //!< Used to be vtxPrev
        bool dummy_bool = false; //!< Used to be fFromMe, and fSpent
        uint32_t dummy_int = 0; // Used to be fTimeReceivedIsTxTime
        uint256 serializedHash = TxStateSerializedBlockHash(m_state);
        int serializedIndex = TxStateSerializedIndex(m_state);
        s << TX_WITH_WITNESS(tx) << serializedHash << dummy_vector1 << serializedIndex << dummy_vector2 << mapValueCopy << vOrderForm << dummy_int << nTimeReceived << dummy_bool << dummy_bool;
    }

    template<typename Stream>
    void Unserialize(Stream& s)
    {
        Init();

        std::vector<uint256> dummy_vector1; //!< Used to be vMerkleBranch
        std::vector<CMerkleTx> dummy_vector2; //!< Used to be vtxPrev
        bool dummy_bool; //! Used to be fFromMe, and fSpent
        uint32_t dummy_int; // Used to be fTimeReceivedIsTxTime
        uint256 serialized_block_hash;
        int serializedIndex;
        s >> TX_WITH_WITNESS(tx) >> serialized_block_hash >> dummy_vector1 >> serializedIndex >> dummy_vector2 >> mapValue >> vOrderForm >> dummy_int >> nTimeReceived >> dummy_bool >> dummy_bool;

        m_state = TxStateInterpretSerialized({serialized_block_hash, serializedIndex});

        const auto it_op = mapValue.find("n");
        nOrderPos = (it_op != mapValue.end()) ? LocaleIndependentAtoi<int64_t>(it_op->second) : -1;
        const auto it_ts = mapValue.find("timesmart");
        nTimeSmart = (it_ts != mapValue.end()) ? static_cast<unsigned int>(LocaleIndependentAtoi<int64_t>(it_ts->second)) : 0;

        mapValue.erase("fromaccount");
        mapValue.erase("spent");
        mapValue.erase("n");
        mapValue.erase("timesmart");
    }

    void SetTx(CTransactionRef arg)
    {
        tx = std::move(arg);
    }

    //! make sure balances are recalculated
    void MarkDirty()
    {
        m_amounts[DEBIT].Reset();
        m_amounts[CREDIT].Reset();
        fChangeCached = false;
        m_is_cache_empty = true;
        m_cached_from_me = std::nullopt;
    }

    /** True if only scriptSigs are different */
    bool IsEquivalentTo(const CWalletTx& tx) const;

    bool InMempool() const;

    int64_t GetTxTime() const;

    template<typename T> const T* state() const { return std::get_if<T>(&m_state); }
    template<typename T> T* state() { return std::get_if<T>(&m_state); }

    //! Update transaction state when attaching to a chain, filling in heights
    //! of conflicted and confirmed blocks
    void updateState(interfaces::Chain& chain);

    bool isAbandoned() const { return state<TxStateInactive>() && state<TxStateInactive>()->abandoned; }
    bool isMempoolConflicted() const { return !mempool_conflicts.empty(); }
    bool isBlockConflicted() const { return state<TxStateBlockConflicted>(); }
    bool isInactive() const { return state<TxStateInactive>(); }
    bool isUnconfirmed() const { return !isAbandoned() && !isBlockConflicted() && !isMempoolConflicted() && !isConfirmed(); }
    bool isConfirmed() const { return state<TxStateConfirmed>(); }
    const Txid& GetHash() const LIFETIMEBOUND { return tx->GetHash(); }
    const Wtxid& GetWitnessHash() const LIFETIMEBOUND { return tx->GetWitnessHash(); }
    bool IsCoinBase() const { return tx->IsCoinBase(); }

private:
    // Disable copying of CWalletTx objects to prevent bugs where instances get
    // copied in and out of the mapWallet map, and fields are updated in the
    // wrong copy.
    CWalletTx(const CWalletTx&) = default;
    CWalletTx& operator=(const CWalletTx&) = default;
public:
    // Instead have an explicit copy function
    void CopyFrom(const CWalletTx&);
};

struct WalletTxOrderComparator {
    bool operator()(const CWalletTx* a, const CWalletTx* b) const
    {
        return a->nOrderPos < b->nOrderPos;
    }
};

class WalletTXO
{
private:
    const CWalletTx& m_wtx;
    const CTxOut& m_output;

public:
    WalletTXO(const CWalletTx& wtx, const CTxOut& output)
    : m_wtx(wtx),
    m_output(output)
    {
        Assume(std::ranges::find(wtx.tx->vout, output) != wtx.tx->vout.end());
    }

    const CWalletTx& GetWalletTx() const { return m_wtx; }

    const CTxOut& GetTxOut() const { return m_output; }
};
} // namespace wallet

#endif // BITCOIN_WALLET_TRANSACTION_H<|MERGE_RESOLUTION|>--- conflicted
+++ resolved
@@ -133,14 +133,8 @@
  */
 struct CachableAmount
 {
-<<<<<<< HEAD
-    // NO is never (supposed to be) cached
-    std::bitset<ISMINE_ENUM_ELEMENTS> m_cached;
-    CAmount m_value[ISMINE_ENUM_ELEMENTS];
-=======
     std::optional<CAmount> m_avoid_reuse_value;
     std::optional<CAmount> m_all_value;
->>>>>>> 5c5704e7
     inline void Reset()
     {
         m_avoid_reuse_value.reset();
