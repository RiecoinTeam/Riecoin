// Copyright (c) 2018-2022 The Bitcoin Core developers
// Copyright (c) 2013-present The Riecoin developers
// Distributed under the MIT software license, see the accompanying
// file COPYING or http://www.opensource.org/licenses/mit-license.php.

#include <interfaces/wallet.h>

#include <common/args.h>
#include <consensus/amount.h>
#include <interfaces/chain.h>
#include <interfaces/handler.h>
#include <node/types.h>
#include <policy/fees/block_policy_estimator.h>
#include <primitives/transaction.h>
#include <rpc/server.h>
#include <scheduler.h>
#include <support/allocators/secure.h>
#include <sync.h>
#include <uint256.h>
#include <util/check.h>
#include <util/translation.h>
#include <util/ui_change_type.h>
#include <wallet/coincontrol.h>
#include <wallet/context.h>
#include <wallet/feebumper.h>
#include <wallet/fees.h>
#include <wallet/load.h>
#include <wallet/receive.h>
#include <wallet/rpc/wallet.h>
#include <wallet/spend.h>
#include <wallet/wallet.h>

#include <memory>
#include <string>
#include <utility>
#include <vector>

using common::PSBTError;
using interfaces::Chain;
using interfaces::FoundBlock;
using interfaces::Handler;
using interfaces::MakeSignalHandler;
using interfaces::Wallet;
using interfaces::WalletAddress;
using interfaces::WalletBalances;
using interfaces::WalletLoader;
using interfaces::WalletOrderForm;
using interfaces::WalletTx;
using interfaces::WalletTxOut;
using interfaces::WalletTxStatus;
using interfaces::WalletValueMap;

namespace wallet {
// All members of the classes in this namespace are intentionally public, as the
// classes themselves are private.
namespace {
//! Construct wallet tx struct.
WalletTx MakeWalletTx(CWallet& wallet, const CWalletTx& wtx)
{
    LOCK(wallet.cs_wallet);
    WalletTx result;
    result.tx = wtx.tx;
    result.txin_is_mine.reserve(wtx.tx->vin.size());
    for (const auto& txin : wtx.tx->vin) {
        result.txin_is_mine.emplace_back(InputIsMine(wallet, txin));
    }
    result.txout_is_mine.reserve(wtx.tx->vout.size());
    result.txout_address.reserve(wtx.tx->vout.size());
    result.txout_address_is_mine.reserve(wtx.tx->vout.size());
    for (const auto& txout : wtx.tx->vout) {
        result.txout_is_mine.emplace_back(wallet.IsMine(txout));
        result.txout_is_change.push_back(OutputIsChange(wallet, txout));
        result.txout_address.emplace_back();
        result.txout_address_is_mine.emplace_back(ExtractDestination(txout.scriptPubKey, result.txout_address.back()) ?
                                                      wallet.IsMine(result.txout_address.back()) :
                                                      false);
    }
<<<<<<< HEAD
    result.credit = CachedTxGetCredit(wallet, wtx, ISMINE_SPENDABLE);
    result.debit = CachedTxGetDebit(wallet, wtx, ISMINE_SPENDABLE);
=======
    result.credit = CachedTxGetCredit(wallet, wtx, /*avoid_reuse=*/true);
    result.debit = CachedTxGetDebit(wallet, wtx, /*avoid_reuse=*/true);
>>>>>>> 5c5704e7
    result.change = CachedTxGetChange(wallet, wtx);
    result.time = wtx.GetTxTime();
    result.value_map = wtx.mapValue;
    result.is_coinbase = wtx.IsCoinBase();
    return result;
}

//! Construct wallet tx status struct.
WalletTxStatus MakeWalletTxStatus(const CWallet& wallet, const CWalletTx& wtx)
    EXCLUSIVE_LOCKS_REQUIRED(wallet.cs_wallet)
{
    AssertLockHeld(wallet.cs_wallet);

    WalletTxStatus result;
    result.block_height =
        wtx.state<TxStateConfirmed>() ? wtx.state<TxStateConfirmed>()->confirmed_block_height :
        wtx.state<TxStateBlockConflicted>() ? wtx.state<TxStateBlockConflicted>()->conflicting_block_height :
        std::numeric_limits<int>::max();
    result.blocks_to_maturity = wallet.GetTxBlocksToMaturity(wtx);
    result.depth_in_main_chain = wallet.GetTxDepthInMainChain(wtx);
    result.time_received = wtx.nTimeReceived;
    result.lock_time = wtx.tx->nLockTime;
    result.is_trusted = CachedTxIsTrusted(wallet, wtx);
    result.is_abandoned = wtx.isAbandoned();
    result.is_coinbase = wtx.IsCoinBase();
    result.is_in_main_chain = wtx.isConfirmed();
    return result;
}

//! Construct wallet TxOut struct.
WalletTxOut MakeWalletTxOut(const CWallet& wallet,
    const CWalletTx& wtx,
    int n,
    int depth) EXCLUSIVE_LOCKS_REQUIRED(wallet.cs_wallet)
{
    WalletTxOut result;
    result.txout = wtx.tx->vout[n];
    result.time = wtx.GetTxTime();
    result.depth_in_main_chain = depth;
    result.is_spent = wallet.IsSpent(COutPoint(wtx.GetHash(), n));
    return result;
}

WalletTxOut MakeWalletTxOut(const CWallet& wallet,
    const COutput& output) EXCLUSIVE_LOCKS_REQUIRED(wallet.cs_wallet)
{
    WalletTxOut result;
    result.txout = output.txout;
    result.time = output.time;
    result.depth_in_main_chain = output.depth;
    result.is_spent = wallet.IsSpent(output.outpoint);
    return result;
}

class WalletImpl : public Wallet
{
public:
    explicit WalletImpl(WalletContext& context, const std::shared_ptr<CWallet>& wallet) : m_context(context), m_wallet(wallet) {}

    bool encryptWallet(const SecureString& wallet_passphrase) override
    {
        return m_wallet->EncryptWallet(wallet_passphrase);
    }
    bool isCrypted() override { return m_wallet->IsCrypted(); }
    bool lock() override { return m_wallet->Lock(); }
    bool unlock(const SecureString& wallet_passphrase) override { return m_wallet->Unlock(wallet_passphrase); }
    bool isLocked() override { return m_wallet->IsLocked(); }
    bool changeWalletPassphrase(const SecureString& old_wallet_passphrase,
        const SecureString& new_wallet_passphrase) override
    {
        return m_wallet->ChangeWalletPassphrase(old_wallet_passphrase, new_wallet_passphrase);
    }
    void abortRescan() override { m_wallet->AbortRescan(); }
    bool backupWallet(const std::string& filename) override { return m_wallet->BackupWallet(filename); }
    std::string getWalletName() override { return m_wallet->GetName(); }
    util::Result<CTxDestination> getNewDestination(const OutputType type, const std::string& label) override
    {
        LOCK(m_wallet->cs_wallet);
        return m_wallet->GetNewDestination(type, label);
    }
    bool getPubKey(const CScript& script, const CKeyID& address, CPubKey& pub_key) override
    {
        std::unique_ptr<SigningProvider> provider = m_wallet->GetSolvingProvider(script);
        if (provider) {
            return provider->GetPubKey(address, pub_key);
        }
        return false;
    }
    SigningResult signMessage(const MessageSignatureFormat format, const std::string& message, const CTxDestination& address, std::string& str_sig) override
    {
        return m_wallet->SignMessage(format, message, address, str_sig);
    }
    bool isSpendable(const CTxDestination& dest) override
    {
        LOCK(m_wallet->cs_wallet);
        return m_wallet->IsMine(dest);
    }
    bool setAddressBook(const CTxDestination& dest, const std::string& name, const std::optional<AddressPurpose>& purpose) override
    {
        return m_wallet->SetAddressBook(dest, name, purpose);
    }
    bool delAddressBook(const CTxDestination& dest) override
    {
        return m_wallet->DelAddressBook(dest);
    }
    bool getAddress(const CTxDestination& dest,
        std::string* name,
        AddressPurpose* purpose) override
    {
        LOCK(m_wallet->cs_wallet);
        const auto& entry = m_wallet->FindAddressBookEntry(dest, /*allow_change=*/false);
        if (!entry) return false; // addr not found
        if (name) {
            *name = entry->GetLabel();
        }
        if (purpose) {
            // In very old wallets, address purpose may not be recorded so we derive it from IsMine
            *purpose = entry->purpose.value_or(m_wallet->IsMine(dest) ? AddressPurpose::RECEIVE : AddressPurpose::SEND);
        }
        return true;
    }
    std::vector<WalletAddress> getAddresses() override
    {
        LOCK(m_wallet->cs_wallet);
        std::vector<WalletAddress> result;
        m_wallet->ForEachAddrBookEntry([&](const CTxDestination& dest, const std::string& label, bool is_change, const std::optional<AddressPurpose>& purpose) EXCLUSIVE_LOCKS_REQUIRED(m_wallet->cs_wallet) {
            if (is_change) return;
            bool is_mine = m_wallet->IsMine(dest);
            // In very old wallets, address purpose may not be recorded so we derive it from IsMine
            result.emplace_back(dest, is_mine, purpose.value_or(is_mine ? AddressPurpose::RECEIVE : AddressPurpose::SEND), label);
        });
        return result;
    }
    std::vector<std::string> getAddressReceiveRequests() override {
        LOCK(m_wallet->cs_wallet);
        return m_wallet->GetAddressReceiveRequests();
    }
    bool setAddressReceiveRequest(const CTxDestination& dest, const std::string& id, const std::string& value) override {
        // Note: The setAddressReceiveRequest interface used by the GUI to store
        // receive requests is a little awkward and could be improved in the
        // future:
        //
        // - The same method is used to save requests and erase them, but
        //   having separate methods could be clearer and prevent bugs.
        //
        // - Request ids are passed as strings even though they are generated as
        //   integers.
        //
        // - Multiple requests can be stored for the same address, but it might
        //   be better to only allow one request or only keep the current one.
        LOCK(m_wallet->cs_wallet);
        WalletBatch batch{m_wallet->GetDatabase()};
        return value.empty() ? m_wallet->EraseAddressReceiveRequest(batch, dest, id)
                             : m_wallet->SetAddressReceiveRequest(batch, dest, id, value);
    }
    util::Result<void> displayAddress(const CTxDestination& dest) override
    {
        LOCK(m_wallet->cs_wallet);
        return m_wallet->DisplayAddress(dest);
    }
    bool lockCoin(const COutPoint& output, const bool write_to_db) override
    {
        LOCK(m_wallet->cs_wallet);
        return m_wallet->LockCoin(output, write_to_db);
    }
    bool unlockCoin(const COutPoint& output) override
    {
        LOCK(m_wallet->cs_wallet);
        return m_wallet->UnlockCoin(output);
    }
    bool isLockedCoin(const COutPoint& output) override
    {
        LOCK(m_wallet->cs_wallet);
        return m_wallet->IsLockedCoin(output);
    }
    void listLockedCoins(std::vector<COutPoint>& outputs) override
    {
        LOCK(m_wallet->cs_wallet);
        return m_wallet->ListLockedCoins(outputs);
    }
    util::Result<CTransactionRef> createTransaction(const std::vector<CRecipient>& recipients,
        const CCoinControl& coin_control,
        bool sign,
        int& change_pos,
        CAmount& fee) override
    {
        LOCK(m_wallet->cs_wallet);
        auto res = CreateTransaction(*m_wallet, recipients, change_pos == -1 ? std::nullopt : std::make_optional(change_pos),
                                     coin_control, sign);
        if (!res) return util::Error{util::ErrorString(res)};
        const auto& txr = *res;
        fee = txr.fee;
        change_pos = txr.change_pos ? int(*txr.change_pos) : -1;

        return txr.tx;
    }
    void commitTransaction(CTransactionRef tx,
        WalletValueMap value_map,
        WalletOrderForm order_form) override
    {
        LOCK(m_wallet->cs_wallet);
        m_wallet->CommitTransaction(std::move(tx), std::move(value_map), std::move(order_form));
    }
    bool transactionCanBeAbandoned(const Txid& txid) override { return m_wallet->TransactionCanBeAbandoned(txid); }
    bool abandonTransaction(const Txid& txid) override
    {
        LOCK(m_wallet->cs_wallet);
        return m_wallet->AbandonTransaction(txid);
    }
    bool transactionCanBeBumped(const Txid& txid) override
    {
        return feebumper::TransactionCanBeBumped(*m_wallet.get(), txid);
    }
    bool createBumpTransaction(const Txid& txid,
        const CCoinControl& coin_control,
        std::vector<bilingual_str>& errors,
        CAmount& old_fee,
        CAmount& new_fee,
        CMutableTransaction& mtx) override
    {
        std::vector<CTxOut> outputs; // just an empty list of new recipients for now
        return feebumper::CreateRateBumpTransaction(*m_wallet.get(), txid, coin_control, errors, old_fee, new_fee, mtx, /* require_mine= */ true, outputs) == feebumper::Result::OK;
    }
    bool signBumpTransaction(CMutableTransaction& mtx) override { return feebumper::SignTransaction(*m_wallet.get(), mtx); }
    bool commitBumpTransaction(const Txid& txid,
        CMutableTransaction&& mtx,
        std::vector<bilingual_str>& errors,
        Txid& bumped_txid) override
    {
        return feebumper::CommitTransaction(*m_wallet.get(), txid, std::move(mtx), errors, bumped_txid) ==
               feebumper::Result::OK;
    }
    CTransactionRef getTx(const Txid& txid) override
    {
        LOCK(m_wallet->cs_wallet);
        auto mi = m_wallet->mapWallet.find(txid);
        if (mi != m_wallet->mapWallet.end()) {
            return mi->second.tx;
        }
        return {};
    }
    WalletTx getWalletTx(const Txid& txid) override
    {
        LOCK(m_wallet->cs_wallet);
        auto mi = m_wallet->mapWallet.find(txid);
        if (mi != m_wallet->mapWallet.end()) {
            return MakeWalletTx(*m_wallet, mi->second);
        }
        return {};
    }
    std::set<WalletTx> getWalletTxs() override
    {
        LOCK(m_wallet->cs_wallet);
        std::set<WalletTx> result;
        for (const auto& entry : m_wallet->mapWallet) {
            result.emplace(MakeWalletTx(*m_wallet, entry.second));
        }
        return result;
    }
    bool tryGetTxStatus(const Txid& txid,
        interfaces::WalletTxStatus& tx_status,
        int& num_blocks,
        int64_t& block_time) override
    {
        TRY_LOCK(m_wallet->cs_wallet, locked_wallet);
        if (!locked_wallet) {
            return false;
        }
        auto mi = m_wallet->mapWallet.find(txid);
        if (mi == m_wallet->mapWallet.end()) {
            return false;
        }
        num_blocks = m_wallet->GetLastBlockHeight();
        block_time = -1;
        CHECK_NONFATAL(m_wallet->chain().findBlock(m_wallet->GetLastBlockHash(), FoundBlock().time(block_time)));
        tx_status = MakeWalletTxStatus(*m_wallet, mi->second);
        return true;
    }
    WalletTx getWalletTxDetails(const Txid& txid,
        WalletTxStatus& tx_status,
        WalletOrderForm& order_form,
        bool& in_mempool,
        int& num_blocks) override
    {
        LOCK(m_wallet->cs_wallet);
        auto mi = m_wallet->mapWallet.find(txid);
        if (mi != m_wallet->mapWallet.end()) {
            num_blocks = m_wallet->GetLastBlockHeight();
            in_mempool = mi->second.InMempool();
            order_form = mi->second.vOrderForm;
            tx_status = MakeWalletTxStatus(*m_wallet, mi->second);
            return MakeWalletTx(*m_wallet, mi->second);
        }
        return {};
    }
    std::optional<PSBTError> fillPSBT(std::optional<int> sighash_type,
        bool sign,
        bool bip32derivs,
        size_t* n_signed,
        PartiallySignedTransaction& psbtx,
        bool& complete) override
    {
        return m_wallet->FillPSBT(psbtx, complete, sighash_type, sign, bip32derivs, n_signed);
    }
    WalletBalances getBalances() override
    {
        const auto bal = GetBalance(*m_wallet);
        WalletBalances result;
        result.balance = bal.m_mine_trusted;
        result.unconfirmed_balance = bal.m_mine_untrusted_pending;
        result.immature_balance = bal.m_mine_immature;
        return result;
    }
    bool tryGetBalances(WalletBalances& balances, uint256& block_hash) override
    {
        TRY_LOCK(m_wallet->cs_wallet, locked_wallet);
        if (!locked_wallet) {
            return false;
        }
        block_hash = m_wallet->GetLastBlockHash();
        balances = getBalances();
        return true;
    }
    CAmount getBalance() override { return GetBalance(*m_wallet).m_mine_trusted; }
    CAmount getAvailableBalance(const CCoinControl& coin_control) override
    {
        LOCK(m_wallet->cs_wallet);
        CAmount total_amount = 0;
        // Fetch selected coins total amount
        if (coin_control.HasSelected()) {
            FastRandomContext rng{};
            CoinSelectionParams params(rng);
            // Note: for now, swallow any error.
            if (auto res = FetchSelectedInputs(*m_wallet, coin_control, params)) {
                total_amount += res->total_amount;
            }
        }

        // And fetch the wallet available coins
        if (coin_control.m_allow_other_inputs) {
            total_amount += AvailableCoins(*m_wallet, &coin_control).GetTotalAmount();
        }

        return total_amount;
    }
    bool txinIsMine(const CTxIn& txin) override
    {
        LOCK(m_wallet->cs_wallet);
        return InputIsMine(*m_wallet, txin);
    }
    bool txoutIsMine(const CTxOut& txout) override
    {
        LOCK(m_wallet->cs_wallet);
        return m_wallet->IsMine(txout);
    }
    CAmount getDebit(const CTxIn& txin) override
    {
        LOCK(m_wallet->cs_wallet);
        return m_wallet->GetDebit(txin);
    }
    CAmount getCredit(const CTxOut& txout) override
    {
        LOCK(m_wallet->cs_wallet);
        return OutputGetCredit(*m_wallet, txout);
    }
    CoinsList listCoins() override
    {
        LOCK(m_wallet->cs_wallet);
        CoinsList result;
        for (const auto& entry : ListCoins(*m_wallet)) {
            auto& group = result[entry.first];
            for (const auto& coin : entry.second) {
                group.emplace_back(coin.outpoint,
                    MakeWalletTxOut(*m_wallet, coin));
            }
        }
        return result;
    }
    std::vector<WalletTxOut> getCoins(const std::vector<COutPoint>& outputs) override
    {
        LOCK(m_wallet->cs_wallet);
        std::vector<WalletTxOut> result;
        result.reserve(outputs.size());
        for (const auto& output : outputs) {
            result.emplace_back();
            auto it = m_wallet->mapWallet.find(output.hash);
            if (it != m_wallet->mapWallet.end()) {
                int depth = m_wallet->GetTxDepthInMainChain(it->second);
                if (depth >= 0) {
                    result.back() = MakeWalletTxOut(*m_wallet, it->second, output.n, depth);
                }
            }
        }
        return result;
    }
    CAmount getRequiredFee(unsigned int tx_bytes) override { return GetRequiredFee(*m_wallet, tx_bytes); }
    CAmount getMinimumFee(unsigned int tx_bytes,
        const CCoinControl& coin_control,
        int* returned_target,
        FeeReason* reason) override
    {
        FeeCalculation fee_calc;
        CAmount result;
        result = GetMinimumFee(*m_wallet, tx_bytes, coin_control, &fee_calc);
        if (returned_target) *returned_target = fee_calc.returnedTarget;
        if (reason) *reason = fee_calc.reason;
        return result;
    }
    unsigned int getConfirmTarget() override { return m_wallet->m_confirm_target; }
    bool hdEnabled() override { return m_wallet->IsHDEnabled(); }
    bool canGetAddresses() override { return m_wallet->CanGetAddresses(); }
    bool hasExternalSigner() override { return m_wallet->IsWalletFlagSet(WALLET_FLAG_EXTERNAL_SIGNER); }
    bool privateKeysDisabled() override { return m_wallet->IsWalletFlagSet(WALLET_FLAG_DISABLE_PRIVATE_KEYS); }
    OutputType getDefaultAddressType() override { return m_wallet->m_default_address_type; }
    CAmount getDefaultMaxTxFee() override { return m_wallet->m_default_max_tx_fee; }
    void remove() override
    {
        RemoveWallet(m_context, m_wallet, /*load_on_start=*/false);
    }
    std::unique_ptr<Handler> handleUnload(UnloadFn fn) override
    {
        return MakeSignalHandler(m_wallet->NotifyUnload.connect(fn));
    }
    std::unique_ptr<Handler> handleShowProgress(ShowProgressFn fn) override
    {
        return MakeSignalHandler(m_wallet->ShowProgress.connect(fn));
    }
    std::unique_ptr<Handler> handleStatusChanged(StatusChangedFn fn) override
    {
        return MakeSignalHandler(m_wallet->NotifyStatusChanged.connect([fn](CWallet*) { fn(); }));
    }
    std::unique_ptr<Handler> handleAddressBookChanged(AddressBookChangedFn fn) override
    {
        return MakeSignalHandler(m_wallet->NotifyAddressBookChanged.connect(
            [fn](const CTxDestination& address, const std::string& label, bool is_mine,
                 AddressPurpose purpose, ChangeType status) { fn(address, label, is_mine, purpose, status); }));
    }
    std::unique_ptr<Handler> handleTransactionChanged(TransactionChangedFn fn) override
    {
        return MakeSignalHandler(m_wallet->NotifyTransactionChanged.connect(
            [fn](const Txid& txid, ChangeType status) { fn(txid, status); }));
    }
    std::unique_ptr<Handler> handleCanGetAddressesChanged(CanGetAddressesChangedFn fn) override
    {
        return MakeSignalHandler(m_wallet->NotifyCanGetAddressesChanged.connect(fn));
    }
    CWallet* wallet() override { return m_wallet.get(); }

    WalletContext& m_context;
    std::shared_ptr<CWallet> m_wallet;
};

class WalletLoaderImpl : public WalletLoader
{
public:
    WalletLoaderImpl(Chain& chain, ArgsManager& args)
    {
        m_context.chain = &chain;
        m_context.args = &args;
    }
    ~WalletLoaderImpl() override { stop(); }

    //! ChainClient methods
    void registerRpcs() override
    {
        for (const CRPCCommand& command : GetWalletRPCCommands()) {
            m_rpc_commands.emplace_back(command.category, command.name, [this, &command](const JSONRPCRequest& request, UniValue& result, bool last_handler) {
                JSONRPCRequest wallet_request = request;
                wallet_request.context = &m_context;
                return command.actor(wallet_request, result, last_handler);
            }, command.argNames, command.unique_id);
            m_rpc_handlers.emplace_back(m_context.chain->handleRpc(m_rpc_commands.back()));
        }
    }
    bool verify() override { return VerifyWallets(m_context); }
    bool load() override { return LoadWallets(m_context); }
    void start(CScheduler& scheduler) override
    {
        m_context.scheduler = &scheduler;
        return StartWallets(m_context);
    }
    void stop() override { return UnloadWallets(m_context); }
    void setMockTime(int64_t time) override { return SetMockTime(time); }
    void schedulerMockForward(std::chrono::seconds delta) override { Assert(m_context.scheduler)->MockForward(delta); }

    //! WalletLoader methods
    util::Result<std::unique_ptr<Wallet>> createWallet(const std::string& name, const SecureString& passphrase, uint64_t wallet_creation_flags, std::vector<bilingual_str>& warnings) override
    {
        DatabaseOptions options;
        DatabaseStatus status;
        ReadDatabaseArgs(*m_context.args, options);
        options.require_create = true;
        options.create_flags = wallet_creation_flags;
        options.create_passphrase = passphrase;
        bilingual_str error;
        std::unique_ptr<Wallet> wallet{MakeWallet(m_context, CreateWallet(m_context, name, /*load_on_start=*/true, options, status, error, warnings))};
        if (wallet) {
            return wallet;
        } else {
            return util::Error{error};
        }
    }
    util::Result<std::unique_ptr<Wallet>> loadWallet(const std::string& name, std::vector<bilingual_str>& warnings) override
    {
        DatabaseOptions options;
        DatabaseStatus status;
        ReadDatabaseArgs(*m_context.args, options);
        options.require_existing = true;
        bilingual_str error;
        std::unique_ptr<Wallet> wallet{MakeWallet(m_context, LoadWallet(m_context, name, /*load_on_start=*/true, options, status, error, warnings))};
        if (wallet) {
            return wallet;
        } else {
            return util::Error{error};
        }
    }
    util::Result<std::unique_ptr<Wallet>> restoreWallet(const fs::path& backup_file, const std::string& wallet_name, std::vector<bilingual_str>& warnings) override
    {
        DatabaseStatus status;
        bilingual_str error;
        std::unique_ptr<Wallet> wallet{MakeWallet(m_context, RestoreWallet(m_context, backup_file, wallet_name, /*load_on_start=*/true, status, error, warnings))};
        if (wallet) {
            return wallet;
        } else {
            return util::Error{error};
        }
    }
    std::string getWalletDir() override
    {
        return fs::PathToString(GetWalletDir());
    }
    std::vector<std::pair<std::string, std::string>> listWalletDir() override
    {
        std::vector<std::pair<std::string, std::string>> paths;
        for (auto& [path, format] : ListDatabases(GetWalletDir())) {
            paths.emplace_back(fs::PathToString(path), format);
        }
        return paths;
    }
    std::vector<std::unique_ptr<Wallet>> getWallets() override
    {
        std::vector<std::unique_ptr<Wallet>> wallets;
        for (const auto& wallet : GetWallets(m_context)) {
            wallets.emplace_back(MakeWallet(m_context, wallet));
        }
        return wallets;
    }
    std::unique_ptr<Handler> handleLoadWallet(LoadWalletFn fn) override
    {
        return HandleLoadWallet(m_context, std::move(fn));
    }
    WalletContext* context() override  { return &m_context; }

    WalletContext m_context;
    const std::vector<std::string> m_wallet_filenames;
    std::vector<std::unique_ptr<Handler>> m_rpc_handlers;
    std::list<CRPCCommand> m_rpc_commands;
};
} // namespace
} // namespace wallet

namespace interfaces {
std::unique_ptr<Wallet> MakeWallet(wallet::WalletContext& context, const std::shared_ptr<wallet::CWallet>& wallet) { return wallet ? std::make_unique<wallet::WalletImpl>(context, wallet) : nullptr; }

std::unique_ptr<WalletLoader> MakeWalletLoader(Chain& chain, ArgsManager& args)
{
    return std::make_unique<wallet::WalletLoaderImpl>(chain, args);
}
} // namespace interfaces<|MERGE_RESOLUTION|>--- conflicted
+++ resolved
@@ -1,5 +1,5 @@
-// Copyright (c) 2018-2022 The Bitcoin Core developers
-// Copyright (c) 2013-present The Riecoin developers
+// Copyright (c) 2018-present The Bitcoin Core developers
+// Copyright (c) 2018-present The Riecoin developers
 // Distributed under the MIT software license, see the accompanying
 // file COPYING or http://www.opensource.org/licenses/mit-license.php.
 
@@ -75,13 +75,8 @@
                                                       wallet.IsMine(result.txout_address.back()) :
                                                       false);
     }
-<<<<<<< HEAD
-    result.credit = CachedTxGetCredit(wallet, wtx, ISMINE_SPENDABLE);
-    result.debit = CachedTxGetDebit(wallet, wtx, ISMINE_SPENDABLE);
-=======
     result.credit = CachedTxGetCredit(wallet, wtx, /*avoid_reuse=*/true);
     result.debit = CachedTxGetDebit(wallet, wtx, /*avoid_reuse=*/true);
->>>>>>> 5c5704e7
     result.change = CachedTxGetChange(wallet, wtx);
     result.time = wtx.GetTxTime();
     result.value_map = wtx.mapValue;
