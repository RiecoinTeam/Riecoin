--- conflicted
+++ resolved
@@ -399,10 +399,6 @@
         result.balance = bal.m_mine_trusted;
         result.unconfirmed_balance = bal.m_mine_untrusted_pending;
         result.immature_balance = bal.m_mine_immature;
-<<<<<<< HEAD
-=======
-        result.have_watch_only = false;
->>>>>>> 59e09e0f
         return result;
     }
     bool tryGetBalances(WalletBalances& balances, uint256& block_hash) override
@@ -505,13 +501,6 @@
     bool canGetAddresses() override { return m_wallet->CanGetAddresses(); }
     bool hasExternalSigner() override { return m_wallet->IsWalletFlagSet(WALLET_FLAG_EXTERNAL_SIGNER); }
     bool privateKeysDisabled() override { return m_wallet->IsWalletFlagSet(WALLET_FLAG_DISABLE_PRIVATE_KEYS); }
-<<<<<<< HEAD
-=======
-    bool taprootEnabled() override {
-        auto spk_man = m_wallet->GetScriptPubKeyMan(OutputType::BECH32M, /*internal=*/false);
-        return spk_man != nullptr;
-    }
->>>>>>> 59e09e0f
     OutputType getDefaultAddressType() override { return m_wallet->m_default_address_type; }
     CAmount getDefaultMaxTxFee() override { return m_wallet->m_default_max_tx_fee; }
     void remove() override
