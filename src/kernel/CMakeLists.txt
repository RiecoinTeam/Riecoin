# Copyright (c) 2024-present The Bitcoin Core developers
# Copyright (c) 2024-present The Riecoin developers
# Distributed under the MIT software license, see the accompanying
# file COPYING or https://opensource.org/license/mit/.

<<<<<<< HEAD
# TODO: libriecoinkernel is a work in progress consensus engine
=======
include(GNUInstallDirs)

# TODO: libbitcoinkernel is a work in progress consensus engine
>>>>>>> a2039286
#       library, as more and more modules are decoupled from the
#       consensus engine, this list will shrink to only those
#       which are absolutely necessary.
add_library(riecoinkernel
  bitcoinkernel.cpp
  chain.cpp
  checks.cpp
  chainparams.cpp
  coinstats.cpp
  context.cpp
  cs_main.cpp
  disconnected_transactions.cpp
  mempool_removal_reason.cpp
  ../arith_uint256.cpp
  ../chain.cpp
  ../coins.cpp
  ../compressor.cpp
  ../consensus/merkle.cpp
  ../consensus/tx_check.cpp
  ../consensus/tx_verify.cpp
  ../core_read.cpp
  ../dbwrapper.cpp
  ../deploymentinfo.cpp
  ../deploymentstatus.cpp
  ../flatfile.cpp
  ../hash.cpp
  ../logging.cpp
  ../node/blockstorage.cpp
  ../node/chainstate.cpp
  ../node/utxo_snapshot.cpp
  ../policy/ephemeral_policy.cpp
  ../policy/feerate.cpp
  ../policy/packages.cpp
  ../policy/policy.cpp
  ../policy/rbf.cpp
  ../policy/settings.cpp
  ../policy/truc_policy.cpp
  ../pow.cpp
  ../primitives/block.cpp
  ../primitives/transaction.cpp
  ../pubkey.cpp
  ../random.cpp
  ../randomenv.cpp
  ../script/interpreter.cpp
  ../script/script.cpp
  ../script/script_error.cpp
  ../script/sigcache.cpp
  ../script/solver.cpp
  ../signet.cpp
  ../streams.cpp
  ../support/lockedpool.cpp
  ../sync.cpp
  ../txdb.cpp
  ../txmempool.cpp
  ../uint256.cpp
  ../util/chaintype.cpp
  ../util/check.cpp
  ../util/feefrac.cpp
  ../util/fs.cpp
  ../util/fs_helpers.cpp
  ../util/hasher.cpp
  ../util/moneystr.cpp
  ../util/rbf.cpp
  ../util/serfloat.cpp
  ../util/signalinterrupt.cpp
  ../util/strencodings.cpp
  ../util/string.cpp
  ../util/syserror.cpp
  ../util/threadnames.cpp
  ../util/time.cpp
  ../util/tokenpipe.cpp
  ../validation.cpp
  ../validationinterface.cpp
  ../versionbits.cpp
)
target_link_libraries(riecoinkernel
  PRIVATE
    core_interface
    riecoin_clientversion
    bitcoin_crypto
    leveldb
    secp256k1
    $<TARGET_NAME_IF_EXISTS:USDT::headers>
  PUBLIC
    Boost::headers
)

# libriecoinkernel requires default symbol visibility, explicitly
# specify that here so that things still work even when user
# configures with -DREDUCE_EXPORTS=ON
#
# Note this is a quick hack that will be removed as we
# incrementally define what to export from the library.
set_target_properties(riecoinkernel PROPERTIES
  CXX_VISIBILITY_PRESET default
)

# Add a convenience libbitcoinkernel target as a synonym for bitcoinkernel.
add_custom_target(libbitcoinkernel)
add_dependencies(libbitcoinkernel bitcoinkernel)

# When building the static library, install all static libraries the
# bitcoinkernel depends on.
if(NOT BUILD_SHARED_LIBS)
  # Recursively get all the static libraries a target depends on and put them in libs_out
  function(get_target_static_link_libs target libs_out)
    get_target_property(linked_libraries ${target} LINK_LIBRARIES)
    foreach(dep ${linked_libraries})
      if(TARGET ${dep})
        add_dependencies(libbitcoinkernel ${dep})
        get_target_property(dep_type ${dep} TYPE)
        if(dep_type STREQUAL "STATIC_LIBRARY")
          list(APPEND ${libs_out} ${dep})
          get_target_static_link_libs(${dep} ${libs_out})
        endif()
      endif()
    endforeach()
    set(${libs_out} ${${libs_out}} PARENT_SCOPE)
  endfunction()

  set(all_kernel_static_link_libs "")
  get_target_static_link_libs(bitcoinkernel all_kernel_static_link_libs)

  install(TARGETS ${all_kernel_static_link_libs} ARCHIVE DESTINATION ${CMAKE_INSTALL_LIBDIR} COMPONENT libbitcoinkernel)
  list(TRANSFORM all_kernel_static_link_libs PREPEND "-l")
  # LIBS_PRIVATE is substituted in the pkg-config file.
  list(JOIN all_kernel_static_link_libs " " LIBS_PRIVATE)
endif()

configure_file(${PROJECT_SOURCE_DIR}/libbitcoinkernel.pc.in ${PROJECT_BINARY_DIR}/libbitcoinkernel.pc @ONLY)
install(FILES ${PROJECT_BINARY_DIR}/libbitcoinkernel.pc DESTINATION "${CMAKE_INSTALL_LIBDIR}/pkgconfig" COMPONENT libbitcoinkernel)

<<<<<<< HEAD
include(GNUInstallDirs)
install(TARGETS riecoinkernel
=======
install(TARGETS bitcoinkernel
>>>>>>> a2039286
  RUNTIME
    DESTINATION ${CMAKE_INSTALL_BINDIR}
    COMPONENT libbitcoinkernel
  LIBRARY
    DESTINATION ${CMAKE_INSTALL_LIBDIR}
    COMPONENT libbitcoinkernel
  ARCHIVE
    DESTINATION ${CMAKE_INSTALL_LIBDIR}
    COMPONENT libbitcoinkernel
)<|MERGE_RESOLUTION|>--- conflicted
+++ resolved
@@ -3,13 +3,9 @@
 # Distributed under the MIT software license, see the accompanying
 # file COPYING or https://opensource.org/license/mit/.
 
-<<<<<<< HEAD
-# TODO: libriecoinkernel is a work in progress consensus engine
-=======
 include(GNUInstallDirs)
 
-# TODO: libbitcoinkernel is a work in progress consensus engine
->>>>>>> a2039286
+# TODO: libriecoinkernel is a work in progress consensus engine
 #       library, as more and more modules are decoupled from the
 #       consensus engine, this list will shrink to only those
 #       which are absolutely necessary.
@@ -107,19 +103,19 @@
   CXX_VISIBILITY_PRESET default
 )
 
-# Add a convenience libbitcoinkernel target as a synonym for bitcoinkernel.
-add_custom_target(libbitcoinkernel)
-add_dependencies(libbitcoinkernel bitcoinkernel)
+# Add a convenience libriecoinkernel target as a synonym for riecoinkernel
+add_custom_target(libriecoinkernel)
+add_dependencies(libriecoinkernel riecoinkernel)
 
 # When building the static library, install all static libraries the
-# bitcoinkernel depends on.
+# riecoinkernel depends on.
 if(NOT BUILD_SHARED_LIBS)
   # Recursively get all the static libraries a target depends on and put them in libs_out
   function(get_target_static_link_libs target libs_out)
     get_target_property(linked_libraries ${target} LINK_LIBRARIES)
     foreach(dep ${linked_libraries})
       if(TARGET ${dep})
-        add_dependencies(libbitcoinkernel ${dep})
+        add_dependencies(libriecoinkernel ${dep})
         get_target_property(dep_type ${dep} TYPE)
         if(dep_type STREQUAL "STATIC_LIBRARY")
           list(APPEND ${libs_out} ${dep})
@@ -131,30 +127,25 @@
   endfunction()
 
   set(all_kernel_static_link_libs "")
-  get_target_static_link_libs(bitcoinkernel all_kernel_static_link_libs)
+  get_target_static_link_libs(riecoinkernel all_kernel_static_link_libs)
 
-  install(TARGETS ${all_kernel_static_link_libs} ARCHIVE DESTINATION ${CMAKE_INSTALL_LIBDIR} COMPONENT libbitcoinkernel)
+  install(TARGETS ${all_kernel_static_link_libs} ARCHIVE DESTINATION ${CMAKE_INSTALL_LIBDIR} COMPONENT libriecoinkernel)
   list(TRANSFORM all_kernel_static_link_libs PREPEND "-l")
   # LIBS_PRIVATE is substituted in the pkg-config file.
   list(JOIN all_kernel_static_link_libs " " LIBS_PRIVATE)
 endif()
 
 configure_file(${PROJECT_SOURCE_DIR}/libbitcoinkernel.pc.in ${PROJECT_BINARY_DIR}/libbitcoinkernel.pc @ONLY)
-install(FILES ${PROJECT_BINARY_DIR}/libbitcoinkernel.pc DESTINATION "${CMAKE_INSTALL_LIBDIR}/pkgconfig" COMPONENT libbitcoinkernel)
+install(FILES ${PROJECT_BINARY_DIR}/libbitcoinkernel.pc DESTINATION "${CMAKE_INSTALL_LIBDIR}/pkgconfig" COMPONENT libriecoinkernel)
 
-<<<<<<< HEAD
-include(GNUInstallDirs)
 install(TARGETS riecoinkernel
-=======
-install(TARGETS bitcoinkernel
->>>>>>> a2039286
   RUNTIME
     DESTINATION ${CMAKE_INSTALL_BINDIR}
-    COMPONENT libbitcoinkernel
+    COMPONENT libriecoinkernel
   LIBRARY
     DESTINATION ${CMAKE_INSTALL_LIBDIR}
-    COMPONENT libbitcoinkernel
+    COMPONENT libriecoinkernel
   ARCHIVE
     DESTINATION ${CMAKE_INSTALL_LIBDIR}
-    COMPONENT libbitcoinkernel
+    COMPONENT libriecoinkernel
 )