// Copyright (c) 2023 The Bitcoin Core developers
// Distributed under the MIT software license, see the accompanying
// file COPYING or http://www.opensource.org/licenses/mit-license.php.

#ifndef BITCOIN_KERNEL_NOTIFICATIONS_INTERFACE_H
#define BITCOIN_KERNEL_NOTIFICATIONS_INTERFACE_H

#include <cstdint>
#include <variant>

class CBlockIndex;
enum class SynchronizationState;
struct bilingual_str;

namespace kernel {

//! Result type for use with std::variant to indicate that an operation should be interrupted.
struct Interrupted{};
enum class Warning;


//! Simple result type for functions that need to propagate an interrupt status and don't have other return values.
using InterruptResult = std::variant<std::monostate, Interrupted>;

template <typename T>
bool IsInterrupted(const T& result)
{
    return std::holds_alternative<kernel::Interrupted>(result);
}

/**
 * A base class defining functions for notifying about certain kernel
 * events.
 */
class Notifications
{
public:
    virtual ~Notifications() = default;

<<<<<<< HEAD
    [[nodiscard]] virtual InterruptResult blockTip(SynchronizationState state, CBlockIndex& index, double verification_progress) { return {}; }
    virtual void headerTip(SynchronizationState state, const CBlockIndex* i) {}
=======
    [[nodiscard]] virtual InterruptResult blockTip(SynchronizationState state, const CBlockIndex& index, double verification_progress) { return {}; }
    virtual void headerTip(SynchronizationState state, int64_t height, int64_t timestamp, bool presync) {}
>>>>>>> 5c5704e7
    virtual void progress(const bilingual_str& title, int progress_percent, bool resume_possible) {}
    virtual void warningSet(Warning id, const bilingual_str& message) {}
    virtual void warningUnset(Warning id) {}

    //! The flush error notification is sent to notify the user that an error
    //! occurred while flushing block data to disk. Kernel code may ignore flush
    //! errors that don't affect the immediate operation it is trying to
    //! perform. Applications can choose to handle the flush error notification
    //! by logging the error, or notifying the user, or triggering an early
    //! shutdown as a precaution against causing more errors.
    virtual void flushError(const bilingual_str& message) {}

    //! The fatal error notification is sent to notify the user when an error
    //! occurs in kernel code that can't be recovered from. After this
    //! notification is sent, whatever function triggered the error should also
    //! return an error code or raise an exception. Applications can choose to
    //! handle the fatal error notification by logging the error, or notifying
    //! the user, or triggering an early shutdown as a precaution against
    //! causing more errors.
    virtual void fatalError(const bilingual_str& message) {}
};
} // namespace kernel

#endif // BITCOIN_KERNEL_NOTIFICATIONS_INTERFACE_H<|MERGE_RESOLUTION|>--- conflicted
+++ resolved
@@ -37,13 +37,8 @@
 public:
     virtual ~Notifications() = default;
 
-<<<<<<< HEAD
-    [[nodiscard]] virtual InterruptResult blockTip(SynchronizationState state, CBlockIndex& index, double verification_progress) { return {}; }
+    [[nodiscard]] virtual InterruptResult blockTip(SynchronizationState state, const CBlockIndex& index, double verification_progress) { return {}; }
     virtual void headerTip(SynchronizationState state, const CBlockIndex* i) {}
-=======
-    [[nodiscard]] virtual InterruptResult blockTip(SynchronizationState state, const CBlockIndex& index, double verification_progress) { return {}; }
-    virtual void headerTip(SynchronizationState state, int64_t height, int64_t timestamp, bool presync) {}
->>>>>>> 5c5704e7
     virtual void progress(const bilingual_str& title, int progress_percent, bool resume_possible) {}
     virtual void warningSet(Warning id, const bilingual_str& message) {}
     virtual void warningUnset(Warning id) {}
