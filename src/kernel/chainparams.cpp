--- conflicted
+++ resolved
@@ -1,9 +1,6 @@
 // Copyright (c) 2010 Satoshi Nakamoto
 // Copyright (c) 2009-present The Bitcoin Core developers
-<<<<<<< HEAD
 // Copyright (c) 2013-present The Riecoin developers
-=======
->>>>>>> b7e9dc8e
 // Distributed under the MIT software license, see the accompanying
 // file COPYING or http://www.opensource.org/licenses/mit-license.php.
 
@@ -33,21 +30,8 @@
 
 using namespace util::hex_literals;
 
-<<<<<<< HEAD
 /** Build the genesis block. Note that the output of its generation transaction cannot be spent since it did not originally exist in the database. */
 static CBlock CreateGenesisBlock(const char* pszTimestamp, const CScript& genesisOutputScript, uint64_t nTime, arith_uint256 nNonce, uint32_t nBits, int32_t nVersion, const CAmount& genesisReward)
-=======
-// Workaround MSVC bug triggering C7595 when calling consteval constructors in
-// initializer lists.
-// https://developercommunity.visualstudio.com/t/Bogus-C7595-error-on-valid-C20-code/10906093
-#if defined(_MSC_VER)
-auto consteval_ctor(auto&& input) { return input; }
-#else
-#define consteval_ctor(input) (input)
-#endif
-
-static CBlock CreateGenesisBlock(const char* pszTimestamp, const CScript& genesisOutputScript, uint32_t nTime, uint32_t nNonce, uint32_t nBits, int32_t nVersion, const CAmount& genesisReward)
->>>>>>> b7e9dc8e
 {
     CMutableTransaction txNew;
     txNew.version = 1;
@@ -88,7 +72,7 @@
         consensus.vDeployments[Consensus::DEPLOYMENT_TESTDUMMY].threshold = 3024; // 75%
         consensus.vDeployments[Consensus::DEPLOYMENT_TESTDUMMY].period = 4032; // 7 days
 
-        consensus.nMinimumChainWork = uint256{"000000000000000000000000000000000000de8dce9cb0f4fcf7b2df96200000"}; // 2352012
+        consensus.nMinimumChainWork = uint256{"000000000000000000000000000000000000eb4144938cfeabc85d5f96200000"}; // 2385839
 
         /** The message start string is designed to be unlikely to occur in normal data. The characters are rarely used upper ASCII, not valid as UTF-8, and produce a large 32-bit integer with any alignment. */
         pchMessageStart[0] = 0xfc;
@@ -129,18 +113,18 @@
 
         m_assumeutxo_data = {
             {
-                .height = 2350000,
-                .hash_serialized = AssumeutxoHash{uint256{"c22e8ff760330718bc747515d7e6905f863fb9bd506ebeff5ff2974176401755"}},
-                .m_chain_tx_count = 4601851,
-                .blockhash = uint256{"f45a8a584cafe541540226597c69727f50bb9ad62070d4cb95cac2ea2d002dd0"}
+                .height = 2382000,
+                .hash_serialized = AssumeutxoHash{uint256{"16f0747a1df4965db840d52372cd8c0f11dfab38996fa814cbae6e0a9dc06754"}},
+                .m_chain_tx_count = 4641756,
+                .blockhash = uint256{"2292a5e40fae16900e978166010d2f85dee184f1c59ec772a99b9d403fb862e8"}
             }
         };
 
         chainTxData = ChainTxData{
-            // Data from RPC: getchaintxstats 65536 f45a8a584cafe541540226597c69727f50bb9ad62070d4cb95cac2ea2d002dd0
-            .nTime    = 1746687553,
-            .tx_count = 4601851,
-            .dTxRate  = 0.008250101460779985,
+            // Data from RPC: getchaintxstats 65536 2292a5e40fae16900e978166010d2f85dee184f1c59ec772a99b9d403fb862e8
+            .nTime    = 1751478225,
+            .tx_count = 4641756,
+            .dTxRate  = 0.008372299428962006,
         };
     }
 };
@@ -165,7 +149,7 @@
         consensus.vDeployments[Consensus::DEPLOYMENT_TESTDUMMY].threshold = 3024; // 75%
         consensus.vDeployments[Consensus::DEPLOYMENT_TESTDUMMY].period = 4032; // 7 days
 
-        consensus.nMinimumChainWork = uint256{"000000000000000000000000000000000000000000084f48207f56d3a7cbc000"}; // 128913
+        consensus.nMinimumChainWork = uint256{"000000000000000000000000000000000000000000097d9f444597746ae00000"}; // 145834
 
         pchMessageStart[0] = 0x0e;
         pchMessageStart[1] = 0x09;
@@ -202,18 +186,18 @@
 
         m_assumeutxo_data = {
             {
-                .height = 126000,
+                .height = 142000,
                 .hash_serialized = AssumeutxoHash{uint256{"5c21e6d9c581a15a61fdeb905ddfa5ad13d93335dc08e23dbce589c23210df22"}},
                 .m_chain_tx_count = 126014,
-                .blockhash = uint256{"bc9277fe7f4b7328c1bb391deb6f1396e7218e8226c794a165af7c5ef516881c"}
+                .blockhash = uint256{"fc94debbac1f7fcb2af9f94b77d4a3946a7a7a3e2d743411d5775f88559fe2be"}
             }
         };
 
         chainTxData = ChainTxData{
-            // Data from RPC: getchaintxstats 16384 bc9277fe7f4b7328c1bb391deb6f1396e7218e8226c794a165af7c5ef516881c
-            .nTime    = 1746115558,
-            .tx_count = 126014,
-            .dTxRate  = 0.003328467129558714,
+            // Data from RPC: getchaintxstats 16384 fc94debbac1f7fcb2af9f94b77d4a3946a7a7a3e2d743411d5775f88559fe2be
+            .nTime    = 1750902471,
+            .tx_count = 142014,
+            .dTxRate  = 0.00334002057749494,
         };
     }
 };
