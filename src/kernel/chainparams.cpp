// Copyright (c) 2010 Satoshi Nakamoto
// Copyright (c) 2009-present The Bitcoin Core developers
// Copyright (c) 2013-present The Riecoin developers
// Distributed under the MIT software license, see the accompanying
// file COPYING or http://www.opensource.org/licenses/mit-license.php.

#include <kernel/chainparams.h>

#include <chainparamsseeds.h>
#include <consensus/amount.h>
#include <consensus/merkle.h>
#include <consensus/params.h>
#include <hash.h>
#include <kernel/checkpointdata.h>
#include <kernel/messagestartchars.h>
#include <logging.h>
#include <primitives/block.h>
#include <primitives/transaction.h>
#include <script/interpreter.h>
#include <script/script.h>
#include <uint256.h>
#include <util/chaintype.h>
#include <util/strencodings.h>

#include <algorithm>
#include <cassert>
#include <cstdint>
#include <cstring>
#include <type_traits>

using namespace util::hex_literals;

/** Build the genesis block. Note that the output of its generation transaction cannot be spent since it did not originally exist in the database. */
static CBlock CreateGenesisBlock(const char* pszTimestamp, const CScript& genesisOutputScript, uint64_t nTime, arith_uint256 nNonce, uint32_t nBits, int32_t nVersion, const CAmount& genesisReward)
{
    CMutableTransaction txNew;
    txNew.version = 1;
    txNew.vin.resize(1);
    txNew.vout.resize(1);
    txNew.vin[0].scriptSig = CScript() << 486604799 << CScriptNum(4) << std::vector<unsigned char>((const unsigned char*)pszTimestamp, (const unsigned char*)pszTimestamp + strlen(pszTimestamp));
    txNew.vout[0].nValue = genesisReward;
    txNew.vout[0].scriptPubKey = genesisOutputScript;

    CBlock genesis;
    genesis.nTime    = nTime;
    genesis.nBits    = nBits;
    genesis.nNonce   = nNonce;
    genesis.nVersion = nVersion;
    genesis.vtx.push_back(MakeTransactionRef(std::move(txNew)));
    genesis.hashPrevBlock.SetNull();
    genesis.hashMerkleRoot = BlockMerkleRoot(genesis);
    return genesis;
}

/** Main network on which people trade goods and services. */
class CMainParams : public CChainParams {
public:
    CMainParams() {
        m_chain_type = ChainType::MAIN;
        consensus.nSubsidyHalvingInterval = 840000;
        consensus.fork1Height = 157248;
        consensus.fork2Height = 1482768;
        consensus.MinBIP9WarningHeight = 1520064 + 4032; // Taproot activation height + miner confirmation window
        consensus.powAcceptedPatterns = {{0, 2, 4, 2, 4, 6, 2}, {0, 2, 6, 4, 2, 4, 2}}; // Prime septuplets, starting from fork2Height
        consensus.nBitsMin = 600*256; // Difficulty 600, starting from fork2Height
        consensus.nPowTargetSpacing = 150; // 2.5 min
        consensus.fPowNoRetargeting = false;
        consensus.vDeployments[Consensus::DEPLOYMENT_TESTDUMMY].bit = 28;
        consensus.vDeployments[Consensus::DEPLOYMENT_TESTDUMMY].nStartTime = Consensus::BIP9Deployment::NEVER_ACTIVE;
        consensus.vDeployments[Consensus::DEPLOYMENT_TESTDUMMY].nTimeout = Consensus::BIP9Deployment::NO_TIMEOUT;
        consensus.vDeployments[Consensus::DEPLOYMENT_TESTDUMMY].min_activation_height = 0; // No activation delay
<<<<<<< HEAD
        consensus.vDeployments[Consensus::DEPLOYMENT_TESTDUMMY].threshold = 3024; // 75%
        consensus.vDeployments[Consensus::DEPLOYMENT_TESTDUMMY].period = 4032; // 7 days

        consensus.nMinimumChainWork = uint256{"000000000000000000000000000000000000eb4144938cfeabc85d5f96200000"}; // 2385839

        /** The message start string is designed to be unlikely to occur in normal data. The characters are rarely used upper ASCII, not valid as UTF-8, and produce a large 32-bit integer with any alignment. */
        pchMessageStart[0] = 0xfc;
        pchMessageStart[1] = 0xbc;
        pchMessageStart[2] = 0xb2;
        pchMessageStart[3] = 0xdb;
        nDefaultPort = 28333;
        nPruneAfterHeight = 100000;
        m_assumed_blockchain_size = 3;
        m_assumed_chain_state_size = 1;
=======
        consensus.vDeployments[Consensus::DEPLOYMENT_TESTDUMMY].threshold = 1815; // 90%
        consensus.vDeployments[Consensus::DEPLOYMENT_TESTDUMMY].period = 2016;

        // Deployment of Taproot (BIPs 340-342)
        consensus.vDeployments[Consensus::DEPLOYMENT_TAPROOT].bit = 2;
        consensus.vDeployments[Consensus::DEPLOYMENT_TAPROOT].nStartTime = 1619222400; // April 24th, 2021
        consensus.vDeployments[Consensus::DEPLOYMENT_TAPROOT].nTimeout = 1628640000; // August 11th, 2021
        consensus.vDeployments[Consensus::DEPLOYMENT_TAPROOT].min_activation_height = 709632; // Approximately November 12th, 2021
        consensus.vDeployments[Consensus::DEPLOYMENT_TAPROOT].threshold = 1815; // 90%
        consensus.vDeployments[Consensus::DEPLOYMENT_TAPROOT].period = 2016;

        consensus.nMinimumChainWork = uint256{"0000000000000000000000000000000000000000dee8e2a309ad8a9820433c68"};
        consensus.defaultAssumeValid = uint256{"00000000000000000000611fd22f2df7c8fbd0688745c3a6c3bb5109cc2a12cb"}; // 912683

        /**
         * The message start string is designed to be unlikely to occur in normal data.
         * The characters are rarely used upper ASCII, not valid as UTF-8, and produce
         * a large 32-bit integer with any alignment.
         */
        pchMessageStart[0] = 0xf9;
        pchMessageStart[1] = 0xbe;
        pchMessageStart[2] = 0xb4;
        pchMessageStart[3] = 0xd9;
        nDefaultPort = 8333;
        nPruneAfterHeight = 100000;
        m_assumed_blockchain_size = 810;
        m_assumed_chain_state_size = 14;
>>>>>>> 5c5704e7

        const CScript genesisOutputScript(CScript() << "04ff3c7ec6f2ed535b6d0d373aaff271c3e6a173cd2830fd224512dea3398d7b90a64173d9f112ec9fa8488eb56232f29f388f0aaf619bdd7ad786e731034eadf8"_hex << OP_CHECKSIG);
        genesis = CreateGenesisBlock("The Times 10/Feb/2014 Thousands of bankers sacked since crisis", genesisOutputScript, 1392079741, UintToArith256(uint256{"0000000000000000000000000000000000000000000000000000000000000000"}), 33632256, 1, 0);
        consensus.hashGenesisBlock = genesis.GetHash();
        consensus.hashGenesisBlockForPoW = genesis.GetHashForPoW();
        assert(consensus.hashGenesisBlock == uint256{"e1ea18d0676ef9899fbc78ef428d1d26a2416d0f0441d46668d33bcb41275740"});
        assert(consensus.hashGenesisBlockForPoW == uint256{"26d0466d5a0eab0ebf171eacb98146b26143d143463514f26b28d3cded81c1bb"});
        assert(genesis.hashMerkleRoot == uint256{"d59afe19bb9e6126be90b2c8c18a8bee08c3c50ad3b3cca2b91c09683aa48118"});

        // Note that of those which support the service bits prefix, most only support a subset of
        // possible options.
        // This is fine at runtime as we'll fall back to using them as an addrfetch if they don't support the
        // service bits we want, but we should get them updated to support all service bits wanted by any
        // release ASAP to avoid it where possible.
        // Todo: make/port Seeder for Riecoin and add Seeders here

        base58Prefixes[EXT_PUBLIC_KEY] = {0x04, 0x88, 0xB2, 0x1E};
        base58Prefixes[EXT_SECRET_KEY] = {0x04, 0x88, 0xAD, 0xE4};

        bech32_hrp = "ric"; // https://github.com/satoshilabs/slips/blob/master/slip-0173.md

        vFixedSeeds = std::vector<uint8_t>(std::begin(chainparams_seed_main), std::end(chainparams_seed_main));

        fDefaultConsistencyChecks = false;
        m_is_mockable_chain = false;

        checkpointData = mainCheckpointData;

        m_assumeutxo_data = {
            {
<<<<<<< HEAD
                .height = 2382000,
                .hash_serialized = AssumeutxoHash{uint256{"16f0747a1df4965db840d52372cd8c0f11dfab38996fa814cbae6e0a9dc06754"}},
                .m_chain_tx_count = 4641756,
                .blockhash = uint256{"2292a5e40fae16900e978166010d2f85dee184f1c59ec772a99b9d403fb862e8"}
=======
                .height = 840'000,
                .hash_serialized = AssumeutxoHash{uint256{"a2a5521b1b5ab65f67818e5e8eccabb7171a517f9e2382208f77687310768f96"}},
                .m_chain_tx_count = 991032194,
                .blockhash = consteval_ctor(uint256{"0000000000000000000320283a032748cef8227873ff4872689bf23f1cda83a5"}),
            },
            {
                .height = 880'000,
                .hash_serialized = AssumeutxoHash{uint256{"dbd190983eaf433ef7c15f78a278ae42c00ef52e0fd2a54953782175fbadcea9"}},
                .m_chain_tx_count = 1145604538,
                .blockhash = consteval_ctor(uint256{"000000000000000000010b17283c3c400507969a9c2afd1dcf2082ec5cca2880"}),
            },
            {
                .height = 910'000,
                .hash_serialized = AssumeutxoHash{uint256{"4daf8a17b4902498c5787966a2b51c613acdab5df5db73f196fa59a4da2f1568"}},
                .m_chain_tx_count = 1226586151,
                .blockhash = consteval_ctor(uint256{"0000000000000000000108970acb9522ffd516eae17acddcb1bd16469194a821"}),
>>>>>>> 5c5704e7
            }
        };

        chainTxData = ChainTxData{
<<<<<<< HEAD
            // Data from RPC: getchaintxstats 65536 2292a5e40fae16900e978166010d2f85dee184f1c59ec772a99b9d403fb862e8
            .nTime    = 1751478225,
            .tx_count = 4641756,
            .dTxRate  = 0.008372299428962006,
=======
            // Data from RPC: getchaintxstats 4096 00000000000000000000611fd22f2df7c8fbd0688745c3a6c3bb5109cc2a12cb
            .nTime    = 1756722903,
            .tx_count = 1235299397,
            .dTxRate  = 5.456290459519495,
        };

        // Generated by headerssync-params.py on 2025-09-01.
        m_headers_sync_params = HeadersSyncParams{
            .commitment_period = 632,
            .redownload_buffer_size = 15009, // 15009/632 = ~23.7 commitments
>>>>>>> 5c5704e7
        };
    }
};

/** Testnet: public test network which is reset from time to time (lastly with 24.04). */
class CTestNetParams : public CChainParams {
public:
    CTestNetParams() {
        m_chain_type = ChainType::TESTNET;
        consensus.nSubsidyHalvingInterval = 840000;
        consensus.fork1Height = 2147483647; // No SuperBlocks
        consensus.fork2Height = 0; // Start Chain already with Fork 2 Rules
        consensus.MinBIP9WarningHeight = 0;
        consensus.powAcceptedPatterns = {{0, 4, 2, 4, 2}, {0, 2, 4, 2, 4}}; // Prime quintuplets for TestNet
        consensus.nBitsMin = 512*256; // Difficulty 512
        consensus.nPowTargetSpacing = 300; // 5 min, 2x less blocks to download for TestNet
        consensus.fPowNoRetargeting = false;
        consensus.vDeployments[Consensus::DEPLOYMENT_TESTDUMMY].bit = 28;
        consensus.vDeployments[Consensus::DEPLOYMENT_TESTDUMMY].nStartTime = Consensus::BIP9Deployment::NEVER_ACTIVE;
        consensus.vDeployments[Consensus::DEPLOYMENT_TESTDUMMY].nTimeout = Consensus::BIP9Deployment::NO_TIMEOUT;
        consensus.vDeployments[Consensus::DEPLOYMENT_TESTDUMMY].min_activation_height = 0; // No activation delay
<<<<<<< HEAD
        consensus.vDeployments[Consensus::DEPLOYMENT_TESTDUMMY].threshold = 3024; // 75%
        consensus.vDeployments[Consensus::DEPLOYMENT_TESTDUMMY].period = 4032; // 7 days
=======
        consensus.vDeployments[Consensus::DEPLOYMENT_TESTDUMMY].threshold = 1512; // 75%
        consensus.vDeployments[Consensus::DEPLOYMENT_TESTDUMMY].period = 2016;

        // Deployment of Taproot (BIPs 340-342)
        consensus.vDeployments[Consensus::DEPLOYMENT_TAPROOT].bit = 2;
        consensus.vDeployments[Consensus::DEPLOYMENT_TAPROOT].nStartTime = 1619222400; // April 24th, 2021
        consensus.vDeployments[Consensus::DEPLOYMENT_TAPROOT].nTimeout = 1628640000; // August 11th, 2021
        consensus.vDeployments[Consensus::DEPLOYMENT_TAPROOT].min_activation_height = 0; // No activation delay
        consensus.vDeployments[Consensus::DEPLOYMENT_TAPROOT].threshold = 1512; // 75%
        consensus.vDeployments[Consensus::DEPLOYMENT_TAPROOT].period = 2016;

        consensus.nMinimumChainWork = uint256{"0000000000000000000000000000000000000000000016dd270dd94fac1d7632"};
        consensus.defaultAssumeValid = uint256{"0000000000000065c6c38258e201971a3fdfcc2ceee0dd6e85a6c022d45dee34"}; // 4550000

        pchMessageStart[0] = 0x0b;
        pchMessageStart[1] = 0x11;
        pchMessageStart[2] = 0x09;
        pchMessageStart[3] = 0x07;
        nDefaultPort = 18333;
        nPruneAfterHeight = 1000;
        m_assumed_blockchain_size = 240;
        m_assumed_chain_state_size = 19;

        genesis = CreateGenesisBlock(1296688602, 414098458, 0x1d00ffff, 1, 50 * COIN);
        consensus.hashGenesisBlock = genesis.GetHash();
        assert(consensus.hashGenesisBlock == uint256{"000000000933ea01ad0ee984209779baaec3ced90fa3f408719526f8d77f4943"});
        assert(genesis.hashMerkleRoot == uint256{"4a5e1e4baab89f3a32518a88c31bc87f618f76673e2cc77ab2127b7afdeda33b"});

        vFixedSeeds.clear();
        vSeeds.clear();
        // nodes with support for servicebits filtering should be at the top
        vSeeds.emplace_back("testnet-seed.bitcoin.jonasschnelli.ch.");
        vSeeds.emplace_back("seed.tbtc.petertodd.net.");
        vSeeds.emplace_back("seed.testnet.bitcoin.sprovoost.nl.");
        vSeeds.emplace_back("testnet-seed.bluematt.me."); // Just a static list of stable node(s), only supports x9
        vSeeds.emplace_back("seed.testnet.achownodes.xyz."); // Ava Chow, only supports x1, x5, x9, x49, x809, x849, xd, x400, x404, x408, x448, xc08, xc48, x40c

        base58Prefixes[PUBKEY_ADDRESS] = std::vector<unsigned char>(1,111);
        base58Prefixes[SCRIPT_ADDRESS] = std::vector<unsigned char>(1,196);
        base58Prefixes[SECRET_KEY] =     std::vector<unsigned char>(1,239);
        base58Prefixes[EXT_PUBLIC_KEY] = {0x04, 0x35, 0x87, 0xCF};
        base58Prefixes[EXT_SECRET_KEY] = {0x04, 0x35, 0x83, 0x94};
>>>>>>> 5c5704e7

        consensus.nMinimumChainWork = uint256{"000000000000000000000000000000000000000000097d9f444597746ae00000"}; // 145834

<<<<<<< HEAD
        pchMessageStart[0] = 0x0e;
        pchMessageStart[1] = 0x09;
        pchMessageStart[2] = 0x11;
        pchMessageStart[3] = 0x05;
        nDefaultPort = 38333;
        nPruneAfterHeight = 1000;
        m_assumed_blockchain_size = 1;
        m_assumed_chain_state_size = 1;
=======
        vFixedSeeds = std::vector<uint8_t>(std::begin(chainparams_seed_test), std::end(chainparams_seed_test));

        fDefaultConsistencyChecks = false;
        m_is_mockable_chain = false;

        m_assumeutxo_data = {
            {
                .height = 2'500'000,
                .hash_serialized = AssumeutxoHash{uint256{"f841584909f68e47897952345234e37fcd9128cd818f41ee6c3ca68db8071be7"}},
                .m_chain_tx_count = 66484552,
                .blockhash = consteval_ctor(uint256{"0000000000000093bcb68c03a9a168ae252572d348a2eaeba2cdf9231d73206f"}),
            }
        };

        chainTxData = ChainTxData{
            // Data from RPC: getchaintxstats 4096 0000000000000065c6c38258e201971a3fdfcc2ceee0dd6e85a6c022d45dee34
            .nTime    = 1751816758,
            .tx_count = 508468699,
            .dTxRate  = 7.172978845985714,
        };

        // Generated by headerssync-params.py on 2025-09-03.
        m_headers_sync_params = HeadersSyncParams{
            .commitment_period = 628,
            .redownload_buffer_size = 13460, // 13460/628 = ~21.4 commitments
        };
    }
};

/**
 * Testnet (v4): public test network which is reset from time to time.
 */
class CTestNet4Params : public CChainParams {
public:
    CTestNet4Params() {
        m_chain_type = ChainType::TESTNET4;
        consensus.signet_blocks = false;
        consensus.signet_challenge.clear();
        consensus.nSubsidyHalvingInterval = 210000;
        consensus.BIP34Height = 1;
        consensus.BIP34Hash = uint256{};
        consensus.BIP65Height = 1;
        consensus.BIP66Height = 1;
        consensus.CSVHeight = 1;
        consensus.SegwitHeight = 1;
        consensus.MinBIP9WarningHeight = 0;
        consensus.powLimit = uint256{"00000000ffffffffffffffffffffffffffffffffffffffffffffffffffffffff"};
        consensus.nPowTargetTimespan = 14 * 24 * 60 * 60; // two weeks
        consensus.nPowTargetSpacing = 10 * 60;
        consensus.fPowAllowMinDifficultyBlocks = true;
        consensus.enforce_BIP94 = true;
        consensus.fPowNoRetargeting = false;

        consensus.vDeployments[Consensus::DEPLOYMENT_TESTDUMMY].bit = 28;
        consensus.vDeployments[Consensus::DEPLOYMENT_TESTDUMMY].nStartTime = Consensus::BIP9Deployment::NEVER_ACTIVE;
        consensus.vDeployments[Consensus::DEPLOYMENT_TESTDUMMY].nTimeout = Consensus::BIP9Deployment::NO_TIMEOUT;
        consensus.vDeployments[Consensus::DEPLOYMENT_TESTDUMMY].min_activation_height = 0; // No activation delay
        consensus.vDeployments[Consensus::DEPLOYMENT_TESTDUMMY].threshold = 1512; // 75%
        consensus.vDeployments[Consensus::DEPLOYMENT_TESTDUMMY].period = 2016;

        // Deployment of Taproot (BIPs 340-342)
        consensus.vDeployments[Consensus::DEPLOYMENT_TAPROOT].bit = 2;
        consensus.vDeployments[Consensus::DEPLOYMENT_TAPROOT].nStartTime = Consensus::BIP9Deployment::ALWAYS_ACTIVE;
        consensus.vDeployments[Consensus::DEPLOYMENT_TAPROOT].nTimeout = Consensus::BIP9Deployment::NO_TIMEOUT;
        consensus.vDeployments[Consensus::DEPLOYMENT_TAPROOT].min_activation_height = 0; // No activation delay
        consensus.vDeployments[Consensus::DEPLOYMENT_TAPROOT].threshold = 1512; // 75%
        consensus.vDeployments[Consensus::DEPLOYMENT_TAPROOT].period = 2016;

        consensus.nMinimumChainWork = uint256{"00000000000000000000000000000000000000000000034a4690fe592dc49c7c"};
        consensus.defaultAssumeValid = uint256{"000000000000000180a58e7fa3b0db84b5ea76377524894f53660d93ac839d9b"}; // 91000

        pchMessageStart[0] = 0x1c;
        pchMessageStart[1] = 0x16;
        pchMessageStart[2] = 0x3f;
        pchMessageStart[3] = 0x28;
        nDefaultPort = 48333;
        nPruneAfterHeight = 1000;
        m_assumed_blockchain_size = 22;
        m_assumed_chain_state_size = 2;
>>>>>>> 5c5704e7

        genesis = CreateGenesisBlock("Happy Birthday, Stella!", CScript(OP_RETURN), 1707684554, UintToArith256(uint256{"00000000000000000000000000000000000000000000002990adb3a701960002"}), consensus.nBitsMin, 536870912, 50*COIN);
        consensus.hashGenesisBlock = genesis.GetHash();
        consensus.hashGenesisBlockForPoW = genesis.GetHashForPoW();
        assert(consensus.hashGenesisBlock == uint256{"753b93f5e3938f69d2b33c8c7572b019b12fa877e78581eebd65d349ca8645da"});
        assert(consensus.hashGenesisBlockForPoW == uint256{"d38d558bf81079c5c1662f6645dfa9856bcda0f54c93c5ca3788a59c7cfcc734"});
        assert(genesis.hashMerkleRoot == uint256{"495297a63256ff66e6bb810adc1660eee7a98eb55dbfeae8e25b1365b8bacca6"});

        vFixedSeeds.clear();
        vSeeds.clear();
        // nodes with support for servicebits filtering should be at the top
        // Todo: make/port Seeder for Riecoin and add Seeders here

        base58Prefixes[EXT_PUBLIC_KEY] = {0x04, 0x35, 0x87, 0xCF};
        base58Prefixes[EXT_SECRET_KEY] = {0x04, 0x35, 0x83, 0x94};

        bech32_hrp = "tric"; // https://github.com/satoshilabs/slips/blob/master/slip-0173.md

        vFixedSeeds = std::vector<uint8_t>(std::begin(chainparams_seed_test), std::end(chainparams_seed_test));

        fDefaultConsistencyChecks = false;
        m_is_mockable_chain = false;

<<<<<<< HEAD
        checkpointData = testCheckpointData;
=======
        m_assumeutxo_data = {
            {
                .height = 90'000,
                .hash_serialized = AssumeutxoHash{uint256{"784fb5e98241de66fdd429f4392155c9e7db5c017148e66e8fdbc95746f8b9b5"}},
                .m_chain_tx_count = 11347043,
                .blockhash = consteval_ctor(uint256{"0000000002ebe8bcda020e0dd6ccfbdfac531d2f6a81457191b99fc2df2dbe3b"}),
            }
        };

        chainTxData = ChainTxData{
            // Data from RPC: getchaintxstats 4096 000000000000000180a58e7fa3b0db84b5ea76377524894f53660d93ac839d9b
            .nTime    = 1752470331,
            .tx_count = 11414302,
            .dTxRate  = 0.2842619757327476,
        };

        // Generated by headerssync-params.py on 2025-09-03.
        m_headers_sync_params = HeadersSyncParams{
            .commitment_period = 275,
            .redownload_buffer_size = 7017, // 7017/275 = ~25.5 commitments
        };
    }
};

/**
 * Signet: test network with an additional consensus parameter (see BIP325).
 */
class SigNetParams : public CChainParams {
public:
    explicit SigNetParams(const SigNetOptions& options)
    {
        std::vector<uint8_t> bin;
        vFixedSeeds.clear();
        vSeeds.clear();

        if (!options.challenge) {
            bin = "512103ad5e0edad18cb1f0fc0d28a3d4f1f3e445640337489abb10404f2d1e086be430210359ef5021964fe22d6f8e05b2463c9540ce96883fe3b278760f048f5189f2e6c452ae"_hex_v_u8;
            vFixedSeeds = std::vector<uint8_t>(std::begin(chainparams_seed_signet), std::end(chainparams_seed_signet));
            vSeeds.emplace_back("seed.signet.bitcoin.sprovoost.nl.");
            vSeeds.emplace_back("seed.signet.achownodes.xyz."); // Ava Chow, only supports x1, x5, x9, x49, x809, x849, xd, x400, x404, x408, x448, xc08, xc48, x40c

            consensus.nMinimumChainWork = uint256{"0000000000000000000000000000000000000000000000000000067d328e681a"};
            consensus.defaultAssumeValid = uint256{"000000128586e26813922680309f04e1de713c7542fee86ed908f56368aefe2e"}; // 267665
            m_assumed_blockchain_size = 20;
            m_assumed_chain_state_size = 4;
            chainTxData = ChainTxData{
                // Data from RPC: getchaintxstats 4096 000000128586e26813922680309f04e1de713c7542fee86ed908f56368aefe2e
                .nTime    = 1756723017,
                .tx_count = 26185472,
                .dTxRate  = 0.7452721495389969,
            };
        } else {
            bin = *options.challenge;
            consensus.nMinimumChainWork = uint256{};
            consensus.defaultAssumeValid = uint256{};
            m_assumed_blockchain_size = 0;
            m_assumed_chain_state_size = 0;
            chainTxData = ChainTxData{
                0,
                0,
                0,
            };
            LogInfo("Signet with challenge %s", HexStr(bin));
        }

        if (options.seeds) {
            vSeeds = *options.seeds;
        }

        m_chain_type = ChainType::SIGNET;
        consensus.signet_blocks = true;
        consensus.signet_challenge.assign(bin.begin(), bin.end());
        consensus.nSubsidyHalvingInterval = 210000;
        consensus.BIP34Height = 1;
        consensus.BIP34Hash = uint256{};
        consensus.BIP65Height = 1;
        consensus.BIP66Height = 1;
        consensus.CSVHeight = 1;
        consensus.SegwitHeight = 1;
        consensus.nPowTargetTimespan = 14 * 24 * 60 * 60; // two weeks
        consensus.nPowTargetSpacing = 10 * 60;
        consensus.fPowAllowMinDifficultyBlocks = false;
        consensus.enforce_BIP94 = false;
        consensus.fPowNoRetargeting = false;
        consensus.MinBIP9WarningHeight = 0;
        consensus.powLimit = uint256{"00000377ae000000000000000000000000000000000000000000000000000000"};
        consensus.vDeployments[Consensus::DEPLOYMENT_TESTDUMMY].bit = 28;
        consensus.vDeployments[Consensus::DEPLOYMENT_TESTDUMMY].nStartTime = Consensus::BIP9Deployment::NEVER_ACTIVE;
        consensus.vDeployments[Consensus::DEPLOYMENT_TESTDUMMY].nTimeout = Consensus::BIP9Deployment::NO_TIMEOUT;
        consensus.vDeployments[Consensus::DEPLOYMENT_TESTDUMMY].min_activation_height = 0; // No activation delay
        consensus.vDeployments[Consensus::DEPLOYMENT_TESTDUMMY].threshold = 1815; // 90%
        consensus.vDeployments[Consensus::DEPLOYMENT_TESTDUMMY].period = 2016;

        // Activation of Taproot (BIPs 340-342)
        consensus.vDeployments[Consensus::DEPLOYMENT_TAPROOT].bit = 2;
        consensus.vDeployments[Consensus::DEPLOYMENT_TAPROOT].nStartTime = Consensus::BIP9Deployment::ALWAYS_ACTIVE;
        consensus.vDeployments[Consensus::DEPLOYMENT_TAPROOT].nTimeout = Consensus::BIP9Deployment::NO_TIMEOUT;
        consensus.vDeployments[Consensus::DEPLOYMENT_TAPROOT].min_activation_height = 0; // No activation delay
        consensus.vDeployments[Consensus::DEPLOYMENT_TAPROOT].threshold = 1815; // 90%
        consensus.vDeployments[Consensus::DEPLOYMENT_TAPROOT].period = 2016;

        // message start is defined as the first 4 bytes of the sha256d of the block script
        HashWriter h{};
        h << consensus.signet_challenge;
        uint256 hash = h.GetHash();
        std::copy_n(hash.begin(), 4, pchMessageStart.begin());

        nDefaultPort = 38333;
        nPruneAfterHeight = 1000;

        genesis = CreateGenesisBlock(1598918400, 52613770, 0x1e0377ae, 1, 50 * COIN);
        consensus.hashGenesisBlock = genesis.GetHash();
        assert(consensus.hashGenesisBlock == uint256{"00000008819873e925422c1ff0f99f7cc9bbb232af63a077a480a3633bee1ef6"});
        assert(genesis.hashMerkleRoot == uint256{"4a5e1e4baab89f3a32518a88c31bc87f618f76673e2cc77ab2127b7afdeda33b"});
>>>>>>> 5c5704e7

        m_assumeutxo_data = {
            {
                .height = 142000,
                .hash_serialized = AssumeutxoHash{uint256{"5c21e6d9c581a15a61fdeb905ddfa5ad13d93335dc08e23dbce589c23210df22"}},
                .m_chain_tx_count = 126014,
                .blockhash = uint256{"fc94debbac1f7fcb2af9f94b77d4a3946a7a7a3e2d743411d5775f88559fe2be"}
            }
        };

<<<<<<< HEAD
        chainTxData = ChainTxData{
            // Data from RPC: getchaintxstats 16384 fc94debbac1f7fcb2af9f94b77d4a3946a7a7a3e2d743411d5775f88559fe2be
            .nTime    = 1750902471,
            .tx_count = 142014,
            .dTxRate  = 0.00334002057749494,
=======
        base58Prefixes[PUBKEY_ADDRESS] = std::vector<unsigned char>(1,111);
        base58Prefixes[SCRIPT_ADDRESS] = std::vector<unsigned char>(1,196);
        base58Prefixes[SECRET_KEY] =     std::vector<unsigned char>(1,239);
        base58Prefixes[EXT_PUBLIC_KEY] = {0x04, 0x35, 0x87, 0xCF};
        base58Prefixes[EXT_SECRET_KEY] = {0x04, 0x35, 0x83, 0x94};

        bech32_hrp = "tb";

        fDefaultConsistencyChecks = false;
        m_is_mockable_chain = false;

        // Generated by headerssync-params.py on 2025-09-03.
        m_headers_sync_params = HeadersSyncParams{
            .commitment_period = 390,
            .redownload_buffer_size = 9584, // 9584/390 = ~24.6 commitments
>>>>>>> 5c5704e7
        };
    }
};

/** Regression test: intended for private networks only. Has minimal difficulty to ensure that blocks can be found instantly. */
class CRegTestParams : public CChainParams
{
public:
    explicit CRegTestParams(const RegTestOptions& opts)
    {
        m_chain_type = ChainType::REGTEST;
        consensus.nSubsidyHalvingInterval = 150;
        consensus.fork1Height = 2147483647; // No SuperBlocks
        consensus.fork2Height = 0; // Start Chain already with Fork 2 Rules
        consensus.MinBIP9WarningHeight = 0;
        consensus.powAcceptedPatterns = {{0}}; // Just prime numbers for RegTest
        consensus.nBitsMin = 288*256; // 288
        consensus.nPowTargetSpacing = 150; // 2.5 min
        consensus.fPowNoRetargeting = true; // No Difficulty Adjustment

        consensus.vDeployments[Consensus::DEPLOYMENT_TESTDUMMY].bit = 28;
        consensus.vDeployments[Consensus::DEPLOYMENT_TESTDUMMY].nStartTime = 0;
        consensus.vDeployments[Consensus::DEPLOYMENT_TESTDUMMY].nTimeout = Consensus::BIP9Deployment::NO_TIMEOUT;
        consensus.vDeployments[Consensus::DEPLOYMENT_TESTDUMMY].min_activation_height = 0; // No activation delay
        consensus.vDeployments[Consensus::DEPLOYMENT_TESTDUMMY].threshold = 108; // 75%
        consensus.vDeployments[Consensus::DEPLOYMENT_TESTDUMMY].period = 144; // Faster than normal for regtest (144 instead of 2016)

        consensus.nMinimumChainWork = uint256{};

        pchMessageStart[0] = 0xfa;
        pchMessageStart[1] = 0xbf;
        pchMessageStart[2] = 0xb5;
        pchMessageStart[3] = 0xda;
        nDefaultPort = 18444;
        nPruneAfterHeight = opts.fastprune ? 100 : 1000;
        m_assumed_blockchain_size = 0;
        m_assumed_chain_state_size = 0;

        for (const auto& [deployment_pos, version_bits_params] : opts.version_bits_parameters) {
            consensus.vDeployments[deployment_pos].nStartTime = version_bits_params.start_time;
            consensus.vDeployments[deployment_pos].nTimeout = version_bits_params.timeout;
            consensus.vDeployments[deployment_pos].min_activation_height = version_bits_params.min_activation_height;
        }

        genesis = CreateGenesisBlock("Happy Birthday, Stella!", CScript(OP_RETURN), 1707684554, UintToArith256(uint256{"00000000000000000000000000000000000000000000000000000000001a0002"}), consensus.nBitsMin, 536870912, 50*COIN);
        consensus.hashGenesisBlock = genesis.GetHash();
        consensus.hashGenesisBlockForPoW = genesis.GetHashForPoW();
        assert(consensus.hashGenesisBlock == uint256{"08982e71e300f2c7f5b967df5e9b40788942abd4bc62edaeabd27d351f953b68"});
        assert(consensus.hashGenesisBlockForPoW == uint256{"e450cfcfbf053cbba2c70088cbe95a5bb4133665126028dd916a553dbf49d94a"});
        assert(genesis.hashMerkleRoot == uint256{"495297a63256ff66e6bb810adc1660eee7a98eb55dbfeae8e25b1365b8bacca6"});

        vFixedSeeds.clear(); //!< Regtest mode doesn't have any fixed seeds.
        vSeeds.clear();
        vSeeds.emplace_back("dummySeed.invalid.");

        fDefaultConsistencyChecks = true;
        m_is_mockable_chain = true;

        checkpointData = {
            {},
            uint256{}, 0 // Assumed Valid Block
        };

        m_assumeutxo_data = {
            {   // For use by unit tests
                .height = 110,
                .hash_serialized = AssumeutxoHash{uint256{"b952555c8ab81fec46f3d4253b7af256d766ceb39fb7752b9d18cdf4a0141327"}},
                .m_chain_tx_count = 111,
                .blockhash = uint256{"7bfe934ca2085c6c5e6b827c9dbabfbc5ac28f0bd965f94ccd7e0c2093467cde"}
            },
            {
                // For use by fuzz target src/test/fuzz/utxo_snapshot.cpp
                .height = 200,
                .hash_serialized = AssumeutxoHash{uint256{"17dcc016d188d16068907cdeb38b75691a118d43053b8cd6a25969419381d13a"}},
                .m_chain_tx_count = 201,
                .blockhash = uint256{"385901ccbd69dff6bbd00065d01fb8a9e464dede7cfe0372443884f9b1dcf6b9"}
            },
            {
                // For use by test/functional/feature_assumeutxo.py
                .height = 299,
                .hash_serialized = AssumeutxoHash{uint256{"2caac7b2b7457202c70c0fe1573c9d6caf114d9ef9362de30b8444ef8d636c85"}},
                .m_chain_tx_count = 334,
                .blockhash = uint256{"b3941c6ba680994e26c4a26ce9c4f8be2df963be4dce6a70d9cfb81ed16f2e80"}
            },
        };

        chainTxData = ChainTxData{
            .nTime = 0,
            .tx_count = 0,
            .dTxRate = 0.001, // Set a non-zero rate to make it testable
        };

        base58Prefixes[EXT_PUBLIC_KEY] = {0x04, 0x35, 0x87, 0xCF};
        base58Prefixes[EXT_SECRET_KEY] = {0x04, 0x35, 0x83, 0x94};

<<<<<<< HEAD
        bech32_hrp = "rric"; // https://github.com/satoshilabs/slips/blob/master/slip-0173.md
=======
        bech32_hrp = "bcrt";

        // Copied from Testnet4.
        m_headers_sync_params = HeadersSyncParams{
            .commitment_period = 275,
            .redownload_buffer_size = 7017, // 7017/275 = ~25.5 commitments
        };
>>>>>>> 5c5704e7
    }
};

std::unique_ptr<const CChainParams> CChainParams::RegTest(const RegTestOptions& options)
{
    return std::make_unique<const CRegTestParams>(options);
}

std::unique_ptr<const CChainParams> CChainParams::Main()
{
    return std::make_unique<const CMainParams>();
}

std::unique_ptr<const CChainParams> CChainParams::TestNet()
{
    return std::make_unique<const CTestNetParams>();
}

std::vector<int> CChainParams::GetAvailableSnapshotHeights() const
{
    std::vector<int> heights;
    heights.reserve(m_assumeutxo_data.size());

    for (const auto& data : m_assumeutxo_data) {
        heights.emplace_back(data.height);
    }
    return heights;
}

std::optional<ChainType> GetNetworkForMagic(const MessageStartChars& message)
{
    const auto mainnet_msg = CChainParams::Main()->MessageStart();
    const auto testnet_msg = CChainParams::TestNet()->MessageStart();
    const auto regtest_msg = CChainParams::RegTest({})->MessageStart();

    if (std::ranges::equal(message, mainnet_msg)) {
        return ChainType::MAIN;
    } else if (std::ranges::equal(message, testnet_msg)) {
        return ChainType::TESTNET;
    } else if (std::ranges::equal(message, regtest_msg)) {
        return ChainType::REGTEST;
    }
    return std::nullopt;
}<|MERGE_RESOLUTION|>--- conflicted
+++ resolved
@@ -69,11 +69,10 @@
         consensus.vDeployments[Consensus::DEPLOYMENT_TESTDUMMY].nStartTime = Consensus::BIP9Deployment::NEVER_ACTIVE;
         consensus.vDeployments[Consensus::DEPLOYMENT_TESTDUMMY].nTimeout = Consensus::BIP9Deployment::NO_TIMEOUT;
         consensus.vDeployments[Consensus::DEPLOYMENT_TESTDUMMY].min_activation_height = 0; // No activation delay
-<<<<<<< HEAD
         consensus.vDeployments[Consensus::DEPLOYMENT_TESTDUMMY].threshold = 3024; // 75%
         consensus.vDeployments[Consensus::DEPLOYMENT_TESTDUMMY].period = 4032; // 7 days
 
-        consensus.nMinimumChainWork = uint256{"000000000000000000000000000000000000eb4144938cfeabc85d5f96200000"}; // 2385839
+        consensus.nMinimumChainWork = uint256{"000000000000000000000000000000000001092d03e4acf640de225f96200000"}; // 2455376
 
         /** The message start string is designed to be unlikely to occur in normal data. The characters are rarely used upper ASCII, not valid as UTF-8, and produce a large 32-bit integer with any alignment. */
         pchMessageStart[0] = 0xfc;
@@ -84,35 +83,6 @@
         nPruneAfterHeight = 100000;
         m_assumed_blockchain_size = 3;
         m_assumed_chain_state_size = 1;
-=======
-        consensus.vDeployments[Consensus::DEPLOYMENT_TESTDUMMY].threshold = 1815; // 90%
-        consensus.vDeployments[Consensus::DEPLOYMENT_TESTDUMMY].period = 2016;
-
-        // Deployment of Taproot (BIPs 340-342)
-        consensus.vDeployments[Consensus::DEPLOYMENT_TAPROOT].bit = 2;
-        consensus.vDeployments[Consensus::DEPLOYMENT_TAPROOT].nStartTime = 1619222400; // April 24th, 2021
-        consensus.vDeployments[Consensus::DEPLOYMENT_TAPROOT].nTimeout = 1628640000; // August 11th, 2021
-        consensus.vDeployments[Consensus::DEPLOYMENT_TAPROOT].min_activation_height = 709632; // Approximately November 12th, 2021
-        consensus.vDeployments[Consensus::DEPLOYMENT_TAPROOT].threshold = 1815; // 90%
-        consensus.vDeployments[Consensus::DEPLOYMENT_TAPROOT].period = 2016;
-
-        consensus.nMinimumChainWork = uint256{"0000000000000000000000000000000000000000dee8e2a309ad8a9820433c68"};
-        consensus.defaultAssumeValid = uint256{"00000000000000000000611fd22f2df7c8fbd0688745c3a6c3bb5109cc2a12cb"}; // 912683
-
-        /**
-         * The message start string is designed to be unlikely to occur in normal data.
-         * The characters are rarely used upper ASCII, not valid as UTF-8, and produce
-         * a large 32-bit integer with any alignment.
-         */
-        pchMessageStart[0] = 0xf9;
-        pchMessageStart[1] = 0xbe;
-        pchMessageStart[2] = 0xb4;
-        pchMessageStart[3] = 0xd9;
-        nDefaultPort = 8333;
-        nPruneAfterHeight = 100000;
-        m_assumed_blockchain_size = 810;
-        m_assumed_chain_state_size = 14;
->>>>>>> 5c5704e7
 
         const CScript genesisOutputScript(CScript() << "04ff3c7ec6f2ed535b6d0d373aaff271c3e6a173cd2830fd224512dea3398d7b90a64173d9f112ec9fa8488eb56232f29f388f0aaf619bdd7ad786e731034eadf8"_hex << OP_CHECKSIG);
         genesis = CreateGenesisBlock("The Times 10/Feb/2014 Thousands of bankers sacked since crisis", genesisOutputScript, 1392079741, UintToArith256(uint256{"0000000000000000000000000000000000000000000000000000000000000000"}), 33632256, 1, 0);
@@ -142,56 +112,24 @@
         checkpointData = mainCheckpointData;
 
         m_assumeutxo_data = {
-            {
-<<<<<<< HEAD
+            { // dumptxoutset Utxo.dat rollback '{"rollback": 2452000}'
                 .height = 2382000,
-                .hash_serialized = AssumeutxoHash{uint256{"16f0747a1df4965db840d52372cd8c0f11dfab38996fa814cbae6e0a9dc06754"}},
+                .hash_serialized = AssumeutxoHash{uint256{"f112eece53e7caf024d2577542248cc4c47fabca01bbd108098377f1709a9768"}},
                 .m_chain_tx_count = 4641756,
-                .blockhash = uint256{"2292a5e40fae16900e978166010d2f85dee184f1c59ec772a99b9d403fb862e8"}
-=======
-                .height = 840'000,
-                .hash_serialized = AssumeutxoHash{uint256{"a2a5521b1b5ab65f67818e5e8eccabb7171a517f9e2382208f77687310768f96"}},
-                .m_chain_tx_count = 991032194,
-                .blockhash = consteval_ctor(uint256{"0000000000000000000320283a032748cef8227873ff4872689bf23f1cda83a5"}),
-            },
-            {
-                .height = 880'000,
-                .hash_serialized = AssumeutxoHash{uint256{"dbd190983eaf433ef7c15f78a278ae42c00ef52e0fd2a54953782175fbadcea9"}},
-                .m_chain_tx_count = 1145604538,
-                .blockhash = consteval_ctor(uint256{"000000000000000000010b17283c3c400507969a9c2afd1dcf2082ec5cca2880"}),
-            },
-            {
-                .height = 910'000,
-                .hash_serialized = AssumeutxoHash{uint256{"4daf8a17b4902498c5787966a2b51c613acdab5df5db73f196fa59a4da2f1568"}},
-                .m_chain_tx_count = 1226586151,
-                .blockhash = consteval_ctor(uint256{"0000000000000000000108970acb9522ffd516eae17acddcb1bd16469194a821"}),
->>>>>>> 5c5704e7
+                .blockhash = uint256{"81205d6309401195a790abe49fa83cc8237f2e57cd62df93711b315ee4523cb0"}
             }
         };
 
         chainTxData = ChainTxData{
-<<<<<<< HEAD
-            // Data from RPC: getchaintxstats 65536 2292a5e40fae16900e978166010d2f85dee184f1c59ec772a99b9d403fb862e8
-            .nTime    = 1751478225,
-            .tx_count = 4641756,
-            .dTxRate  = 0.008372299428962006,
-=======
-            // Data from RPC: getchaintxstats 4096 00000000000000000000611fd22f2df7c8fbd0688745c3a6c3bb5109cc2a12cb
-            .nTime    = 1756722903,
-            .tx_count = 1235299397,
-            .dTxRate  = 5.456290459519495,
-        };
-
-        // Generated by headerssync-params.py on 2025-09-01.
-        m_headers_sync_params = HeadersSyncParams{
-            .commitment_period = 632,
-            .redownload_buffer_size = 15009, // 15009/632 = ~23.7 commitments
->>>>>>> 5c5704e7
+            // getchaintxstats 65536 81205d6309401195a790abe49fa83cc8237f2e57cd62df93711b315ee4523cb0
+            .nTime    = 1761940473,
+            .tx_count = 4719974,
+            .dTxRate  = 0.007464598636189267,
         };
     }
 };
 
-/** Testnet: public test network which is reset from time to time (lastly with 24.04). */
+/** Testnet: public test network which is reset from time to time (lastly with 2404). */
 class CTestNetParams : public CChainParams {
 public:
     CTestNetParams() {
@@ -208,57 +146,11 @@
         consensus.vDeployments[Consensus::DEPLOYMENT_TESTDUMMY].nStartTime = Consensus::BIP9Deployment::NEVER_ACTIVE;
         consensus.vDeployments[Consensus::DEPLOYMENT_TESTDUMMY].nTimeout = Consensus::BIP9Deployment::NO_TIMEOUT;
         consensus.vDeployments[Consensus::DEPLOYMENT_TESTDUMMY].min_activation_height = 0; // No activation delay
-<<<<<<< HEAD
         consensus.vDeployments[Consensus::DEPLOYMENT_TESTDUMMY].threshold = 3024; // 75%
         consensus.vDeployments[Consensus::DEPLOYMENT_TESTDUMMY].period = 4032; // 7 days
-=======
-        consensus.vDeployments[Consensus::DEPLOYMENT_TESTDUMMY].threshold = 1512; // 75%
-        consensus.vDeployments[Consensus::DEPLOYMENT_TESTDUMMY].period = 2016;
-
-        // Deployment of Taproot (BIPs 340-342)
-        consensus.vDeployments[Consensus::DEPLOYMENT_TAPROOT].bit = 2;
-        consensus.vDeployments[Consensus::DEPLOYMENT_TAPROOT].nStartTime = 1619222400; // April 24th, 2021
-        consensus.vDeployments[Consensus::DEPLOYMENT_TAPROOT].nTimeout = 1628640000; // August 11th, 2021
-        consensus.vDeployments[Consensus::DEPLOYMENT_TAPROOT].min_activation_height = 0; // No activation delay
-        consensus.vDeployments[Consensus::DEPLOYMENT_TAPROOT].threshold = 1512; // 75%
-        consensus.vDeployments[Consensus::DEPLOYMENT_TAPROOT].period = 2016;
-
-        consensus.nMinimumChainWork = uint256{"0000000000000000000000000000000000000000000016dd270dd94fac1d7632"};
-        consensus.defaultAssumeValid = uint256{"0000000000000065c6c38258e201971a3fdfcc2ceee0dd6e85a6c022d45dee34"}; // 4550000
-
-        pchMessageStart[0] = 0x0b;
-        pchMessageStart[1] = 0x11;
-        pchMessageStart[2] = 0x09;
-        pchMessageStart[3] = 0x07;
-        nDefaultPort = 18333;
-        nPruneAfterHeight = 1000;
-        m_assumed_blockchain_size = 240;
-        m_assumed_chain_state_size = 19;
-
-        genesis = CreateGenesisBlock(1296688602, 414098458, 0x1d00ffff, 1, 50 * COIN);
-        consensus.hashGenesisBlock = genesis.GetHash();
-        assert(consensus.hashGenesisBlock == uint256{"000000000933ea01ad0ee984209779baaec3ced90fa3f408719526f8d77f4943"});
-        assert(genesis.hashMerkleRoot == uint256{"4a5e1e4baab89f3a32518a88c31bc87f618f76673e2cc77ab2127b7afdeda33b"});
-
-        vFixedSeeds.clear();
-        vSeeds.clear();
-        // nodes with support for servicebits filtering should be at the top
-        vSeeds.emplace_back("testnet-seed.bitcoin.jonasschnelli.ch.");
-        vSeeds.emplace_back("seed.tbtc.petertodd.net.");
-        vSeeds.emplace_back("seed.testnet.bitcoin.sprovoost.nl.");
-        vSeeds.emplace_back("testnet-seed.bluematt.me."); // Just a static list of stable node(s), only supports x9
-        vSeeds.emplace_back("seed.testnet.achownodes.xyz."); // Ava Chow, only supports x1, x5, x9, x49, x809, x849, xd, x400, x404, x408, x448, xc08, xc48, x40c
-
-        base58Prefixes[PUBKEY_ADDRESS] = std::vector<unsigned char>(1,111);
-        base58Prefixes[SCRIPT_ADDRESS] = std::vector<unsigned char>(1,196);
-        base58Prefixes[SECRET_KEY] =     std::vector<unsigned char>(1,239);
-        base58Prefixes[EXT_PUBLIC_KEY] = {0x04, 0x35, 0x87, 0xCF};
-        base58Prefixes[EXT_SECRET_KEY] = {0x04, 0x35, 0x83, 0x94};
->>>>>>> 5c5704e7
-
-        consensus.nMinimumChainWork = uint256{"000000000000000000000000000000000000000000097d9f444597746ae00000"}; // 145834
-
-<<<<<<< HEAD
+
+        consensus.nMinimumChainWork = uint256{"0000000000000000000000000000000000000000000bf8692921232f4363a000"}; // 180512
+
         pchMessageStart[0] = 0x0e;
         pchMessageStart[1] = 0x09;
         pchMessageStart[2] = 0x11;
@@ -267,87 +159,6 @@
         nPruneAfterHeight = 1000;
         m_assumed_blockchain_size = 1;
         m_assumed_chain_state_size = 1;
-=======
-        vFixedSeeds = std::vector<uint8_t>(std::begin(chainparams_seed_test), std::end(chainparams_seed_test));
-
-        fDefaultConsistencyChecks = false;
-        m_is_mockable_chain = false;
-
-        m_assumeutxo_data = {
-            {
-                .height = 2'500'000,
-                .hash_serialized = AssumeutxoHash{uint256{"f841584909f68e47897952345234e37fcd9128cd818f41ee6c3ca68db8071be7"}},
-                .m_chain_tx_count = 66484552,
-                .blockhash = consteval_ctor(uint256{"0000000000000093bcb68c03a9a168ae252572d348a2eaeba2cdf9231d73206f"}),
-            }
-        };
-
-        chainTxData = ChainTxData{
-            // Data from RPC: getchaintxstats 4096 0000000000000065c6c38258e201971a3fdfcc2ceee0dd6e85a6c022d45dee34
-            .nTime    = 1751816758,
-            .tx_count = 508468699,
-            .dTxRate  = 7.172978845985714,
-        };
-
-        // Generated by headerssync-params.py on 2025-09-03.
-        m_headers_sync_params = HeadersSyncParams{
-            .commitment_period = 628,
-            .redownload_buffer_size = 13460, // 13460/628 = ~21.4 commitments
-        };
-    }
-};
-
-/**
- * Testnet (v4): public test network which is reset from time to time.
- */
-class CTestNet4Params : public CChainParams {
-public:
-    CTestNet4Params() {
-        m_chain_type = ChainType::TESTNET4;
-        consensus.signet_blocks = false;
-        consensus.signet_challenge.clear();
-        consensus.nSubsidyHalvingInterval = 210000;
-        consensus.BIP34Height = 1;
-        consensus.BIP34Hash = uint256{};
-        consensus.BIP65Height = 1;
-        consensus.BIP66Height = 1;
-        consensus.CSVHeight = 1;
-        consensus.SegwitHeight = 1;
-        consensus.MinBIP9WarningHeight = 0;
-        consensus.powLimit = uint256{"00000000ffffffffffffffffffffffffffffffffffffffffffffffffffffffff"};
-        consensus.nPowTargetTimespan = 14 * 24 * 60 * 60; // two weeks
-        consensus.nPowTargetSpacing = 10 * 60;
-        consensus.fPowAllowMinDifficultyBlocks = true;
-        consensus.enforce_BIP94 = true;
-        consensus.fPowNoRetargeting = false;
-
-        consensus.vDeployments[Consensus::DEPLOYMENT_TESTDUMMY].bit = 28;
-        consensus.vDeployments[Consensus::DEPLOYMENT_TESTDUMMY].nStartTime = Consensus::BIP9Deployment::NEVER_ACTIVE;
-        consensus.vDeployments[Consensus::DEPLOYMENT_TESTDUMMY].nTimeout = Consensus::BIP9Deployment::NO_TIMEOUT;
-        consensus.vDeployments[Consensus::DEPLOYMENT_TESTDUMMY].min_activation_height = 0; // No activation delay
-        consensus.vDeployments[Consensus::DEPLOYMENT_TESTDUMMY].threshold = 1512; // 75%
-        consensus.vDeployments[Consensus::DEPLOYMENT_TESTDUMMY].period = 2016;
-
-        // Deployment of Taproot (BIPs 340-342)
-        consensus.vDeployments[Consensus::DEPLOYMENT_TAPROOT].bit = 2;
-        consensus.vDeployments[Consensus::DEPLOYMENT_TAPROOT].nStartTime = Consensus::BIP9Deployment::ALWAYS_ACTIVE;
-        consensus.vDeployments[Consensus::DEPLOYMENT_TAPROOT].nTimeout = Consensus::BIP9Deployment::NO_TIMEOUT;
-        consensus.vDeployments[Consensus::DEPLOYMENT_TAPROOT].min_activation_height = 0; // No activation delay
-        consensus.vDeployments[Consensus::DEPLOYMENT_TAPROOT].threshold = 1512; // 75%
-        consensus.vDeployments[Consensus::DEPLOYMENT_TAPROOT].period = 2016;
-
-        consensus.nMinimumChainWork = uint256{"00000000000000000000000000000000000000000000034a4690fe592dc49c7c"};
-        consensus.defaultAssumeValid = uint256{"000000000000000180a58e7fa3b0db84b5ea76377524894f53660d93ac839d9b"}; // 91000
-
-        pchMessageStart[0] = 0x1c;
-        pchMessageStart[1] = 0x16;
-        pchMessageStart[2] = 0x3f;
-        pchMessageStart[3] = 0x28;
-        nDefaultPort = 48333;
-        nPruneAfterHeight = 1000;
-        m_assumed_blockchain_size = 22;
-        m_assumed_chain_state_size = 2;
->>>>>>> 5c5704e7
 
         genesis = CreateGenesisBlock("Happy Birthday, Stella!", CScript(OP_RETURN), 1707684554, UintToArith256(uint256{"00000000000000000000000000000000000000000000002990adb3a701960002"}), consensus.nBitsMin, 536870912, 50*COIN);
         consensus.hashGenesisBlock = genesis.GetHash();
@@ -371,157 +182,22 @@
         fDefaultConsistencyChecks = false;
         m_is_mockable_chain = false;
 
-<<<<<<< HEAD
         checkpointData = testCheckpointData;
-=======
+
         m_assumeutxo_data = {
-            {
-                .height = 90'000,
-                .hash_serialized = AssumeutxoHash{uint256{"784fb5e98241de66fdd429f4392155c9e7db5c017148e66e8fdbc95746f8b9b5"}},
-                .m_chain_tx_count = 11347043,
-                .blockhash = consteval_ctor(uint256{"0000000002ebe8bcda020e0dd6ccfbdfac531d2f6a81457191b99fc2df2dbe3b"}),
+            { // dumptxoutset UtxoTestnet.dat rollback '{"rollback": 178000}'
+                .height = 178000,
+                .hash_serialized = AssumeutxoHash{uint256{"2505dabf957071b44bafee3d1b5fb8ece1982ff0bd1c748bd03dbb616e8e3b32"}},
+                .m_chain_tx_count = 178014,
+                .blockhash = uint256{"d3a817e17f519106caa781263c26bb03f611801b718c8d2553d42bf953ba2cf1"}
             }
         };
 
         chainTxData = ChainTxData{
-            // Data from RPC: getchaintxstats 4096 000000000000000180a58e7fa3b0db84b5ea76377524894f53660d93ac839d9b
-            .nTime    = 1752470331,
-            .tx_count = 11414302,
-            .dTxRate  = 0.2842619757327476,
-        };
-
-        // Generated by headerssync-params.py on 2025-09-03.
-        m_headers_sync_params = HeadersSyncParams{
-            .commitment_period = 275,
-            .redownload_buffer_size = 7017, // 7017/275 = ~25.5 commitments
-        };
-    }
-};
-
-/**
- * Signet: test network with an additional consensus parameter (see BIP325).
- */
-class SigNetParams : public CChainParams {
-public:
-    explicit SigNetParams(const SigNetOptions& options)
-    {
-        std::vector<uint8_t> bin;
-        vFixedSeeds.clear();
-        vSeeds.clear();
-
-        if (!options.challenge) {
-            bin = "512103ad5e0edad18cb1f0fc0d28a3d4f1f3e445640337489abb10404f2d1e086be430210359ef5021964fe22d6f8e05b2463c9540ce96883fe3b278760f048f5189f2e6c452ae"_hex_v_u8;
-            vFixedSeeds = std::vector<uint8_t>(std::begin(chainparams_seed_signet), std::end(chainparams_seed_signet));
-            vSeeds.emplace_back("seed.signet.bitcoin.sprovoost.nl.");
-            vSeeds.emplace_back("seed.signet.achownodes.xyz."); // Ava Chow, only supports x1, x5, x9, x49, x809, x849, xd, x400, x404, x408, x448, xc08, xc48, x40c
-
-            consensus.nMinimumChainWork = uint256{"0000000000000000000000000000000000000000000000000000067d328e681a"};
-            consensus.defaultAssumeValid = uint256{"000000128586e26813922680309f04e1de713c7542fee86ed908f56368aefe2e"}; // 267665
-            m_assumed_blockchain_size = 20;
-            m_assumed_chain_state_size = 4;
-            chainTxData = ChainTxData{
-                // Data from RPC: getchaintxstats 4096 000000128586e26813922680309f04e1de713c7542fee86ed908f56368aefe2e
-                .nTime    = 1756723017,
-                .tx_count = 26185472,
-                .dTxRate  = 0.7452721495389969,
-            };
-        } else {
-            bin = *options.challenge;
-            consensus.nMinimumChainWork = uint256{};
-            consensus.defaultAssumeValid = uint256{};
-            m_assumed_blockchain_size = 0;
-            m_assumed_chain_state_size = 0;
-            chainTxData = ChainTxData{
-                0,
-                0,
-                0,
-            };
-            LogInfo("Signet with challenge %s", HexStr(bin));
-        }
-
-        if (options.seeds) {
-            vSeeds = *options.seeds;
-        }
-
-        m_chain_type = ChainType::SIGNET;
-        consensus.signet_blocks = true;
-        consensus.signet_challenge.assign(bin.begin(), bin.end());
-        consensus.nSubsidyHalvingInterval = 210000;
-        consensus.BIP34Height = 1;
-        consensus.BIP34Hash = uint256{};
-        consensus.BIP65Height = 1;
-        consensus.BIP66Height = 1;
-        consensus.CSVHeight = 1;
-        consensus.SegwitHeight = 1;
-        consensus.nPowTargetTimespan = 14 * 24 * 60 * 60; // two weeks
-        consensus.nPowTargetSpacing = 10 * 60;
-        consensus.fPowAllowMinDifficultyBlocks = false;
-        consensus.enforce_BIP94 = false;
-        consensus.fPowNoRetargeting = false;
-        consensus.MinBIP9WarningHeight = 0;
-        consensus.powLimit = uint256{"00000377ae000000000000000000000000000000000000000000000000000000"};
-        consensus.vDeployments[Consensus::DEPLOYMENT_TESTDUMMY].bit = 28;
-        consensus.vDeployments[Consensus::DEPLOYMENT_TESTDUMMY].nStartTime = Consensus::BIP9Deployment::NEVER_ACTIVE;
-        consensus.vDeployments[Consensus::DEPLOYMENT_TESTDUMMY].nTimeout = Consensus::BIP9Deployment::NO_TIMEOUT;
-        consensus.vDeployments[Consensus::DEPLOYMENT_TESTDUMMY].min_activation_height = 0; // No activation delay
-        consensus.vDeployments[Consensus::DEPLOYMENT_TESTDUMMY].threshold = 1815; // 90%
-        consensus.vDeployments[Consensus::DEPLOYMENT_TESTDUMMY].period = 2016;
-
-        // Activation of Taproot (BIPs 340-342)
-        consensus.vDeployments[Consensus::DEPLOYMENT_TAPROOT].bit = 2;
-        consensus.vDeployments[Consensus::DEPLOYMENT_TAPROOT].nStartTime = Consensus::BIP9Deployment::ALWAYS_ACTIVE;
-        consensus.vDeployments[Consensus::DEPLOYMENT_TAPROOT].nTimeout = Consensus::BIP9Deployment::NO_TIMEOUT;
-        consensus.vDeployments[Consensus::DEPLOYMENT_TAPROOT].min_activation_height = 0; // No activation delay
-        consensus.vDeployments[Consensus::DEPLOYMENT_TAPROOT].threshold = 1815; // 90%
-        consensus.vDeployments[Consensus::DEPLOYMENT_TAPROOT].period = 2016;
-
-        // message start is defined as the first 4 bytes of the sha256d of the block script
-        HashWriter h{};
-        h << consensus.signet_challenge;
-        uint256 hash = h.GetHash();
-        std::copy_n(hash.begin(), 4, pchMessageStart.begin());
-
-        nDefaultPort = 38333;
-        nPruneAfterHeight = 1000;
-
-        genesis = CreateGenesisBlock(1598918400, 52613770, 0x1e0377ae, 1, 50 * COIN);
-        consensus.hashGenesisBlock = genesis.GetHash();
-        assert(consensus.hashGenesisBlock == uint256{"00000008819873e925422c1ff0f99f7cc9bbb232af63a077a480a3633bee1ef6"});
-        assert(genesis.hashMerkleRoot == uint256{"4a5e1e4baab89f3a32518a88c31bc87f618f76673e2cc77ab2127b7afdeda33b"});
->>>>>>> 5c5704e7
-
-        m_assumeutxo_data = {
-            {
-                .height = 142000,
-                .hash_serialized = AssumeutxoHash{uint256{"5c21e6d9c581a15a61fdeb905ddfa5ad13d93335dc08e23dbce589c23210df22"}},
-                .m_chain_tx_count = 126014,
-                .blockhash = uint256{"fc94debbac1f7fcb2af9f94b77d4a3946a7a7a3e2d743411d5775f88559fe2be"}
-            }
-        };
-
-<<<<<<< HEAD
-        chainTxData = ChainTxData{
-            // Data from RPC: getchaintxstats 16384 fc94debbac1f7fcb2af9f94b77d4a3946a7a7a3e2d743411d5775f88559fe2be
-            .nTime    = 1750902471,
-            .tx_count = 142014,
-            .dTxRate  = 0.00334002057749494,
-=======
-        base58Prefixes[PUBKEY_ADDRESS] = std::vector<unsigned char>(1,111);
-        base58Prefixes[SCRIPT_ADDRESS] = std::vector<unsigned char>(1,196);
-        base58Prefixes[SECRET_KEY] =     std::vector<unsigned char>(1,239);
-        base58Prefixes[EXT_PUBLIC_KEY] = {0x04, 0x35, 0x87, 0xCF};
-        base58Prefixes[EXT_SECRET_KEY] = {0x04, 0x35, 0x83, 0x94};
-
-        bech32_hrp = "tb";
-
-        fDefaultConsistencyChecks = false;
-        m_is_mockable_chain = false;
-
-        // Generated by headerssync-params.py on 2025-09-03.
-        m_headers_sync_params = HeadersSyncParams{
-            .commitment_period = 390,
-            .redownload_buffer_size = 9584, // 9584/390 = ~24.6 commitments
->>>>>>> 5c5704e7
+            // getchaintxstats 16384 d3a817e17f519106caa781263c26bb03f611801b718c8d2553d42bf953ba2cf1
+            .nTime    = 1761686202,
+            .tx_count = 178014,
+            .dTxRate  = 0.003343545186429582,
         };
     }
 };
@@ -617,17 +293,7 @@
         base58Prefixes[EXT_PUBLIC_KEY] = {0x04, 0x35, 0x87, 0xCF};
         base58Prefixes[EXT_SECRET_KEY] = {0x04, 0x35, 0x83, 0x94};
 
-<<<<<<< HEAD
         bech32_hrp = "rric"; // https://github.com/satoshilabs/slips/blob/master/slip-0173.md
-=======
-        bech32_hrp = "bcrt";
-
-        // Copied from Testnet4.
-        m_headers_sync_params = HeadersSyncParams{
-            .commitment_period = 275,
-            .redownload_buffer_size = 7017, // 7017/275 = ~25.5 commitments
-        };
->>>>>>> 5c5704e7
     }
 };
 
