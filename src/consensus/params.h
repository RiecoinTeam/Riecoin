--- conflicted
+++ resolved
@@ -68,16 +68,9 @@
     int nSubsidyHalvingInterval;
     /** Don't warn about unknown BIP 9 activations below this height. This prevents us from warning about the CSV and segwit activations. */
     int MinBIP9WarningHeight;
-<<<<<<< HEAD
     int fork1Height;
     int fork2Height;
-    /** Window and Threshold for BIP9 deployments. */
-    uint32_t nRuleChangeActivationThreshold;
-    uint32_t nMinerConfirmationWindow;
-    BIP9Deployment vDeployments[MAX_VERSION_BITS_DEPLOYMENTS];
-=======
     std::array<BIP9Deployment,MAX_VERSION_BITS_DEPLOYMENTS> vDeployments;
->>>>>>> 59e09e0f
     /** Proof of work parameters */
     int32_t GetPoWVersionAtHeight(int32_t height) const {return height < fork2Height ? -1 : 1;}
     std::vector<std::vector<int32_t>> powAcceptedPatterns;
