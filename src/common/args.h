// Copyright (c) 2023 The Bitcoin Core developers
// Copyright (c) 2013-present The Riecoin developers
// Distributed under the MIT software license, see the accompanying
// file COPYING or http://www.opensource.org/licenses/mit-license.php.

#ifndef BITCOIN_COMMON_ARGS_H
#define BITCOIN_COMMON_ARGS_H

#include <common/settings.h>
#include <compat/compat.h>
#include <sync.h>
#include <util/chaintype.h>
#include <util/fs.h>

#include <iosfwd>
#include <list>
#include <map>
#include <optional>
#include <set>
#include <stdint.h>
#include <string>
#include <variant>
#include <vector>

class ArgsManager;

extern const char * const BITCOIN_CONF_FILENAME;
extern const char * const BITCOIN_SETTINGS_FILENAME;

// Return true if -datadir option points to a valid directory or is not specified.
bool CheckDataDirOption(const ArgsManager& args);

/**
 * Most paths passed as configuration arguments are treated as relative to
 * the datadir if they are not absolute.
 *
 * @param args Parsed arguments and settings.
 * @param path The path to be conditionally prefixed with datadir.
 * @param net_specific Use network specific datadir variant
 * @return The normalized path.
 */
fs::path AbsPathForConfigVal(const ArgsManager& args, const fs::path& path, bool net_specific = true);

inline bool IsSwitchChar(char c)
{
#ifdef WIN32
    return c == '-' || c == '/';
#else
    return c == '-';
#endif
}

enum class OptionsCategory {
    OPTIONS,
    CONNECTION,
    WALLET,
    WALLET_DEBUG_TEST,
    ZMQ,
    DEBUG_TEST,
    CHAINPARAMS,
    NODE_RELAY,
    BLOCK_CREATION,
    RPC,
    GUI,
    COMMANDS,
    REGISTER_COMMANDS,
    CLI_COMMANDS,
    IPC,

    HIDDEN // Always the last option to avoid printing these in the help
};

struct KeyInfo {
    std::string name;
    std::string section;
    bool negated{false};
};

KeyInfo InterpretKey(std::string key);

std::optional<common::SettingsValue> InterpretValue(const KeyInfo& key, const std::string* value,
                                                         unsigned int flags, std::string& error);

struct SectionInfo {
    std::string m_name;
    std::string m_file;
    int m_line;
};

std::string SettingToString(const common::SettingsValue&, const std::string&);
std::optional<std::string> SettingToString(const common::SettingsValue&);

int64_t SettingToInt(const common::SettingsValue&, int64_t);
std::optional<int64_t> SettingToInt(const common::SettingsValue&);

bool SettingToBool(const common::SettingsValue&, bool);
std::optional<bool> SettingToBool(const common::SettingsValue&);

class ArgsManager
{
public:
    /**
     * Flags controlling how config and command line arguments are validated and
     * interpreted.
     */
    enum Flags : uint32_t {
        ALLOW_ANY = 0x01,         //!< disable validation
        // ALLOW_BOOL = 0x02,     //!< unimplemented, draft implementation in #16545
        // ALLOW_INT = 0x04,      //!< unimplemented, draft implementation in #16545
        // ALLOW_STRING = 0x08,   //!< unimplemented, draft implementation in #16545
        // ALLOW_LIST = 0x10,     //!< unimplemented, draft implementation in #16545
        DISALLOW_NEGATION = 0x20, //!< disallow -nofoo syntax
        DISALLOW_ELISION = 0x40,  //!< disallow -foo syntax that doesn't assign any value

        DEBUG_ONLY = 0x100,
        /* Some options would cause cross-contamination if values for
         * mainnet were used while running on regtest/testnet (or vice-versa).
         * Setting them as NETWORK_ONLY ensures that sharing a config file
         * between mainnet and regtest/testnet won't cause problems due to these
         * parameters by accident. */
        NETWORK_ONLY = 0x200,
        // This argument's value is sensitive (such as a password).
        SENSITIVE = 0x400,
        COMMAND = 0x800,
    };

protected:
    struct Arg
    {
        std::string m_help_param;
        std::string m_help_text;
        unsigned int m_flags;
    };

    mutable RecursiveMutex cs_args;
    common::Settings m_settings GUARDED_BY(cs_args);
    std::vector<std::string> m_command GUARDED_BY(cs_args);
    std::string m_network GUARDED_BY(cs_args);
    std::set<std::string> m_network_only_args GUARDED_BY(cs_args);
    std::map<OptionsCategory, std::map<std::string, Arg>> m_available_args GUARDED_BY(cs_args);
    bool m_accept_any_command GUARDED_BY(cs_args){true};
    std::list<SectionInfo> m_config_sections GUARDED_BY(cs_args);
    std::optional<fs::path> m_config_path GUARDED_BY(cs_args);
    mutable fs::path m_cached_blocks_path GUARDED_BY(cs_args);
    mutable fs::path m_cached_datadir_path GUARDED_BY(cs_args);
    mutable fs::path m_cached_network_datadir_path GUARDED_BY(cs_args);

    [[nodiscard]] bool ReadConfigStream(std::istream& stream, const std::string& filepath, std::string& error, bool ignore_invalid_keys = false);

    /**
     * Returns true if settings values from the default section should be used,
     * depending on the current network and whether the setting is
     * network-specific.
     */
    bool UseDefaultSection(const std::string& arg) const EXCLUSIVE_LOCKS_REQUIRED(cs_args);

 public:
    /**
     * Get setting value.
     *
     * Result will be null if setting was unset, true if "-setting" argument was passed
     * false if "-nosetting" argument was passed, and a string if a "-setting=value"
     * argument was passed.
     */
    common::SettingsValue GetSetting(const std::string& arg) const;

    /**
     * Get list of setting values.
     */
    std::vector<common::SettingsValue> GetSettingsList(const std::string& arg) const;

    ArgsManager();
    ~ArgsManager();

    /**
     * Select the network in use
     */
    void SelectConfigNetwork(const std::string& network);

    [[nodiscard]] bool ParseParameters(int argc, const char* const argv[], std::string& error);

    /**
     * Return config file path (read-only)
     */
    fs::path GetConfigFilePath() const;
    void SetConfigFilePath(fs::path);
    [[nodiscard]] bool ReadConfigFiles(std::string& error, bool ignore_invalid_keys = false);

    /**
     * Log warnings for options in m_section_only_args when
     * they are specified in the default section but not overridden
     * on the command line or in a network-specific section in the
     * config file.
     */
    std::set<std::string> GetUnsuitableSectionOnlyArgs() const;

    /**
     * Log warnings for unrecognized section names in the config file.
     */
    std::list<SectionInfo> GetUnrecognizedSections() const;

    struct Command {
        /** The command (if one has been registered with AddCommand), or empty */
        std::string command;
        /**
         * If command is non-empty: Any args that followed it
         * If command is empty: The unregistered command and any args that followed it
         */
        std::vector<std::string> args;
    };
    /**
     * Get the command and command args (returns std::nullopt if no command provided)
     */
    std::optional<const Command> GetCommand() const;

    /**
     * Get blocks directory path
     *
     * @return Blocks path which is network specific
     */
    fs::path GetBlocksDirPath() const;

    /**
     * Get data directory path
     *
     * @return Absolute path on success, otherwise an empty path when a non-directory path would be returned
     */
    fs::path GetDataDirBase() const { return GetDataDir(false); }

    /**
     * Get data directory path with appended network identifier
     *
     * @return Absolute path on success, otherwise an empty path when a non-directory path would be returned
     */
    fs::path GetDataDirNet() const { return GetDataDir(true); }

    /**
     * Clear cached directory paths
     */
    void ClearPathCache();

    /**
     * Return a vector of strings of the given argument
     *
     * @param strArg Argument to get (e.g. "-foo")
     * @return command-line arguments
     */
    std::vector<std::string> GetArgs(const std::string& strArg) const;

    /**
     * Return true if the given argument has been manually set
     *
     * @param strArg Argument to get (e.g. "-foo")
     * @return true if the argument has been set
     */
    bool IsArgSet(const std::string& strArg) const;

    /**
     * Return true if the argument was originally passed as a negated option,
     * i.e. -nofoo.
     *
     * @param strArg Argument to get (e.g. "-foo")
     * @return true if the argument was passed negated
     */
    bool IsArgNegated(const std::string& strArg) const;

    /**
     * Return string argument or default value
     *
     * @param strArg Argument to get (e.g. "-foo")
     * @param strDefault (e.g. "1")
     * @return command-line argument or default value
     */
    std::string GetArg(const std::string& strArg, const std::string& strDefault) const;
    std::optional<std::string> GetArg(const std::string& strArg) const;

    /**
     * Return path argument or default value
     *
     * @param arg Argument to get a path from (e.g., "-datadir", "-blocksdir" or "-walletdir")
     * @param default_value Optional default value to return instead of the empty path.
     * @return normalized path if argument is set, with redundant "." and ".."
     * path components and trailing separators removed (see patharg unit test
     * for examples or implementation for details). If argument is empty or not
     * set, default_value is returned unchanged.
     */
    fs::path GetPathArg(std::string arg, const fs::path& default_value = {}) const;

    /**
     * Return integer argument or default value
     *
     * @param strArg Argument to get (e.g. "-foo")
     * @param nDefault (e.g. 1)
     * @return command-line argument (0 if invalid number) or default value
     */
    int64_t GetIntArg(const std::string& strArg, int64_t nDefault) const;
    std::optional<int64_t> GetIntArg(const std::string& strArg) const;

    /**
     * Return boolean argument or default value
     *
     * @param strArg Argument to get (e.g. "-foo")
     * @param fDefault (true or false)
     * @return command-line argument or default value
     */
    bool GetBoolArg(const std::string& strArg, bool fDefault) const;
    std::optional<bool> GetBoolArg(const std::string& strArg) const;

    /**
     * Set an argument if it doesn't already have a value
     *
     * @param strArg Argument to set (e.g. "-foo")
     * @param strValue Value (e.g. "1")
     * @return true if argument gets set, false if it already had a value
     */
    bool SoftSetArg(const std::string& strArg, const std::string& strValue);

    /**
     * Set a boolean argument if it doesn't already have a value
     *
     * @param strArg Argument to set (e.g. "-foo")
     * @param fValue Value (e.g. false)
     * @return true if argument gets set, false if it already had a value
     */
    bool SoftSetBoolArg(const std::string& strArg, bool fValue);

    // Forces an arg setting. Called by SoftSetArg() if the arg hasn't already
    // been set. Also called directly in testing.
    void ForceSetArg(const std::string& strArg, const std::string& strValue);

    /**
     * Returns the appropriate chain type from the program arguments.
     * @return ChainType::MAIN by default; raises runtime error if an invalid
     * combination, or unknown chain is given.
     */
    ChainType GetChainType() const;

    /**
     * Returns the appropriate chain type string from the program arguments.
     * @return ChainType::MAIN string by default; raises runtime error if an
     * invalid combination is given.
     */
    std::string GetChainTypeString() const;

    /**
     * Add argument
     */
    void AddArg(const std::string& name, const std::string& help, unsigned int flags, const OptionsCategory& cat);

    /**
     * Add subcommand
     */
    void AddCommand(const std::string& cmd, const std::string& help);

    /**
     * Add many hidden arguments
     */
    void AddHiddenArgs(const std::vector<std::string>& args);

    /**
     * Clear available arguments
     */
    void ClearArgs() {
        LOCK(cs_args);
        m_available_args.clear();
        m_network_only_args.clear();
    }

    /**
     * Check CLI command args
     *
     * @throws std::runtime_error when multiple CLI_COMMAND arguments are specified
     */
    void CheckMultipleCLIArgs() const;

    /**
     * Get the help string
     */
    std::string GetHelpMessage() const;

    /**
     * Return Flags for known arg.
     * Return nullopt for unknown arg.
     */
    std::optional<unsigned int> GetArgFlags(const std::string& name) const;

    /**
     * Get settings file path, or return false if read-write settings were
     * disabled with -nosettings.
     */
    bool GetSettingsPath(fs::path* filepath = nullptr, bool temp = false, bool backup = false) const;

    /**
     * Read settings file. Push errors to vector, or log them if null.
     */
    bool ReadSettingsFile(std::vector<std::string>* errors = nullptr);

    /**
     * Write settings file or backup settings file. Push errors to vector, or
     * log them if null.
     */
    bool WriteSettingsFile(std::vector<std::string>* errors = nullptr, bool backup = false) const;

    /**
     * Get current setting from config file or read/write settings file,
     * ignoring nonpersistent command line or forced settings values.
     */
    common::SettingsValue GetPersistentSetting(const std::string& name) const;

    /**
     * Access settings with lock held.
     */
    template <typename Fn>
    void LockSettings(Fn&& fn)
    {
        LOCK(cs_args);
        fn(m_settings);
    }

    /**
     * Log the config file options and the command line arguments,
     * useful for troubleshooting.
     */
    void LogArgs() const;

private:
    /**
     * Get data directory path
     *
     * @param net_specific Append network identifier to the returned path
     * @return Absolute path on success, otherwise an empty path when a non-directory path would be returned
     */
    fs::path GetDataDir(bool net_specific) const;

    /**
<<<<<<< HEAD
     * Return -regtest/-testnet/-chain= setting as a ChainType enum if a
=======
     * Return -regtest/-signet/-testnet/-testnet4/-chain= setting as a ChainType enum if a
>>>>>>> f7144b24
     * recognized chain type was set, or as a string if an unrecognized chain
     * name was set. Raise an exception if an invalid combination of flags was
     * provided.
     */
    std::variant<ChainType, std::string> GetChainArg() const;

    // Helper function for LogArgs().
    void logArgsPrefix(
        const std::string& prefix,
        const std::string& section,
        const std::map<std::string, std::vector<common::SettingsValue>>& args) const;
};

extern ArgsManager gArgs;

/**
 * @return true if help has been requested via a command-line arg
 */
bool HelpRequested(const ArgsManager& args);

/** Add help options to the args manager */
void SetupHelpOptions(ArgsManager& args);

extern const std::vector<std::string> TEST_OPTIONS_DOC;

/** Checks if a particular test option is present in -test command-line arg options */
bool HasTestOption(const ArgsManager& args, const std::string& test_option);

/**
 * Format a string to be used as group of options in help messages
 *
 * @param message Group name (e.g. "RPC server options:")
 * @return the formatted string
 */
std::string HelpMessageGroup(const std::string& message);

/**
 * Format a string to be used as option description in help messages
 *
 * @param option Option message (e.g. "-rpcuser=<user>")
 * @param message Option description (e.g. "Username for JSON-RPC connections")
 * @return the formatted string
 */
std::string HelpMessageOpt(const std::string& option, const std::string& message);

namespace common {
#ifdef WIN32
class WinCmdLineArgs
{
public:
    WinCmdLineArgs();
    ~WinCmdLineArgs();
    std::pair<int, char**> get();

private:
    int argc;
    char** argv;
    std::vector<std::string> args;
};
#endif
} // namespace common

#endif // BITCOIN_COMMON_ARGS_H<|MERGE_RESOLUTION|>--- conflicted
+++ resolved
@@ -433,11 +433,7 @@
     fs::path GetDataDir(bool net_specific) const;
 
     /**
-<<<<<<< HEAD
      * Return -regtest/-testnet/-chain= setting as a ChainType enum if a
-=======
-     * Return -regtest/-signet/-testnet/-testnet4/-chain= setting as a ChainType enum if a
->>>>>>> f7144b24
      * recognized chain type was set, or as a string if an unrecognized chain
      * name was set. Raise an exception if an invalid combination of flags was
      * provided.
