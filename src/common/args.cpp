--- conflicted
+++ resolved
@@ -720,11 +720,7 @@
 
 const std::vector<std::string> TEST_OPTIONS_DOC{
     "addrman (use deterministic addrman)",
-<<<<<<< HEAD
-=======
     "reindex_after_failure_noninteractive_yes (When asked for a reindex after failure interactively, simulate as-if answered with 'yes')",
-    "bip94 (enforce BIP94 consensus rules)",
->>>>>>> 5c5704e7
 };
 
 bool HasTestOption(const ArgsManager& args, const std::string& test_option)
