--- conflicted
+++ resolved
@@ -246,16 +246,7 @@
   )
 endif()
 
-<<<<<<< HEAD
-file(GLOB ts_files RELATIVE ${CMAKE_CURRENT_SOURCE_DIR} locale/*.ts)
-set_source_files_properties(${ts_files} PROPERTIES OUTPUT_LOCATION ${CMAKE_CURRENT_BINARY_DIR}/locale)
-qt6_add_lrelease(riecoinqt
-  TS_FILES ${ts_files}
-  OPTIONS -silent
-)
-=======
 add_subdirectory(locale)
->>>>>>> 5c5704e7
 
 add_executable(riecoin-qt
   main.cpp
@@ -288,13 +279,8 @@
     riecoin_node
     riecoin_ipc
   )
-<<<<<<< HEAD
   import_plugins(riecoin-gui)
-  install_binary_component(riecoin-gui)
-=======
-  import_plugins(bitcoin-gui)
-  install_binary_component(bitcoin-gui INTERNAL)
->>>>>>> 5c5704e7
+  install_binary_component(riecoin-gui INTERNAL)
   if(WIN32)
     set_target_properties(riecoin-gui PROPERTIES WIN32_EXECUTABLE TRUE)
   endif()
@@ -310,23 +296,6 @@
     COMMAND ${CMAKE_COMMAND} -E echo "Error: GNU gettext-tools not found"
   )
 else()
-<<<<<<< HEAD
-  set(translatable_sources_directories src src/qt src/util)
-  if(ENABLE_WALLET)
-    list(APPEND translatable_sources_directories src/wallet)
-  endif()
-  get_translatable_sources(translatable_sources ${translatable_sources_directories})
-  get_translatable_sources(qt_translatable_sources src/qt)
-  file(GLOB ui_files ${CMAKE_CURRENT_SOURCE_DIR}/forms/*.ui)
-  add_custom_target(translate
-    COMMAND ${CMAKE_COMMAND} -E env XGETTEXT=${XGETTEXT_EXECUTABLE} COPYRIGHT_HOLDERS=${COPYRIGHT_HOLDERS} $<TARGET_FILE:Python3::Interpreter> ${PROJECT_SOURCE_DIR}/share/qt/extract_strings_qt.py ${translatable_sources}
-    COMMAND Qt6::lupdate -no-obsolete -I ${PROJECT_SOURCE_DIR}/src -locations relative ${CMAKE_CURRENT_SOURCE_DIR}/riecoinstrings.cpp ${ui_files} ${qt_translatable_sources} -ts ${CMAKE_CURRENT_SOURCE_DIR}/locale/bitcoin_en.ts
-    COMMAND Qt6::lconvert -drop-translations -o ${CMAKE_CURRENT_SOURCE_DIR}/locale/bitcoin_en.xlf -i ${CMAKE_CURRENT_SOURCE_DIR}/locale/bitcoin_en.ts
-    COMMAND ${SED_EXECUTABLE} -i.old -e "s|source-language=\"en\" target-language=\"en\"|source-language=\"en\"|" -e "/<target xml:space=\"preserve\"><\\/target>/d" ${CMAKE_CURRENT_SOURCE_DIR}/locale/bitcoin_en.xlf
-    COMMAND ${CMAKE_COMMAND} -E rm ${CMAKE_CURRENT_SOURCE_DIR}/locale/bitcoin_en.xlf.old
-    WORKING_DIRECTORY ${PROJECT_SOURCE_DIR}/src
-    VERBATIM
-=======
   add_custom_target(translate COMMAND ${CMAKE_COMMAND}
     -D "PROJECT_SOURCE_DIR=${PROJECT_SOURCE_DIR}"
     -D "COPYRIGHT_HOLDERS=${COPYRIGHT_HOLDERS}"
@@ -334,6 +303,5 @@
     -D "LUPDATE_EXECUTABLE=$<TARGET_FILE:Qt6::lupdate>"
     -D "XGETTEXT_EXECUTABLE=${XGETTEXT_EXECUTABLE}"
     -P ${PROJECT_SOURCE_DIR}/share/qt/translate.cmake
->>>>>>> 5c5704e7
   )
 endif()