--- conflicted
+++ resolved
@@ -49,56 +49,6 @@
           </size>
          </property>
         </spacer>
-       </item>
-       <item>
-        <layout class="QHBoxLayout" name="horizontalLayout_Main_Prune">
-         <item>
-          <widget class="QCheckBox" name="prune">
-           <property name="toolTip">
-            <string>Enabling pruning significantly reduces the disk space required to store transactions. All blocks are still fully validated. Reverting this setting requires re-downloading the entire blockchain.</string>
-           </property>
-           <property name="text">
-            <string>Prune &amp;block storage to</string>
-           </property>
-          </widget>
-         </item>
-         <item>
-          <widget class="QSpinBox" name="pruneSize"/>
-         </item>
-         <item>
-          <widget class="QLabel" name="pruneSizeUnitLabel">
-           <property name="text">
-            <string>GB</string>
-           </property>
-           <property name="textFormat">
-            <enum>Qt::PlainText</enum>
-           </property>
-          </widget>
-         </item>
-         <item>
-          <spacer name="horizontalSpacer_Main_Prune">
-           <property name="orientation">
-            <enum>Qt::Horizontal</enum>
-           </property>
-           <property name="sizeHint" stdset="0">
-            <size>
-             <width>40</width>
-             <height>20</height>
-            </size>
-           </property>
-          </spacer>
-         </item>
-        </layout>
-       </item>
-       <item>
-        <widget class="QLabel" name="pruneWarning">
-         <property name="text">
-          <string>Reverting this setting requires re-downloading the entire blockchain.</string>
-         </property>
-         <property name="textFormat">
-          <enum>Qt::PlainText</enum>
-         </property>
-        </widget>
        </item>
        <item>
         <layout class="QHBoxLayout" name="horizontalLayout_2_Main">
@@ -316,25 +266,9 @@
       </attribute>
       <layout class="QVBoxLayout" name="verticalLayout_Network">
        <item>
-<<<<<<< HEAD
-        <widget class="QCheckBox" name="mapPortUpnp">
-         <property name="toolTip">
-          <string>Automatically open the Riecoin client port on the router. This only works when your router supports UPnP and it is enabled.</string>
-         </property>
-         <property name="text">
-          <string>Map port using &amp;UPnP</string>
-         </property>
-        </widget>
-       </item>
-       <item>
         <widget class="QCheckBox" name="mapPortNatpmp">
          <property name="toolTip">
-          <string>Automatically open the Riecoin client port on the router. This only works when your router supports NAT-PMP and it is enabled. The external port could be random.</string>
-=======
-        <widget class="QCheckBox" name="mapPortNatpmp">
-         <property name="toolTip">
-          <string>Automatically open the Bitcoin client port on the router. This only works when your router supports PCP or NAT-PMP and it is enabled. The external port could be random.</string>
->>>>>>> f7144b24
+          <string>Automatically open the Riecoin client port on the router. This only works when your router supports PCP or NAT-PMP and it is enabled. The external port could be random.</string>
          </property>
          <property name="text">
           <string>Map port using PCP or NA&amp;T-PMP</string>
