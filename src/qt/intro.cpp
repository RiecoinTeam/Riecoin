// Copyright (c) 2011-2022 The Bitcoin Core developers
// Copyright (c) 2013-present The Riecoin developers
// Distributed under the MIT software license, see the accompanying
// file COPYING or http://www.opensource.org/licenses/mit-license.php.

#include <bitcoin-build-config.h> // IWYU pragma: keep

#include <chainparams.h>
#include <qt/intro.h>
#include <qt/forms/ui_intro.h>
#include <util/chaintype.h>
#include <util/fs.h>

#include <qt/guiconstants.h>
#include <qt/guiutil.h>
#include <qt/optionsmodel.h>

#include <common/args.h>
#include <interfaces/node.h>
#include <util/fs_helpers.h>
#include <validation.h>

#include <QFileDialog>
#include <QSettings>
#include <QMessageBox>

#include <cmath>

/* Check free space asynchronously to prevent hanging the UI thread.

   Up to one request to check a path is in flight to this thread; when the check()
   function runs, the current path is requested from the associated Intro object.
   The reply is sent back through a signal.

   This ensures that no queue of checking requests is built up while the user is
   still entering the path, and that always the most recently entered path is checked as
   soon as the thread becomes available.
*/
class FreespaceChecker : public QObject
{
    Q_OBJECT

public:
    explicit FreespaceChecker(Intro *intro);

    enum Status {
        ST_OK,
        ST_ERROR
    };

public Q_SLOTS:
    void check();

Q_SIGNALS:
    void reply(int status, const QString &message, quint64 available);

private:
    Intro *intro;
};

#include <qt/intro.moc>

FreespaceChecker::FreespaceChecker(Intro *_intro)
{
    this->intro = _intro;
}

void FreespaceChecker::check()
{
    QString dataDirStr = intro->getPathToCheck();
    fs::path dataDir = GUIUtil::QStringToPath(dataDirStr);
    uint64_t freeBytesAvailable = 0;
    int replyStatus = ST_OK;
    QString replyMessage = tr("A new data directory will be created.");

    /* Find first parent that exists, so that fs::space does not fail */
    fs::path parentDir = dataDir;
    fs::path parentDirOld = fs::path();
    while(parentDir.has_parent_path() && !fs::exists(parentDir))
    {
        parentDir = parentDir.parent_path();

        /* Check if we make any progress, break if not to prevent an infinite loop here */
        if (parentDirOld == parentDir)
            break;

        parentDirOld = parentDir;
    }

    try {
        freeBytesAvailable = fs::space(parentDir).available;
        if(fs::exists(dataDir))
        {
            if(fs::is_directory(dataDir))
            {
                QString separator = "<code>" + QDir::toNativeSeparators("/") + tr("name") + "</code>";
                replyStatus = ST_OK;
                replyMessage = tr("Directory already exists. Add %1 if you intend to create a new directory here.").arg(separator);
            } else {
                replyStatus = ST_ERROR;
                replyMessage = tr("Path already exists, and is not a directory.");
            }
        }
    } catch (const fs::filesystem_error&)
    {
        /* Parent directory does not exist or is not accessible */
        replyStatus = ST_ERROR;
        replyMessage = tr("Cannot create data directory here.");
    }
    Q_EMIT reply(replyStatus, replyMessage, freeBytesAvailable);
}

namespace {
//! Return pruning size that will be used if automatic pruning is enabled.
int GetPruneTargetGB()
{
    int64_t prune_target_mib = gArgs.GetIntArg("-prune", 0);
    // >1 means automatic pruning is enabled by config, 1 means manual pruning, 0 means no pruning.
    return prune_target_mib > 1 ? PruneMiBtoGB(prune_target_mib) : DEFAULT_PRUNE_TARGET_GB;
}
} // namespace

Intro::Intro(QWidget *parent, int64_t blockchain_size_gb, int64_t chain_state_size_gb) :
    QDialog(parent, GUIUtil::dialog_flags),
    ui(new Ui::Intro),
    m_blockchain_size_gb(blockchain_size_gb),
    m_chain_state_size_gb(chain_state_size_gb),
    m_prune_target_gb{GetPruneTargetGB()}
{
    ui->setupUi(this);
    ui->welcomeLabel->setText(ui->welcomeLabel->text().arg(CLIENT_NAME));
    ui->storageLabel->setText(ui->storageLabel->text().arg(CLIENT_NAME));

    ui->lblExplanation1->setText(ui->lblExplanation1->text()
        .arg(CLIENT_NAME)
        .arg(m_blockchain_size_gb)
        .arg(2014)
        .arg(tr("Riecoin"))
    );
    ui->lblExplanation2->setText(ui->lblExplanation2->text().arg(CLIENT_NAME));

    const int min_prune_target_GB = std::ceil(MIN_DISK_SPACE_FOR_BLOCK_FILES / 1e9);
    ui->pruneGB->setRange(min_prune_target_GB, std::numeric_limits<int>::max());
    if (gArgs.IsArgSet("-prune")) {
        m_prune_checkbox_is_default = false;
        ui->prune->setChecked(gArgs.GetIntArg("-prune", 0) >= 1);
        ui->prune->setEnabled(false);
    }
    ui->pruneGB->setValue(m_prune_target_gb);
    ui->pruneGB->setToolTip(ui->prune->toolTip());
    ui->lblPruneSuffix->setToolTip(ui->prune->toolTip());
    UpdatePruneLabels(ui->prune->isChecked());

    connect(ui->prune, &QCheckBox::toggled, [this](bool prune_checked) {
        m_prune_checkbox_is_default = false;
        UpdatePruneLabels(prune_checked);
        UpdateFreeSpaceLabel();
    });
    connect(ui->pruneGB, qOverload<int>(&QSpinBox::valueChanged), [this](int prune_GB) {
        m_prune_target_gb = prune_GB;
        UpdatePruneLabels(ui->prune->isChecked());
        UpdateFreeSpaceLabel();
    });

    startThread();
}

Intro::~Intro()
{
    delete ui;
    /* Ensure thread is finished before it is deleted */
    thread->quit();
    thread->wait();
}

QString Intro::getDataDirectory()
{
    return ui->dataDirectory->text();
}

void Intro::setDataDirectory(const QString &dataDir)
{
    ui->dataDirectory->setText(dataDir);
    if(dataDir == GUIUtil::getDefaultDataDirectory())
    {
        ui->dataDirDefault->setChecked(true);
        ui->dataDirectory->setEnabled(false);
        ui->ellipsisButton->setEnabled(false);
    } else {
        ui->dataDirCustom->setChecked(true);
        ui->dataDirectory->setEnabled(true);
        ui->ellipsisButton->setEnabled(true);
    }
}

int64_t Intro::getPruneMiB() const
{
    switch (ui->prune->checkState()) {
    case Qt::Checked:
        return PruneGBtoMiB(m_prune_target_gb);
    case Qt::Unchecked: default:
        return 0;
    }
}

bool Intro::showIfNeeded(bool& did_show_intro, int64_t& prune_MiB)
{
    did_show_intro = false;

    QSettings settings;
    /* If data directory provided on command line, no need to look at settings
       or show a picking dialog */
    if(!gArgs.GetArg("-datadir", "").empty())
        return true;
    /* 1) Default data directory for operating system */
    QString dataDir = GUIUtil::getDefaultDataDirectory();
    /* 2) Allow QSettings to override default dir */
    dataDir = settings.value("strDataDir", dataDir).toString();

    if(!fs::exists(GUIUtil::QStringToPath(dataDir)) || gArgs.GetBoolArg("-choosedatadir", DEFAULT_CHOOSE_DATADIR) || settings.value("fReset", false).toBool() || gArgs.GetBoolArg("-resetguisettings", false))
    {
        /* Use selectParams here to guarantee Params() can be used by node interface */
        try {
            SelectParams(gArgs.GetChainType());
        } catch (const std::exception&) {
            return false;
        }

        /* If current default data directory does not exist, let the user choose one */
        Intro intro(nullptr, Params().AssumedBlockchainSize(), Params().AssumedChainStateSize());
        intro.setDataDirectory(dataDir);
        intro.setWindowIcon(QIcon(":icons/bitcoin"));
        did_show_intro = true;

        while(true)
        {
            if(!intro.exec())
            {
                /* Cancel clicked */
                return false;
            }
            dataDir = intro.getDataDirectory();
            try {
                if (TryCreateDirectories(GUIUtil::QStringToPath(dataDir))) {
                    // If a new data directory has been created, make wallets subdirectory too
                    TryCreateDirectories(GUIUtil::QStringToPath(dataDir) / "wallets");
                }
                break;
            } catch (const fs::filesystem_error&) {
                QMessageBox::critical(nullptr, CLIENT_NAME,
                    tr("Error: Specified data directory \"%1\" cannot be created.").arg(dataDir));
                /* fall through, back to choosing screen */
            }
        }

        // Additional preferences:
        prune_MiB = intro.getPruneMiB();

        settings.setValue("strDataDir", dataDir);
        settings.setValue("fReset", false);
    }
    /* Only override -datadir if different from the default, to make it possible to
     * override -datadir in the riecoin.conf file in the default data directory
     * (to be consistent with bitcoind behavior)
     */
    if(dataDir != GUIUtil::getDefaultDataDirectory()) {
        gArgs.SoftSetArg("-datadir", fs::PathToString(GUIUtil::QStringToPath(dataDir))); // use OS locale for path setting
    }
    return true;
}

void Intro::setStatus(int status, const QString &message, quint64 bytesAvailable)
{
    switch(status)
    {
    case FreespaceChecker::ST_OK:
        ui->errorMessage->setText(message);
        ui->errorMessage->setStyleSheet("");
        break;
    case FreespaceChecker::ST_ERROR:
        ui->errorMessage->setText(tr("Error") + ": " + message);
        ui->errorMessage->setStyleSheet("QLabel { color: #800000 }");
        break;
    }
    /* Indicate number of bytes available */
    if(status == FreespaceChecker::ST_ERROR)
    {
        ui->freeSpace->setText("");
    } else {
        m_bytes_available = bytesAvailable;
        if (ui->prune->isEnabled() && m_prune_checkbox_is_default) {
            ui->prune->setChecked(m_bytes_available < (m_blockchain_size_gb + m_chain_state_size_gb + 10) * GB_BYTES);
        }
        UpdateFreeSpaceLabel();
    }
    /* Don't allow confirm in ERROR state */
    ui->buttonBox->button(QDialogButtonBox::Ok)->setEnabled(status != FreespaceChecker::ST_ERROR);
}

void Intro::UpdateFreeSpaceLabel()
{
    QString freeString = tr("%n GB of space available", "", m_bytes_available / GB_BYTES);
    if (m_bytes_available < m_required_space_gb * GB_BYTES) {
        freeString += " " + tr("(of %n GB needed)", "", m_required_space_gb);
        ui->freeSpace->setStyleSheet("QLabel { color: #800000 }");
    } else if (m_bytes_available / GB_BYTES - m_required_space_gb < 10) {
        freeString += " " + tr("(%n GB needed for full chain)", "", m_required_space_gb);
        ui->freeSpace->setStyleSheet("QLabel { color: #999900 }");
    } else {
        ui->freeSpace->setStyleSheet("");
    }
    ui->freeSpace->setText(freeString + ".");
}

void Intro::on_dataDirectory_textChanged(const QString &dataDirStr)
{
    /* Disable OK button until check result comes in */
    ui->buttonBox->button(QDialogButtonBox::Ok)->setEnabled(false);
    checkPath(dataDirStr);
}

void Intro::on_ellipsisButton_clicked()
{
    QString dir = QDir::toNativeSeparators(QFileDialog::getExistingDirectory(nullptr, tr("Choose data directory"), ui->dataDirectory->text()));
    if(!dir.isEmpty())
        ui->dataDirectory->setText(dir);
}

void Intro::on_dataDirDefault_clicked()
{
    setDataDirectory(GUIUtil::getDefaultDataDirectory());
}

void Intro::on_dataDirCustom_clicked()
{
    ui->dataDirectory->setEnabled(true);
    ui->ellipsisButton->setEnabled(true);
}

void Intro::startThread()
{
    thread = new QThread(this);
    FreespaceChecker *executor = new FreespaceChecker(this);
    executor->moveToThread(thread);

    connect(executor, &FreespaceChecker::reply, this, &Intro::setStatus);
    connect(this, &Intro::requestCheck, executor, &FreespaceChecker::check);
    /*  make sure executor object is deleted in its own thread */
    connect(thread, &QThread::finished, executor, &QObject::deleteLater);

    thread->start();
}

void Intro::checkPath(const QString &dataDir)
{
    mutex.lock();
    pathToCheck = dataDir;
    if(!signalled)
    {
        signalled = true;
        Q_EMIT requestCheck();
    }
    mutex.unlock();
}

QString Intro::getPathToCheck()
{
    QString retval;
    mutex.lock();
    retval = pathToCheck;
    signalled = false; /* new request can be queued now */
    mutex.unlock();
    return retval;
}

void Intro::UpdatePruneLabels(bool prune_checked)
{
    m_required_space_gb = m_blockchain_size_gb + m_chain_state_size_gb;
    QString storageRequiresMsg = tr("At least %1 GB of data will be stored in this directory, and it will grow over time.");
    if (prune_checked && m_prune_target_gb <= m_blockchain_size_gb) {
        m_required_space_gb = m_prune_target_gb + m_chain_state_size_gb;
        storageRequiresMsg = tr("Approximately %1 GB of data will be stored in this directory.");
    }
    ui->lblExplanation3->setVisible(prune_checked);
    ui->pruneGB->setEnabled(prune_checked);
    static constexpr uint64_t nPowTargetSpacing = 150;  // from chainparams, which we don't have at this stage
    static constexpr uint32_t expected_block_data_size = 1125000;  // includes undo data
    const uint64_t expected_backup_days = m_prune_target_gb * 1e9 / (uint64_t(expected_block_data_size) * 86400 / nPowTargetSpacing);
    ui->lblPruneSuffix->setText(
        //: Explanatory text on the capability of the current prune target.
        tr("(sufficient to restore backups %n day(s) old)", "", expected_backup_days));
    ui->sizeWarningLabel->setText(
<<<<<<< HEAD
        tr("%1 will download and store a copy of the Riecoin block chain.").arg(PACKAGE_NAME) + " " +
=======
        tr("%1 will download and store a copy of the Bitcoin block chain.").arg(CLIENT_NAME) + " " +
>>>>>>> f7144b24
        storageRequiresMsg.arg(m_required_space_gb) + " " +
        tr("The wallet will also be stored in this directory.")
    );
    this->adjustSize();
}<|MERGE_RESOLUTION|>--- conflicted
+++ resolved
@@ -110,22 +110,11 @@
     Q_EMIT reply(replyStatus, replyMessage, freeBytesAvailable);
 }
 
-namespace {
-//! Return pruning size that will be used if automatic pruning is enabled.
-int GetPruneTargetGB()
-{
-    int64_t prune_target_mib = gArgs.GetIntArg("-prune", 0);
-    // >1 means automatic pruning is enabled by config, 1 means manual pruning, 0 means no pruning.
-    return prune_target_mib > 1 ? PruneMiBtoGB(prune_target_mib) : DEFAULT_PRUNE_TARGET_GB;
-}
-} // namespace
-
 Intro::Intro(QWidget *parent, int64_t blockchain_size_gb, int64_t chain_state_size_gb) :
     QDialog(parent, GUIUtil::dialog_flags),
     ui(new Ui::Intro),
     m_blockchain_size_gb(blockchain_size_gb),
-    m_chain_state_size_gb(chain_state_size_gb),
-    m_prune_target_gb{GetPruneTargetGB()}
+    m_chain_state_size_gb(chain_state_size_gb)
 {
     ui->setupUi(this);
     ui->welcomeLabel->setText(ui->welcomeLabel->text().arg(CLIENT_NAME));
@@ -139,29 +128,6 @@
     );
     ui->lblExplanation2->setText(ui->lblExplanation2->text().arg(CLIENT_NAME));
 
-    const int min_prune_target_GB = std::ceil(MIN_DISK_SPACE_FOR_BLOCK_FILES / 1e9);
-    ui->pruneGB->setRange(min_prune_target_GB, std::numeric_limits<int>::max());
-    if (gArgs.IsArgSet("-prune")) {
-        m_prune_checkbox_is_default = false;
-        ui->prune->setChecked(gArgs.GetIntArg("-prune", 0) >= 1);
-        ui->prune->setEnabled(false);
-    }
-    ui->pruneGB->setValue(m_prune_target_gb);
-    ui->pruneGB->setToolTip(ui->prune->toolTip());
-    ui->lblPruneSuffix->setToolTip(ui->prune->toolTip());
-    UpdatePruneLabels(ui->prune->isChecked());
-
-    connect(ui->prune, &QCheckBox::toggled, [this](bool prune_checked) {
-        m_prune_checkbox_is_default = false;
-        UpdatePruneLabels(prune_checked);
-        UpdateFreeSpaceLabel();
-    });
-    connect(ui->pruneGB, qOverload<int>(&QSpinBox::valueChanged), [this](int prune_GB) {
-        m_prune_target_gb = prune_GB;
-        UpdatePruneLabels(ui->prune->isChecked());
-        UpdateFreeSpaceLabel();
-    });
-
     startThread();
 }
 
@@ -193,17 +159,7 @@
     }
 }
 
-int64_t Intro::getPruneMiB() const
-{
-    switch (ui->prune->checkState()) {
-    case Qt::Checked:
-        return PruneGBtoMiB(m_prune_target_gb);
-    case Qt::Unchecked: default:
-        return 0;
-    }
-}
-
-bool Intro::showIfNeeded(bool& did_show_intro, int64_t& prune_MiB)
+bool Intro::showIfNeeded(bool& did_show_intro)
 {
     did_show_intro = false;
 
@@ -253,9 +209,6 @@
             }
         }
 
-        // Additional preferences:
-        prune_MiB = intro.getPruneMiB();
-
         settings.setValue("strDataDir", dataDir);
         settings.setValue("fReset", false);
     }
@@ -288,9 +241,6 @@
         ui->freeSpace->setText("");
     } else {
         m_bytes_available = bytesAvailable;
-        if (ui->prune->isEnabled() && m_prune_checkbox_is_default) {
-            ui->prune->setChecked(m_bytes_available < (m_blockchain_size_gb + m_chain_state_size_gb + 10) * GB_BYTES);
-        }
         UpdateFreeSpaceLabel();
     }
     /* Don't allow confirm in ERROR state */
@@ -371,32 +321,4 @@
     signalled = false; /* new request can be queued now */
     mutex.unlock();
     return retval;
-}
-
-void Intro::UpdatePruneLabels(bool prune_checked)
-{
-    m_required_space_gb = m_blockchain_size_gb + m_chain_state_size_gb;
-    QString storageRequiresMsg = tr("At least %1 GB of data will be stored in this directory, and it will grow over time.");
-    if (prune_checked && m_prune_target_gb <= m_blockchain_size_gb) {
-        m_required_space_gb = m_prune_target_gb + m_chain_state_size_gb;
-        storageRequiresMsg = tr("Approximately %1 GB of data will be stored in this directory.");
-    }
-    ui->lblExplanation3->setVisible(prune_checked);
-    ui->pruneGB->setEnabled(prune_checked);
-    static constexpr uint64_t nPowTargetSpacing = 150;  // from chainparams, which we don't have at this stage
-    static constexpr uint32_t expected_block_data_size = 1125000;  // includes undo data
-    const uint64_t expected_backup_days = m_prune_target_gb * 1e9 / (uint64_t(expected_block_data_size) * 86400 / nPowTargetSpacing);
-    ui->lblPruneSuffix->setText(
-        //: Explanatory text on the capability of the current prune target.
-        tr("(sufficient to restore backups %n day(s) old)", "", expected_backup_days));
-    ui->sizeWarningLabel->setText(
-<<<<<<< HEAD
-        tr("%1 will download and store a copy of the Riecoin block chain.").arg(PACKAGE_NAME) + " " +
-=======
-        tr("%1 will download and store a copy of the Bitcoin block chain.").arg(CLIENT_NAME) + " " +
->>>>>>> f7144b24
-        storageRequiresMsg.arg(m_required_space_gb) + " " +
-        tr("The wallet will also be stored in this directory.")
-    );
-    this->adjustSize();
 }