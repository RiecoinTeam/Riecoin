// Copyright (c) 2011-2022 The Bitcoin Core developers
// Copyright (c) 2013-present The Riecoin developers
// Distributed under the MIT software license, see the accompanying
// file COPYING or http://www.opensource.org/licenses/mit-license.php.

#include <bitcoin-build-config.h> // IWYU pragma: keep

#include <qt/bitcoingui.h>

#include <qt/bitcoinunits.h>
#include <qt/clientmodel.h>
#include <qt/createwalletdialog.h>
#include <qt/guiconstants.h>
#include <qt/guiutil.h>
#include <qt/modaloverlay.h>
#include <qt/networkstyle.h>
#include <qt/notificator.h>
#include <qt/openuridialog.h>
#include <qt/optionsdialog.h>
#include <qt/optionsmodel.h>
#include <qt/platformstyle.h>
#include <qt/rpcconsole.h>
#include <qt/utilitydialog.h>

#ifdef ENABLE_WALLET
#include <qt/walletcontroller.h>
#include <qt/walletframe.h>
#include <qt/walletmodel.h>
#include <qt/walletview.h>
#endif // ENABLE_WALLET

#ifdef Q_OS_MACOS
#include <qt/macdockiconhandler.h>
#endif

#include <chain.h>
#include <chainparams.h>
#include <common/system.h>
#include <interfaces/handler.h>
#include <interfaces/node.h>
#include <node/interface_ui.h>
#include <util/translation.h>
#include <validation.h>

#include <functional>

#include <QAction>
#include <QActionGroup>
#include <QApplication>
#include <QComboBox>
#include <QCursor>
#include <QDateTime>
#include <QDragEnterEvent>
#include <QInputDialog>
#include <QKeySequence>
#include <QListWidget>
#include <QMenu>
#include <QMenuBar>
#include <QMessageBox>
#include <QMimeData>
#include <QProgressDialog>
#include <QScreen>
#include <QSettings>
#include <QShortcut>
#include <QStackedWidget>
#include <QStatusBar>
#include <QStyle>
#include <QSystemTrayIcon>
#include <QTimer>
#include <QToolBar>
#include <QUrlQuery>
#include <QVBoxLayout>
#include <QWindow>


const std::string BitcoinGUI::DEFAULT_UIPLATFORM =
#if defined(Q_OS_MACOS)
        "macosx"
#elif defined(Q_OS_WIN)
        "windows"
#else
        "other"
#endif
        ;

BitcoinGUI::BitcoinGUI(interfaces::Node& node, const PlatformStyle *_platformStyle, const NetworkStyle *networkStyle, QWidget *parent) :
    QMainWindow(parent),
    m_node(node),
    trayIconMenu{new QMenu()},
    platformStyle(_platformStyle),
    m_network_style(networkStyle)
{
    QSettings settings;
    if (!restoreGeometry(settings.value("MainWindowGeometry").toByteArray())) {
        // Restore failed (perhaps missing setting), center the window
        move(QGuiApplication::primaryScreen()->availableGeometry().center() - frameGeometry().center());
    }

    setContextMenuPolicy(Qt::PreventContextMenu);

#ifdef ENABLE_WALLET
    enableWallet = WalletModel::isWalletEnabled();
#endif // ENABLE_WALLET
    QApplication::setWindowIcon(m_network_style->getTrayAndWindowIcon());
    setWindowIcon(m_network_style->getTrayAndWindowIcon());
    updateWindowTitle();

    rpcConsole = new RPCConsole(node, _platformStyle, nullptr);
    helpMessageDialog = new HelpMessageDialog(this, false);
#ifdef ENABLE_WALLET
    if(enableWallet)
    {
        /** Create wallet frame and make it the central widget */
        walletFrame = new WalletFrame(_platformStyle, this);
        connect(walletFrame, &WalletFrame::createWalletButtonClicked, this, &BitcoinGUI::createWallet);
        connect(walletFrame, &WalletFrame::message, [this](const QString& title, const QString& message, unsigned int style) {
            this->message(title, message, style);
        });
        connect(walletFrame, &WalletFrame::currentWalletSet, [this] { updateWalletStatus(); });
        setCentralWidget(walletFrame);
    } else
#endif // ENABLE_WALLET
    {
        /* When compiled without wallet or -disablewallet is provided,
         * the central widget is the rpc console.
         */
        setCentralWidget(rpcConsole);
        Q_EMIT consoleShown(rpcConsole);
    }

    modalOverlay = new ModalOverlay(enableWallet, this->centralWidget());

    // Accept D&D of URIs
    setAcceptDrops(true);

    // Create actions for the toolbar, menu bar and tray/dock icon
    // Needs walletFrame to be initialized
    createActions();

    // Create application menu bar
    createMenuBar();

    // Create the toolbars
    createToolBars();

    // Create system tray icon and notification
    if (QSystemTrayIcon::isSystemTrayAvailable()) {
        createTrayIcon();
    }
    notificator = new Notificator(QApplication::applicationName(), trayIcon, this);

    // Create status bar
    statusBar();

    // Disable size grip because it looks ugly and nobody needs it
    statusBar()->setSizeGripEnabled(false);

    // Status bar notification icons
    QFrame *frameBlocks = new QFrame();
    frameBlocks->setContentsMargins(0,0,0,0);
    frameBlocks->setSizePolicy(QSizePolicy::Fixed, QSizePolicy::Preferred);
    QHBoxLayout *frameBlocksLayout = new QHBoxLayout(frameBlocks);
    frameBlocksLayout->setContentsMargins(3,0,3,0);
    frameBlocksLayout->setSpacing(3);
    unitDisplayControl = new UnitDisplayStatusBarControl(platformStyle);
    labelWalletEncryptionIcon = new GUIUtil::ThemedLabel(platformStyle);
    labelWalletHDStatusIcon = new GUIUtil::ThemedLabel(platformStyle);
    labelProxyIcon = new GUIUtil::ClickableLabel(platformStyle);
    connectionsControl = new GUIUtil::ClickableLabel(platformStyle);
    connectionsControlText = new GUIUtil::ClickableLabel(platformStyle);
    labelBlocksIcon = new GUIUtil::ClickableLabel(platformStyle);
    labelBlocksText = new GUIUtil::ClickableLabel(platformStyle);
    if(enableWallet)
    {
        frameBlocksLayout->addStretch();
        frameBlocksLayout->addWidget(unitDisplayControl);
        frameBlocksLayout->addStretch();
        frameBlocksLayout->addWidget(labelWalletEncryptionIcon);
        labelWalletEncryptionIcon->hide();
        frameBlocksLayout->addWidget(labelWalletHDStatusIcon);
        labelWalletHDStatusIcon->hide();
    }
    frameBlocksLayout->addWidget(labelProxyIcon);
    frameBlocksLayout->addStretch();
    frameBlocksLayout->addWidget(connectionsControl);
    frameBlocksLayout->addWidget(connectionsControlText);
    frameBlocksLayout->addStretch();
    frameBlocksLayout->addWidget(labelBlocksIcon);
    frameBlocksLayout->addWidget(labelBlocksText);
    frameBlocksLayout->addStretch();

    // Progress bar and label for blocks download
    progressBarLabel = new QLabel();
    progressBarLabel->setVisible(false);
    progressBar = new GUIUtil::ProgressBar();
    progressBar->setAlignment(Qt::AlignCenter);
    progressBar->setVisible(false);

    // Override style sheet for progress bar for styles that have a segmented progress bar,
    // as they make the text unreadable (workaround for issue #1071)
    // See https://doc.qt.io/qt-5/gallery.html
    QString curStyle = QApplication::style()->metaObject()->className();
    if(curStyle == "QWindowsStyle" || curStyle == "QWindowsXPStyle")
    {
        progressBar->setStyleSheet("QProgressBar { background-color: #e8e8e8; border: 1px solid grey; border-radius: 7px; padding: 1px; text-align: center; } QProgressBar::chunk { background: QLinearGradient(x1: 0, y1: 0, x2: 1, y2: 0, stop: 0 #FF8000, stop: 1 orange); border-radius: 7px; margin: 0px; }");
    }

    statusBar()->addWidget(progressBarLabel);
    statusBar()->addWidget(progressBar);
    statusBar()->addPermanentWidget(frameBlocks);

    // Install event filter to be able to catch status tip events (QEvent::StatusTip)
    this->installEventFilter(this);

    // Initially wallet actions should be disabled
    setWalletActionsEnabled(false);

    // Subscribe to notifications from core
    subscribeToCoreSignals();

    connect(labelProxyIcon, &GUIUtil::ClickableLabel::clicked, [this] {
        openOptionsDialogWithTab(OptionsDialog::TAB_NETWORK);
    });

    connect(labelBlocksIcon, &GUIUtil::ClickableLabel::clicked, this, &BitcoinGUI::showModalOverlay);
    connect(labelBlocksText, &GUIUtil::ClickableLabel::clicked, this, &BitcoinGUI::showModalOverlay);
    connect(progressBar, &GUIUtil::ClickableProgressBar::clicked, this, &BitcoinGUI::showModalOverlay);

#ifdef Q_OS_MACOS
    m_app_nap_inhibitor = new CAppNapInhibitor;
#endif

    GUIUtil::handleCloseWindowShortcut(this);
}

BitcoinGUI::~BitcoinGUI()
{
    // Unsubscribe from notifications from core
    unsubscribeFromCoreSignals();

    QSettings settings;
    settings.setValue("MainWindowGeometry", saveGeometry());
    if(trayIcon) // Hide tray icon, as deleting will let it linger until quit (on Ubuntu)
        trayIcon->hide();
#ifdef Q_OS_MACOS
    delete m_app_nap_inhibitor;
    MacDockIconHandler::cleanup();
#endif

    delete rpcConsole;
}

void BitcoinGUI::createActions()
{
    QActionGroup *tabGroup = new QActionGroup(this);
    connect(modalOverlay, &ModalOverlay::triggered, tabGroup, &QActionGroup::setEnabled);

    overviewAction = new QAction(platformStyle->SingleColorIcon(":/icons/overview"), tr("&Overview"), this);
    overviewAction->setStatusTip(tr("Show general overview of wallet"));
    overviewAction->setToolTip(overviewAction->statusTip());
    overviewAction->setCheckable(true);
    overviewAction->setShortcut(QKeySequence(QStringLiteral("Alt+1")));
    tabGroup->addAction(overviewAction);

    sendCoinsAction = new QAction(platformStyle->SingleColorIcon(":/icons/send"), tr("&Send"), this);
    sendCoinsAction->setStatusTip(tr("Send coins to a Riecoin address"));
    sendCoinsAction->setToolTip(sendCoinsAction->statusTip());
    sendCoinsAction->setCheckable(true);
    sendCoinsAction->setShortcut(QKeySequence(QStringLiteral("Alt+2")));
    tabGroup->addAction(sendCoinsAction);

    receiveCoinsAction = new QAction(platformStyle->SingleColorIcon(":/icons/receiving_addresses"), tr("&Receive"), this);
    receiveCoinsAction->setStatusTip(tr("Request payments (generates QR codes and riecoin: URIs)"));
    receiveCoinsAction->setToolTip(receiveCoinsAction->statusTip());
    receiveCoinsAction->setCheckable(true);
    receiveCoinsAction->setShortcut(QKeySequence(QStringLiteral("Alt+3")));
    tabGroup->addAction(receiveCoinsAction);

    historyAction = new QAction(platformStyle->SingleColorIcon(":/icons/history"), tr("&Transactions"), this);
    historyAction->setStatusTip(tr("Browse transaction history"));
    historyAction->setToolTip(historyAction->statusTip());
    historyAction->setCheckable(true);
    historyAction->setShortcut(QKeySequence(QStringLiteral("Alt+4")));
    tabGroup->addAction(historyAction);

#ifdef ENABLE_WALLET
    // These showNormalIfMinimized are needed because Send Coins and Receive Coins
    // can be triggered from the tray menu, and need to show the GUI to be useful.
    connect(overviewAction, &QAction::triggered, [this]{ showNormalIfMinimized(); });
    connect(overviewAction, &QAction::triggered, this, &BitcoinGUI::gotoOverviewPage);
    connect(sendCoinsAction, &QAction::triggered, [this]{ showNormalIfMinimized(); });
    connect(sendCoinsAction, &QAction::triggered, [this]{ gotoSendCoinsPage(); });
    connect(receiveCoinsAction, &QAction::triggered, [this]{ showNormalIfMinimized(); });
    connect(receiveCoinsAction, &QAction::triggered, this, &BitcoinGUI::gotoReceiveCoinsPage);
    connect(historyAction, &QAction::triggered, [this]{ showNormalIfMinimized(); });
    connect(historyAction, &QAction::triggered, this, &BitcoinGUI::gotoHistoryPage);
#endif // ENABLE_WALLET

    quitAction = new QAction(tr("E&xit"), this);
    quitAction->setStatusTip(tr("Quit application"));
    quitAction->setShortcut(QKeySequence(tr("Ctrl+Q")));
    quitAction->setMenuRole(QAction::QuitRole);
    aboutAction = new QAction(tr("&About %1").arg(CLIENT_NAME), this);
    aboutAction->setStatusTip(tr("Show information about %1").arg(CLIENT_NAME));
    aboutAction->setMenuRole(QAction::AboutRole);
    aboutAction->setEnabled(false);
    aboutQtAction = new QAction(tr("About &Qt"), this);
    aboutQtAction->setStatusTip(tr("Show information about Qt"));
    aboutQtAction->setMenuRole(QAction::AboutQtRole);
    optionsAction = new QAction(tr("&Options…"), this);
    optionsAction->setStatusTip(tr("Modify configuration options for %1").arg(CLIENT_NAME));
    optionsAction->setMenuRole(QAction::PreferencesRole);
    optionsAction->setEnabled(false);

    encryptWalletAction = new QAction(tr("&Encrypt Wallet…"), this);
    encryptWalletAction->setStatusTip(tr("Encrypt the private keys that belong to your wallet"));
    encryptWalletAction->setCheckable(true);
    backupWalletAction = new QAction(tr("&Backup Wallet…"), this);
    backupWalletAction->setStatusTip(tr("Backup wallet to another location"));
    changePassphraseAction = new QAction(tr("&Change Passphrase…"), this);
    changePassphraseAction->setStatusTip(tr("Change the passphrase used for wallet encryption"));
    generateCodeAction = new QAction(tr("&Generate Code…"), this);
    signMessageAction = new QAction(tr("Sign &message…"), this);
    signMessageAction->setStatusTip(tr("Sign messages with your Riecoin addresses to prove you own them"));
    verifyMessageAction = new QAction(tr("&Verify message…"), this);
    verifyMessageAction->setStatusTip(tr("Verify messages to ensure they were signed with specified Riecoin addresses"));
    m_load_psbt_action = new QAction(tr("&Load PSBT from file…"), this);
    m_load_psbt_action->setStatusTip(tr("Load Partially Signed Riecoin Transaction"));
    m_load_psbt_clipboard_action = new QAction(tr("Load PSRT/PSBT from &clipboard…"), this);
    m_load_psbt_clipboard_action->setStatusTip(tr("Load Partially Signed Riecoin Transaction from clipboard"));

    openRPCConsoleAction = new QAction(tr("Node window"), this);
    openRPCConsoleAction->setStatusTip(tr("Open node debugging and diagnostic console"));
    // initially disable the debug window menu item
    openRPCConsoleAction->setEnabled(false);
    openRPCConsoleAction->setObjectName("openRPCConsoleAction");

    usedSendingAddressesAction = new QAction(tr("&Sending addresses"), this);
    usedSendingAddressesAction->setStatusTip(tr("Show the list of used sending addresses and labels"));
    usedReceivingAddressesAction = new QAction(tr("&Receiving addresses"), this);
    usedReceivingAddressesAction->setStatusTip(tr("Show the list of used receiving addresses and labels"));

    openAction = new QAction(tr("Open &URI…"), this);
    openAction->setStatusTip(tr("Open a riecoin: URI"));

    m_open_wallet_action = new QAction(tr("Open Wallet"), this);
    m_open_wallet_action->setEnabled(false);
    m_open_wallet_action->setStatusTip(tr("Open a wallet"));
    m_open_wallet_menu = new QMenu(this);

    m_close_wallet_action = new QAction(tr("Close Wallet…"), this);
    m_close_wallet_action->setStatusTip(tr("Close wallet"));

    m_create_wallet_action = new QAction(tr("Create Wallet…"), this);
    m_create_wallet_action->setEnabled(false);
    m_create_wallet_action->setStatusTip(tr("Create a new wallet"));

    //: Name of the menu item that restores wallet from a backup file.
    m_restore_wallet_action = new QAction(tr("Restore Wallet…"), this);
    m_restore_wallet_action->setEnabled(false);
    //: Status tip for Restore Wallet menu item
    m_restore_wallet_action->setStatusTip(tr("Restore a wallet from a backup file"));

    m_close_all_wallets_action = new QAction(tr("Close All Wallets…"), this);
    m_close_all_wallets_action->setStatusTip(tr("Close all wallets"));

<<<<<<< HEAD
    showHelpMessageAction = new QAction(tr("&Command-line options"), this);
    showHelpMessageAction->setMenuRole(QAction::NoRole);
    showHelpMessageAction->setStatusTip(tr("Show the %1 help message to get a list with possible Riecoin command-line options").arg(PACKAGE_NAME));
=======
    m_migrate_wallet_action = new QAction(tr("Migrate Wallet"), this);
    m_migrate_wallet_action->setEnabled(false);
    m_migrate_wallet_action->setStatusTip(tr("Migrate a wallet"));
    m_migrate_wallet_menu = new QMenu(this);

    showHelpMessageAction = new QAction(tr("&Command-line options"), this);
    showHelpMessageAction->setMenuRole(QAction::NoRole);
    showHelpMessageAction->setStatusTip(tr("Show the %1 help message to get a list with possible Bitcoin command-line options").arg(CLIENT_NAME));
>>>>>>> f7144b24

    m_mask_values_action = new QAction(tr("&Mask values"), this);
    m_mask_values_action->setShortcut(QKeySequence(Qt::CTRL | Qt::SHIFT | Qt::Key_M));
    m_mask_values_action->setStatusTip(tr("Mask the values in the Overview tab"));
    m_mask_values_action->setCheckable(true);

    connect(quitAction, &QAction::triggered, this, &BitcoinGUI::quitRequested);
    connect(aboutAction, &QAction::triggered, this, &BitcoinGUI::aboutClicked);
    connect(aboutQtAction, &QAction::triggered, qApp, QApplication::aboutQt);
    connect(optionsAction, &QAction::triggered, this, &BitcoinGUI::optionsClicked);
    connect(showHelpMessageAction, &QAction::triggered, this, &BitcoinGUI::showHelpMessageClicked);
    connect(openRPCConsoleAction, &QAction::triggered, this, &BitcoinGUI::showDebugWindow);
    // prevents an open debug window from becoming stuck/unusable on client shutdown
    connect(quitAction, &QAction::triggered, rpcConsole, &QWidget::hide);

#ifdef ENABLE_WALLET
    if(walletFrame)
    {
        connect(encryptWalletAction, &QAction::triggered, walletFrame, &WalletFrame::encryptWallet);
        connect(backupWalletAction, &QAction::triggered, walletFrame, &WalletFrame::backupWallet);
        connect(changePassphraseAction, &QAction::triggered, walletFrame, &WalletFrame::changePassphrase);
        connect(generateCodeAction, &QAction::triggered, walletFrame, &WalletFrame::generateCode);
        connect(signMessageAction, &QAction::triggered, [this]{ showNormalIfMinimized(); });
        connect(signMessageAction, &QAction::triggered, [this]{ gotoSignMessageTab(); });
        connect(m_load_psbt_action, &QAction::triggered, [this]{ gotoLoadPSBT(); });
        connect(m_load_psbt_clipboard_action, &QAction::triggered, [this]{ gotoLoadPSBT(true); });
        connect(verifyMessageAction, &QAction::triggered, [this]{ showNormalIfMinimized(); });
        connect(verifyMessageAction, &QAction::triggered, [this]{ gotoVerifyMessageTab(); });
        connect(usedSendingAddressesAction, &QAction::triggered, walletFrame, &WalletFrame::usedSendingAddresses);
        connect(usedReceivingAddressesAction, &QAction::triggered, walletFrame, &WalletFrame::usedReceivingAddresses);
        connect(openAction, &QAction::triggered, this, &BitcoinGUI::openClicked);
        connect(m_open_wallet_menu, &QMenu::aboutToShow, [this] {
            m_open_wallet_menu->clear();
            for (const auto& [path, info] : m_wallet_controller->listWalletDir()) {
                const auto& [loaded, _] = info;
                QString name = GUIUtil::WalletDisplayName(path);
                // An single ampersand in the menu item's text sets a shortcut for this item.
                // Single & are shown when && is in the string. So replace & with &&.
                name.replace(QChar('&'), QString("&&"));
                QAction* action = m_open_wallet_menu->addAction(name);

                if (loaded) {
                    // This wallet is already loaded
                    action->setEnabled(false);
                    continue;
                }

                connect(action, &QAction::triggered, [this, path] {
                    auto activity = new OpenWalletActivity(m_wallet_controller, this);
                    connect(activity, &OpenWalletActivity::opened, this, &BitcoinGUI::setCurrentWallet, Qt::QueuedConnection);
                    connect(activity, &OpenWalletActivity::opened, rpcConsole, &RPCConsole::setCurrentWallet, Qt::QueuedConnection);
                    activity->open(path);
                });
            }
            if (m_open_wallet_menu->isEmpty()) {
                QAction* action = m_open_wallet_menu->addAction(tr("No wallets available"));
                action->setEnabled(false);
            }
        });
        connect(m_restore_wallet_action, &QAction::triggered, [this] {
            //: Name of the wallet data file format.
            QString name_data_file = tr("Wallet Data");

            //: The title for Restore Wallet File Windows
            QString title_windows = tr("Load Wallet Backup");

            QString backup_file = GUIUtil::getOpenFileName(this, title_windows, QString(), name_data_file + QLatin1String(" (*.dat)"), nullptr);
            if (backup_file.isEmpty()) return;

            bool wallet_name_ok;
            /*: Title of pop-up window shown when the user is attempting to
                restore a wallet. */
            QString title = tr("Restore Wallet");
            //: Label of the input field where the name of the wallet is entered.
            QString label = tr("Wallet Name");
            QString wallet_name = QInputDialog::getText(this, title, label, QLineEdit::Normal, "", &wallet_name_ok);
            if (!wallet_name_ok || wallet_name.isEmpty()) return;

            auto activity = new RestoreWalletActivity(m_wallet_controller, this);
            connect(activity, &RestoreWalletActivity::restored, this, &BitcoinGUI::setCurrentWallet, Qt::QueuedConnection);
            connect(activity, &RestoreWalletActivity::restored, rpcConsole, &RPCConsole::setCurrentWallet, Qt::QueuedConnection);

            auto backup_file_path = fs::PathFromString(backup_file.toStdString());
            activity->restore(backup_file_path, wallet_name.toStdString());
        });
        connect(m_close_wallet_action, &QAction::triggered, [this] {
            m_wallet_controller->closeWallet(walletFrame->currentWalletModel(), this);
        });
        connect(m_create_wallet_action, &QAction::triggered, this, &BitcoinGUI::createWallet);
        connect(m_close_all_wallets_action, &QAction::triggered, [this] {
            m_wallet_controller->closeAllWallets(this);
        });
<<<<<<< HEAD
=======
        connect(m_migrate_wallet_menu, &QMenu::aboutToShow, [this] {
            m_migrate_wallet_menu->clear();
            for (const auto& [wallet_name, info] : m_wallet_controller->listWalletDir()) {
                const auto& [loaded, format] = info;

                if (format != "bdb") { // Skip already migrated wallets
                    continue;
                }

                QString name = GUIUtil::WalletDisplayName(wallet_name);
                // An single ampersand in the menu item's text sets a shortcut for this item.
                // Single & are shown when && is in the string. So replace & with &&.
                name.replace(QChar('&'), QString("&&"));
                QAction* action = m_migrate_wallet_menu->addAction(name);

                connect(action, &QAction::triggered, [this, wallet_name] {
                    auto activity = new MigrateWalletActivity(m_wallet_controller, this);
                    connect(activity, &MigrateWalletActivity::migrated, this, &BitcoinGUI::setCurrentWallet);
                    activity->migrate(wallet_name);
                });
            }
            if (m_migrate_wallet_menu->isEmpty()) {
                QAction* action = m_migrate_wallet_menu->addAction(tr("No wallets available"));
                action->setEnabled(false);
            }
        });
>>>>>>> f7144b24
        connect(m_mask_values_action, &QAction::toggled, this, &BitcoinGUI::setPrivacy);
        connect(m_mask_values_action, &QAction::toggled, this, &BitcoinGUI::enableHistoryAction);
    }
#endif // ENABLE_WALLET

    connect(new QShortcut(QKeySequence(Qt::CTRL | Qt::SHIFT | Qt::Key_C), this), &QShortcut::activated, this, &BitcoinGUI::showDebugWindowActivateConsole);
    connect(new QShortcut(QKeySequence(Qt::CTRL | Qt::SHIFT | Qt::Key_D), this), &QShortcut::activated, this, &BitcoinGUI::showDebugWindow);
}

void BitcoinGUI::createMenuBar()
{
    appMenuBar = menuBar();

    // Configure the menus
    QMenu *file = appMenuBar->addMenu(tr("&File"));
    if(walletFrame)
    {
        file->addAction(m_create_wallet_action);
        file->addAction(m_open_wallet_action);
        file->addAction(m_close_wallet_action);
        file->addAction(m_close_all_wallets_action);
        file->addSeparator();
        file->addAction(backupWalletAction);
        file->addAction(m_restore_wallet_action);
        file->addSeparator();
        file->addAction(openAction);
        file->addAction(generateCodeAction);
        file->addAction(signMessageAction);
        file->addAction(verifyMessageAction);
        file->addAction(m_load_psbt_action);
        file->addAction(m_load_psbt_clipboard_action);
        file->addSeparator();
    }
    file->addAction(quitAction);

    QMenu *settings = appMenuBar->addMenu(tr("&Settings"));
    if(walletFrame)
    {
        settings->addAction(encryptWalletAction);
        settings->addAction(changePassphraseAction);
        settings->addSeparator();
        settings->addAction(m_mask_values_action);
        settings->addSeparator();
    }
    settings->addAction(optionsAction);

    QMenu* window_menu = appMenuBar->addMenu(tr("&Window"));

    QAction* minimize_action = window_menu->addAction(tr("&Minimize"));
    minimize_action->setShortcut(QKeySequence(tr("Ctrl+M")));
    connect(minimize_action, &QAction::triggered, [] {
        QApplication::activeWindow()->showMinimized();
    });
    connect(qApp, &QApplication::focusWindowChanged, this, [minimize_action] (QWindow* window) {
        minimize_action->setEnabled(window != nullptr && (window->flags() & Qt::Dialog) != Qt::Dialog && window->windowState() != Qt::WindowMinimized);
    });

#ifdef Q_OS_MACOS
    QAction* zoom_action = window_menu->addAction(tr("Zoom"));
    connect(zoom_action, &QAction::triggered, [] {
        QWindow* window = qApp->focusWindow();
        if (window->windowState() != Qt::WindowMaximized) {
            window->showMaximized();
        } else {
            window->showNormal();
        }
    });

    connect(qApp, &QApplication::focusWindowChanged, this, [zoom_action] (QWindow* window) {
        zoom_action->setEnabled(window != nullptr);
    });
#endif

    if (walletFrame) {
#ifdef Q_OS_MACOS
        window_menu->addSeparator();
        QAction* main_window_action = window_menu->addAction(tr("Main Window"));
        connect(main_window_action, &QAction::triggered, [this] {
            GUIUtil::bringToFront(this);
        });
#endif
        window_menu->addSeparator();
        window_menu->addAction(usedSendingAddressesAction);
        window_menu->addAction(usedReceivingAddressesAction);
    }

    window_menu->addSeparator();
    for (RPCConsole::TabTypes tab_type : rpcConsole->tabs()) {
        QAction* tab_action = window_menu->addAction(rpcConsole->tabTitle(tab_type));
        tab_action->setShortcut(rpcConsole->tabShortcut(tab_type));
        connect(tab_action, &QAction::triggered, [this, tab_type] {
            rpcConsole->setTabFocus(tab_type);
            showDebugWindow();
        });
    }

    QMenu *help = appMenuBar->addMenu(tr("&Help"));
    help->addAction(showHelpMessageAction);
    help->addSeparator();
    help->addAction(aboutAction);
    help->addAction(aboutQtAction);
}

void BitcoinGUI::createToolBars()
{
    if(walletFrame)
    {
        QToolBar *toolbar = addToolBar(tr("Tabs toolbar"));
        appToolBar = toolbar;
        toolbar->setMovable(false);
        toolbar->setToolButtonStyle(Qt::ToolButtonTextBesideIcon);
        toolbar->addAction(overviewAction);
        toolbar->addAction(sendCoinsAction);
        toolbar->addAction(receiveCoinsAction);
        toolbar->addAction(historyAction);
        overviewAction->setChecked(true);

#ifdef ENABLE_WALLET
        QWidget *spacer = new QWidget();
        spacer->setSizePolicy(QSizePolicy::Expanding, QSizePolicy::Expanding);
        toolbar->addWidget(spacer);

        m_wallet_selector = new QComboBox();
        m_wallet_selector->setSizeAdjustPolicy(QComboBox::AdjustToContents);
        connect(m_wallet_selector, qOverload<int>(&QComboBox::currentIndexChanged), this, &BitcoinGUI::setCurrentWalletBySelectorIndex);

        m_wallet_selector_label = new QLabel();
        m_wallet_selector_label->setText(tr("Wallet:") + " ");
        m_wallet_selector_label->setBuddy(m_wallet_selector);

        m_wallet_selector_label_action = appToolBar->addWidget(m_wallet_selector_label);
        m_wallet_selector_action = appToolBar->addWidget(m_wallet_selector);

        m_wallet_selector_label_action->setVisible(false);
        m_wallet_selector_action->setVisible(false);
#endif
    }
}

void BitcoinGUI::setClientModel(ClientModel *_clientModel, interfaces::BlockAndHeaderTipInfo* tip_info)
{
    this->clientModel = _clientModel;
    if(_clientModel)
    {
        // Create system tray menu (or setup the dock menu) that late to prevent users from calling actions,
        // while the client has not yet fully loaded
        createTrayIconMenu();

        // Keep up to date with client
        setNetworkActive(m_node.getNetworkActive());
        connect(connectionsControl, &GUIUtil::ClickableLabel::clicked, [this] {
            GUIUtil::PopupMenu(m_network_context_menu, QCursor::pos());
        });
        connect(connectionsControlText, &GUIUtil::ClickableLabel::clicked, [this] {
            GUIUtil::PopupMenu(m_network_context_menu, QCursor::pos());
        });
        connect(_clientModel, &ClientModel::numConnectionsChanged, this, &BitcoinGUI::setNumConnections);
        connect(_clientModel, &ClientModel::networkActiveChanged, this, &BitcoinGUI::setNetworkActive);

        modalOverlay->setKnownBestHeight(tip_info->header_height, QDateTime::fromSecsSinceEpoch(tip_info->header_time), /*presync=*/false);
        setNumBlocks(tip_info->block_height, QDateTime::fromSecsSinceEpoch(tip_info->block_time), tip_info->verification_progress, SyncType::BLOCK_SYNC, SynchronizationState::INIT_DOWNLOAD);
        connect(_clientModel, &ClientModel::numBlocksChanged, this, &BitcoinGUI::setNumBlocks);

        // Receive and report messages from client model
        connect(_clientModel, &ClientModel::message, [this](const QString &title, const QString &message, unsigned int style){
            this->message(title, message, style);
        });

        // Show progress dialog
        connect(_clientModel, &ClientModel::showProgress, this, &BitcoinGUI::showProgress);

        rpcConsole->setClientModel(_clientModel, tip_info->block_height, tip_info->block_time, tip_info->verification_progress);

        updateProxyIcon();

#ifdef ENABLE_WALLET
        if(walletFrame)
        {
            walletFrame->setClientModel(_clientModel);
        }
#endif // ENABLE_WALLET
        unitDisplayControl->setOptionsModel(_clientModel->getOptionsModel());

        OptionsModel* optionsModel = _clientModel->getOptionsModel();
        if (optionsModel && trayIcon) {
            // be aware of the tray icon disable state change reported by the OptionsModel object.
            connect(optionsModel, &OptionsModel::showTrayIconChanged, trayIcon, &QSystemTrayIcon::setVisible);

            // initialize the disable state of the tray icon with the current value in the model.
            trayIcon->setVisible(optionsModel->getShowTrayIcon());
        }

        m_mask_values_action->setChecked(_clientModel->getOptionsModel()->getOption(OptionsModel::OptionID::MaskValues).toBool());
    } else {
        // Shutdown requested, disable menus
        if (trayIconMenu)
        {
            // Disable context menu on tray icon
            trayIconMenu->clear();
        }
        // Propagate cleared model to child objects
        rpcConsole->setClientModel(nullptr);
#ifdef ENABLE_WALLET
        if (walletFrame)
        {
            walletFrame->setClientModel(nullptr);
        }
#endif // ENABLE_WALLET
        unitDisplayControl->setOptionsModel(nullptr);
        // Disable top bar menu actions
        appMenuBar->clear();
    }
}

#ifdef ENABLE_WALLET
void BitcoinGUI::enableHistoryAction(bool privacy)
{
    if (walletFrame->currentWalletModel()) {
        historyAction->setEnabled(!privacy);
        if (historyAction->isChecked()) gotoOverviewPage();
    }
}

void BitcoinGUI::setWalletController(WalletController* wallet_controller, bool show_loading_minimized)
{
    assert(!m_wallet_controller);
    assert(wallet_controller);

    m_wallet_controller = wallet_controller;

    m_create_wallet_action->setEnabled(true);
    m_open_wallet_action->setEnabled(true);
    m_open_wallet_action->setMenu(m_open_wallet_menu);
    m_restore_wallet_action->setEnabled(true);
    m_migrate_wallet_action->setEnabled(true);
    m_migrate_wallet_action->setMenu(m_migrate_wallet_menu);

    GUIUtil::ExceptionSafeConnect(wallet_controller, &WalletController::walletAdded, this, &BitcoinGUI::addWallet);
    connect(wallet_controller, &WalletController::walletRemoved, this, &BitcoinGUI::removeWallet);
    connect(wallet_controller, &WalletController::destroyed, this, [this] {
        // wallet_controller gets destroyed manually, but it leaves our member copy dangling
        m_wallet_controller = nullptr;
    });

    auto activity = new LoadWalletsActivity(m_wallet_controller, this);
    activity->load(show_loading_minimized);
}

WalletController* BitcoinGUI::getWalletController()
{
    return m_wallet_controller;
}

void BitcoinGUI::addWallet(WalletModel* walletModel)
{
    if (!walletFrame || !m_wallet_controller) return;

    WalletView* wallet_view = new WalletView(walletModel, platformStyle, walletFrame);
    if (!walletFrame->addView(wallet_view)) return;

    rpcConsole->addWallet(walletModel);
    if (m_wallet_selector->count() == 0) {
        setWalletActionsEnabled(true);
    } else if (m_wallet_selector->count() == 1) {
        m_wallet_selector_label_action->setVisible(true);
        m_wallet_selector_action->setVisible(true);
    }

    connect(wallet_view, &WalletView::outOfSyncWarningClicked, this, &BitcoinGUI::showModalOverlay);
    connect(wallet_view, &WalletView::transactionClicked, this, &BitcoinGUI::gotoHistoryPage);
    connect(wallet_view, &WalletView::coinsSent, this, &BitcoinGUI::gotoHistoryPage);
    connect(wallet_view, &WalletView::message, [this](const QString& title, const QString& message, unsigned int style) {
        this->message(title, message, style);
    });
    connect(wallet_view, &WalletView::encryptionStatusChanged, this, &BitcoinGUI::updateWalletStatus);
    connect(wallet_view, &WalletView::incomingTransaction, this, &BitcoinGUI::incomingTransaction);
    connect(this, &BitcoinGUI::setPrivacy, wallet_view, &WalletView::setPrivacy);
    const bool privacy = isPrivacyModeActivated();
    wallet_view->setPrivacy(privacy);
    enableHistoryAction(privacy);
    const QString display_name = walletModel->getDisplayName();
    m_wallet_selector->addItem(display_name, QVariant::fromValue(walletModel));
}

void BitcoinGUI::removeWallet(WalletModel* walletModel)
{
    if (!walletFrame) return;

    labelWalletHDStatusIcon->hide();
    labelWalletEncryptionIcon->hide();

    int index = m_wallet_selector->findData(QVariant::fromValue(walletModel));
    m_wallet_selector->removeItem(index);
    if (m_wallet_selector->count() == 0) {
        setWalletActionsEnabled(false);
        overviewAction->setChecked(true);
    } else if (m_wallet_selector->count() == 1) {
        m_wallet_selector_label_action->setVisible(false);
        m_wallet_selector_action->setVisible(false);
    }
    rpcConsole->removeWallet(walletModel);
    walletFrame->removeWallet(walletModel);
    updateWindowTitle();
}

void BitcoinGUI::setCurrentWallet(WalletModel* wallet_model)
{
    if (!walletFrame || !m_wallet_controller) return;
    walletFrame->setCurrentWallet(wallet_model);
    for (int index = 0; index < m_wallet_selector->count(); ++index) {
        if (m_wallet_selector->itemData(index).value<WalletModel*>() == wallet_model) {
            m_wallet_selector->setCurrentIndex(index);
            break;
        }
    }
    updateWindowTitle();
}

void BitcoinGUI::setCurrentWalletBySelectorIndex(int index)
{
    WalletModel* wallet_model = m_wallet_selector->itemData(index).value<WalletModel*>();
    if (wallet_model) setCurrentWallet(wallet_model);
}

void BitcoinGUI::removeAllWallets()
{
    if(!walletFrame)
        return;
    setWalletActionsEnabled(false);
    walletFrame->removeAllWallets();
}
#endif // ENABLE_WALLET

void BitcoinGUI::setWalletActionsEnabled(bool enabled)
{
    overviewAction->setEnabled(enabled);
    sendCoinsAction->setEnabled(enabled);
    receiveCoinsAction->setEnabled(enabled);
    historyAction->setEnabled(enabled);
    encryptWalletAction->setEnabled(enabled);
    backupWalletAction->setEnabled(enabled);
    changePassphraseAction->setEnabled(enabled);
    generateCodeAction->setEnabled(enabled);
    signMessageAction->setEnabled(enabled);
    verifyMessageAction->setEnabled(enabled);
    usedSendingAddressesAction->setEnabled(enabled);
    usedReceivingAddressesAction->setEnabled(enabled);
    openAction->setEnabled(enabled);
    m_close_wallet_action->setEnabled(enabled);
    m_close_all_wallets_action->setEnabled(enabled);
}

void BitcoinGUI::createTrayIcon()
{
    assert(QSystemTrayIcon::isSystemTrayAvailable());

#ifndef Q_OS_MACOS
    if (QSystemTrayIcon::isSystemTrayAvailable()) {
        trayIcon = new QSystemTrayIcon(m_network_style->getTrayAndWindowIcon(), this);
        QString toolTip = tr("%1 client").arg(CLIENT_NAME) + " " + m_network_style->getTitleAddText();
        trayIcon->setToolTip(toolTip);
    }
#endif
}

void BitcoinGUI::createTrayIconMenu()
{
#ifndef Q_OS_MACOS
    if (!trayIcon) return;
#endif // Q_OS_MACOS

    // Configuration of the tray icon (or Dock icon) menu.
    QAction* show_hide_action{nullptr};
#ifndef Q_OS_MACOS
    // Note: On macOS, the Dock icon's menu already has Show / Hide action.
    show_hide_action = trayIconMenu->addAction(QString(), this, &BitcoinGUI::toggleHidden);
    trayIconMenu->addSeparator();
#endif // Q_OS_MACOS

    QAction* send_action{nullptr};
    QAction* receive_action{nullptr};
    QAction* generate_action{nullptr};
    QAction* sign_action{nullptr};
    QAction* verify_action{nullptr};
    if (enableWallet) {
        send_action = trayIconMenu->addAction(sendCoinsAction->text(), sendCoinsAction, &QAction::trigger);
        receive_action = trayIconMenu->addAction(receiveCoinsAction->text(), receiveCoinsAction, &QAction::trigger);
        trayIconMenu->addSeparator();
        generate_action = trayIconMenu->addAction(generateCodeAction->text(), generateCodeAction, &QAction::trigger);
        sign_action = trayIconMenu->addAction(signMessageAction->text(), signMessageAction, &QAction::trigger);
        verify_action = trayIconMenu->addAction(verifyMessageAction->text(), verifyMessageAction, &QAction::trigger);
        trayIconMenu->addSeparator();
    }
    QAction* options_action = trayIconMenu->addAction(optionsAction->text(), optionsAction, &QAction::trigger);
    options_action->setMenuRole(QAction::PreferencesRole);
    QAction* node_window_action = trayIconMenu->addAction(openRPCConsoleAction->text(), openRPCConsoleAction, &QAction::trigger);
    QAction* quit_action{nullptr};
#ifndef Q_OS_MACOS
    // Note: On macOS, the Dock icon's menu already has Quit action.
    trayIconMenu->addSeparator();
    quit_action = trayIconMenu->addAction(quitAction->text(), quitAction, &QAction::trigger);

    trayIcon->setContextMenu(trayIconMenu.get());
    connect(trayIcon, &QSystemTrayIcon::activated, [this](QSystemTrayIcon::ActivationReason reason) {
        if (reason == QSystemTrayIcon::Trigger) {
            // Click on system tray icon triggers show/hide of the main window
            toggleHidden();
        }
    });
#else
    // Note: On macOS, the Dock icon is used to provide the tray's functionality.
    MacDockIconHandler* dockIconHandler = MacDockIconHandler::instance();
    connect(dockIconHandler, &MacDockIconHandler::dockIconClicked, [this] {
        if (m_node.shutdownRequested()) return; // nothing to show, node is shutting down.
        show();
        activateWindow();
    });
    trayIconMenu->setAsDockMenu();
#endif // Q_OS_MACOS

    connect(
        // Using QSystemTrayIcon::Context is not reliable.
        // See https://bugreports.qt.io/browse/QTBUG-91697
        trayIconMenu.get(), &QMenu::aboutToShow,
        [this, show_hide_action, send_action, receive_action, generate_action, sign_action, verify_action, options_action, node_window_action, quit_action] {
            if (m_node.shutdownRequested()) return; // nothing to do, node is shutting down.

            if (show_hide_action) show_hide_action->setText(
                (!isHidden() && !isMinimized() && !GUIUtil::isObscured(this)) ?
                    tr("&Hide") :
                    tr("S&how"));
            if (QApplication::activeModalWidget()) {
                for (QAction* a : trayIconMenu.get()->actions()) {
                    a->setEnabled(false);
                }
            } else {
                if (show_hide_action) show_hide_action->setEnabled(true);
                if (enableWallet) {
                    send_action->setEnabled(sendCoinsAction->isEnabled());
                    receive_action->setEnabled(receiveCoinsAction->isEnabled());
                    generate_action->setEnabled(generateCodeAction->isEnabled());
                    sign_action->setEnabled(signMessageAction->isEnabled());
                    verify_action->setEnabled(verifyMessageAction->isEnabled());
                }
                options_action->setEnabled(optionsAction->isEnabled());
                node_window_action->setEnabled(openRPCConsoleAction->isEnabled());
                if (quit_action) quit_action->setEnabled(true);
            }
        });
}

void BitcoinGUI::optionsClicked()
{
    openOptionsDialogWithTab(OptionsDialog::TAB_MAIN);
}

void BitcoinGUI::aboutClicked()
{
    if(!clientModel)
        return;

    auto dlg = new HelpMessageDialog(this, /*about=*/true);
    GUIUtil::ShowModalDialogAsynchronously(dlg);
}

void BitcoinGUI::showDebugWindow()
{
    GUIUtil::bringToFront(rpcConsole);
    Q_EMIT consoleShown(rpcConsole);
}

void BitcoinGUI::showDebugWindowActivateConsole()
{
    rpcConsole->setTabFocus(RPCConsole::TabTypes::CONSOLE);
    showDebugWindow();
}

void BitcoinGUI::showHelpMessageClicked()
{
    GUIUtil::bringToFront(helpMessageDialog);
}

#ifdef ENABLE_WALLET
void BitcoinGUI::openClicked()
{
    OpenURIDialog dlg(platformStyle, this);
    if(dlg.exec())
    {
        Q_EMIT receivedURI(dlg.getURI());
    }
}

void BitcoinGUI::gotoOverviewPage()
{
    overviewAction->setChecked(true);
    if (walletFrame) walletFrame->gotoOverviewPage();
}

void BitcoinGUI::gotoHistoryPage()
{
    historyAction->setChecked(true);
    if (walletFrame) walletFrame->gotoHistoryPage();
}

void BitcoinGUI::gotoReceiveCoinsPage()
{
    receiveCoinsAction->setChecked(true);
    if (walletFrame) walletFrame->gotoReceiveCoinsPage();
}

void BitcoinGUI::gotoSendCoinsPage(QString addr)
{
    sendCoinsAction->setChecked(true);
    if (walletFrame) walletFrame->gotoSendCoinsPage(addr);
}

void BitcoinGUI::gotoSignMessageTab(QString addr)
{
    if (walletFrame) walletFrame->gotoSignMessageTab(addr);
}

void BitcoinGUI::gotoVerifyMessageTab(QString addr)
{
    if (walletFrame) walletFrame->gotoVerifyMessageTab(addr);
}
void BitcoinGUI::gotoLoadPSBT(bool from_clipboard)
{
    if (walletFrame) walletFrame->gotoLoadPSBT(from_clipboard);
}
#endif // ENABLE_WALLET

void BitcoinGUI::updateNetworkState()
{
    if (!clientModel) return;
    int count = clientModel->getNumConnections();
    QString icon;
    if (!m_node.getNetworkActive())
        icon = ":/icons/network_disabled";
    else if (count == 0)
        icon = ":/icons/connect_0";
    else if (count <= 3)
        icon = ":/icons/connect_1";
    else if (count <= 6)
        icon = ":/icons/connect_2";
    else if (count <= 9)
        icon = ":/icons/connect_3";
    else
        icon = ":/icons/connect_4";

    if (!m_node.getNetworkActive())
        icon = ":/icons/network_disabled";

    connectionsControl->setThemedPixmap(icon, STATUSBAR_ICONSIZE, STATUSBAR_ICONSIZE);
    connectionsControlText->setText(QString::number(count));
}

void BitcoinGUI::setNumConnections(int count)
{
    updateNetworkState();
}

void BitcoinGUI::setNetworkActive(bool network_active)
{
    updateNetworkState();
    m_network_context_menu->clear();
    m_network_context_menu->addAction(
        //: A context menu item. The "Peers tab" is an element of the "Node window".
        tr("Show Peers tab"),
        [this] {
            rpcConsole->setTabFocus(RPCConsole::TabTypes::PEERS);
            showDebugWindow();
        });
    m_network_context_menu->addAction(
        network_active ?
            //: A context menu item.
            tr("Disable network activity") :
            //: A context menu item. The network activity was disabled previously.
            tr("Enable network activity"),
        [this, new_state = !network_active] { m_node.setNetworkActive(new_state); });
}

void BitcoinGUI::updateHeadersSyncProgressLabel()
{
    int64_t headersTipTime = clientModel->getHeaderTipTime();
    int headersTipHeight = clientModel->getHeaderTipHeight();
    int estHeadersLeft = (GetTime() - headersTipTime) / Params().GetConsensus().nPowTargetSpacing;
    if (estHeadersLeft > HEADER_HEIGHT_DELTA_SYNC)
        progressBarLabel->setText(tr("Syncing Headers (%1%)…").arg(QString::number(100.0 / (headersTipHeight+estHeadersLeft)*headersTipHeight, 'f', 1)));
}

void BitcoinGUI::updateHeadersPresyncProgressLabel(int64_t height, const QDateTime& blockDate)
{
    int estHeadersLeft = blockDate.secsTo(QDateTime::currentDateTime()) / Params().GetConsensus().nPowTargetSpacing;
    if (estHeadersLeft > HEADER_HEIGHT_DELTA_SYNC)
        progressBarLabel->setText(tr("Pre-syncing Headers (%1%)…").arg(QString::number(100.0 / (height+estHeadersLeft)*height, 'f', 1)));
}

void BitcoinGUI::openOptionsDialogWithTab(OptionsDialog::Tab tab)
{
    if (!clientModel || !clientModel->getOptionsModel())
        return;

    auto dlg = new OptionsDialog(this, enableWallet);
    connect(dlg, &OptionsDialog::quitOnReset, this, &BitcoinGUI::quitRequested);
    dlg->setCurrentTab(tab);
    dlg->setClientModel(clientModel);
    dlg->setModel(clientModel->getOptionsModel());
    GUIUtil::ShowModalDialogAsynchronously(dlg);
}

void BitcoinGUI::setNumBlocks(int count, const QDateTime& blockDate, double nVerificationProgress, SyncType synctype, SynchronizationState sync_state)
{
// Disabling macOS App Nap on initial sync, disk and reindex operations.
#ifdef Q_OS_MACOS
    if (sync_state == SynchronizationState::POST_INIT) {
        m_app_nap_inhibitor->enableAppNap();
    } else {
        m_app_nap_inhibitor->disableAppNap();
    }
#endif

    if (modalOverlay)
    {
        if (synctype != SyncType::BLOCK_SYNC)
            modalOverlay->setKnownBestHeight(count, blockDate, synctype == SyncType::HEADER_PRESYNC);
        else
            modalOverlay->tipUpdate(count, blockDate, nVerificationProgress);
    }
    if (!clientModel)
        return;

    // Prevent orphan statusbar messages (e.g. hover Quit in main menu, wait until chain-sync starts -> garbled text)
    statusBar()->clearMessage();

    // Acquire current block source
    BlockSource blockSource{clientModel->getBlockSource()};
    switch (blockSource) {
        case BlockSource::NETWORK:
            if (synctype == SyncType::HEADER_PRESYNC) {
                updateHeadersPresyncProgressLabel(count, blockDate);
                return;
            } else if (synctype == SyncType::HEADER_SYNC) {
                updateHeadersSyncProgressLabel();
                return;
            }
            progressBarLabel->setText(tr("Synchronizing with network…"));
            updateHeadersSyncProgressLabel();
            break;
        case BlockSource::DISK:
            if (synctype != SyncType::BLOCK_SYNC) {
                progressBarLabel->setText(tr("Indexing blocks on disk…"));
            } else {
                progressBarLabel->setText(tr("Processing blocks on disk…"));
            }
            break;
        case BlockSource::NONE:
            if (synctype != SyncType::BLOCK_SYNC) {
                return;
            }
            progressBarLabel->setText(tr("Connecting to peers…"));
            break;
    }

    QDateTime currentDate = QDateTime::currentDateTime();
    qint64 secs = blockDate.secsTo(currentDate);

    // Set icon state: spinning if catching up, tick otherwise
    if (secs < MAX_BLOCK_TIME_GAP) {
        labelBlocksIcon->setThemedPixmap(QStringLiteral(":/icons/synced"), STATUSBAR_ICONSIZE, STATUSBAR_ICONSIZE);

#ifdef ENABLE_WALLET
        if(walletFrame)
        {
            walletFrame->showOutOfSyncWarning(false);
            modalOverlay->showHide(true, true);
        }
#endif // ENABLE_WALLET

        progressBarLabel->setVisible(false);
        progressBar->setVisible(false);
    }
    else
    {
        QString timeBehindText = GUIUtil::formatNiceTimeOffset(secs);

        progressBarLabel->setVisible(true);
        progressBar->setFormat(tr("%1 behind").arg(timeBehindText));
        progressBar->setMaximum(1000000000);
        progressBar->setValue(nVerificationProgress * 1000000000.0 + 0.5);
        progressBar->setVisible(true);

        if(count != prevBlocks || count == 0)
        {
            labelBlocksIcon->setThemedPixmap(
                QString(":/animation/spinner-%1").arg(spinnerFrame, 3, 10, QChar('0')),
                STATUSBAR_ICONSIZE, STATUSBAR_ICONSIZE);
            spinnerFrame = (spinnerFrame + 1) % SPINNER_FRAMES;
        }
        prevBlocks = count;

#ifdef ENABLE_WALLET
        if(walletFrame)
        {
            walletFrame->showOutOfSyncWarning(true);
            modalOverlay->showHide();
        }
#endif // ENABLE_WALLET
    }

    labelBlocksText->setText(QString::number(count));
}

void BitcoinGUI::createWallet()
{
#ifdef ENABLE_WALLET
#ifndef USE_SQLITE
    // Compiled without sqlite support (required for descriptor wallets)
    message(tr("Error creating wallet"), tr("Cannot create new wallet, the software was compiled without sqlite support (required for descriptor wallets)"), CClientUIInterface::MSG_ERROR);
    return;
#endif // USE_SQLITE
    auto activity = new CreateWalletActivity(getWalletController(), this);
    connect(activity, &CreateWalletActivity::created, this, &BitcoinGUI::setCurrentWallet);
    connect(activity, &CreateWalletActivity::created, rpcConsole, &RPCConsole::setCurrentWallet);
    activity->create();
#endif // ENABLE_WALLET
}

void BitcoinGUI::message(const QString& title, QString message, unsigned int style, bool* ret, const QString& detailed_message)
{
    // Default title. On macOS, the window title is ignored (as required by the macOS Guidelines).
    QString strTitle{CLIENT_NAME};
    // Default to information icon
    int nMBoxIcon = QMessageBox::Information;
    int nNotifyIcon = Notificator::Information;

    QString msgType;
    if (!title.isEmpty()) {
        msgType = title;
    } else {
        switch (style) {
        case CClientUIInterface::MSG_ERROR:
            msgType = tr("Error");
            message = tr("Error: %1").arg(message);
            break;
        case CClientUIInterface::MSG_WARNING:
            msgType = tr("Warning");
            message = tr("Warning: %1").arg(message);
            break;
        case CClientUIInterface::MSG_INFORMATION:
            msgType = tr("Information");
            // No need to prepend the prefix here.
            break;
        default:
            break;
        }
    }

    if (!msgType.isEmpty()) {
        strTitle += " - " + msgType;
    }

    if (style & CClientUIInterface::ICON_ERROR) {
        nMBoxIcon = QMessageBox::Critical;
        nNotifyIcon = Notificator::Critical;
    } else if (style & CClientUIInterface::ICON_WARNING) {
        nMBoxIcon = QMessageBox::Warning;
        nNotifyIcon = Notificator::Warning;
    }

    if (style & CClientUIInterface::MODAL) {
        // Check for buttons, use OK as default, if none was supplied
        QMessageBox::StandardButton buttons;
        if (!(buttons = (QMessageBox::StandardButton)(style & CClientUIInterface::BTN_MASK)))
            buttons = QMessageBox::Ok;

        showNormalIfMinimized();
        QMessageBox mBox(static_cast<QMessageBox::Icon>(nMBoxIcon), strTitle, message, buttons, this);
        mBox.setTextFormat(Qt::PlainText);
        mBox.setDetailedText(detailed_message);
        int r = mBox.exec();
        if (ret != nullptr)
            *ret = r == QMessageBox::Ok;
    } else {
        notificator->notify(static_cast<Notificator::Class>(nNotifyIcon), strTitle, message);
    }
}

void BitcoinGUI::changeEvent(QEvent *e)
{
    if (e->type() == QEvent::PaletteChange) {
        overviewAction->setIcon(platformStyle->SingleColorIcon(QStringLiteral(":/icons/overview")));
        sendCoinsAction->setIcon(platformStyle->SingleColorIcon(QStringLiteral(":/icons/send")));
        receiveCoinsAction->setIcon(platformStyle->SingleColorIcon(QStringLiteral(":/icons/receiving_addresses")));
        historyAction->setIcon(platformStyle->SingleColorIcon(QStringLiteral(":/icons/history")));
    }

    QMainWindow::changeEvent(e);

#ifndef Q_OS_MACOS // Ignored on Mac
    if(e->type() == QEvent::WindowStateChange)
    {
        if(clientModel && clientModel->getOptionsModel() && clientModel->getOptionsModel()->getMinimizeToTray())
        {
            QWindowStateChangeEvent *wsevt = static_cast<QWindowStateChangeEvent*>(e);
            if(!(wsevt->oldState() & Qt::WindowMinimized) && isMinimized())
            {
                QTimer::singleShot(0, this, &BitcoinGUI::hide);
                e->ignore();
            }
            else if((wsevt->oldState() & Qt::WindowMinimized) && !isMinimized())
            {
                QTimer::singleShot(0, this, &BitcoinGUI::show);
                e->ignore();
            }
        }
    }
#endif
}

void BitcoinGUI::closeEvent(QCloseEvent *event)
{
#ifndef Q_OS_MACOS // Ignored on Mac
    if(clientModel && clientModel->getOptionsModel())
    {
        if(!clientModel->getOptionsModel()->getMinimizeOnClose())
        {
            // close rpcConsole in case it was open to make some space for the shutdown window
            rpcConsole->close();

            Q_EMIT quitRequested();
        }
        else
        {
            QMainWindow::showMinimized();
            event->ignore();
        }
    }
#else
    QMainWindow::closeEvent(event);
#endif
}

void BitcoinGUI::showEvent(QShowEvent *event)
{
    // enable the debug window when the main window shows up
    openRPCConsoleAction->setEnabled(true);
    aboutAction->setEnabled(true);
    optionsAction->setEnabled(true);
}

#ifdef ENABLE_WALLET
void BitcoinGUI::incomingTransaction(const QString& date, BitcoinUnit unit, const CAmount& amount, const QString& type, const QString& address, const QString& label, const QString& walletName)
{
    // On new transaction, make an info balloon
    QString msg = tr("Date: %1\n").arg(date) +
                  tr("Amount: %1\n").arg(BitcoinUnits::formatWithUnit(unit, amount, true));
    if (m_node.walletLoader().getWallets().size() > 1 && !walletName.isEmpty()) {
        msg += tr("Wallet: %1\n").arg(walletName);
    }
    msg += tr("Type: %1\n").arg(type);
    if (!label.isEmpty())
        msg += tr("Label: %1\n").arg(label);
    else if (!address.isEmpty())
        msg += tr("Address: %1\n").arg(address);
    message((amount)<0 ? tr("Sent transaction") : tr("Incoming transaction"),
             msg, CClientUIInterface::MSG_INFORMATION);
}
#endif // ENABLE_WALLET

void BitcoinGUI::dragEnterEvent(QDragEnterEvent *event)
{
    // Accept only URIs
    if(event->mimeData()->hasUrls())
        event->acceptProposedAction();
}

void BitcoinGUI::dropEvent(QDropEvent *event)
{
    if(event->mimeData()->hasUrls())
    {
        for (const QUrl &uri : event->mimeData()->urls())
        {
            Q_EMIT receivedURI(uri.toString());
        }
    }
    event->acceptProposedAction();
}

bool BitcoinGUI::eventFilter(QObject *object, QEvent *event)
{
    // Catch status tip events
    if (event->type() == QEvent::StatusTip)
    {
        // Prevent adding text from setStatusTip(), if we currently use the status bar for displaying other stuff
        if (progressBarLabel->isVisible() || progressBar->isVisible())
            return true;
    }
    return QMainWindow::eventFilter(object, event);
}

#ifdef ENABLE_WALLET
bool BitcoinGUI::handlePaymentRequest(const SendCoinsRecipient& recipient)
{
    // URI has to be valid
    if (walletFrame && walletFrame->handlePaymentRequest(recipient))
    {
        showNormalIfMinimized();
        gotoSendCoinsPage();
        return true;
    }
    return false;
}

void BitcoinGUI::setHDStatus(bool privkeyDisabled, int hdEnabled)
{
    labelWalletHDStatusIcon->setThemedPixmap(privkeyDisabled ? QStringLiteral(":/icons/eye") : hdEnabled ? QStringLiteral(":/icons/hd_enabled") : QStringLiteral(":/icons/hd_disabled"), STATUSBAR_ICONSIZE, STATUSBAR_ICONSIZE);
    labelWalletHDStatusIcon->setToolTip(privkeyDisabled ? tr("Private key <b>disabled</b>") : hdEnabled ? tr("HD key generation is <b>enabled</b>") : tr("HD key generation is <b>disabled</b>"));
    labelWalletHDStatusIcon->show();
}

void BitcoinGUI::setEncryptionStatus(int status)
{
    switch(status)
    {
    case WalletModel::NoKeys:
        labelWalletEncryptionIcon->hide();
        encryptWalletAction->setChecked(false);
        changePassphraseAction->setEnabled(false);
        encryptWalletAction->setEnabled(false);
        break;
    case WalletModel::Unencrypted:
        labelWalletEncryptionIcon->hide();
        encryptWalletAction->setChecked(false);
        changePassphraseAction->setEnabled(false);
        encryptWalletAction->setEnabled(true);
        break;
    case WalletModel::Unlocked:
        labelWalletEncryptionIcon->show();
        labelWalletEncryptionIcon->setThemedPixmap(QStringLiteral(":/icons/lock_open"), STATUSBAR_ICONSIZE, STATUSBAR_ICONSIZE);
        labelWalletEncryptionIcon->setToolTip(tr("Wallet is <b>encrypted</b> and currently <b>unlocked</b>"));
        encryptWalletAction->setChecked(true);
        changePassphraseAction->setEnabled(true);
        encryptWalletAction->setEnabled(false);
        break;
    case WalletModel::Locked:
        labelWalletEncryptionIcon->show();
        labelWalletEncryptionIcon->setThemedPixmap(QStringLiteral(":/icons/lock_closed"), STATUSBAR_ICONSIZE, STATUSBAR_ICONSIZE);
        labelWalletEncryptionIcon->setToolTip(tr("Wallet is <b>encrypted</b> and currently <b>locked</b>"));
        encryptWalletAction->setChecked(true);
        changePassphraseAction->setEnabled(true);
        encryptWalletAction->setEnabled(false);
        break;
    }
}

void BitcoinGUI::updateWalletStatus()
{
    assert(walletFrame);

    WalletView * const walletView = walletFrame->currentWalletView();
    if (!walletView) {
        return;
    }
    WalletModel * const walletModel = walletView->getWalletModel();
    setEncryptionStatus(walletModel->getEncryptionStatus());
    setHDStatus(walletModel->wallet().privateKeysDisabled(), walletModel->wallet().hdEnabled());
}
#endif // ENABLE_WALLET

void BitcoinGUI::updateProxyIcon()
{
    std::string ip_port;
    bool proxy_enabled = clientModel->getProxyInfo(ip_port);

    if (proxy_enabled) {
        if (!GUIUtil::HasPixmap(labelProxyIcon)) {
            QString ip_port_q = QString::fromStdString(ip_port);
            labelProxyIcon->setThemedPixmap((":/icons/proxy"), STATUSBAR_ICONSIZE, STATUSBAR_ICONSIZE);
            labelProxyIcon->setToolTip(tr("Proxy is <b>enabled</b>: %1").arg(ip_port_q));
        } else {
            labelProxyIcon->show();
        }
    } else {
        labelProxyIcon->hide();
    }
}

void BitcoinGUI::updateWindowTitle()
{
    QString window_title = CLIENT_NAME;
#ifdef ENABLE_WALLET
    if (walletFrame) {
        WalletModel* const wallet_model = walletFrame->currentWalletModel();
        if (wallet_model && !wallet_model->getWalletName().isEmpty()) {
            window_title += " - " + wallet_model->getDisplayName();
        }
    }
#endif
    if (!m_network_style->getTitleAddText().isEmpty()) {
        window_title += " - " + m_network_style->getTitleAddText();
    }
    setWindowTitle(window_title);
}

void BitcoinGUI::showNormalIfMinimized(bool fToggleHidden)
{
    if(!clientModel)
        return;

    if (!isHidden() && !isMinimized() && !GUIUtil::isObscured(this) && fToggleHidden) {
        hide();
    } else {
        GUIUtil::bringToFront(this);
    }
}

void BitcoinGUI::toggleHidden()
{
    showNormalIfMinimized(true);
}

void BitcoinGUI::detectShutdown()
{
    if (m_node.shutdownRequested())
    {
        if(rpcConsole)
            rpcConsole->hide();
        Q_EMIT quitRequested();
    }
}

void BitcoinGUI::showProgress(const QString &title, int nProgress)
{
    if (nProgress == 0) {
        progressDialog = new QProgressDialog(title, QString(), 0, 100);
        GUIUtil::PolishProgressDialog(progressDialog);
        progressDialog->setWindowModality(Qt::ApplicationModal);
        progressDialog->setAutoClose(false);
        progressDialog->setValue(0);
    } else if (nProgress == 100) {
        if (progressDialog) {
            progressDialog->close();
            progressDialog->deleteLater();
            progressDialog = nullptr;
        }
    } else if (progressDialog) {
        progressDialog->setValue(nProgress);
    }
}

void BitcoinGUI::showModalOverlay()
{
    if (modalOverlay && (progressBar->isVisible() || modalOverlay->isLayerVisible()))
        modalOverlay->toggleVisibility();
}

static bool ThreadSafeMessageBox(BitcoinGUI* gui, const bilingual_str& message, const std::string& caption, unsigned int style)
{
    bool modal = (style & CClientUIInterface::MODAL);
    // The SECURE flag has no effect in the Qt GUI.
    // bool secure = (style & CClientUIInterface::SECURE);
    style &= ~CClientUIInterface::SECURE;
    bool ret = false;

    QString detailed_message; // This is original message, in English, for googling and referencing.
    if (message.original != message.translated) {
        detailed_message = BitcoinGUI::tr("Original message:") + "\n" + QString::fromStdString(message.original);
    }

    // In case of modal message, use blocking connection to wait for user to click a button
    bool invoked = QMetaObject::invokeMethod(gui, "message",
                               modal ? GUIUtil::blockingGUIThreadConnection() : Qt::QueuedConnection,
                               Q_ARG(QString, QString::fromStdString(caption)),
                               Q_ARG(QString, QString::fromStdString(message.translated)),
                               Q_ARG(unsigned int, style),
                               Q_ARG(bool*, &ret),
                               Q_ARG(QString, detailed_message));
    assert(invoked);
    return ret;
}

void BitcoinGUI::subscribeToCoreSignals()
{
    // Connect signals to client
    m_handler_message_box = m_node.handleMessageBox(std::bind(ThreadSafeMessageBox, this, std::placeholders::_1, std::placeholders::_2, std::placeholders::_3));
    m_handler_question = m_node.handleQuestion(std::bind(ThreadSafeMessageBox, this, std::placeholders::_1, std::placeholders::_3, std::placeholders::_4));
}

void BitcoinGUI::unsubscribeFromCoreSignals()
{
    // Disconnect signals from client
    m_handler_message_box->disconnect();
    m_handler_question->disconnect();
}

bool BitcoinGUI::isPrivacyModeActivated() const
{
    assert(m_mask_values_action);
    return m_mask_values_action->isChecked();
}

UnitDisplayStatusBarControl::UnitDisplayStatusBarControl(const PlatformStyle* platformStyle)
    : m_platform_style{platformStyle}
{
    createContextMenu();
    setToolTip(tr("Unit to show amounts in. Click to select another unit."));
    QList<BitcoinUnit> units = BitcoinUnits::availableUnits();
    int max_width = 0;
    const QFontMetrics fm(font());
    for (const BitcoinUnit unit : units) {
        max_width = qMax(max_width, GUIUtil::TextWidth(fm, BitcoinUnits::longName(unit)));
    }
    setMinimumSize(max_width, 0);
    setAlignment(Qt::AlignRight | Qt::AlignVCenter);
    setStyleSheet(QString("QLabel { color : %1 }").arg(m_platform_style->SingleColor().name()));
}

/** So that it responds to button clicks */
void UnitDisplayStatusBarControl::mousePressEvent(QMouseEvent *event)
{
    onDisplayUnitsClicked(event->pos());
}

void UnitDisplayStatusBarControl::changeEvent(QEvent* e)
{
    if (e->type() == QEvent::PaletteChange) {
        QString style = QString("QLabel { color : %1 }").arg(m_platform_style->SingleColor().name());
        if (style != styleSheet()) {
            setStyleSheet(style);
        }
    }

    QLabel::changeEvent(e);
}

/** Creates context menu, its actions, and wires up all the relevant signals for mouse events. */
void UnitDisplayStatusBarControl::createContextMenu()
{
    menu = new QMenu(this);
    for (const BitcoinUnit u : BitcoinUnits::availableUnits()) {
        menu->addAction(BitcoinUnits::longName(u))->setData(QVariant::fromValue(u));
    }
    connect(menu, &QMenu::triggered, this, &UnitDisplayStatusBarControl::onMenuSelection);
}

/** Lets the control know about the Options Model (and its signals) */
void UnitDisplayStatusBarControl::setOptionsModel(OptionsModel *_optionsModel)
{
    if (_optionsModel)
    {
        this->optionsModel = _optionsModel;

        // be aware of a display unit change reported by the OptionsModel object.
        connect(_optionsModel, &OptionsModel::displayUnitChanged, this, &UnitDisplayStatusBarControl::updateDisplayUnit);

        // initialize the display units label with the current value in the model.
        updateDisplayUnit(_optionsModel->getDisplayUnit());
    }
}

/** When Display Units are changed on OptionsModel it will refresh the display text of the control on the status bar */
void UnitDisplayStatusBarControl::updateDisplayUnit(BitcoinUnit newUnits)
{
    setText(BitcoinUnits::longName(newUnits));
}

/** Shows context menu with Display Unit options by the mouse coordinates */
void UnitDisplayStatusBarControl::onDisplayUnitsClicked(const QPoint& point)
{
    QPoint globalPos = mapToGlobal(point);
    menu->exec(globalPos);
}

/** Tells underlying optionsModel to update its current display unit. */
void UnitDisplayStatusBarControl::onMenuSelection(QAction* action)
{
    if (action)
    {
        optionsModel->setDisplayUnit(action->data());
    }
}<|MERGE_RESOLUTION|>--- conflicted
+++ resolved
@@ -364,20 +364,9 @@
     m_close_all_wallets_action = new QAction(tr("Close All Wallets…"), this);
     m_close_all_wallets_action->setStatusTip(tr("Close all wallets"));
 
-<<<<<<< HEAD
     showHelpMessageAction = new QAction(tr("&Command-line options"), this);
     showHelpMessageAction->setMenuRole(QAction::NoRole);
-    showHelpMessageAction->setStatusTip(tr("Show the %1 help message to get a list with possible Riecoin command-line options").arg(PACKAGE_NAME));
-=======
-    m_migrate_wallet_action = new QAction(tr("Migrate Wallet"), this);
-    m_migrate_wallet_action->setEnabled(false);
-    m_migrate_wallet_action->setStatusTip(tr("Migrate a wallet"));
-    m_migrate_wallet_menu = new QMenu(this);
-
-    showHelpMessageAction = new QAction(tr("&Command-line options"), this);
-    showHelpMessageAction->setMenuRole(QAction::NoRole);
-    showHelpMessageAction->setStatusTip(tr("Show the %1 help message to get a list with possible Bitcoin command-line options").arg(CLIENT_NAME));
->>>>>>> f7144b24
+    showHelpMessageAction->setStatusTip(tr("Show the %1 help message to get a list with possible Riecoin command-line options").arg(CLIENT_NAME));
 
     m_mask_values_action = new QAction(tr("&Mask values"), this);
     m_mask_values_action->setShortcut(QKeySequence(Qt::CTRL | Qt::SHIFT | Qt::Key_M));
@@ -470,35 +459,6 @@
         connect(m_close_all_wallets_action, &QAction::triggered, [this] {
             m_wallet_controller->closeAllWallets(this);
         });
-<<<<<<< HEAD
-=======
-        connect(m_migrate_wallet_menu, &QMenu::aboutToShow, [this] {
-            m_migrate_wallet_menu->clear();
-            for (const auto& [wallet_name, info] : m_wallet_controller->listWalletDir()) {
-                const auto& [loaded, format] = info;
-
-                if (format != "bdb") { // Skip already migrated wallets
-                    continue;
-                }
-
-                QString name = GUIUtil::WalletDisplayName(wallet_name);
-                // An single ampersand in the menu item's text sets a shortcut for this item.
-                // Single & are shown when && is in the string. So replace & with &&.
-                name.replace(QChar('&'), QString("&&"));
-                QAction* action = m_migrate_wallet_menu->addAction(name);
-
-                connect(action, &QAction::triggered, [this, wallet_name] {
-                    auto activity = new MigrateWalletActivity(m_wallet_controller, this);
-                    connect(activity, &MigrateWalletActivity::migrated, this, &BitcoinGUI::setCurrentWallet);
-                    activity->migrate(wallet_name);
-                });
-            }
-            if (m_migrate_wallet_menu->isEmpty()) {
-                QAction* action = m_migrate_wallet_menu->addAction(tr("No wallets available"));
-                action->setEnabled(false);
-            }
-        });
->>>>>>> f7144b24
         connect(m_mask_values_action, &QAction::toggled, this, &BitcoinGUI::setPrivacy);
         connect(m_mask_values_action, &QAction::toggled, this, &BitcoinGUI::enableHistoryAction);
     }
@@ -733,8 +693,6 @@
     m_open_wallet_action->setEnabled(true);
     m_open_wallet_action->setMenu(m_open_wallet_menu);
     m_restore_wallet_action->setEnabled(true);
-    m_migrate_wallet_action->setEnabled(true);
-    m_migrate_wallet_action->setMenu(m_migrate_wallet_menu);
 
     GUIUtil::ExceptionSafeConnect(wallet_controller, &WalletController::walletAdded, this, &BitcoinGUI::addWallet);
     connect(wallet_controller, &WalletController::walletRemoved, this, &BitcoinGUI::removeWallet);
