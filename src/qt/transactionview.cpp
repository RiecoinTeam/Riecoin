// Copyright (c) 2011-present The Bitcoin Core developers
// Copyright (c) 2013-present The Riecoin developers
// Distributed under the MIT software license, see the accompanying
// file COPYING or http://www.opensource.org/licenses/mit-license.php.

#include <qt/transactionview.h>

#include <qt/addresstablemodel.h>
#include <qt/bitcoinunits.h>
#include <qt/csvmodelwriter.h>
#include <qt/editaddressdialog.h>
#include <qt/guiutil.h>
#include <qt/optionsmodel.h>
#include <qt/platformstyle.h>
#include <qt/transactiondescdialog.h>
#include <qt/transactionfilterproxy.h>
#include <qt/transactionrecord.h>
#include <qt/transactiontablemodel.h>
#include <qt/walletmodel.h>

#include <node/interface_ui.h>

#include <chrono>
#include <optional>

#include <QApplication>
#include <QComboBox>
#include <QDateTimeEdit>
#include <QDesktopServices>
#include <QDoubleValidator>
#include <QHBoxLayout>
#include <QHeaderView>
#include <QLabel>
#include <QLineEdit>
#include <QMenu>
#include <QPoint>
#include <QScrollBar>
#include <QTableView>
#include <QTimer>
#include <QUrl>
#include <QVBoxLayout>

TransactionView::TransactionView(const PlatformStyle *platformStyle, QWidget *parent)
    : QWidget(parent), m_platform_style{platformStyle}
{
    // Build filter row
    setContentsMargins(0,0,0,0);

    QHBoxLayout *hlayout = new QHBoxLayout();
    hlayout->setContentsMargins(0,0,0,0);

    if (platformStyle->getUseExtraSpacing()) {
        hlayout->setSpacing(5);
        hlayout->addSpacing(26);
    } else {
        hlayout->setSpacing(0);
        hlayout->addSpacing(23);
    }

    dateWidget = new QComboBox(this);
    if (platformStyle->getUseExtraSpacing()) {
        dateWidget->setFixedWidth(121);
    } else {
        dateWidget->setFixedWidth(120);
    }
    dateWidget->addItem(tr("All"), All);
    dateWidget->addItem(tr("Today"), Today);
    dateWidget->addItem(tr("This week"), ThisWeek);
    dateWidget->addItem(tr("This month"), ThisMonth);
    dateWidget->addItem(tr("Last month"), LastMonth);
    dateWidget->addItem(tr("This year"), ThisYear);
    dateWidget->addItem(tr("Range…"), Range);
    hlayout->addWidget(dateWidget);

    typeWidget = new QComboBox(this);
    if (platformStyle->getUseExtraSpacing()) {
        typeWidget->setFixedWidth(121);
    } else {
        typeWidget->setFixedWidth(120);
    }

    typeWidget->addItem(tr("All"), TransactionFilterProxy::ALL_TYPES);
    typeWidget->addItem(tr("Received with"), TransactionFilterProxy::TYPE(TransactionRecord::RecvWithAddress) |
                                        TransactionFilterProxy::TYPE(TransactionRecord::RecvFromOther));
    typeWidget->addItem(tr("Sent to"), TransactionFilterProxy::TYPE(TransactionRecord::SendToAddress) |
                                  TransactionFilterProxy::TYPE(TransactionRecord::SendToOther));
    typeWidget->addItem(tr("Mined"), TransactionFilterProxy::TYPE(TransactionRecord::Generated));
    typeWidget->addItem(tr("Other"), TransactionFilterProxy::TYPE(TransactionRecord::Other));

    hlayout->addWidget(typeWidget);

    search_widget = new QLineEdit(this);
    search_widget->setPlaceholderText(tr("Enter address, transaction id, or label to search"));
    hlayout->addWidget(search_widget);

    amountWidget = new QLineEdit(this);
    amountWidget->setPlaceholderText(tr("Min amount"));
    if (platformStyle->getUseExtraSpacing()) {
        amountWidget->setFixedWidth(97);
    } else {
        amountWidget->setFixedWidth(100);
    }
    QDoubleValidator *amountValidator = new QDoubleValidator(0, 1e20, 8, this);
    QLocale amountLocale(QLocale::C);
    amountLocale.setNumberOptions(QLocale::RejectGroupSeparator);
    amountValidator->setLocale(amountLocale);
    amountWidget->setValidator(amountValidator);
    hlayout->addWidget(amountWidget);

    // Delay before filtering transactions
    static constexpr auto input_filter_delay{200ms};

    QTimer* amount_typing_delay = new QTimer(this);
    amount_typing_delay->setSingleShot(true);
    amount_typing_delay->setInterval(input_filter_delay);

    QTimer* prefix_typing_delay = new QTimer(this);
    prefix_typing_delay->setSingleShot(true);
    prefix_typing_delay->setInterval(input_filter_delay);

    QVBoxLayout *vlayout = new QVBoxLayout(this);
    vlayout->setContentsMargins(0,0,0,0);
    vlayout->setSpacing(0);

    transactionView = new QTableView(this);
    transactionView->setObjectName("transactionView");
    vlayout->addLayout(hlayout);
    vlayout->addWidget(createDateRangeWidget());
    vlayout->addWidget(transactionView);
    vlayout->setSpacing(0);
    int width = transactionView->verticalScrollBar()->sizeHint().width();
    // Cover scroll bar width with spacing
    if (platformStyle->getUseExtraSpacing()) {
        hlayout->addSpacing(width+2);
    } else {
        hlayout->addSpacing(width);
    }
    transactionView->setVerticalScrollBarPolicy(Qt::ScrollBarAlwaysOn);
    transactionView->setTabKeyNavigation(false);
    transactionView->setContextMenuPolicy(Qt::CustomContextMenu);
    transactionView->installEventFilter(this);
    transactionView->setAlternatingRowColors(true);
    transactionView->setSelectionBehavior(QAbstractItemView::SelectRows);
    transactionView->setSelectionMode(QAbstractItemView::ExtendedSelection);
    transactionView->setSortingEnabled(true);
    transactionView->verticalHeader()->hide();

    contextMenu = new QMenu(this);
    contextMenu->setObjectName("contextMenu");
    copyAddressAction = contextMenu->addAction(tr("&Copy address"), this, &TransactionView::copyAddress);
    copyLabelAction = contextMenu->addAction(tr("Copy &label"), this, &TransactionView::copyLabel);
    contextMenu->addAction(tr("Copy &amount"), this, &TransactionView::copyAmount);
    contextMenu->addAction(tr("Copy transaction &ID"), this, &TransactionView::copyTxID);
    contextMenu->addAction(tr("Copy &raw transaction"), this, &TransactionView::copyTxHex);
    contextMenu->addAction(tr("Copy full transaction &details"), this, &TransactionView::copyTxPlainText);
    contextMenu->addAction(tr("&Show transaction details"), this, &TransactionView::showDetails);
    contextMenu->addSeparator();
    bumpFeeAction = contextMenu->addAction(tr("Increase transaction &fee"));
    GUIUtil::ExceptionSafeConnect(bumpFeeAction, &QAction::triggered, this, &TransactionView::bumpFee);
    bumpFeeAction->setObjectName("bumpFeeAction");
    abandonAction = contextMenu->addAction(tr("A&bandon transaction"), this, &TransactionView::abandonTx);
    contextMenu->addAction(tr("&Edit address label"), this, &TransactionView::editLabel);

    connect(dateWidget, qOverload<int>(&QComboBox::activated), this, &TransactionView::chooseDate);
    connect(typeWidget, qOverload<int>(&QComboBox::activated), this, &TransactionView::chooseType);
    connect(amountWidget, &QLineEdit::textChanged, amount_typing_delay, qOverload<>(&QTimer::start));
    connect(amount_typing_delay, &QTimer::timeout, this, &TransactionView::changedAmount);
    connect(search_widget, &QLineEdit::textChanged, prefix_typing_delay, qOverload<>(&QTimer::start));
    connect(prefix_typing_delay, &QTimer::timeout, this, &TransactionView::changedSearch);

    connect(transactionView, &QTableView::doubleClicked, this, &TransactionView::doubleClicked);
    connect(transactionView, &QTableView::customContextMenuRequested, this, &TransactionView::contextualMenu);

    // Double-clicking on a transaction on the transaction history page shows details
    connect(this, &TransactionView::doubleClicked, this, &TransactionView::showDetails);
    // Highlight transaction after fee bump
    connect(this, &TransactionView::bumpedFee, [this](const uint256& txid) {
      focusTransaction(txid);
    });
}

void TransactionView::setModel(WalletModel *_model)
{
    this->model = _model;
    if(_model)
    {
        transactionProxyModel = new TransactionFilterProxy(this);
        transactionProxyModel->setSourceModel(_model->getTransactionTableModel());
        transactionProxyModel->setDynamicSortFilter(true);
        transactionProxyModel->setSortCaseSensitivity(Qt::CaseInsensitive);
        transactionProxyModel->setFilterCaseSensitivity(Qt::CaseInsensitive);
        transactionProxyModel->setSortRole(Qt::EditRole);
        transactionView->setModel(transactionProxyModel);
        transactionView->sortByColumn(TransactionTableModel::Date, Qt::DescendingOrder);

        transactionView->resizeColumnToContents(TransactionTableModel::Status);
        transactionView->resizeColumnToContents(TransactionTableModel::Date);
        transactionView->resizeColumnToContents(TransactionTableModel::Type);
        transactionView->resizeColumnToContents(TransactionTableModel::ToAddress);
        transactionView->resizeColumnToContents(TransactionTableModel::Amount);
        transactionView->horizontalHeader()->setStretchLastSection(true);

        if (_model->getOptionsModel())
        {
            // Add third party transaction URLs to context menu
            QStringList listUrls = _model->getOptionsModel()->getThirdPartyTxUrls().split("|", Qt::SkipEmptyParts);
            bool actions_created = false;
            for (int i = 0; i < listUrls.size(); ++i)
            {
                QString url = listUrls[i].trimmed();
                QString host = QUrl(url, QUrl::StrictMode).host();
                if (!host.isEmpty())
                {
                    if (!actions_created) {
                        contextMenu->addSeparator();
                        actions_created = true;
                    }
                    /*: Transactions table context menu action to show the
                        selected transaction in a third-party block explorer.
                        %1 is a stand-in argument for the URL of the explorer. */
                    contextMenu->addAction(tr("Show in %1").arg(host), [this, url] { openThirdPartyTxUrl(url); });
                }
            }
        }
<<<<<<< HEAD
=======

        // hide column Watch-only
        updateWatchOnlyColumn(false);
>>>>>>> 59e09e0f
    }
}

void TransactionView::changeEvent(QEvent* e)
{
    QWidget::changeEvent(e);
}

void TransactionView::chooseDate(int idx)
{
    if (!transactionProxyModel) return;
    QDate current = QDate::currentDate();
    dateRangeWidget->setVisible(false);
    switch(dateWidget->itemData(idx).toInt())
    {
    case All:
        transactionProxyModel->setDateRange(
                std::nullopt,
                std::nullopt);
        break;
    case Today:
        transactionProxyModel->setDateRange(
                GUIUtil::StartOfDay(current),
                std::nullopt);
        break;
    case ThisWeek: {
        // Find last Monday
        QDate startOfWeek = current.addDays(-(current.dayOfWeek()-1));
        transactionProxyModel->setDateRange(
                GUIUtil::StartOfDay(startOfWeek),
                std::nullopt);

        } break;
    case ThisMonth:
        transactionProxyModel->setDateRange(
                GUIUtil::StartOfDay(QDate(current.year(), current.month(), 1)),
                std::nullopt);
        break;
    case LastMonth:
        transactionProxyModel->setDateRange(
                GUIUtil::StartOfDay(QDate(current.year(), current.month(), 1).addMonths(-1)),
                GUIUtil::StartOfDay(QDate(current.year(), current.month(), 1)));
        break;
    case ThisYear:
        transactionProxyModel->setDateRange(
                GUIUtil::StartOfDay(QDate(current.year(), 1, 1)),
                std::nullopt);
        break;
    case Range:
        dateRangeWidget->setVisible(true);
        dateRangeChanged();
        break;
    }
}

void TransactionView::chooseType(int idx)
{
    if(!transactionProxyModel)
        return;
    transactionProxyModel->setTypeFilter(
        typeWidget->itemData(idx).toInt());
}

void TransactionView::changedSearch()
{
    if(!transactionProxyModel)
        return;
    transactionProxyModel->setSearchString(search_widget->text());
}

void TransactionView::changedAmount()
{
    if(!transactionProxyModel)
        return;
    CAmount amount_parsed = 0;
    if (BitcoinUnits::parse(model->getOptionsModel()->getDisplayUnit(), amountWidget->text(), &amount_parsed)) {
        transactionProxyModel->setMinAmount(amount_parsed);
    }
    else
    {
        transactionProxyModel->setMinAmount(0);
    }
}

void TransactionView::exportClicked()
{
    if (!model || !model->getOptionsModel()) {
        return;
    }

    // CSV is currently the only supported format
    QString filename = GUIUtil::getSaveFileName(this,
        tr("Export Transaction History"), QString(),
        /*: Expanded name of the CSV file format.
            See: https://en.wikipedia.org/wiki/Comma-separated_values. */
        tr("Comma separated file") + QLatin1String(" (*.csv)"), nullptr);

    if (filename.isNull())
        return;

    CSVModelWriter writer(filename);

    // name, column, role
    writer.setModel(transactionProxyModel);
    writer.addColumn(tr("Confirmed"), 0, TransactionTableModel::ConfirmedRole);
    writer.addColumn(tr("Date"), 0, TransactionTableModel::DateRole);
    writer.addColumn(tr("Type"), TransactionTableModel::Type, Qt::EditRole);
    writer.addColumn(tr("Label"), 0, TransactionTableModel::LabelRole);
    writer.addColumn(tr("Address"), 0, TransactionTableModel::AddressRole);
    writer.addColumn(BitcoinUnits::getAmountColumnTitle(model->getOptionsModel()->getDisplayUnit()), 0, TransactionTableModel::FormattedAmountRole);
    writer.addColumn(tr("ID"), 0, TransactionTableModel::TxHashRole);

    if(!writer.write()) {
        Q_EMIT message(tr("Exporting Failed"), tr("There was an error trying to save the transaction history to %1.").arg(filename),
            CClientUIInterface::MSG_ERROR);
    }
    else {
        Q_EMIT message(tr("Exporting Successful"), tr("The transaction history was successfully saved to %1.").arg(filename),
            CClientUIInterface::MSG_INFORMATION);
    }
}

void TransactionView::contextualMenu(const QPoint &point)
{
    QModelIndex index = transactionView->indexAt(point);
    QModelIndexList selection = transactionView->selectionModel()->selectedRows(0);
    if (selection.empty())
        return;

    // If the hash from the TxHashRole (QVariant / QString) is invalid, exit
    QString hashQStr = selection.at(0).data(TransactionTableModel::TxHashRole).toString();
    std::optional<Txid> maybeHash = Txid::FromHex(hashQStr.toStdString());
    if (!maybeHash)
        return;

    Txid hash = *maybeHash;
    abandonAction->setEnabled(model->wallet().transactionCanBeAbandoned(hash));
    bumpFeeAction->setEnabled(model->wallet().transactionCanBeBumped(hash));
    copyAddressAction->setEnabled(GUIUtil::hasEntryData(transactionView, 0, TransactionTableModel::AddressRole));
    copyLabelAction->setEnabled(GUIUtil::hasEntryData(transactionView, 0, TransactionTableModel::LabelRole));

    if (index.isValid()) {
        GUIUtil::PopupMenu(contextMenu, transactionView->viewport()->mapToGlobal(point));
    }
}

void TransactionView::abandonTx()
{
    if(!transactionView || !transactionView->selectionModel())
        return;
    QModelIndexList selection = transactionView->selectionModel()->selectedRows(0);

    // get the hash from the TxHashRole (QVariant / QString)
    QString hashQStr = selection.at(0).data(TransactionTableModel::TxHashRole).toString();
    Txid hash = Txid::FromHex(hashQStr.toStdString()).value();

    // Abandon the wallet transaction over the walletModel
    model->wallet().abandonTransaction(hash);
}

void TransactionView::bumpFee([[maybe_unused]] bool checked)
{
    if(!transactionView || !transactionView->selectionModel())
        return;
    QModelIndexList selection = transactionView->selectionModel()->selectedRows(0);

    // get the hash from the TxHashRole (QVariant / QString)
    QString hashQStr = selection.at(0).data(TransactionTableModel::TxHashRole).toString();
    Txid hash = Txid::FromHex(hashQStr.toStdString()).value();

    // Bump tx fee over the walletModel
    uint256 newHash;
    if (model->bumpFee(hash, newHash)) {
        // Update the table
        transactionView->selectionModel()->clearSelection();
        model->getTransactionTableModel()->updateTransaction(hashQStr, CT_UPDATED, true);

        qApp->processEvents();
        Q_EMIT bumpedFee(newHash);
    }
}

void TransactionView::copyAddress()
{
    GUIUtil::copyEntryData(transactionView, 0, TransactionTableModel::AddressRole);
}

void TransactionView::copyLabel()
{
    GUIUtil::copyEntryData(transactionView, 0, TransactionTableModel::LabelRole);
}

void TransactionView::copyAmount()
{
    GUIUtil::copyEntryData(transactionView, 0, TransactionTableModel::FormattedAmountRole);
}

void TransactionView::copyTxID()
{
    GUIUtil::copyEntryData(transactionView, 0, TransactionTableModel::TxHashRole);
}

void TransactionView::copyTxHex()
{
    GUIUtil::copyEntryData(transactionView, 0, TransactionTableModel::TxHexRole);
}

void TransactionView::copyTxPlainText()
{
    GUIUtil::copyEntryData(transactionView, 0, TransactionTableModel::TxPlainTextRole);
}

void TransactionView::editLabel()
{
    if(!transactionView->selectionModel() ||!model)
        return;
    QModelIndexList selection = transactionView->selectionModel()->selectedRows();
    if(!selection.isEmpty())
    {
        AddressTableModel *addressBook = model->getAddressTableModel();
        if(!addressBook)
            return;
        QString address = selection.at(0).data(TransactionTableModel::AddressRole).toString();
        if(address.isEmpty())
        {
            // If this transaction has no associated address, exit
            return;
        }
        // Is address in address book? Address book can miss address when a transaction is
        // sent from outside the UI.
        int idx = addressBook->lookupAddress(address);
        if(idx != -1)
        {
            // Edit sending / receiving address
            QModelIndex modelIdx = addressBook->index(idx, 0, QModelIndex());
            // Determine type of address, launch appropriate editor dialog type
            QString type = modelIdx.data(AddressTableModel::TypeRole).toString();

            auto dlg = new EditAddressDialog(
                type == AddressTableModel::Receive
                ? EditAddressDialog::EditReceivingAddress
                : EditAddressDialog::EditSendingAddress, this);
            dlg->setModel(addressBook);
            dlg->loadRow(idx);
            GUIUtil::ShowModalDialogAsynchronously(dlg);
        }
        else
        {
            // Add sending address
            auto dlg = new EditAddressDialog(EditAddressDialog::NewSendingAddress,
                this);
            dlg->setModel(addressBook);
            dlg->setAddress(address);
            GUIUtil::ShowModalDialogAsynchronously(dlg);
        }
    }
}

void TransactionView::showDetails()
{
    if(!transactionView->selectionModel())
        return;
    QModelIndexList selection = transactionView->selectionModel()->selectedRows();
    if(!selection.isEmpty())
    {
        TransactionDescDialog *dlg = new TransactionDescDialog(selection.at(0));
        dlg->setAttribute(Qt::WA_DeleteOnClose);
        m_opened_dialogs.append(dlg);
        connect(dlg, &QObject::destroyed, [this, dlg] {
            m_opened_dialogs.removeOne(dlg);
        });
        dlg->show();
    }
}

void TransactionView::openThirdPartyTxUrl(QString url)
{
    if(!transactionView || !transactionView->selectionModel())
        return;
    QModelIndexList selection = transactionView->selectionModel()->selectedRows(0);
    if(!selection.isEmpty())
         QDesktopServices::openUrl(QUrl::fromUserInput(url.replace("%s", selection.at(0).data(TransactionTableModel::TxHashRole).toString())));
}

QWidget *TransactionView::createDateRangeWidget()
{
    dateRangeWidget = new QFrame();
    dateRangeWidget->setFrameStyle(static_cast<int>(QFrame::Panel) | static_cast<int>(QFrame::Raised));
    dateRangeWidget->setContentsMargins(1,1,1,1);
    QHBoxLayout *layout = new QHBoxLayout(dateRangeWidget);
    layout->setContentsMargins(0,0,0,0);
    layout->addSpacing(23);
    layout->addWidget(new QLabel(tr("Range:")));

    dateFrom = new QDateTimeEdit(this);
    dateFrom->setDisplayFormat("dd/MM/yy");
    dateFrom->setCalendarPopup(true);
    dateFrom->setMinimumWidth(100);
    dateFrom->setDate(QDate::currentDate().addDays(-7));
    layout->addWidget(dateFrom);
    layout->addWidget(new QLabel(tr("to")));

    dateTo = new QDateTimeEdit(this);
    dateTo->setDisplayFormat("dd/MM/yy");
    dateTo->setCalendarPopup(true);
    dateTo->setMinimumWidth(100);
    dateTo->setDate(QDate::currentDate());
    layout->addWidget(dateTo);
    layout->addStretch();

    // Hide by default
    dateRangeWidget->setVisible(false);

    // Notify on change
    connect(dateFrom, &QDateTimeEdit::dateChanged, this, &TransactionView::dateRangeChanged);
    connect(dateTo, &QDateTimeEdit::dateChanged, this, &TransactionView::dateRangeChanged);

    return dateRangeWidget;
}

void TransactionView::dateRangeChanged()
{
    if(!transactionProxyModel)
        return;
    transactionProxyModel->setDateRange(
            GUIUtil::StartOfDay(dateFrom->date()),
            GUIUtil::StartOfDay(dateTo->date()).addDays(1));
}

void TransactionView::focusTransaction(const QModelIndex &idx)
{
    if(!transactionProxyModel)
        return;
    QModelIndex targetIdx = transactionProxyModel->mapFromSource(idx);
    transactionView->scrollTo(targetIdx);
    transactionView->setCurrentIndex(targetIdx);
    transactionView->setFocus();
}

void TransactionView::focusTransaction(const uint256& txid)
{
    if (!transactionProxyModel)
        return;

    const QModelIndexList results = this->model->getTransactionTableModel()->match(
        this->model->getTransactionTableModel()->index(0,0),
        TransactionTableModel::TxHashRole,
        QString::fromStdString(txid.ToString()), -1);

    transactionView->setFocus();
    transactionView->selectionModel()->clearSelection();
    for (const QModelIndex& index : results) {
        const QModelIndex targetIndex = transactionProxyModel->mapFromSource(index);
        transactionView->selectionModel()->select(
            targetIndex,
            QItemSelectionModel::Rows | QItemSelectionModel::Select);
        // Called once per destination to ensure all results are in view, unless
        // transactions are not ordered by (ascending or descending) date.
        transactionView->scrollTo(targetIndex);
        // scrollTo() does not scroll far enough the first time when transactions
        // are ordered by ascending date.
        if (index == results[0]) transactionView->scrollTo(targetIndex);
    }
}

// Need to override default Ctrl+C action for amount as default behaviour is just to copy DisplayRole text
bool TransactionView::eventFilter(QObject *obj, QEvent *event)
{
    if (event->type() == QEvent::KeyPress)
    {
        QKeyEvent *ke = static_cast<QKeyEvent *>(event);
        if (ke->key() == Qt::Key_C && ke->modifiers().testFlag(Qt::ControlModifier))
        {
             GUIUtil::copyEntryData(transactionView, 0, TransactionTableModel::TxPlainTextRole);
             return true;
        }
    }
    if (event->type() == QEvent::EnabledChange) {
        if (!isEnabled()) {
            closeOpenedDialogs();
        }
    }
    return QWidget::eventFilter(obj, event);
}

void TransactionView::closeOpenedDialogs()
{
    // close all dialogs opened from this view
    for (QDialog* dlg : m_opened_dialogs) {
        dlg->close();
    }
    m_opened_dialogs.clear();
}<|MERGE_RESOLUTION|>--- conflicted
+++ resolved
@@ -222,12 +222,6 @@
                 }
             }
         }
-<<<<<<< HEAD
-=======
-
-        // hide column Watch-only
-        updateWatchOnlyColumn(false);
->>>>>>> 59e09e0f
     }
 }
 
