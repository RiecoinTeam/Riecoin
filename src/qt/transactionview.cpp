--- conflicted
+++ resolved
@@ -6,12 +6,12 @@
 #include <qt/transactionview.h>
 
 #include <qt/addresstablemodel.h>
-#include <qt/bitcoinunits.h>
 #include <qt/csvmodelwriter.h>
 #include <qt/editaddressdialog.h>
 #include <qt/guiutil.h>
 #include <qt/optionsmodel.h>
 #include <qt/platformstyle.h>
+#include <qt/riecoinunits.h>
 #include <qt/transactiondescdialog.h>
 #include <qt/transactionfilterproxy.h>
 #include <qt/transactionrecord.h>
@@ -145,19 +145,6 @@
     transactionView->setSortingEnabled(true);
     transactionView->verticalHeader()->hide();
 
-<<<<<<< HEAD
-=======
-    QSettings settings;
-    if (!transactionView->horizontalHeader()->restoreState(settings.value("TransactionViewHeaderState-2025").toByteArray())) {
-        transactionView->setColumnWidth(TransactionTableModel::Status, STATUS_COLUMN_WIDTH);
-        transactionView->setColumnWidth(TransactionTableModel::Date, DATE_COLUMN_WIDTH);
-        transactionView->setColumnWidth(TransactionTableModel::Type, TYPE_COLUMN_WIDTH);
-        transactionView->setColumnWidth(TransactionTableModel::Amount, AMOUNT_MINIMUM_COLUMN_WIDTH);
-        transactionView->horizontalHeader()->setMinimumSectionSize(MINIMUM_COLUMN_WIDTH);
-        transactionView->horizontalHeader()->setStretchLastSection(true);
-    }
-
->>>>>>> b7e9dc8e
     contextMenu = new QMenu(this);
     contextMenu->setObjectName("contextMenu");
     copyAddressAction = contextMenu->addAction(tr("&Copy address"), this, &TransactionView::copyAddress);
@@ -192,16 +179,6 @@
     });
 }
 
-<<<<<<< HEAD
-=======
-TransactionView::~TransactionView()
-{
-    QSettings settings;
-    // Rename this cache when adding or removing columns.
-    settings.setValue("TransactionViewHeaderState-2025", transactionView->horizontalHeader()->saveState());
-}
-
->>>>>>> b7e9dc8e
 void TransactionView::setModel(WalletModel *_model)
 {
     this->model = _model;
