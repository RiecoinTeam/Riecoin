<?xml version="1.0" ?><!DOCTYPE TS><TS language="gl" version="2.1">
<context>
    <name>AboutDialog</name>
    <message>
<<<<<<< HEAD
        <location filename="../forms/aboutdialog.ui" line="+14"/>
        <source>About Riecoin Core</source>
        <translation>Sobre Riecoin core</translation>
    </message>
    <message>
        <location line="+39"/>
        <source>&lt;b&gt;Riecoin Core&lt;/b&gt; version</source>
        <translation>&lt;b&gt;Riecoin core&lt;/b&gt; versión</translation>
=======
        <source>About Bitcoin Core</source>
        <translation>Sobre Bitcoin core</translation>
    </message>
    <message>
        <source>&lt;b&gt;Bitcoin Core&lt;/b&gt; version</source>
        <translation>&lt;b&gt;Bitcoin core&lt;/b&gt; versión</translation>
>>>>>>> e39a3f2c
    </message>
    <message>
        <source>
This is experimental software.

Distributed under the MIT/X11 software license, see the accompanying file COPYING or http://www.opensource.org/licenses/mit-license.php.

This product includes software developed by the OpenSSL Project for use in the OpenSSL Toolkit (http://www.openssl.org/) and cryptographic software written by Eric Young (eay@cryptsoft.com) and UPnP software written by Thomas Bernard.</source>
        <translation>
Isto é software experimental.

Distribuído baixo a licencia de software MIT/X11, véxase o arquivo que acompaña COPYING ou http://www.opensource.org/licenses/mit-license.php.

Este produto inclúe software desenvolvido polo OpenSSL Project para o uso no OpenSSL Toolkit (http://www.openssl.org/) e software criptográfico escrito por Eric Young (eay@cryptsoft.com) e software UPnP escrito por Thomas Bernard.</translation>
    </message>
    <message>
        <source>Copyright</source>
        <translation>Copyright</translation>
    </message>
    <message>
<<<<<<< HEAD
        <location line="+0"/>
        <source>The Riecoin Core developers</source>
        <translation>Os desarrolladores de Riecoin Core</translation>
=======
        <source>The Bitcoin Core developers</source>
        <translation>Os desarrolladores de Bitcoin Core</translation>
>>>>>>> e39a3f2c
    </message>
    <message>
        <source>(%1-bit)</source>
        <translation type="unfinished"/>
    </message>
</context>
<context>
    <name>AddressBookPage</name>
    <message>
        <source>Double-click to edit address or label</source>
        <translation>Doble click para editar a dirección ou a etiqueta</translation>
    </message>
    <message>
        <source>Create a new address</source>
        <translation>Crear unha nova dirección</translation>
    </message>
    <message>
        <source>&amp;New</source>
        <translation>&amp;Novo</translation>
    </message>
    <message>
        <source>Copy the currently selected address to the system clipboard</source>
        <translation>Copiar a dirección seleccionada ao cartafol</translation>
    </message>
    <message>
        <source>&amp;Copy</source>
        <translation>&amp;Copiar</translation>
    </message>
    <message>
        <source>C&amp;lose</source>
        <translation>&amp;Pechar</translation>
    </message>
    <message>
        <source>&amp;Copy Address</source>
        <translation>&amp;Copiar Dirección</translation>
    </message>
    <message>
        <source>Delete the currently selected address from the list</source>
        <translation>Borrar a dirección actualmente seleccionada da listaxe</translation>
    </message>
    <message>
        <source>Export the data in the current tab to a file</source>
        <translation>Exportar os datos da pestaña actual a un arquivo.</translation>
    </message>
    <message>
        <source>&amp;Export</source>
        <translation>&amp;Exportar</translation>
    </message>
    <message>
        <source>&amp;Delete</source>
        <translation>&amp;Borrar</translation>
    </message>
    <message>
        <source>Choose the address to send coins to</source>
        <translation>Escolle a dirección á que enviar moedas</translation>
    </message>
    <message>
        <source>Choose the address to receive coins with</source>
        <translation>Escolle a dirección da que recibir moedas</translation>
    </message>
    <message>
        <source>C&amp;hoose</source>
        <translation>&amp;Escoller</translation>
    </message>
    <message>
        <source>Sending addresses</source>
        <translation>Direccións para enviar</translation>
    </message>
    <message>
        <source>Receiving addresses</source>
        <translation>Direccións para recibir</translation>
    </message>
    <message>
<<<<<<< HEAD
        <location line="+7"/>
        <source>These are your Riecoin addresses for sending payments. Always check the amount and the receiving address before sending coins.</source>
        <translation>Estas son as túas direccións Riecoin para enviar pagos. Revisa sempre a cantidade e a dirección receptora antes de enviar moedas.</translation>
    </message>
    <message>
        <location line="+4"/>
        <source>These are your Riecoin addresses for receiving payments. It is recommended to use a new receiving address for each transaction.</source>
        <translation>Estas son as túas direccións Riecoin para recibir pagos. Recoméndase empregar unha nova dirección de recepción por cada transacción.</translation>
=======
        <source>These are your Bitcoin addresses for sending payments. Always check the amount and the receiving address before sending coins.</source>
        <translation>Estas son as túas direccións Bitcoin para enviar pagos. Revisa sempre a cantidade e a dirección receptora antes de enviar moedas.</translation>
    </message>
    <message>
        <source>These are your Bitcoin addresses for receiving payments. It is recommended to use a new receiving address for each transaction.</source>
        <translation>Estas son as túas direccións Bitcoin para recibir pagos. Recoméndase empregar unha nova dirección de recepción por cada transacción.</translation>
>>>>>>> e39a3f2c
    </message>
    <message>
        <source>Copy &amp;Label</source>
        <translation>Copiar &amp;Etiqueta</translation>
    </message>
    <message>
        <source>&amp;Edit</source>
        <translation>&amp;Modificar</translation>
    </message>
    <message>
        <source>Export Address List</source>
        <translation>Exportar Lista de Direccións</translation>
    </message>
    <message>
        <source>Comma separated file (*.csv)</source>
        <translation>Arquivo separado por comas (*.csv)</translation>
    </message>
    <message>
        <source>Exporting Failed</source>
        <translation>Exportación falida</translation>
    </message>
    <message>
        <source>There was an error trying to save the address list to %1.</source>
        <translation type="unfinished"/>
    </message>
</context>
<context>
    <name>AddressTableModel</name>
    <message>
        <source>Label</source>
        <translation>Etiqueta</translation>
    </message>
    <message>
        <source>Address</source>
        <translation>Dirección</translation>
    </message>
    <message>
        <source>(no label)</source>
        <translation>(sen etiqueta)</translation>
    </message>
</context>
<context>
    <name>AskPassphraseDialog</name>
    <message>
        <source>Passphrase Dialog</source>
        <translation>Diálogo de Contrasinal</translation>
    </message>
    <message>
        <source>Enter passphrase</source>
        <translation>Introduce contrasinal</translation>
    </message>
    <message>
        <source>New passphrase</source>
        <translation>Novo contrasinal</translation>
    </message>
    <message>
        <source>Repeat new passphrase</source>
        <translation>Repite novo contrasinal</translation>
    </message>
    <message>
        <source>Enter the new passphrase to the wallet.&lt;br/&gt;Please use a passphrase of &lt;b&gt;10 or more random characters&lt;/b&gt;, or &lt;b&gt;eight or more words&lt;/b&gt;.</source>
        <translation>Introduce o novo contrasinal ao moedeiro.&lt;br/&gt;Por favor empregue un contrasinal de &lt;b&gt;10 ou máis caracteres aleatorios&lt;/b&gt;, ou &lt;b&gt;oito ou máis palabras&lt;/b&gt;.</translation>
    </message>
    <message>
        <source>Encrypt wallet</source>
        <translation>Encriptar moedeiro</translation>
    </message>
    <message>
        <source>This operation needs your wallet passphrase to unlock the wallet.</source>
        <translation>Esta operación precisa o contrasinal do teu moedeiro para desbloquear o moedeiro.</translation>
    </message>
    <message>
        <source>Unlock wallet</source>
        <translation>Desbloquear moedeiro</translation>
    </message>
    <message>
        <source>This operation needs your wallet passphrase to decrypt the wallet.</source>
        <translation>Esta operación precisa o contrasinal do teu moedeiro para desencriptar o moedeiro.</translation>
    </message>
    <message>
        <source>Decrypt wallet</source>
        <translation>Desencriptar moedeiro</translation>
    </message>
    <message>
        <source>Change passphrase</source>
        <translation>Cambiar contrasinal</translation>
    </message>
    <message>
        <source>Enter the old and new passphrase to the wallet.</source>
        <translation>Introduce o vello e novo contrasinais no moedeiro.</translation>
    </message>
    <message>
        <source>Confirm wallet encryption</source>
        <translation>Confirmar encriptación de moedeiro</translation>
    </message>
    <message>
<<<<<<< HEAD
        <location line="+1"/>
        <source>Warning: If you encrypt your wallet and lose your passphrase, you will &lt;b&gt;LOSE ALL OF YOUR RIECOINSS&lt;/b&gt;!</source>
        <translation>Precaución: Se encriptas o teu moedeiro e perdes o teu contrasinal, ti &lt;b&gt;PERDERÁS TÓDOLOS TEUS RIECOINSS&lt;/b&gt;!</translation>
=======
        <source>Warning: If you encrypt your wallet and lose your passphrase, you will &lt;b&gt;LOSE ALL OF YOUR BITCOINS&lt;/b&gt;!</source>
        <translation>Precaución: Se encriptas o teu moedeiro e perdes o teu contrasinal, ti &lt;b&gt;PERDERÁS TÓDOLOS TEUS BITCOINS&lt;/b&gt;!</translation>
>>>>>>> e39a3f2c
    </message>
    <message>
        <source>Are you sure you wish to encrypt your wallet?</source>
        <translation>Estás seguro de que desexas encriptar o teu moedeiro?</translation>
    </message>
    <message>
        <source>IMPORTANT: Any previous backups you have made of your wallet file should be replaced with the newly generated, encrypted wallet file. For security reasons, previous backups of the unencrypted wallet file will become useless as soon as you start using the new, encrypted wallet.</source>
        <translation>IMPORTANTE: Calquera copia de seguridade previa que fixeses do teu arquivo de moedeiro debería ser substituída polo recén xerado arquivo encriptado de moedeiro. Por razóns de seguridade, as copias de seguridade previas de un arquivo de moedeiro desencriptado tornaránse inútiles no momento no que comeces a emprega-lo novo, encriptado, moedeiro.</translation>
    </message>
    <message>
        <source>Warning: The Caps Lock key is on!</source>
        <translation>Precaución: A tecla de Bloqueo de Maiúsculas está activada!</translation>
    </message>
    <message>
        <source>Wallet encrypted</source>
        <translation>Moedeiro encriptado</translation>
    </message>
    <message>
<<<<<<< HEAD
        <location line="-56"/>
        <source>Riecoin will close now to finish the encryption process. Remember that encrypting your wallet cannot fully protect your riecoins from being stolen by malware infecting your computer.</source>
        <translation>Riecoin se pechará agora para rematar o proceso de encriptación. Lembra que encriptar o teu moedeiro non protexe totalmente os teus riecoins de ser robados por malware que infecte o teu ordenador.</translation>
=======
        <source>Bitcoin will close now to finish the encryption process. Remember that encrypting your wallet cannot fully protect your bitcoins from being stolen by malware infecting your computer.</source>
        <translation>Bitcoin se pechará agora para rematar o proceso de encriptación. Lembra que encriptar o teu moedeiro non protexe totalmente os teus bitcoins de ser robados por malware que infecte o teu ordenador.</translation>
>>>>>>> e39a3f2c
    </message>
    <message>
        <source>Wallet encryption failed</source>
        <translation>Encriptación de moedeiro fallida</translation>
    </message>
    <message>
        <source>Wallet encryption failed due to an internal error. Your wallet was not encrypted.</source>
        <translation>A encriptación do moedeiro fallou por mor dun erro interno. O teu moedeiro non foi encriptado.</translation>
    </message>
    <message>
        <source>The supplied passphrases do not match.</source>
        <translation>Os contrasinais suministrados non coinciden.</translation>
    </message>
    <message>
        <source>Wallet unlock failed</source>
        <translation>Desbloqueo de moedeiro fallido</translation>
    </message>
    <message>
        <source>The passphrase entered for the wallet decryption was incorrect.</source>
        <translation>O contrasinal introducido para a desencriptación do moedeiro foi incorrecto.</translation>
    </message>
    <message>
        <source>Wallet decryption failed</source>
        <translation>Desencriptación de moedeiro fallida</translation>
    </message>
    <message>
        <source>Wallet passphrase was successfully changed.</source>
        <translation>Cambiouse con éxito o contrasinal do moedeiro.</translation>
    </message>
</context>
<context>
    <name>BitcoinGUI</name>
    <message>
        <source>Sign &amp;message...</source>
        <translation>&amp;Asinar mensaxe...</translation>
    </message>
    <message>
        <source>Synchronizing with network...</source>
        <translation>Sincronizando coa rede...</translation>
    </message>
    <message>
        <source>&amp;Overview</source>
        <translation>&amp;Vista xeral</translation>
    </message>
    <message>
        <source>Node</source>
        <translation type="unfinished"/>
    </message>
    <message>
        <source>Show general overview of wallet</source>
        <translation>Amosar vista xeral do moedeiro</translation>
    </message>
    <message>
        <source>&amp;Transactions</source>
        <translation>&amp;Transacciones</translation>
    </message>
    <message>
        <source>Browse transaction history</source>
        <translation>Navegar historial de transaccións</translation>
    </message>
    <message>
        <source>E&amp;xit</source>
        <translation>&amp;Saír</translation>
    </message>
    <message>
        <source>Quit application</source>
        <translation>Saír da aplicación</translation>
    </message>
    <message>
<<<<<<< HEAD
        <location line="+7"/>
        <source>Show information about Riecoin</source>
        <translation>Amosar información sobre Riecoin</translation>
=======
        <source>Show information about Bitcoin</source>
        <translation>Amosar información sobre Bitcoin</translation>
>>>>>>> e39a3f2c
    </message>
    <message>
        <source>About &amp;Qt</source>
        <translation>Acerca de &amp;Qt</translation>
    </message>
    <message>
        <source>Show information about Qt</source>
        <translation>Amosar información acerca de Qt</translation>
    </message>
    <message>
        <source>&amp;Options...</source>
        <translation>&amp;Opcións...</translation>
    </message>
    <message>
        <source>&amp;Encrypt Wallet...</source>
        <translation>&amp;Encriptar Moedeiro...</translation>
    </message>
    <message>
        <source>&amp;Backup Wallet...</source>
        <translation>Copia de &amp;Seguridade do Moedeiro...</translation>
    </message>
    <message>
        <source>&amp;Change Passphrase...</source>
        <translation>&amp;Cambiar contrasinal...</translation>
    </message>
    <message>
        <source>&amp;Sending addresses...</source>
        <translation type="unfinished"/>
    </message>
    <message>
        <source>&amp;Receiving addresses...</source>
        <translation type="unfinished"/>
    </message>
    <message>
        <source>Open &amp;URI...</source>
        <translation type="unfinished"/>
    </message>
    <message>
        <source>Importing blocks from disk...</source>
        <translation>Importando bloques de disco...</translation>
    </message>
    <message>
        <source>Reindexing blocks on disk...</source>
        <translation>Reindexando bloques no disco...</translation>
    </message>
    <message>
<<<<<<< HEAD
        <location line="-405"/>
        <source>Send coins to a Riecoin address</source>
        <translation>Enviar moedas a unha dirección Riecoin</translation>
    </message>
    <message>
        <location line="+49"/>
        <source>Modify configuration options for Riecoin</source>
        <translation>Modificar opcións de configuración para Riecoin</translation>
=======
        <source>Send coins to a Bitcoin address</source>
        <translation>Enviar moedas a unha dirección Bitcoin</translation>
    </message>
    <message>
        <source>Modify configuration options for Bitcoin</source>
        <translation>Modificar opcións de configuración para Bitcoin</translation>
>>>>>>> e39a3f2c
    </message>
    <message>
        <source>Backup wallet to another location</source>
        <translation>Facer copia de seguridade do moedeiro noutra localización</translation>
    </message>
    <message>
        <source>Change the passphrase used for wallet encryption</source>
        <translation>Cambiar o contrasinal empregado para a encriptación do moedeiro</translation>
    </message>
    <message>
        <source>&amp;Debug window</source>
        <translation>Ventana de &amp;Depuración</translation>
    </message>
    <message>
        <source>Open debugging and diagnostic console</source>
        <translation>Abrir consola de depuración e diagnóstico</translation>
    </message>
    <message>
        <source>&amp;Verify message...</source>
        <translation>&amp;Verificar mensaxe...</translation>
    </message>
    <message>
<<<<<<< HEAD
        <location line="+430"/>
        <source>Riecoin</source>
        <translation>Riecoin</translation>
=======
        <source>Bitcoin</source>
        <translation>Bitcoin</translation>
>>>>>>> e39a3f2c
    </message>
    <message>
        <source>Wallet</source>
        <translation>Moedeiro</translation>
    </message>
    <message>
        <source>&amp;Send</source>
        <translation>&amp;Enviar</translation>
    </message>
    <message>
        <source>&amp;Receive</source>
        <translation>&amp;Recibir</translation>
    </message>
    <message>
        <source>&amp;Show / Hide</source>
        <translation>&amp;Amosar/Agachar</translation>
    </message>
    <message>
        <source>Show or hide the main Window</source>
        <translation>Amosar ou agachar a ventana principal</translation>
    </message>
    <message>
        <source>Encrypt the private keys that belong to your wallet</source>
        <translation>Encriptar as claves privadas que pertencen ao teu moedeiro</translation>
    </message>
    <message>
<<<<<<< HEAD
        <location line="+7"/>
        <source>Sign messages with your Riecoin addresses to prove you own them</source>
        <translation>Asina mensaxes coas túas direccións Riecoin para probar que te pertencen</translation>
    </message>
    <message>
        <location line="+2"/>
        <source>Verify messages to ensure they were signed with specified Riecoin addresses</source>
        <translation>Verificar mensaxes para asegurar que foron asinados con direccións Riecoin dadas.</translation>
=======
        <source>Sign messages with your Bitcoin addresses to prove you own them</source>
        <translation>Asina mensaxes coas túas direccións Bitcoin para probar que te pertencen</translation>
    </message>
    <message>
        <source>Verify messages to ensure they were signed with specified Bitcoin addresses</source>
        <translation>Verificar mensaxes para asegurar que foron asinados con direccións Bitcoin dadas.</translation>
>>>>>>> e39a3f2c
    </message>
    <message>
        <source>&amp;File</source>
        <translation>&amp;Arquivo</translation>
    </message>
    <message>
        <source>&amp;Settings</source>
        <translation>Axus&amp;tes</translation>
    </message>
    <message>
        <source>&amp;Help</source>
        <translation>A&amp;xuda</translation>
    </message>
    <message>
        <source>Tabs toolbar</source>
        <translation>Barra de ferramentas</translation>
    </message>
    <message>
        <source>[testnet]</source>
        <translation>[testnet]</translation>
    </message>
    <message>
<<<<<<< HEAD
        <location line="-401"/>
        <source>Riecoin Core</source>
        <translation>Core de Riecoin</translation>
    </message>
    <message>
        <location line="+163"/>
        <source>Request payments (generates QR codes and riecoin: URIs)</source>
        <translation>Solicitar pagos (xenera códigos QR e riecoin: URIs)</translation>
    </message>
    <message>
        <location line="+29"/>
        <location line="+2"/>
        <source>&amp;About Riecoin Core</source>
        <translation>&amp;Sobre Riecoin Core</translation>
=======
        <source>Bitcoin Core</source>
        <translation>Core de Bitcoin</translation>
    </message>
    <message>
        <source>Request payments (generates QR codes and bitcoin: URIs)</source>
        <translation>Solicitar pagos (xenera códigos QR e bitcoin: URIs)</translation>
    </message>
    <message>
        <source>&amp;About Bitcoin Core</source>
        <translation>&amp;Sobre Bitcoin Core</translation>
>>>>>>> e39a3f2c
    </message>
    <message>
        <source>Show the list of used sending addresses and labels</source>
        <translation>Amosar a listaxe de direccións e etiquetas para enviar empregadas</translation>
    </message>
    <message>
        <source>Show the list of used receiving addresses and labels</source>
        <translation>Amosar a listaxe de etiquetas e direccións para recibir empregadas</translation>
    </message>
    <message>
<<<<<<< HEAD
        <location line="+3"/>
        <source>Open a riecoin: URI or payment request</source>
        <translation>Abrir un riecoin: URI ou solicitude de pago</translation>
=======
        <source>Open a bitcoin: URI or payment request</source>
        <translation>Abrir un bitcoin: URI ou solicitude de pago</translation>
>>>>>>> e39a3f2c
    </message>
    <message>
        <source>&amp;Command-line options</source>
        <translation type="unfinished"/>
    </message>
    <message>
<<<<<<< HEAD
        <location line="+1"/>
        <source>Show the Riecoin Core help message to get a list with possible Riecoin command-line options</source>
        <translation type="unfinished"/>
    </message>
    <message>
        <location line="+159"/>
        <location line="+5"/>
        <source>Riecoin client</source>
        <translation>Cliente Riecoin</translation>
    </message>
    <message numerus="yes">
        <location line="+142"/>
        <source>%n active connection(s) to Riecoin network</source>
        <translation><numerusform>%n conexión activa coa rede Riecoin</numerusform><numerusform>%n conexións activas coa rede Riecoin</numerusform></translation>
=======
        <source>Show the Bitcoin Core help message to get a list with possible Bitcoin command-line options</source>
        <translation type="unfinished"/>
    </message>
    <message>
        <source>Bitcoin client</source>
        <translation>Cliente Bitcoin</translation>
    </message>
    <message numerus="yes">
        <source>%n active connection(s) to Bitcoin network</source>
        <translation><numerusform>%n conexión activa coa rede Bitcoin</numerusform><numerusform>%n conexións activas coa rede Bitcoin</numerusform></translation>
>>>>>>> e39a3f2c
    </message>
    <message>
        <source>No block source available...</source>
        <translation>Non hai orixe de bloques dispoñible...</translation>
    </message>
    <message>
        <source>Processed %1 of %2 (estimated) blocks of transaction history.</source>
        <translation>Procesados %1 de %2 bloques (estimados) del historial de transacciones.</translation>
    </message>
    <message>
        <source>Processed %1 blocks of transaction history.</source>
        <translation>Procesados %1 bloques do historial de transacccións.</translation>
    </message>
    <message numerus="yes">
        <source>%n hour(s)</source>
        <translation><numerusform>%n hora</numerusform><numerusform>%n horas</numerusform></translation>
    </message>
    <message numerus="yes">
        <source>%n day(s)</source>
        <translation><numerusform>%n día</numerusform><numerusform>%n días</numerusform></translation>
    </message>
    <message numerus="yes">
        <source>%n week(s)</source>
        <translation><numerusform>%n semana</numerusform><numerusform>%n semanas</numerusform></translation>
    </message>
    <message>
        <source>%1 and %2</source>
        <translation type="unfinished"/>
    </message>
    <message numerus="yes">
        <source>%n year(s)</source>
        <translation type="unfinished"><numerusform></numerusform><numerusform></numerusform></translation>
    </message>
    <message>
        <source>%1 behind</source>
        <translation>%1 detrás</translation>
    </message>
    <message>
        <source>Last received block was generated %1 ago.</source>
        <translation>O último bloque recibido foi xerado fai %1.</translation>
    </message>
    <message>
        <source>Transactions after this will not yet be visible.</source>
        <translation>As transaccións despois desta non serán todavía visibles.</translation>
    </message>
    <message>
        <source>Error</source>
        <translation>Erro</translation>
    </message>
    <message>
        <source>Warning</source>
        <translation>Precaución</translation>
    </message>
    <message>
        <source>Information</source>
        <translation>Información</translation>
    </message>
    <message>
        <source>Up to date</source>
        <translation>Actualizado</translation>
    </message>
    <message>
        <source>Catching up...</source>
        <translation>Poñendo ao día...</translation>
    </message>
    <message>
        <source>Sent transaction</source>
        <translation>Transacción enviada</translation>
    </message>
    <message>
        <source>Incoming transaction</source>
        <translation>Transacción entrante</translation>
    </message>
    <message>
        <source>Date: %1
Amount: %2
Type: %3
Address: %4
</source>
        <translation>Data: %1
Cantidade: %2
Tipo: %3
Dirección: %4
</translation>
    </message>
    <message>
        <source>Wallet is &lt;b&gt;encrypted&lt;/b&gt; and currently &lt;b&gt;unlocked&lt;/b&gt;</source>
        <translation>O moedeiro está &lt;b&gt;encriptado&lt;/b&gt; e actualmente &lt;b&gt;desbloqueado&lt;/b&gt;</translation>
    </message>
    <message>
        <source>Wallet is &lt;b&gt;encrypted&lt;/b&gt; and currently &lt;b&gt;locked&lt;/b&gt;</source>
        <translation>O moedeiro está &lt;b&gt;encriptado&lt;/b&gt; e actualmente &lt;b&gt;bloqueado&lt;/b&gt;</translation>
    </message>
    <message>
<<<<<<< HEAD
        <location filename="../riecoin.cpp" line="+438"/>
        <source>A fatal error occurred. Riecoin can no longer continue safely and will quit.</source>
        <translation>Ocorriu un erro fatal. Riecoin non pode continuar en condicións de seguridade e pecharáse.</translation>
=======
        <source>A fatal error occurred. Bitcoin can no longer continue safely and will quit.</source>
        <translation>Ocorriu un erro fatal. Bitcoin non pode continuar en condicións de seguridade e pecharáse.</translation>
>>>>>>> e39a3f2c
    </message>
</context>
<context>
    <name>ClientModel</name>
    <message>
        <source>Network Alert</source>
        <translation>Alerta de Rede</translation>
    </message>
</context>
<context>
    <name>CoinControlDialog</name>
    <message>
        <source>Coin Control Address Selection</source>
        <translation type="unfinished"/>
    </message>
    <message>
        <source>Quantity:</source>
        <translation>Cantidade:</translation>
    </message>
    <message>
        <source>Bytes:</source>
        <translation>Bytes:</translation>
    </message>
    <message>
        <source>Amount:</source>
        <translation>Importe:</translation>
    </message>
    <message>
        <source>Priority:</source>
        <translation>Prioridade:</translation>
    </message>
    <message>
        <source>Fee:</source>
        <translation>Pago:</translation>
    </message>
    <message>
        <source>Low Output:</source>
        <translation type="unfinished"/>
    </message>
    <message>
        <source>After Fee:</source>
        <translation type="unfinished"/>
    </message>
    <message>
        <source>Change:</source>
        <translation>Cambiar:</translation>
    </message>
    <message>
        <source>(un)select all</source>
        <translation>(des)selecciona todo</translation>
    </message>
    <message>
        <source>Tree mode</source>
        <translation>Modo árbore</translation>
    </message>
    <message>
        <source>List mode</source>
        <translation>Modo lista</translation>
    </message>
    <message>
        <source>Amount</source>
        <translation>Cantidade</translation>
    </message>
    <message>
        <source>Address</source>
        <translation>Dirección</translation>
    </message>
    <message>
        <source>Date</source>
        <translation>Data</translation>
    </message>
    <message>
        <source>Confirmations</source>
        <translation>Confirmacións</translation>
    </message>
    <message>
        <source>Confirmed</source>
        <translation>Confirmado</translation>
    </message>
    <message>
        <source>Priority</source>
        <translation>Prioridade</translation>
    </message>
    <message>
        <source>Copy address</source>
        <translation>Copiar dirección</translation>
    </message>
    <message>
        <source>Copy label</source>
        <translation>Copiar etiqueta</translation>
    </message>
    <message>
        <source>Copy amount</source>
        <translation>Copiar cantidade</translation>
    </message>
    <message>
        <source>Copy transaction ID</source>
        <translation>Copiar ID de transacción</translation>
    </message>
    <message>
        <source>Lock unspent</source>
        <translation>Bloquear o aforrado</translation>
    </message>
    <message>
        <source>Unlock unspent</source>
        <translation>Desbloquear o aforrado</translation>
    </message>
    <message>
        <source>Copy quantity</source>
        <translation>Copiar cantidade</translation>
    </message>
    <message>
        <source>Copy fee</source>
        <translation>Copiar pago</translation>
    </message>
    <message>
        <source>Copy after fee</source>
        <translation>Copiar despóis do pago</translation>
    </message>
    <message>
        <source>Copy bytes</source>
        <translation>Copiar bytes</translation>
    </message>
    <message>
        <source>Copy priority</source>
        <translation>Copiar prioridade</translation>
    </message>
    <message>
        <source>Copy low output</source>
        <translation type="unfinished"/>
    </message>
    <message>
        <source>Copy change</source>
        <translation>Copiar cambio</translation>
    </message>
    <message>
        <source>highest</source>
        <translation>O máis alto</translation>
    </message>
    <message>
        <source>higher</source>
        <translation>Máis alto que</translation>
    </message>
    <message>
        <source>high</source>
        <translation>alto</translation>
    </message>
    <message>
        <source>medium-high</source>
        <translation>medio-alto</translation>
    </message>
    <message>
        <source>medium</source>
        <translation type="unfinished"/>
    </message>
    <message>
        <source>low-medium</source>
        <translation>medio-baixo</translation>
    </message>
    <message>
        <source>low</source>
        <translation>baixo</translation>
    </message>
    <message>
        <source>lower</source>
        <translation>máis baixo que</translation>
    </message>
    <message>
        <source>lowest</source>
        <translation>o máis baixo</translation>
    </message>
    <message>
        <source>(%1 locked)</source>
        <translation>(%1 bloqueado)</translation>
    </message>
    <message>
        <source>none</source>
        <translation type="unfinished"/>
    </message>
    <message>
        <source>Dust</source>
        <translation>Limpar</translation>
    </message>
    <message>
        <source>yes</source>
        <translation>Si</translation>
    </message>
    <message>
        <source>no</source>
        <translation>non</translation>
    </message>
    <message>
        <source>This label turns red, if the transaction size is greater than 1000 bytes.</source>
        <translation type="unfinished"/>
    </message>
    <message>
        <source>This means a fee of at least %1 per kB is required.</source>
        <translation type="unfinished"/>
    </message>
    <message>
        <source>Can vary +/- 1 byte per input.</source>
        <translation type="unfinished"/>
    </message>
    <message>
        <source>Transactions with higher priority are more likely to get included into a block.</source>
        <translation>As transacción con maior prioridade teñen máis posibilidades de ser incluidas nun bloque</translation>
    </message>
    <message>
        <source>This label turns red, if the priority is smaller than &quot;medium&quot;.</source>
        <translation type="unfinished"/>
    </message>
    <message>
        <source>This label turns red, if any recipient receives an amount smaller than %1.</source>
        <translation type="unfinished"/>
    </message>
    <message>
        <source>This means a fee of at least %1 is required.</source>
        <translation type="unfinished"/>
    </message>
    <message>
        <source>Amounts below 0.546 times the minimum relay fee are shown as dust.</source>
        <translation type="unfinished"/>
    </message>
    <message>
        <source>This label turns red, if the change is smaller than %1.</source>
        <translation type="unfinished"/>
    </message>
    <message>
        <source>(no label)</source>
        <translation>(sen etiqueta)</translation>
    </message>
    <message>
        <source>change from %1 (%2)</source>
        <translation type="unfinished"/>
    </message>
    <message>
        <source>(change)</source>
        <translation>(cambio)</translation>
    </message>
</context>
<context>
    <name>EditAddressDialog</name>
    <message>
        <source>Edit Address</source>
        <translation>Modificar Dirección</translation>
    </message>
    <message>
        <source>&amp;Label</source>
        <translation>&amp;Etiqueta</translation>
    </message>
    <message>
        <source>The label associated with this address list entry</source>
        <translation>A etiqueta asociada con esta entrada da listaxe de direccións</translation>
    </message>
    <message>
        <source>The address associated with this address list entry. This can only be modified for sending addresses.</source>
        <translation>A dirección asociada con esta entrada na listaxe de dirección. Esta so pode ser modificada por direccións para enviar.</translation>
    </message>
    <message>
        <source>&amp;Address</source>
        <translation>&amp;Dirección</translation>
    </message>
    <message>
        <source>New receiving address</source>
        <translation>Nova dirección para recibir</translation>
    </message>
    <message>
        <source>New sending address</source>
        <translation>Nova dirección para enviar</translation>
    </message>
    <message>
        <source>Edit receiving address</source>
        <translation>Modificar dirección para recibir</translation>
    </message>
    <message>
        <source>Edit sending address</source>
        <translation>Modificar dirección para enviar</translation>
    </message>
    <message>
        <source>The entered address &quot;%1&quot; is already in the address book.</source>
        <translation>A dirección introducida &quot;%1&quot; xa está no libro de direccións.</translation>
    </message>
    <message>
<<<<<<< HEAD
        <location line="-5"/>
        <source>The entered address &quot;%1&quot; is not a valid Riecoin address.</source>
        <translation>A dirección introducida &apos;%1&apos; non é unha dirección Riecoin válida.</translation>
=======
        <source>The entered address &quot;%1&quot; is not a valid Bitcoin address.</source>
        <translation>A dirección introducida &apos;%1&apos; non é unha dirección Bitcoin válida.</translation>
>>>>>>> e39a3f2c
    </message>
    <message>
        <source>Could not unlock wallet.</source>
        <translation>Non se puido desbloquear o moedeiro.</translation>
    </message>
    <message>
        <source>New key generation failed.</source>
        <translation>A xeración de nova clave fallou.</translation>
    </message>
</context>
<context>
    <name>FreespaceChecker</name>
    <message>
        <source>A new data directory will be created.</source>
        <translation>Crearáse un novo directorio de datos.</translation>
    </message>
    <message>
        <source>name</source>
        <translation>nome</translation>
    </message>
    <message>
        <source>Directory already exists. Add %1 if you intend to create a new directory here.</source>
        <translation>O directorio xa existe. Engade %1 se queres crear un novo directorio aquí.</translation>
    </message>
    <message>
        <source>Path already exists, and is not a directory.</source>
        <translation>A ruta xa existe e non é un directorio.</translation>
    </message>
    <message>
        <source>Cannot create data directory here.</source>
        <translation>Non se pode crear directorio de datos aquí</translation>
    </message>
</context>
<context>
    <name>HelpMessageDialog</name>
    <message>
<<<<<<< HEAD
        <location filename="../forms/helpmessagedialog.ui" line="+19"/>
        <source>Riecoin Core - Command-line options</source>
        <translation type="unfinished"/>
    </message>
    <message>
        <location filename="../utilitydialog.cpp" line="+38"/>
        <source>Riecoin Core</source>
        <translation>Core de Riecoin</translation>
=======
        <source>Bitcoin Core - Command-line options</source>
        <translation type="unfinished"/>
    </message>
    <message>
        <source>Bitcoin Core</source>
        <translation>Core de Bitcoin</translation>
>>>>>>> e39a3f2c
    </message>
    <message>
        <source>version</source>
        <translation>versión</translation>
    </message>
    <message>
        <source>Usage:</source>
        <translation>Emprego:</translation>
    </message>
    <message>
        <source>command-line options</source>
        <translation>opcións da liña de comandos</translation>
    </message>
    <message>
        <source>UI options</source>
        <translation>opcións de UI</translation>
    </message>
    <message>
        <source>Set language, for example &quot;de_DE&quot; (default: system locale)</source>
        <translation>Fixar idioma, por exemplo &quot;de_DE&quot; (por defecto: locale del sistema)</translation>
    </message>
    <message>
        <source>Start minimized</source>
        <translation>Comezar minimizado</translation>
    </message>
    <message>
        <source>Set SSL root certificates for payment request (default: -system-)</source>
        <translation type="unfinished"/>
    </message>
    <message>
        <source>Show splash screen on startup (default: 1)</source>
        <translation>Amosar pantalla splash no arranque (por defecto: 1)</translation>
    </message>
    <message>
        <source>Choose data directory on startup (default: 0)</source>
        <translation>Escolle directorio de datos ao arrancar (por defecto: 0)</translation>
    </message>
</context>
<context>
    <name>Intro</name>
    <message>
        <source>Welcome</source>
        <translation>Benvido</translation>
    </message>
    <message>
<<<<<<< HEAD
        <location line="+9"/>
        <source>Welcome to Riecoin Core.</source>
        <translation type="unfinished"/>
    </message>
    <message>
        <location line="+26"/>
        <source>As this is the first time the program is launched, you can choose where Riecoin Core will store its data.</source>
        <translation type="unfinished"/>
    </message>
    <message>
        <location line="+10"/>
        <source>Riecoin Core will download and store a copy of the Riecoin block chain. At least %1GB of data will be stored in this directory, and it will grow over time. The wallet will also be stored in this directory.</source>
=======
        <source>Welcome to Bitcoin Core.</source>
        <translation type="unfinished"/>
    </message>
    <message>
        <source>As this is the first time the program is launched, you can choose where Bitcoin Core will store its data.</source>
        <translation type="unfinished"/>
    </message>
    <message>
        <source>Bitcoin Core will download and store a copy of the Bitcoin block chain. At least %1GB of data will be stored in this directory, and it will grow over time. The wallet will also be stored in this directory.</source>
>>>>>>> e39a3f2c
        <translation type="unfinished"/>
    </message>
    <message>
        <source>Use the default data directory</source>
        <translation>Empregar o directorio de datos por defecto</translation>
    </message>
    <message>
        <source>Use a custom data directory:</source>
        <translation>Empregar un directorio de datos personalizado</translation>
    </message>
    <message>
<<<<<<< HEAD
        <location filename="../intro.cpp" line="+85"/>
        <source>Riecoin</source>
        <translation>Riecoin</translation>
=======
        <source>Bitcoin</source>
        <translation>Bitcoin</translation>
>>>>>>> e39a3f2c
    </message>
    <message>
        <source>Error: Specified data directory &quot;%1&quot; can not be created.</source>
        <translation>Erro: O directorio de datos especificado &quot;%1&quot; non pode ser creado.</translation>
    </message>
    <message>
        <source>Error</source>
        <translation>Erro</translation>
    </message>
    <message>
        <source>GB of free space available</source>
        <translation>GB de espacio libre dispoñible</translation>
    </message>
    <message>
        <source>(of %1GB needed)</source>
        <translation>(de %1 GB precisados)</translation>
    </message>
</context>
<context>
    <name>OpenURIDialog</name>
    <message>
        <source>Open URI</source>
        <translation>Abrir URI</translation>
    </message>
    <message>
        <source>Open payment request from URI or file</source>
        <translation>Abrir solicitude de pago dende URI ou ficheiro</translation>
    </message>
    <message>
        <source>URI:</source>
        <translation>URI:</translation>
    </message>
    <message>
        <source>Select payment request file</source>
        <translation>Seleccionar ficheiro de solicitude de pago</translation>
    </message>
    <message>
        <source>Select payment request file to open</source>
        <translation>Seleccione ficheiro de solicitude de pago para abrir</translation>
    </message>
</context>
<context>
    <name>OptionsDialog</name>
    <message>
        <source>Options</source>
        <translation>Opcións</translation>
    </message>
    <message>
        <source>&amp;Main</source>
        <translation>&amp;Principal</translation>
    </message>
    <message>
        <source>Optional transaction fee per kB that helps make sure your transactions are processed quickly. Most transactions are 1 kB.</source>
        <translation>Tarifa por kB de transacción opcional que axuda a asegurar que as túas transaccións son procesadas rapidamente. A maioría das transaccións son 1 kB.</translation>
    </message>
    <message>
        <source>Pay transaction &amp;fee</source>
        <translation>Pagar &amp;tarifa da transacción</translation>
    </message>
    <message>
<<<<<<< HEAD
        <location line="+31"/>
        <source>Automatically start Riecoin after logging in to the system.</source>
        <translation>Comezar Riecoin automáticamente despois de loguearse no sistema.</translation>
    </message>
    <message>
        <location line="+3"/>
        <source>&amp;Start Riecoin on system login</source>
        <translation>&amp;Comezar Riecoin ao facer login no sistema</translation>
=======
        <source>Automatically start Bitcoin after logging in to the system.</source>
        <translation>Comezar Bitcoin automáticamente despois de loguearse no sistema.</translation>
    </message>
    <message>
        <source>&amp;Start Bitcoin on system login</source>
        <translation>&amp;Comezar Bitcoin ao facer login no sistema</translation>
>>>>>>> e39a3f2c
    </message>
    <message>
        <source>Size of &amp;database cache</source>
        <translation type="unfinished"/>
    </message>
    <message>
        <source>MB</source>
        <translation type="unfinished"/>
    </message>
    <message>
        <source>Number of script &amp;verification threads</source>
        <translation type="unfinished"/>
    </message>
    <message>
<<<<<<< HEAD
        <location line="+13"/>
        <source>Set the number of script verification threads (up to 16, 0 = auto, &lt;0 = leave that many cores free, default: 0)</source>
        <translation>Fixar o número de fíos para sripts de verificación (ata 16, 0 = auto, &lt;0 = deixa tantos cores libres, por defecto: 0)</translation>
    </message>
    <message>
        <location line="+58"/>
        <source>Connect to the Riecoin network through a SOCKS proxy.</source>
=======
        <source>Connect to the Bitcoin network through a SOCKS proxy.</source>
>>>>>>> e39a3f2c
        <translation type="unfinished"/>
    </message>
    <message>
        <source>&amp;Connect through SOCKS proxy (default proxy):</source>
        <translation type="unfinished"/>
    </message>
    <message>
        <source>IP address of the proxy (e.g. IPv4: 127.0.0.1 / IPv6: ::1)</source>
        <translation type="unfinished"/>
    </message>
    <message>
        <source>Third party URLs (e.g. a block explorer) that appear in the transactions tab as context menu items. %s in the URL is replaced by transaction hash. Multiple URLs are separated by vertical bar |.</source>
        <translation type="unfinished"/>
    </message>
    <message>
        <source>Third party transaction URLs</source>
        <translation type="unfinished"/>
    </message>
    <message>
        <source>Active command-line options that override above options:</source>
        <translation type="unfinished"/>
    </message>
    <message>
        <source>Reset all client options to default.</source>
        <translation>Restaurar todas as opcións de cliente ás por defecto</translation>
    </message>
    <message>
        <source>&amp;Reset Options</source>
        <translation>Opcións de &amp;Restaurar</translation>
    </message>
    <message>
        <source>&amp;Network</source>
        <translation>&amp;Rede</translation>
    </message>
    <message>
<<<<<<< HEAD
        <location line="+6"/>
        <source>Automatically open the Riecoin client port on the router. This only works when your router supports UPnP and it is enabled.</source>
        <translation>Abrir automáticamente o porto do cliente Riecoin no router. Esto so funciona se o teu router soporta UPnP e está habilitado.</translation>
=======
        <source>(0 = auto, &lt;0 = leave that many cores free)</source>
        <translation type="unfinished"/>
    </message>
    <message>
        <source>W&amp;allet</source>
        <translation type="unfinished"/>
    </message>
    <message>
        <source>Expert</source>
        <translation type="unfinished"/>
    </message>
    <message>
        <source>Enable coin &amp;control features</source>
        <translation type="unfinished"/>
    </message>
    <message>
        <source>If you disable the spending of unconfirmed change, the change from a transaction cannot be used until that transaction has at least one confirmation. This also affects how your balance is computed.</source>
        <translation type="unfinished"/>
    </message>
    <message>
        <source>&amp;Spend unconfirmed change</source>
        <translation type="unfinished"/>
    </message>
    <message>
        <source>Automatically open the Bitcoin client port on the router. This only works when your router supports UPnP and it is enabled.</source>
        <translation>Abrir automáticamente o porto do cliente Bitcoin no router. Esto so funciona se o teu router soporta UPnP e está habilitado.</translation>
>>>>>>> e39a3f2c
    </message>
    <message>
        <source>Map port using &amp;UPnP</source>
        <translation>Mapear porto empregando &amp;UPnP</translation>
    </message>
    <message>
        <source>Proxy &amp;IP:</source>
        <translation>&amp;IP do Proxy:</translation>
    </message>
    <message>
        <source>&amp;Port:</source>
        <translation>&amp;Porto:</translation>
    </message>
    <message>
        <source>Port of the proxy (e.g. 9050)</source>
        <translation>Porto do proxy (exemplo: 9050)</translation>
    </message>
    <message>
        <source>SOCKS &amp;Version:</source>
        <translation>&amp;Version de SOCKS:</translation>
    </message>
    <message>
        <source>SOCKS version of the proxy (e.g. 5)</source>
        <translation>Versión SOCKS del proxy (exemplo: 5)</translation>
    </message>
    <message>
        <source>&amp;Window</source>
        <translation>&amp;Xanela</translation>
    </message>
    <message>
        <source>Show only a tray icon after minimizing the window.</source>
        <translation>Amosar so un icono na bandexa tras minimiza-la xanela.</translation>
    </message>
    <message>
        <source>&amp;Minimize to the tray instead of the taskbar</source>
        <translation>&amp;Minimizar á bandexa en lugar de á barra de tarefas.</translation>
    </message>
    <message>
        <source>Minimize instead of exit the application when the window is closed. When this option is enabled, the application will be closed only after selecting Quit in the menu.</source>
        <translation>Minimizar en lugar de saír da aplicación cando se pecha a xanela. Cando se habilita esta opción, a aplicación so se pechará tras seleccionar Saír no menú.</translation>
    </message>
    <message>
        <source>M&amp;inimize on close</source>
        <translation>M&amp;inimizar ao pechar</translation>
    </message>
    <message>
        <source>&amp;Display</source>
        <translation>&amp;Visualización</translation>
    </message>
    <message>
        <source>User Interface &amp;language:</source>
        <translation>&amp;Linguaxe de interface de usuario:</translation>
    </message>
    <message>
<<<<<<< HEAD
        <location line="+13"/>
        <source>The user interface language can be set here. This setting will take effect after restarting Riecoin.</source>
        <translation>A linguaxe de interface de usuario pode fixarse aquí. Esta configuración terá efecto tras reiniciar Riecoin.</translation>
=======
        <source>The user interface language can be set here. This setting will take effect after restarting Bitcoin.</source>
        <translation>A linguaxe de interface de usuario pode fixarse aquí. Esta configuración terá efecto tras reiniciar Bitcoin.</translation>
>>>>>>> e39a3f2c
    </message>
    <message>
        <source>&amp;Unit to show amounts in:</source>
        <translation>&amp;Unidade na que amosar as cantidades:</translation>
    </message>
    <message>
        <source>Choose the default subdivision unit to show in the interface and when sending coins.</source>
        <translation>Escolle a unidade de subdivisión por defecto para amosar na interface e ao enviar moedas.</translation>
    </message>
    <message>
<<<<<<< HEAD
        <location line="+9"/>
        <source>Whether to show Riecoin addresses in the transaction list or not.</source>
        <translation>Se se amosan ou non as direccións Riecoin na listaxe de transaccións.</translation>
=======
        <source>Whether to show Bitcoin addresses in the transaction list or not.</source>
        <translation>Se se amosan ou non as direccións Bitcoin na listaxe de transaccións.</translation>
>>>>>>> e39a3f2c
    </message>
    <message>
        <source>&amp;Display addresses in transaction list</source>
        <translation>&amp;Visualizar direccións na listaxe de transaccións</translation>
    </message>
    <message>
        <source>Whether to show coin control features or not.</source>
        <translation type="unfinished"/>
    </message>
    <message>
        <source>&amp;OK</source>
        <translation>&amp;OK</translation>
    </message>
    <message>
        <source>&amp;Cancel</source>
        <translation>&amp;Cancelar</translation>
    </message>
    <message>
        <source>default</source>
        <translation>por defecto</translation>
    </message>
    <message>
        <source>none</source>
        <translation type="unfinished"/>
    </message>
    <message>
        <source>Confirm options reset</source>
        <translation>Confirmar opcións de restaurar</translation>
    </message>
    <message>
        <source>Client restart required to activate changes.</source>
        <translation type="unfinished"/>
    </message>
    <message>
        <source>Client will be shutdown, do you want to proceed?</source>
        <translation type="unfinished"/>
    </message>
    <message>
        <source>This change would require a client restart.</source>
        <translation type="unfinished"/>
    </message>
    <message>
        <source>The supplied proxy address is invalid.</source>
        <translation>A dirección de proxy suministrada é inválida.</translation>
    </message>
</context>
<context>
    <name>OverviewPage</name>
    <message>
        <source>Form</source>
        <translation>Formulario</translation>
    </message>
    <message>
<<<<<<< HEAD
        <location line="+50"/>
        <location line="+231"/>
        <source>The displayed information may be out of date. Your wallet automatically synchronizes with the Riecoin network after a connection is established, but this process has not completed yet.</source>
        <translation>A información amosada por estar desactualizada. O teu moedeiro sincronízase automáticamente coa rede Riecoin despois de que se estableza unha conexión, pero este proceso non está todavía rematado.</translation>
=======
        <source>The displayed information may be out of date. Your wallet automatically synchronizes with the Bitcoin network after a connection is established, but this process has not completed yet.</source>
        <translation>A información amosada por estar desactualizada. O teu moedeiro sincronízase automáticamente coa rede Bitcoin despois de que se estableza unha conexión, pero este proceso non está todavía rematado.</translation>
>>>>>>> e39a3f2c
    </message>
    <message>
        <source>Wallet</source>
        <translation>Moedeiro</translation>
    </message>
    <message>
        <source>Available:</source>
        <translation type="unfinished"/>
    </message>
    <message>
        <source>Your current spendable balance</source>
        <translation>O teu balance actualmente dispoñible</translation>
    </message>
    <message>
        <source>Pending:</source>
        <translation type="unfinished"/>
    </message>
    <message>
        <source>Total of transactions that have yet to be confirmed, and do not yet count toward the spendable balance</source>
        <translation>Total de transaccións que aínda teñen que ser confirmadas, e non contan todavía dentro do balance gastable</translation>
    </message>
    <message>
        <source>Immature:</source>
        <translation>Inmaduro:</translation>
    </message>
    <message>
        <source>Mined balance that has not yet matured</source>
        <translation>O balance minado todavía non madurou</translation>
    </message>
    <message>
        <source>Total:</source>
        <translation>Total:</translation>
    </message>
    <message>
        <source>Your current total balance</source>
        <translation>O teu balance actual total</translation>
    </message>
    <message>
        <source>&lt;b&gt;Recent transactions&lt;/b&gt;</source>
        <translation>&lt;b&gt;Transaccións recentes&lt;/b&gt;</translation>
    </message>
    <message>
        <source>out of sync</source>
        <translation>non sincronizado</translation>
    </message>
</context>
<context>
    <name>PaymentServer</name>
    <message>
        <source>URI handling</source>
        <translation>Manexo de URI</translation>
    </message>
    <message>
<<<<<<< HEAD
        <location line="+1"/>
        <source>URI can not be parsed! This can be caused by an invalid Riecoin address or malformed URI parameters.</source>
        <translation>Non se pode parsear a URI! Esto pode ser causado por unha dirección Riecoin inválida ou parámetros da URI malformados.</translation>
=======
        <source>URI can not be parsed! This can be caused by an invalid Bitcoin address or malformed URI parameters.</source>
        <translation>Non se pode parsear a URI! Esto pode ser causado por unha dirección Bitcoin inválida ou parámetros da URI malformados.</translation>
>>>>>>> e39a3f2c
    </message>
    <message>
        <source>Requested payment amount of %1 is too small (considered dust).</source>
        <translation>A cantidade de %1 na solicitude de pado é moi pequena (considerada po).</translation>
    </message>
    <message>
        <source>Payment request error</source>
        <translation>Erro na petición de pago</translation>
    </message>
    <message>
<<<<<<< HEAD
        <location line="-353"/>
        <source>Cannot start riecoin: click-to-pay handler</source>
=======
        <source>Cannot start bitcoin: click-to-pay handler</source>
>>>>>>> e39a3f2c
        <translation type="unfinished"/>
    </message>
    <message>
        <source>Net manager warning</source>
        <translation type="unfinished"/>
    </message>
    <message>
        <source>Your active proxy doesn&apos;t support SOCKS5, which is required for payment requests via proxy.</source>
        <translation type="unfinished"/>
    </message>
    <message>
        <source>Payment request fetch URL is invalid: %1</source>
        <translation type="unfinished"/>
    </message>
    <message>
        <source>Payment request file handling</source>
        <translation type="unfinished"/>
    </message>
    <message>
        <source>Payment request file can not be read or processed! This can be caused by an invalid payment request file.</source>
        <translation type="unfinished"/>
    </message>
    <message>
        <source>Unverified payment requests to custom payment scripts are unsupported.</source>
        <translation type="unfinished"/>
    </message>
    <message>
        <source>Refund from %1</source>
        <translation>Devolución dende %1</translation>
    </message>
    <message>
        <source>Error communicating with %1: %2</source>
        <translation>Erro comunicando con %1: %2</translation>
    </message>
    <message>
        <source>Payment request can not be parsed or processed!</source>
        <translation type="unfinished"/>
    </message>
    <message>
        <source>Bad response from server %1</source>
        <translation>Responsa errónea do servidor %1</translation>
    </message>
    <message>
        <source>Payment acknowledged</source>
        <translation>Pago admitido</translation>
    </message>
    <message>
        <source>Network request error</source>
        <translation>Erro de solicitude de rede</translation>
    </message>
</context>
<context>
    <name>QObject</name>
    <message>
<<<<<<< HEAD
        <location filename="../riecoin.cpp" line="+71"/>
        <location line="+11"/>
        <source>Riecoin</source>
        <translation>Riecoin</translation>
=======
        <source>Bitcoin</source>
        <translation>Bitcoin</translation>
>>>>>>> e39a3f2c
    </message>
    <message>
        <source>Error: Specified data directory &quot;%1&quot; does not exist.</source>
        <translation>Erro: O directorio de datos especificado &quot;%1&quot; non existe.</translation>
    </message>
    <message>
        <source>Error: Cannot parse configuration file: %1. Only use key=value syntax.</source>
        <translation type="unfinished"/>
    </message>
    <message>
        <source>Error: Invalid combination of -regtest and -testnet.</source>
        <translation>Erro: combinación inválida de -regtest e -testnet.</translation>
    </message>
    <message>
<<<<<<< HEAD
        <location filename="../guiutil.cpp" line="+82"/>
        <source>Enter a Riecoin address (e.g. 1NS17iag9jJgTHD1VXjvLCEnZuQ3rJDE9L)</source>
        <translation>Introduce unha dirección Riecoin (exemplo: 1NS17iag9jJgTHD1VXjvLCEnZuQ3rJDE9L)</translation>
=======
        <source>Bitcoin Core didn&apos;t yet exit safely...</source>
        <translation type="unfinished"/>
    </message>
    <message>
        <source>Enter a Bitcoin address (e.g. 1NS17iag9jJgTHD1VXjvLCEnZuQ3rJDE9L)</source>
        <translation>Introduce unha dirección Bitcoin (exemplo: 1NS17iag9jJgTHD1VXjvLCEnZuQ3rJDE9L)</translation>
>>>>>>> e39a3f2c
    </message>
</context>
<context>
    <name>QRImageWidget</name>
    <message>
        <source>&amp;Save Image...</source>
        <translation>&amp;Gardar Imaxe...</translation>
    </message>
    <message>
        <source>&amp;Copy Image</source>
        <translation>&amp;Copiar Imaxe</translation>
    </message>
    <message>
        <source>Save QR Code</source>
        <translation>Gardar Código QR</translation>
    </message>
    <message>
        <source>PNG Image (*.png)</source>
        <translation type="unfinished"/>
    </message>
</context>
<context>
    <name>RPCConsole</name>
    <message>
        <source>Client name</source>
        <translation>Nome do cliente</translation>
    </message>
    <message>
        <source>N/A</source>
        <translation>N/A</translation>
    </message>
    <message>
        <source>Client version</source>
        <translation>Versión do cliente</translation>
    </message>
    <message>
        <source>&amp;Information</source>
        <translation>&amp;Información</translation>
    </message>
    <message>
        <source>Debug window</source>
        <translation type="unfinished"/>
    </message>
    <message>
        <source>General</source>
        <translation type="unfinished"/>
    </message>
    <message>
        <source>Using OpenSSL version</source>
        <translation>Usar versión OpenSSL</translation>
    </message>
    <message>
        <source>Startup time</source>
        <translation>Tempo de arranque</translation>
    </message>
    <message>
        <source>Network</source>
        <translation>Rede</translation>
    </message>
    <message>
        <source>Name</source>
        <translation type="unfinished"/>
    </message>
    <message>
        <source>Number of connections</source>
        <translation>Número de conexións</translation>
    </message>
    <message>
        <source>Block chain</source>
        <translation>Cadea de bloques</translation>
    </message>
    <message>
        <source>Current number of blocks</source>
        <translation>Número actual de bloques</translation>
    </message>
    <message>
        <source>Estimated total blocks</source>
        <translation>Bloques totais estimados</translation>
    </message>
    <message>
        <source>Last block time</source>
        <translation>Hora do último bloque</translation>
    </message>
    <message>
        <source>&amp;Open</source>
        <translation>&amp;Abrir</translation>
    </message>
    <message>
        <source>&amp;Console</source>
        <translation>&amp;Consola</translation>
    </message>
    <message>
        <source>&amp;Network Traffic</source>
        <translation>&amp;Tráfico de Rede</translation>
    </message>
    <message>
        <source>&amp;Clear</source>
        <translation>&amp;Limpar</translation>
    </message>
    <message>
        <source>Totals</source>
        <translation>Totais</translation>
    </message>
    <message>
        <source>In:</source>
        <translation>Dentro:</translation>
    </message>
    <message>
        <source>Out:</source>
        <translation>Fóra:</translation>
    </message>
    <message>
        <source>Build date</source>
        <translation>Data de construción</translation>
    </message>
    <message>
        <source>Debug log file</source>
        <translation>Arquivo de log de depuración</translation>
    </message>
    <message>
<<<<<<< HEAD
        <location line="+7"/>
        <source>Open the Riecoin debug log file from the current data directory. This can take a few seconds for large log files.</source>
        <translation>Abrir o arquivo de log de depuración de Riecoin dende o directorio actual de datos. Esto pode levar uns cantos segundos para grandes arquivos de log.</translation>
=======
        <source>Open the Bitcoin debug log file from the current data directory. This can take a few seconds for large log files.</source>
        <translation>Abrir o arquivo de log de depuración de Bitcoin dende o directorio actual de datos. Esto pode levar uns cantos segundos para grandes arquivos de log.</translation>
>>>>>>> e39a3f2c
    </message>
    <message>
        <source>Clear console</source>
        <translation>Limpar consola</translation>
    </message>
    <message>
<<<<<<< HEAD
        <location filename="../rpcconsole.cpp" line="-30"/>
        <source>Welcome to the Riecoin RPC console.</source>
        <translation>Benvido á consola RPC de Riecoin</translation>
=======
        <source>Welcome to the Bitcoin RPC console.</source>
        <translation>Benvido á consola RPC de Bitcoin</translation>
>>>>>>> e39a3f2c
    </message>
    <message>
        <source>Use up and down arrows to navigate history, and &lt;b&gt;Ctrl-L&lt;/b&gt; to clear screen.</source>
        <translation>Emprega as flechas arriba e abaixo para navegar polo historial, e &lt;b&gt;Ctrl-L&lt;/b&gt; para limpar a pantalla.</translation>
    </message>
    <message>
        <source>Type &lt;b&gt;help&lt;/b&gt; for an overview of available commands.</source>
        <translation>Escribe &lt;b&gt;axuda&lt;/b&gt; para unha vista xeral dos comandos dispoñibles.</translation>
    </message>
    <message>
        <source>%1 B</source>
        <translation>%1 B</translation>
    </message>
    <message>
        <source>%1 KB</source>
        <translation>%1 KB</translation>
    </message>
    <message>
        <source>%1 MB</source>
        <translation>%1 MB</translation>
    </message>
    <message>
        <source>%1 GB</source>
        <translation>%1 GB</translation>
    </message>
    <message>
        <source>%1 m</source>
        <translation>%1 m</translation>
    </message>
    <message>
        <source>%1 h</source>
        <translation>%1 h</translation>
    </message>
    <message>
        <source>%1 h %2 m</source>
        <translation>%1 h %2 m</translation>
    </message>
</context>
<context>
    <name>ReceiveCoinsDialog</name>
    <message>
        <source>&amp;Amount:</source>
        <translation>&amp;Cantidade:</translation>
    </message>
    <message>
        <source>&amp;Label:</source>
        <translation>&amp;Etiqueta:</translation>
    </message>
    <message>
        <source>&amp;Message:</source>
        <translation>&amp;Mensaxe:</translation>
    </message>
    <message>
        <source>Reuse one of the previously used receiving addresses. Reusing addresses has security and privacy issues. Do not use this unless re-generating a payment request made before.</source>
        <translation>Reutilizar unha das direccións para recibir previas. Reutilizar direccións ten problemas de seguridade e privacidade. Non empregues esto agás que antes se fixese unha solicitude de rexeneración dun pago.</translation>
    </message>
    <message>
        <source>R&amp;euse an existing receiving address (not recommended)</source>
        <translation>R&amp;eutilizar unha dirección para recibir existente (non recomendado)</translation>
    </message>
    <message>
<<<<<<< HEAD
        <location line="+14"/>
        <location line="+23"/>
        <source>An optional message to attach to the payment request, which will be displayed when the request is opened. Note: The message will not be sent with the payment over the Riecoin network.</source>
=======
        <source>An optional message to attach to the payment request, which will be displayed when the request is opened. Note: The message will not be sent with the payment over the Bitcoin network.</source>
>>>>>>> e39a3f2c
        <translation type="unfinished"/>
    </message>
    <message>
        <source>An optional label to associate with the new receiving address.</source>
        <translation type="unfinished"/>
    </message>
    <message>
        <source>Use this form to request payments. All fields are &lt;b&gt;optional&lt;/b&gt;.</source>
        <translation type="unfinished"/>
    </message>
    <message>
        <source>An optional amount to request. Leave this empty or zero to not request a specific amount.</source>
        <translation type="unfinished"/>
    </message>
    <message>
        <source>Clear all fields of the form.</source>
        <translation>Limpar todos os campos do formulario</translation>
    </message>
    <message>
        <source>Clear</source>
        <translation>Limpar</translation>
    </message>
    <message>
        <source>Requested payments history</source>
        <translation type="unfinished"/>
    </message>
    <message>
        <source>&amp;Request payment</source>
        <translation>&amp;Solicitar pago</translation>
    </message>
    <message>
        <source>Show the selected request (does the same as double clicking an entry)</source>
        <translation type="unfinished"/>
    </message>
    <message>
        <source>Show</source>
        <translation type="unfinished"/>
    </message>
    <message>
        <source>Remove the selected entries from the list</source>
        <translation type="unfinished"/>
    </message>
    <message>
        <source>Remove</source>
        <translation type="unfinished"/>
    </message>
    <message>
        <source>Copy label</source>
        <translation>Copiar etiqueta</translation>
    </message>
    <message>
        <source>Copy message</source>
        <translation type="unfinished"/>
    </message>
    <message>
        <source>Copy amount</source>
        <translation>Copiar cantidade</translation>
    </message>
</context>
<context>
    <name>ReceiveRequestDialog</name>
    <message>
        <source>QR Code</source>
        <translation>Código QR</translation>
    </message>
    <message>
        <source>Copy &amp;URI</source>
        <translation>Copiar &amp;URI</translation>
    </message>
    <message>
        <source>Copy &amp;Address</source>
        <translation>Copiar &amp;Dirección</translation>
    </message>
    <message>
        <source>&amp;Save Image...</source>
        <translation>&amp;Gardar Imaxe...</translation>
    </message>
    <message>
        <source>Request payment to %1</source>
        <translation>Solicitar pago a %1</translation>
    </message>
    <message>
        <source>Payment information</source>
        <translation>Información de Pago</translation>
    </message>
    <message>
        <source>URI</source>
        <translation>URI</translation>
    </message>
    <message>
        <source>Address</source>
        <translation>Dirección</translation>
    </message>
    <message>
        <source>Amount</source>
        <translation>Cantidade</translation>
    </message>
    <message>
        <source>Label</source>
        <translation>Etiqueta</translation>
    </message>
    <message>
        <source>Message</source>
        <translation>Mensaxe</translation>
    </message>
    <message>
        <source>Resulting URI too long, try to reduce the text for label / message.</source>
        <translation>A URI resultante é demasiado larga, tenta reducir o texto para a etiqueta / mensaxe.</translation>
    </message>
    <message>
        <source>Error encoding URI into QR Code.</source>
        <translation>Erro codificando URI nun Código QR.</translation>
    </message>
</context>
<context>
    <name>RecentRequestsTableModel</name>
    <message>
        <source>Date</source>
        <translation>Data</translation>
    </message>
    <message>
        <source>Label</source>
        <translation>Etiqueta</translation>
    </message>
    <message>
        <source>Message</source>
        <translation>Mensaxe</translation>
    </message>
    <message>
        <source>Amount</source>
        <translation>Cantidade</translation>
    </message>
    <message>
        <source>(no label)</source>
        <translation>(sen etiqueta)</translation>
    </message>
    <message>
        <source>(no message)</source>
        <translation type="unfinished"/>
    </message>
    <message>
        <source>(no amount)</source>
        <translation type="unfinished"/>
    </message>
</context>
<context>
    <name>SendCoinsDialog</name>
    <message>
        <source>Send Coins</source>
        <translation>Moedas Enviadas</translation>
    </message>
    <message>
        <source>Coin Control Features</source>
        <translation type="unfinished"/>
    </message>
    <message>
        <source>Inputs...</source>
        <translation type="unfinished"/>
    </message>
    <message>
        <source>automatically selected</source>
        <translation type="unfinished"/>
    </message>
    <message>
        <source>Insufficient funds!</source>
        <translation type="unfinished"/>
    </message>
    <message>
        <source>Quantity:</source>
        <translation>Cantidade:</translation>
    </message>
    <message>
        <source>Bytes:</source>
        <translation>Bytes:</translation>
    </message>
    <message>
        <source>Amount:</source>
        <translation>Importe:</translation>
    </message>
    <message>
        <source>Priority:</source>
        <translation>Prioridade:</translation>
    </message>
    <message>
        <source>Fee:</source>
        <translation>Pago:</translation>
    </message>
    <message>
        <source>Low Output:</source>
        <translation type="unfinished"/>
    </message>
    <message>
        <source>After Fee:</source>
        <translation type="unfinished"/>
    </message>
    <message>
        <source>Change:</source>
        <translation>Cambiar:</translation>
    </message>
    <message>
        <source>If this is activated, but the change address is empty or invalid, change will be sent to a newly generated address.</source>
        <translation type="unfinished"/>
    </message>
    <message>
        <source>Custom change address</source>
        <translation type="unfinished"/>
    </message>
    <message>
        <source>Send to multiple recipients at once</source>
        <translation>Enviar a múltiples receptores á vez</translation>
    </message>
    <message>
        <source>Add &amp;Recipient</source>
        <translation>Engadir &amp;Receptor</translation>
    </message>
    <message>
        <source>Clear all fields of the form.</source>
        <translation>Limpar tódolos campos do formulario</translation>
    </message>
    <message>
        <source>Clear &amp;All</source>
        <translation>Limpar &amp;Todo</translation>
    </message>
    <message>
        <source>Balance:</source>
        <translation>Balance:</translation>
    </message>
    <message>
        <source>Confirm the send action</source>
        <translation>Confirmar a acción de envío</translation>
    </message>
    <message>
        <source>S&amp;end</source>
        <translation>&amp;Enviar</translation>
    </message>
    <message>
        <source>Confirm send coins</source>
        <translation>Confirmar envío de moedas</translation>
    </message>
    <message>
        <source>%1 to %2</source>
        <translation>%1 a %2</translation>
    </message>
    <message>
        <source>Copy quantity</source>
        <translation>Copiar cantidade</translation>
    </message>
    <message>
        <source>Copy amount</source>
        <translation>Copiar cantidade</translation>
    </message>
    <message>
        <source>Copy fee</source>
        <translation>Copiar pago</translation>
    </message>
    <message>
        <source>Copy after fee</source>
        <translation>Copiar despóis do pago</translation>
    </message>
    <message>
        <source>Copy bytes</source>
        <translation>Copiar bytes</translation>
    </message>
    <message>
        <source>Copy priority</source>
        <translation>Copiar prioridade</translation>
    </message>
    <message>
        <source>Copy low output</source>
        <translation type="unfinished"/>
    </message>
    <message>
        <source>Copy change</source>
        <translation>Copiar cambio</translation>
    </message>
    <message>
        <source>Total Amount %1 (= %2)</source>
        <translation type="unfinished"/>
    </message>
    <message>
        <source>or</source>
        <translation type="unfinished"/>
    </message>
    <message>
        <source>The recipient address is not valid, please recheck.</source>
        <translation>A dirección de recepción non é válida, por favor compróbea.</translation>
    </message>
    <message>
        <source>The amount to pay must be larger than 0.</source>
        <translation>A cantidade a pagar debe ser maior que 0.</translation>
    </message>
    <message>
        <source>The amount exceeds your balance.</source>
        <translation>A cantidade sobrepasa o teu balance.</translation>
    </message>
    <message>
        <source>The total exceeds your balance when the %1 transaction fee is included.</source>
        <translation>O total sobrepasa o teu balance cando se inclúe a tarifa de transacción %1.</translation>
    </message>
    <message>
        <source>Duplicate address found, can only send to each address once per send operation.</source>
        <translation>Atopouse dirección duplicada, so se pode enviar a cada dirección unha vez por operación.</translation>
    </message>
    <message>
        <source>Transaction creation failed!</source>
        <translation type="unfinished"/>
    </message>
    <message>
        <source>The transaction was rejected! This might happen if some of the coins in your wallet were already spent, such as if you used a copy of wallet.dat and coins were spent in the copy but not marked as spent here.</source>
        <translation type="unfinished"/>
    </message>
    <message>
<<<<<<< HEAD
        <location line="+113"/>
        <source>Warning: Invalid Riecoin address</source>
        <translation>Atención:  Enderezo Riecoin non válido</translation>
=======
        <source>Warning: Invalid Bitcoin address</source>
        <translation>Atención:  Enderezo Bitcoin non válido</translation>
>>>>>>> e39a3f2c
    </message>
    <message>
        <source>(no label)</source>
        <translation>(sen etiqueta)</translation>
    </message>
    <message>
        <source>Warning: Unknown change address</source>
        <translation>Atención: Enderezo de cambio desconocido</translation>
    </message>
    <message>
        <source>Are you sure you want to send?</source>
        <translation>Seguro que queres enviar?</translation>
    </message>
    <message>
        <source>added as transaction fee</source>
        <translation>engadido como tarifa de transacción</translation>
    </message>
    <message>
        <source>Payment request expired</source>
        <translation>A petición de pago expirou</translation>
    </message>
    <message>
        <source>Invalid payment address %1</source>
        <translation>Dirección de pago %1 inválida</translation>
    </message>
</context>
<context>
    <name>SendCoinsEntry</name>
    <message>
        <source>A&amp;mount:</source>
        <translation>&amp;Cantidade:</translation>
    </message>
    <message>
        <source>Pay &amp;To:</source>
        <translation>Pagar &amp;A:</translation>
    </message>
    <message>
        <source>The address to send the payment to (e.g. 1NS17iag9jJgTHD1VXjvLCEnZuQ3rJDE9L)</source>
        <translation>A dirección á que enviar o pago (exemplo: 1NS17iag9jJgTHD1VXjvLCEnZuQ3rJDE9L)</translation>
    </message>
    <message>
        <source>Enter a label for this address to add it to your address book</source>
        <translation>Introduce unha etiqueta para esta dirección para engadila ao teu libro de direccións</translation>
    </message>
    <message>
        <source>&amp;Label:</source>
        <translation>&amp;Etiqueta:</translation>
    </message>
    <message>
        <source>Choose previously used address</source>
        <translation>Escoller dirección previamente empregada</translation>
    </message>
    <message>
        <source>This is a normal payment.</source>
        <translation>Este é un pago normal</translation>
    </message>
    <message>
        <source>Alt+A</source>
        <translation>Alt+A</translation>
    </message>
    <message>
        <source>Paste address from clipboard</source>
        <translation>Pegar dirección dende portapapeis</translation>
    </message>
    <message>
        <source>Alt+P</source>
        <translation>Alt+P</translation>
    </message>
    <message>
        <source>Remove this entry</source>
        <translation>Eliminar esta entrada</translation>
    </message>
    <message>
        <source>Message:</source>
        <translation type="unfinished"/>
    </message>
    <message>
        <source>This is a verified payment request.</source>
        <translation>Esta é unha solicitude de pago verificada</translation>
    </message>
    <message>
        <source>Enter a label for this address to add it to the list of used addresses</source>
        <translation>Introduce unha etiqueta para esta dirección para engadila á listaxe de direccións empregadas</translation>
    </message>
    <message>
<<<<<<< HEAD
        <location line="+33"/>
        <source>A message that was attached to the riecoin: URI which will be stored with the transaction for your reference. Note: This message will not be sent over the Riecoin network.</source>
=======
        <source>A message that was attached to the bitcoin: URI which will be stored with the transaction for your reference. Note: This message will not be sent over the Bitcoin network.</source>
>>>>>>> e39a3f2c
        <translation type="unfinished"/>
    </message>
    <message>
        <source>This is an unverified payment request.</source>
        <translation>Esta é unha solicitude de pago non verificada</translation>
    </message>
    <message>
        <source>Pay To:</source>
        <translation>Pagar A:</translation>
    </message>
    <message>
        <source>Memo:</source>
        <translation>Memo:</translation>
    </message>
</context>
<context>
    <name>ShutdownWindow</name>
    <message>
<<<<<<< HEAD
        <location filename="../utilitydialog.cpp" line="+48"/>
        <source>Riecoin Core is shutting down...</source>
=======
        <source>Bitcoin Core is shutting down...</source>
>>>>>>> e39a3f2c
        <translation type="unfinished"/>
    </message>
    <message>
        <source>Do not shut down the computer until this window disappears.</source>
        <translation type="unfinished"/>
    </message>
</context>
<context>
    <name>SignVerifyMessageDialog</name>
    <message>
        <source>Signatures - Sign / Verify a Message</source>
        <translation>Sinaturas - Asinar / Verificar unha Mensaxe</translation>
    </message>
    <message>
        <source>&amp;Sign Message</source>
        <translation>&amp;Asinar Mensaxe</translation>
    </message>
    <message>
        <source>You can sign messages with your addresses to prove you own them. Be careful not to sign anything vague, as phishing attacks may try to trick you into signing your identity over to them. Only sign fully-detailed statements you agree to.</source>
        <translation>Podes asinar mensaxes coas túas direccións para probar que ti as posees. Ten conta de non asinar nada vago, xa que hai ataques de phishing que tentarán que asines coa túa identidade por riba deles. Asina únicamente declaracións totalmente detalladas coas que esteas de acordo.</translation>
    </message>
    <message>
        <source>The address to sign the message with (e.g. 1NS17iag9jJgTHD1VXjvLCEnZuQ3rJDE9L)</source>
        <translation>A dirección coa que asinar a mensaxe (exemplo: 1NS17iag9jJgTHD1VXjvLCEnZuQ3rJDE9L)</translation>
    </message>
    <message>
        <source>Choose previously used address</source>
        <translation>Escoller dirección previamente empregada</translation>
    </message>
    <message>
        <source>Alt+A</source>
        <translation>Alt+A</translation>
    </message>
    <message>
        <source>Paste address from clipboard</source>
        <translation>Pegar dirección dende portapapeis</translation>
    </message>
    <message>
        <source>Alt+P</source>
        <translation>Alt+P</translation>
    </message>
    <message>
        <source>Enter the message you want to sign here</source>
        <translation>Introduce a mensaxe que queres asinar aquí</translation>
    </message>
    <message>
        <source>Signature</source>
        <translation>Sinatura</translation>
    </message>
    <message>
        <source>Copy the current signature to the system clipboard</source>
        <translation>Copiar a sinatura actual ao portapapeis do sistema</translation>
    </message>
    <message>
<<<<<<< HEAD
        <location line="+21"/>
        <source>Sign the message to prove you own this Riecoin address</source>
        <translation>Asina a mensaxe para probar que posees esta dirección Riecoin</translation>
=======
        <source>Sign the message to prove you own this Bitcoin address</source>
        <translation>Asina a mensaxe para probar que posees esta dirección Bitcoin</translation>
>>>>>>> e39a3f2c
    </message>
    <message>
        <source>Sign &amp;Message</source>
        <translation>Asinar &amp;Mensaxe</translation>
    </message>
    <message>
        <source>Reset all sign message fields</source>
        <translation>Restaurar todos os campos de sinatura de mensaxe</translation>
    </message>
    <message>
        <source>Clear &amp;All</source>
        <translation>Limpar &amp;Todo</translation>
    </message>
    <message>
        <source>&amp;Verify Message</source>
        <translation>&amp;Verificar Mensaxe</translation>
    </message>
    <message>
        <source>Enter the signing address, message (ensure you copy line breaks, spaces, tabs, etc. exactly) and signature below to verify the message. Be careful not to read more into the signature than what is in the signed message itself, to avoid being tricked by a man-in-the-middle attack.</source>
        <translation>Introduce a dirección coa que asinar, a mensaxe (asegúrate de copiar exactamente os saltos de liña, espacios, tabulacións, etc.) e a sinatura debaixo para verificar a mensaxe. Ten coidado de non ler máis na sinatura do que hai no mensaxe asinado mesmo, a fin de evitar ser cazado nun ataque de home no medio.</translation>
    </message>
    <message>
        <source>The address the message was signed with (e.g. 1NS17iag9jJgTHD1VXjvLCEnZuQ3rJDE9L)</source>
        <translation>A dirección coa que foi firmada a mensaxe (exemplo: 1NS17iag9jJgTHD1VXjvLCEnZuQ3rJDE9L)</translation>
    </message>
    <message>
<<<<<<< HEAD
        <location line="+37"/>
        <source>Verify the message to ensure it was signed with the specified Riecoin address</source>
        <translation>Verificar a mensaxe para asegurar que foi asinada coa dirección Riecoin especificada</translation>
=======
        <source>Verify the message to ensure it was signed with the specified Bitcoin address</source>
        <translation>Verificar a mensaxe para asegurar que foi asinada coa dirección Bitcoin especificada</translation>
>>>>>>> e39a3f2c
    </message>
    <message>
        <source>Verify &amp;Message</source>
        <translation>Verificar &amp;Mensaxe</translation>
    </message>
    <message>
        <source>Reset all verify message fields</source>
        <translation>Restaurar todos os campos de verificación de mensaxe</translation>
    </message>
    <message>
<<<<<<< HEAD
        <location filename="../signverifymessagedialog.cpp" line="+30"/>
        <source>Enter a Riecoin address (e.g. 1NS17iag9jJgTHD1VXjvLCEnZuQ3rJDE9L)</source>
        <translation>Introduza unha dirección Riecoin (exemplo: 1NS17iag9jJgTHD1VXjvLCEnZuQ3rJDE9L)</translation>
=======
        <source>Enter a Bitcoin address (e.g. 1NS17iag9jJgTHD1VXjvLCEnZuQ3rJDE9L)</source>
        <translation>Introduza unha dirección Bitcoin (exemplo: 1NS17iag9jJgTHD1VXjvLCEnZuQ3rJDE9L)</translation>
>>>>>>> e39a3f2c
    </message>
    <message>
        <source>Click &quot;Sign Message&quot; to generate signature</source>
        <translation>Click en &quot;Asinar Mensaxe&quot; para xerar sinatura</translation>
    </message>
    <message>
        <source>The entered address is invalid.</source>
        <translation>A dirección introducida é inválida.</translation>
    </message>
    <message>
        <source>Please check the address and try again.</source>
        <translation>Por favor comproba a dirección e proba de novo.</translation>
    </message>
    <message>
        <source>The entered address does not refer to a key.</source>
        <translation>A dirección introducida non se refire a ninguna clave.</translation>
    </message>
    <message>
        <source>Wallet unlock was cancelled.</source>
        <translation>Cancelouse o desbloqueo do moedeiro.</translation>
    </message>
    <message>
        <source>Private key for the entered address is not available.</source>
        <translation>A clave privada da dirección introducida non está dispoñible.</translation>
    </message>
    <message>
        <source>Message signing failed.</source>
        <translation>Fallou a sinatura da mensaxe.</translation>
    </message>
    <message>
        <source>Message signed.</source>
        <translation>Mensaxe asinada.</translation>
    </message>
    <message>
        <source>The signature could not be decoded.</source>
        <translation>A sinatura non puido ser decodificada.</translation>
    </message>
    <message>
        <source>Please check the signature and try again.</source>
        <translation>Por favor revise a sinatura e probe de novo.</translation>
    </message>
    <message>
        <source>The signature did not match the message digest.</source>
        <translation>A sinatura non coincide co resumo da mensaxe.</translation>
    </message>
    <message>
        <source>Message verification failed.</source>
        <translation>A verificación da mensaxe fallou.</translation>
    </message>
    <message>
        <source>Message verified.</source>
        <translation>Mensaxe verificada.</translation>
    </message>
</context>
<context>
    <name>SplashScreen</name>
    <message>
<<<<<<< HEAD
        <location filename="../splashscreen.cpp" line="+28"/>
        <source>Riecoin Core</source>
        <translation>Core de Riecoin</translation>
    </message>
    <message>
        <location line="+2"/>
        <source>The Riecoin Core developers</source>
        <translation>Os desarrolladores de Riecoin Core</translation>
=======
        <source>Bitcoin Core</source>
        <translation>Core de Bitcoin</translation>
    </message>
    <message>
        <source>The Bitcoin Core developers</source>
        <translation>Os desarrolladores de Bitcoin Core</translation>
>>>>>>> e39a3f2c
    </message>
    <message>
        <source>[testnet]</source>
        <translation>[testnet]</translation>
    </message>
</context>
<context>
    <name>TrafficGraphWidget</name>
    <message>
        <source>KB/s</source>
        <translation>KB/s</translation>
    </message>
</context>
<context>
    <name>TransactionDesc</name>
    <message>
        <source>Open until %1</source>
        <translation>Aberto ata %1</translation>
    </message>
    <message>
        <source>conflicted</source>
        <translation type="unfinished"/>
    </message>
    <message>
        <source>%1/offline</source>
        <translation>%1/fóra de liña</translation>
    </message>
    <message>
        <source>%1/unconfirmed</source>
        <translation>%1/sen confirmar</translation>
    </message>
    <message>
        <source>%1 confirmations</source>
        <translation>%1 confirmacións</translation>
    </message>
    <message>
        <source>Status</source>
        <translation>Estado</translation>
    </message>
    <message numerus="yes">
        <source>, broadcast through %n node(s)</source>
        <translation><numerusform>, propagado a % nodo</numerusform><numerusform>, propagado a % nodos</numerusform></translation>
    </message>
    <message>
        <source>Date</source>
        <translation>Data</translation>
    </message>
    <message>
        <source>Source</source>
        <translation>Orixe</translation>
    </message>
    <message>
        <source>Generated</source>
        <translation>Xerado</translation>
    </message>
    <message>
        <source>From</source>
        <translation>Dende</translation>
    </message>
    <message>
        <source>To</source>
        <translation>A</translation>
    </message>
    <message>
        <source>own address</source>
        <translation>dirección propia</translation>
    </message>
    <message>
        <source>label</source>
        <translation>etiqueta</translation>
    </message>
    <message>
        <source>Credit</source>
        <translation>Crédito</translation>
    </message>
    <message numerus="yes">
        <source>matures in %n more block(s)</source>
        <translation><numerusform>madura nun bloque máis</numerusform><numerusform>madura en %n bloques máis</numerusform></translation>
    </message>
    <message>
        <source>not accepted</source>
        <translation>non aceptado</translation>
    </message>
    <message>
        <source>Debit</source>
        <translation>Débito</translation>
    </message>
    <message>
        <source>Transaction fee</source>
        <translation>Tarifa de transacción</translation>
    </message>
    <message>
        <source>Net amount</source>
        <translation>Cantidade neta</translation>
    </message>
    <message>
        <source>Message</source>
        <translation>Mensaxe</translation>
    </message>
    <message>
        <source>Comment</source>
        <translation>Comentario</translation>
    </message>
    <message>
        <source>Transaction ID</source>
        <translation>ID de Transacción</translation>
    </message>
    <message>
        <source>Merchant</source>
        <translation>Comerciante</translation>
    </message>
    <message>
        <source>Generated coins must mature %1 blocks before they can be spent. When you generated this block, it was broadcast to the network to be added to the block chain. If it fails to get into the chain, its state will change to &quot;not accepted&quot; and it won&apos;t be spendable. This may occasionally happen if another node generates a block within a few seconds of yours.</source>
        <translation>As moedas xeradas deben madurar %1 bloques antes de que poidan ser gastadas. Cando xeraste este bloque, foi propagado á rede para ser engadido á cadeas de bloques. Se falla ao tentar meterse na cadea, o seu estado cambiará a &quot;non aceptado&quot; e non poderá ser gastado. Esto pode ocorrir ocasionalmente se outro nodo xera un bloque en poucos segundos de diferencia co teu.</translation>
    </message>
    <message>
        <source>Debug information</source>
        <translation>Información de depuración</translation>
    </message>
    <message>
        <source>Transaction</source>
        <translation>Transacción</translation>
    </message>
    <message>
        <source>Inputs</source>
        <translation>Entradas</translation>
    </message>
    <message>
        <source>Amount</source>
        <translation>Cantidade</translation>
    </message>
    <message>
        <source>true</source>
        <translation>verdadeiro</translation>
    </message>
    <message>
        <source>false</source>
        <translation>falso</translation>
    </message>
    <message>
        <source>, has not been successfully broadcast yet</source>
        <translation>, non foi propagado con éxito todavía</translation>
    </message>
    <message numerus="yes">
        <source>Open for %n more block(s)</source>
        <translation><numerusform>Abrir para %s bloque máis</numerusform><numerusform>Abrir para %n bloques máis</numerusform></translation>
    </message>
    <message>
        <source>unknown</source>
        <translation>descoñecido</translation>
    </message>
</context>
<context>
    <name>TransactionDescDialog</name>
    <message>
        <source>Transaction details</source>
        <translation>Detalles de transacción</translation>
    </message>
    <message>
        <source>This pane shows a detailed description of the transaction</source>
        <translation>Este panel amosa unha descripción detallada da transacción</translation>
    </message>
</context>
<context>
    <name>TransactionTableModel</name>
    <message>
        <source>Date</source>
        <translation>Data</translation>
    </message>
    <message>
        <source>Type</source>
        <translation>Tipo</translation>
    </message>
    <message>
        <source>Address</source>
        <translation>Dirección</translation>
    </message>
    <message>
        <source>Amount</source>
        <translation>Cantidade</translation>
    </message>
    <message>
        <source>Immature (%1 confirmations, will be available after %2)</source>
        <translation type="unfinished"/>
    </message>
    <message numerus="yes">
        <source>Open for %n more block(s)</source>
        <translation><numerusform>Abrir para %n bloque máis</numerusform><numerusform>Abrir para %n bloques máis</numerusform></translation>
    </message>
    <message>
        <source>Open until %1</source>
        <translation>Aberto ata %1</translation>
    </message>
    <message>
        <source>Confirmed (%1 confirmations)</source>
        <translation>Confirmado (%1 confirmacións)</translation>
    </message>
    <message>
        <source>This block was not received by any other nodes and will probably not be accepted!</source>
        <translation>Este bloque non foi recibido por ningún outro nodo e probablemente non será aceptado!</translation>
    </message>
    <message>
        <source>Generated but not accepted</source>
        <translation>Xerado pero non aceptado</translation>
    </message>
    <message>
        <source>Offline</source>
        <translation type="unfinished"/>
    </message>
    <message>
        <source>Unconfirmed</source>
        <translation type="unfinished"/>
    </message>
    <message>
        <source>Confirming (%1 of %2 recommended confirmations)</source>
        <translation type="unfinished"/>
    </message>
    <message>
        <source>Conflicted</source>
        <translation type="unfinished"/>
    </message>
    <message>
        <source>Received with</source>
        <translation>Recibido con</translation>
    </message>
    <message>
        <source>Received from</source>
        <translation>Recibido de</translation>
    </message>
    <message>
        <source>Sent to</source>
        <translation>Enviado a</translation>
    </message>
    <message>
        <source>Payment to yourself</source>
        <translation>Pago a ti mesmo</translation>
    </message>
    <message>
        <source>Mined</source>
        <translation>Minado</translation>
    </message>
    <message>
        <source>(n/a)</source>
        <translation>(n/a)</translation>
    </message>
    <message>
        <source>Transaction status. Hover over this field to show number of confirmations.</source>
        <translation>Estado da transacción. Pasa por riba deste campo para amosar o número de confirmacións.</translation>
    </message>
    <message>
        <source>Date and time that the transaction was received.</source>
        <translation>Data e hora na que foi recibida a transacción.</translation>
    </message>
    <message>
        <source>Type of transaction.</source>
        <translation>Tipo de transacción.</translation>
    </message>
    <message>
        <source>Destination address of transaction.</source>
        <translation>Dirección de destino da transacción.</translation>
    </message>
    <message>
        <source>Amount removed from or added to balance.</source>
        <translation>Cantidade borrada ou engadida no balance.</translation>
    </message>
</context>
<context>
    <name>TransactionView</name>
    <message>
        <source>All</source>
        <translation>Todo</translation>
    </message>
    <message>
        <source>Today</source>
        <translation>Hoxe</translation>
    </message>
    <message>
        <source>This week</source>
        <translation>Esta semana</translation>
    </message>
    <message>
        <source>This month</source>
        <translation>Este mes</translation>
    </message>
    <message>
        <source>Last month</source>
        <translation>O último mes</translation>
    </message>
    <message>
        <source>This year</source>
        <translation>Este ano</translation>
    </message>
    <message>
        <source>Range...</source>
        <translation>Periodo...</translation>
    </message>
    <message>
        <source>Received with</source>
        <translation>Recibido con</translation>
    </message>
    <message>
        <source>Sent to</source>
        <translation>Enviado a</translation>
    </message>
    <message>
        <source>To yourself</source>
        <translation>A ti mesmo</translation>
    </message>
    <message>
        <source>Mined</source>
        <translation>Minado</translation>
    </message>
    <message>
        <source>Other</source>
        <translation>Outro</translation>
    </message>
    <message>
        <source>Enter address or label to search</source>
        <translation>Introduce dirección ou etiqueta para buscar</translation>
    </message>
    <message>
        <source>Min amount</source>
        <translation>Cantidade mínima</translation>
    </message>
    <message>
        <source>Copy address</source>
        <translation>Copiar dirección</translation>
    </message>
    <message>
        <source>Copy label</source>
        <translation>Copiar etiqueta</translation>
    </message>
    <message>
        <source>Copy amount</source>
        <translation>Copiar cantidade</translation>
    </message>
    <message>
        <source>Copy transaction ID</source>
        <translation>Copiar ID de transacción</translation>
    </message>
    <message>
        <source>Edit label</source>
        <translation>Modificar etiqueta</translation>
    </message>
    <message>
        <source>Show transaction details</source>
        <translation>Amosar detalles da transacción</translation>
    </message>
    <message>
        <source>Export Transaction History</source>
        <translation>Exportar Historial de Transaccións</translation>
    </message>
    <message>
        <source>Exporting Failed</source>
        <translation>Exportación falida</translation>
    </message>
    <message>
        <source>There was an error trying to save the transaction history to %1.</source>
        <translation>Houbo un erro intentando salvar o historial  de transaccións a %1.</translation>
    </message>
    <message>
        <source>Exporting Successful</source>
        <translation>Exportado correctamente</translation>
    </message>
    <message>
        <source>The transaction history was successfully saved to %1.</source>
        <translation>O historial de transaccións foi salvado correctamente en %1.</translation>
    </message>
    <message>
        <source>Comma separated file (*.csv)</source>
        <translation>Arquivo separado por comas (*.csv)</translation>
    </message>
    <message>
        <source>Confirmed</source>
        <translation>Confirmado</translation>
    </message>
    <message>
        <source>Date</source>
        <translation>Data</translation>
    </message>
    <message>
        <source>Type</source>
        <translation>Tipo</translation>
    </message>
    <message>
        <source>Label</source>
        <translation>Etiqueta</translation>
    </message>
    <message>
        <source>Address</source>
        <translation>Dirección</translation>
    </message>
    <message>
        <source>Amount</source>
        <translation>Cantidade</translation>
    </message>
    <message>
        <source>ID</source>
        <translation>ID</translation>
    </message>
    <message>
        <source>Range:</source>
        <translation>Periodo:</translation>
    </message>
    <message>
        <source>to</source>
        <translation>a</translation>
    </message>
</context>
<context>
    <name>WalletFrame</name>
    <message>
        <source>No wallet has been loaded.</source>
        <translation>Ningún moedeiro cargado</translation>
    </message>
</context>
<context>
    <name>WalletModel</name>
    <message>
        <source>Send Coins</source>
        <translation>Moedas Enviadas</translation>
    </message>
</context>
<context>
    <name>WalletView</name>
    <message>
        <source>&amp;Export</source>
        <translation>&amp;Exportar</translation>
    </message>
    <message>
        <source>Export the data in the current tab to a file</source>
        <translation>Exportar os datos da pestaña actual a un arquivo.</translation>
    </message>
    <message>
        <source>Backup Wallet</source>
        <translation>Copia de Seguridade de Moedeiro</translation>
    </message>
    <message>
        <source>Wallet Data (*.dat)</source>
        <translation>Datos de Moedeiro (*.dat)</translation>
    </message>
    <message>
        <source>Backup Failed</source>
        <translation>Copia de Seguridade Fallida</translation>
    </message>
    <message>
        <source>There was an error trying to save the wallet data to %1.</source>
        <translation>Houbo un erro intentando gardar os datos de moedeiro en %1.</translation>
    </message>
    <message>
        <source>The wallet data was successfully saved to %1.</source>
        <translation>Os datos do moedeiro foron gardados correctamente en %1.</translation>
    </message>
    <message>
        <source>Backup Successful</source>
        <translation>Copia de Seguridade Correcta</translation>
    </message>
</context>
<context>
    <name>riecoin-core</name>
    <message>
        <source>Usage:</source>
        <translation>Emprego:</translation>
    </message>
    <message>
        <source>List commands</source>
        <translation>Listar comandos</translation>
    </message>
    <message>
        <source>Get help for a command</source>
        <translation>Obter axuda para un comando</translation>
    </message>
    <message>
        <source>Options:</source>
        <translation>Opcións:</translation>
    </message>
    <message>
<<<<<<< HEAD
        <location line="+22"/>
        <source>Specify configuration file (default: riecoin.conf)</source>
        <translation>Especificar arquivo de configuración (por defecto: riecoin.conf)</translation>
    </message>
    <message>
        <location line="+3"/>
        <source>Specify pid file (default: riecoind.pid)</source>
        <translation>Especificar arquivo de pid (por defecto: riecoind.pid)</translation>
=======
        <source>Specify configuration file (default: bitcoin.conf)</source>
        <translation>Especificar arquivo de configuración (por defecto: bitcoin.conf)</translation>
    </message>
    <message>
        <source>Specify pid file (default: bitcoind.pid)</source>
        <translation>Especificar arquivo de pid (por defecto: bitcoind.pid)</translation>
>>>>>>> e39a3f2c
    </message>
    <message>
        <source>Specify data directory</source>
        <translation>Especificar directorio de datos</translation>
    </message>
    <message>
        <source>Listen for connections on &lt;port&gt; (default: 8333 or testnet: 18333)</source>
        <translation>Escoitar conexións no &lt;porto&gt; (por defecto: 8333 ou testnet: 18333)</translation>
    </message>
    <message>
        <source>Maintain at most &lt;n&gt; connections to peers (default: 125)</source>
        <translation>Manter como moito &lt;n&gt; conexións con pares (por defecto: 125)</translation>
    </message>
    <message>
        <source>Connect to a node to retrieve peer addresses, and disconnect</source>
        <translation>Conectar a nodo para recuperar direccións de pares, e desconectar</translation>
    </message>
    <message>
        <source>Specify your own public address</source>
        <translation>Especificar a túa propia dirección pública</translation>
    </message>
    <message>
        <source>Threshold for disconnecting misbehaving peers (default: 100)</source>
        <translation>Umbral para desconectar pares con mal comportamento (por defecto: 100)</translation>
    </message>
    <message>
        <source>Number of seconds to keep misbehaving peers from reconnecting (default: 86400)</source>
        <translation>Número de segundos para manter sen reconectar aos pares con mal comportamento (por defecto: 86400)</translation>
    </message>
    <message>
        <source>An error occurred while setting up the RPC port %u for listening on IPv4: %s</source>
        <translation>Ocorreu un erro mentres se establecía o porto RPC %u para escoitar sobre IPv4: %s</translation>
    </message>
    <message>
        <source>Listen for JSON-RPC connections on &lt;port&gt; (default: 8332 or testnet: 18332)</source>
        <translation>Escoitar conexións JSON-RPC no &lt;porto&gt; (por defecto: 8332 ou testnet: 18332)</translation>
    </message>
    <message>
        <source>Accept command line and JSON-RPC commands</source>
        <translation>Aceptar liña de comandos e comandos JSON-RPC</translation>
    </message>
    <message>
        <source>Bitcoin Core RPC client version</source>
        <translation type="unfinished"/>
    </message>
    <message>
        <source>Run in the background as a daemon and accept commands</source>
        <translation>Executar no fondo como un demo e aceptar comandos</translation>
    </message>
    <message>
        <source>Use the test network</source>
        <translation>Empregar a rede de proba</translation>
    </message>
    <message>
        <source>Accept connections from outside (default: 1 if no -proxy or -connect)</source>
        <translation>Aceptar conexións de fóra (por defecto: 1 se non -proxy ou -connect)</translation>
    </message>
    <message>
        <source>%s, you must set a rpcpassword in the configuration file:
%s
It is recommended you use the following random password:
rpcuser=riecoinrpc
rpcpassword=%s
(you do not need to remember this password)
The username and password MUST NOT be the same.
If the file does not exist, create it with owner-readable-only file permissions.
It is also recommended to set alertnotify so you are notified of problems;
for example: alertnotify=echo %%s | mail -s &quot;Riecoin Alert&quot; admin@foo.com
</source>
        <translation>%s, debes fixar unha rpcpassword no arquivo de configuración:
%s
Reoméndase usar o seguinte contrasinal aleatorio:
rpcuser=riecoinrpc
rpcpassword=%s
(non precisas lembrar este contrasinal)
O nome do usuario e o contrasinal DEBEN NON ser o mesmo.
Se o arquivo non existe, debes crealo con permisos de so lectura para o propietario.
Tamén é recomendable fixar alertnotify de modo que recibas notificación dos problemas;
por exemplo: alertnotify=echo %%s | mail -s &quot;Riecoin Alert&quot; admin@foo.com
</translation>
    </message>
    <message>
        <source>Acceptable ciphers (default: TLSv1.2+HIGH:TLSv1+HIGH:!SSLv2:!aNULL:!eNULL:!3DES:@STRENGTH)</source>
        <translation>Cifradores aceptables (por defecto: TLSv1.2+HIGH:TLSv1+HIGH:!SSLv2:!aNULL:!eNULL:!3DES:@STRENGTH)</translation>
    </message>
    <message>
        <source>An error occurred while setting up the RPC port %u for listening on IPv6, falling back to IPv4: %s</source>
        <translation>Ocorreu un erro mentres se establecía o porto RPC %u para escoitar sobre IPv6, voltando a IPv4: %s</translation>
    </message>
    <message>
        <source>Bind to given address and always listen on it. Use [host]:port notation for IPv6</source>
        <translation>Enlazar a unha dirección dada e escoitar sempre nela. Emprega a notación [host]:post para IPv6</translation>
    </message>
    <message>
<<<<<<< HEAD
        <location line="+3"/>
        <source>Cannot obtain a lock on data directory %s. Riecoin is probably already running.</source>
        <translation>Non se pode obter un bloqueo sobre o directorio de datos %s. Riecoin está probablemente xa executándose.</translation>
=======
        <source>Continuously rate-limit free transactions to &lt;n&gt;*1000 bytes per minute (default:15)</source>
        <translation type="unfinished"/>
>>>>>>> e39a3f2c
    </message>
    <message>
        <source>Enter regression test mode, which uses a special chain in which blocks can be solved instantly. This is intended for regression testing tools and app development.</source>
        <translation>Entra en modo de test de regresión, que emprega unha cadea especial na que os bloques poden ser resoltos instantáneamente. Esto está pensado para ferramentes de testing de regresión e desenvolvemento de aplicacións.</translation>
    </message>
    <message>
        <source>Enter regression test mode, which uses a special chain in which blocks can be solved instantly.</source>
        <translation type="unfinished"/>
    </message>
    <message>
        <source>Error: Listening for incoming connections failed (listen returned error %d)</source>
        <translation type="unfinished"/>
    </message>
    <message>
        <source>Error: The transaction was rejected! This might happen if some of the coins in your wallet were already spent, such as if you used a copy of wallet.dat and coins were spent in the copy but not marked as spent here.</source>
        <translation>Erro: A transacción foi rexeitada! Esto podería suceder se unha das moedas do teu moedeiro xa foi gastada, como se usas unha copia de wallet.dat e hai moedas que se gastaron na copia pero non foron marcadas como gastadas aquí.</translation>
    </message>
    <message>
        <source>Error: This transaction requires a transaction fee of at least %s because of its amount, complexity, or use of recently received funds!</source>
        <translation>Erro: Esta transacción require unha tarifa de transacción de alomenos %s debido á súa cantidade, complexidade ou emprego de fondos recentemente recibidos!</translation>
    </message>
    <message>
        <source>Execute command when a wallet transaction changes (%s in cmd is replaced by TxID)</source>
        <translation>Executar comando cando unha transacción do moedeiro cambia (%s no comando é substituído por TxID)</translation>
    </message>
    <message>
        <source>Fees smaller than this are considered zero fee (for transaction creation) (default:</source>
        <translation type="unfinished"/>
    </message>
    <message>
        <source>Flush database activity from memory pool to disk log every &lt;n&gt; megabytes (default: 100)</source>
        <translation type="unfinished"/>
    </message>
    <message>
        <source>How thorough the block verification of -checkblocks is (0-4, default: 3)</source>
        <translation type="unfinished"/>
    </message>
    <message>
        <source>In this mode -genproclimit controls how many blocks are generated immediately.</source>
        <translation type="unfinished"/>
    </message>
    <message>
        <source>Set the number of script verification threads (%u to %d, 0 = auto, &lt;0 = leave that many cores free, default: %d)</source>
        <translation type="unfinished"/>
    </message>
    <message>
        <source>Set the processor limit for when generation is on (-1 = unlimited, default: -1)</source>
        <translation type="unfinished"/>
    </message>
    <message>
        <source>This is a pre-release test build - use at your own risk - do not use for mining or merchant applications</source>
        <translation>Esta é unha build de test pre-lanzamento - emprégaa baixo o teu propio risco - non empregar para minado ou aplicacións de comerciantes</translation>
    </message>
    <message>
        <source>Unable to bind to %s on this computer. Bitcoin Core is probably already running.</source>
        <translation type="unfinished"/>
    </message>
    <message>
        <source>Use separate SOCKS5 proxy to reach peers via Tor hidden services (default: -proxy)</source>
        <translation type="unfinished"/>
    </message>
    <message>
        <source>Warning: -paytxfee is set very high! This is the transaction fee you will pay if you send a transaction.</source>
        <translation>Precaución: -paytxfee está posto moi algo! Esta é a tarifa de transacción que ti pagarás se envías unha transacción.</translation>
    </message>
    <message>
<<<<<<< HEAD
        <location line="+3"/>
        <source>Warning: Please check that your computer&apos;s date and time are correct! If your clock is wrong Riecoin will not work properly.</source>
        <translation>Precaución; Por favor revisa que a data e hora do teu ordenador son correctas! Se o teu reloxo está equivocato Riecoin non funcionará adecuadamente.</translation>
=======
        <source>Warning: Please check that your computer&apos;s date and time are correct! If your clock is wrong Bitcoin will not work properly.</source>
        <translation>Precaución; Por favor revisa que a data e hora do teu ordenador son correctas! Se o teu reloxo está equivocato Bitcoin non funcionará adecuadamente.</translation>
>>>>>>> e39a3f2c
    </message>
    <message>
        <source>Warning: The network does not appear to fully agree! Some miners appear to be experiencing issues.</source>
        <translation>Precaución: A rede non parece estar totalmente de acordo! Algúns mineitos parecen estar experimentando problemas.</translation>
    </message>
    <message>
        <source>Warning: We do not appear to fully agree with our peers! You may need to upgrade, or other nodes may need to upgrade.</source>
        <translation>Precaución: Non parece que esteamos totalmente de acordo cos nosos pares! Pode que precises actualizar, ou outros nodos poden precisar actualizarse.</translation>
    </message>
    <message>
        <source>Warning: error reading wallet.dat! All keys read correctly, but transaction data or address book entries might be missing or incorrect.</source>
        <translation>Precaución: erro lendo wallet.dat! Tódalas claves lidas correctamente, pero os datos de transacción ou as entradas do libro de direccións podrían estar ausentes ou incorrectos.</translation>
    </message>
    <message>
        <source>Warning: wallet.dat corrupt, data salvaged! Original wallet.dat saved as wallet.{timestamp}.bak in %s; if your balance or transactions are incorrect you should restore from a backup.</source>
        <translation>Precaución: wallet.dat corrupto, datos salvagardados! O wallet.dat orixinal foi gardado como wallet.{timestamp}.bak en %s; se o teu balance ou transaccións son incorrectas deberías restauralas dende unha copia de seguridade.</translation>
    </message>
    <message>
        <source>(default: 1)</source>
        <translation type="unfinished"/>
    </message>
    <message>
        <source>(default: wallet.dat)</source>
        <translation type="unfinished"/>
    </message>
    <message>
        <source>&lt;category&gt; can be:</source>
        <translation>&lt;categoría&gt; pode ser:</translation>
    </message>
    <message>
        <source>Attempt to recover private keys from a corrupt wallet.dat</source>
        <translation>Tentar recuperar claves privadas dende un wallet.dat corrupto</translation>
    </message>
    <message>
<<<<<<< HEAD
        <location line="+1"/>
        <source>Riecoin Core Daemon</source>
        <translation type="unfinished"/>
    </message>
    <message>
        <location line="+1"/>
        <source>Riecoin RPC client version</source>
        <translation>Versión de cliente RPC de Riecoin</translation>
    </message>
    <message>
        <location line="+1"/>
=======
        <source>Bitcoin Core Daemon</source>
        <translation type="unfinished"/>
    </message>
    <message>
>>>>>>> e39a3f2c
        <source>Block creation options:</source>
        <translation>Opcións de creación de bloque:</translation>
    </message>
    <message>
        <source>Clear list of wallet transactions (diagnostic tool; implies -rescan)</source>
        <translation type="unfinished"/>
    </message>
    <message>
        <source>Connect only to the specified node(s)</source>
        <translation>Conectar so ao(s) nodo(s) especificado(s)</translation>
    </message>
    <message>
        <source>Connect through SOCKS proxy</source>
        <translation type="unfinished"/>
    </message>
    <message>
        <source>Connect to JSON-RPC on &lt;port&gt; (default: 8332 or testnet: 18332)</source>
        <translation>Conectar a JSON-RPC no &lt;porto&gt; (por defecto: 8332 ou testnet: 18332)</translation>
    </message>
    <message>
        <source>Connection options:</source>
        <translation type="unfinished"/>
    </message>
    <message>
        <source>Corrupted block database detected</source>
        <translation>Detectada base de datos de bloques corrupta.</translation>
    </message>
    <message>
        <source>Debugging/Testing options:</source>
        <translation type="unfinished"/>
    </message>
    <message>
        <source>Disable safemode, override a real safe mode event (default: 0)</source>
        <translation type="unfinished"/>
    </message>
    <message>
        <source>Discover own IP address (default: 1 when listening and no -externalip)</source>
        <translation>Descobrir dirección IP propia (por defecto: 1 se á escoita e non -externalip)</translation>
    </message>
    <message>
        <source>Do not load the wallet and disable wallet RPC calls</source>
        <translation type="unfinished"/>
    </message>
    <message>
        <source>Do you want to rebuild the block database now?</source>
        <translation>Queres reconstruír a base de datos de bloques agora?</translation>
    </message>
    <message>
        <source>Error initializing block database</source>
        <translation>Erro inicializando a base de datos de bloques</translation>
    </message>
    <message>
        <source>Error initializing wallet database environment %s!</source>
        <translation>Erro inicializando entorno de base de datos de moedeiro %s!</translation>
    </message>
    <message>
        <source>Error loading block database</source>
        <translation>Erro cargando base de datos do bloque</translation>
    </message>
    <message>
        <source>Error opening block database</source>
        <translation>Erro abrindo base de datos de bloques</translation>
    </message>
    <message>
        <source>Error: Disk space is low!</source>
        <translation>Erro: Espacio en disco escaso!</translation>
    </message>
    <message>
        <source>Error: Wallet locked, unable to create transaction!</source>
        <translation>Erro: Moedeiro bloqueado, imposible crear transacción!</translation>
    </message>
    <message>
        <source>Error: system error: </source>
        <translation>Erro: erro do sistema:</translation>
    </message>
    <message>
        <source>Failed to listen on any port. Use -listen=0 if you want this.</source>
        <translation>Fallou escoitar en calquera porto. Emprega -listen=0 se queres esto.</translation>
    </message>
    <message>
        <source>Failed to read block info</source>
        <translation>Fallou a lectura da información do bloque</translation>
    </message>
    <message>
        <source>Failed to read block</source>
        <translation>Fallou a lectura do bloque</translation>
    </message>
    <message>
        <source>Failed to sync block index</source>
        <translation>Fallou a sincronización do índice do bloque</translation>
    </message>
    <message>
        <source>Failed to write block index</source>
        <translation>Fallou a escritura do índice do bloque</translation>
    </message>
    <message>
        <source>Failed to write block info</source>
        <translation>Fallou a escritura da información do bloque</translation>
    </message>
    <message>
        <source>Failed to write block</source>
        <translation>Fallou a escritura do bloque</translation>
    </message>
    <message>
        <source>Failed to write file info</source>
        <translation>Fallou a escritura da información do arquivo</translation>
    </message>
    <message>
        <source>Failed to write to coin database</source>
        <translation>Fallou a escritura na base de datos de moedas</translation>
    </message>
    <message>
        <source>Failed to write transaction index</source>
        <translation>Fallou a escritura do índice de transaccións</translation>
    </message>
    <message>
        <source>Failed to write undo data</source>
        <translation>Fallou a escritura dos datos para desfacer</translation>
    </message>
    <message>
        <source>Fee per kB to add to transactions you send</source>
        <translation type="unfinished"/>
    </message>
    <message>
        <source>Fees smaller than this are considered zero fee (for relaying) (default:</source>
        <translation type="unfinished"/>
    </message>
    <message>
        <source>Find peers using DNS lookup (default: 1 unless -connect)</source>
        <translation>Atopar pares usando lookup DNS (por defecto: 1 agás -connect)</translation>
    </message>
    <message>
        <source>Force safe mode (default: 0)</source>
        <translation type="unfinished"/>
    </message>
    <message>
        <source>Generate coins (default: 0)</source>
        <translation>Xerar moedas (por defecto: 0)</translation>
    </message>
    <message>
        <source>How many blocks to check at startup (default: 288, 0 = all)</source>
        <translation>Cantos bloques para chequear ao arrancar (por defecto: 288, 0 = todos)</translation>
    </message>
    <message>
        <source>If &lt;category&gt; is not supplied, output all debugging information.</source>
        <translation type="unfinished"/>
    </message>
    <message>
        <source>Importing...</source>
        <translation type="unfinished"/>
    </message>
    <message>
        <source>Incorrect or no genesis block found. Wrong datadir for network?</source>
        <translation>Bloque genesis incorrecto o no existente. Datadir erróneo para a rede?</translation>
    </message>
    <message>
        <source>Invalid -onion address: &apos;%s&apos;</source>
        <translation>Dirección -onion inválida: &apos;%s&apos;</translation>
    </message>
    <message>
        <source>Not enough file descriptors available.</source>
        <translation>Non hai suficientes descritores de arquivo dispoñibles.</translation>
    </message>
    <message>
        <source>Prepend debug output with timestamp (default: 1)</source>
        <translation type="unfinished"/>
    </message>
    <message>
        <source>RPC client options:</source>
        <translation type="unfinished"/>
    </message>
    <message>
        <source>Rebuild block chain index from current blk000??.dat files</source>
        <translation>Reconstruír índice de cadea de bloque dende os ficheiros actuais blk000??.dat</translation>
    </message>
    <message>
        <source>Select SOCKS version for -proxy (4 or 5, default: 5)</source>
        <translation type="unfinished"/>
    </message>
    <message>
<<<<<<< HEAD
        <location line="+1"/>
        <source>Send command to Riecoin server</source>
        <translation>Enviar comando a servidor Riecoin</translation>
=======
        <source>Set database cache size in megabytes (%d to %d, default: %d)</source>
        <translation type="unfinished"/>
>>>>>>> e39a3f2c
    </message>
    <message>
        <source>Set maximum block size in bytes (default: %d)</source>
        <translation type="unfinished"/>
    </message>
    <message>
        <source>Set the number of threads to service RPC calls (default: 4)</source>
        <translation>Fixar o número de fíos para as chamadas aos servicios RPC (por defecto: 4)</translation>
    </message>
    <message>
        <source>Specify wallet file (within data directory)</source>
        <translation>Especificar arquivo do moedeiro (dentro do directorio de datos)</translation>
    </message>
    <message>
<<<<<<< HEAD
        <location line="+2"/>
        <source>Start Riecoin server</source>
        <translation>Comezar servidor Riecoin</translation>
=======
        <source>Spend unconfirmed change when sending transactions (default: 1)</source>
        <translation type="unfinished"/>
>>>>>>> e39a3f2c
    </message>
    <message>
        <source>This is intended for regression testing tools and app development.</source>
        <translation type="unfinished"/>
    </message>
    <message>
<<<<<<< HEAD
        <location line="+10"/>
        <source>Usage (deprecated, use riecoin-cli):</source>
        <translation>Emprego (desaconsellado, usar riecoin-cli)</translation>
=======
        <source>Usage (deprecated, use bitcoin-cli):</source>
        <translation>Emprego (desaconsellado, usar bitcoin-cli)</translation>
>>>>>>> e39a3f2c
    </message>
    <message>
        <source>Verifying blocks...</source>
        <translation>Verificando bloques...</translation>
    </message>
    <message>
        <source>Verifying wallet...</source>
        <translation>Verificando moedeiro...</translation>
    </message>
    <message>
        <source>Wait for RPC server to start</source>
        <translation type="unfinished"/>
    </message>
    <message>
        <source>Wallet %s resides outside data directory %s</source>
        <translation>O moedeiro %s reside fóra do directorio de datos %s</translation>
    </message>
    <message>
        <source>Wallet options:</source>
        <translation type="unfinished"/>
    </message>
    <message>
        <source>Warning: Deprecated argument -debugnet ignored, use -debug=net</source>
        <translation type="unfinished"/>
    </message>
    <message>
        <source>You need to rebuild the database using -reindex to change -txindex</source>
        <translation>Precisas reconstruír a base de datos empregando -reindex para cambiar -txindex</translation>
    </message>
    <message>
        <source>Imports blocks from external blk000??.dat file</source>
        <translation>Importa bloques dende arquivos blk000??.dat externos</translation>
    </message>
    <message>
        <source>Cannot obtain a lock on data directory %s. Bitcoin Core is probably already running.</source>
        <translation type="unfinished"/>
    </message>
    <message>
        <source>Execute command when a relevant alert is received or we see a really long fork (%s in cmd is replaced by message)</source>
        <translation>Executar comando cando se recibe unha alerta relevante ou vemos un fork realmente longo (%s no cmd é substituído pola mensaxe)</translation>
    </message>
    <message>
        <source>Output debugging information (default: 0, supplying &lt;category&gt; is optional)</source>
        <translation type="unfinished"/>
    </message>
    <message>
        <source>Set maximum size of high-priority/low-fee transactions in bytes (default: %d)</source>
        <translation type="unfinished"/>
    </message>
    <message>
        <source>Information</source>
        <translation>Información</translation>
    </message>
    <message>
        <source>Invalid amount for -minrelaytxfee=&lt;amount&gt;: &apos;%s&apos;</source>
        <translation>Cantidade inválida para -minrelaytxfee=&lt;cantidade&gt;: &apos;%s&apos;</translation>
    </message>
    <message>
        <source>Invalid amount for -mintxfee=&lt;amount&gt;: &apos;%s&apos;</source>
        <translation>Cantidade inválida para -mintxfee=&lt;cantidade&gt;: &apos;%s&apos;</translation>
    </message>
    <message>
        <source>Limit size of signature cache to &lt;n&gt; entries (default: 50000)</source>
        <translation type="unfinished"/>
    </message>
    <message>
        <source>Log transaction priority and fee per kB when mining blocks (default: 0)</source>
        <translation type="unfinished"/>
    </message>
    <message>
        <source>Maintain a full transaction index (default: 0)</source>
        <translation>Manter un índice completo de transaccións (por defecto: 0)</translation>
    </message>
    <message>
        <source>Maximum per-connection receive buffer, &lt;n&gt;*1000 bytes (default: 5000)</source>
        <translation>Máximo buffer por-conexión para recibir, &lt;n&gt;*1000 bytes (por defecto: 5000)</translation>
    </message>
    <message>
        <source>Maximum per-connection send buffer, &lt;n&gt;*1000 bytes (default: 1000)</source>
        <translation>Máximo buffer por-conexión para enviar, &lt;n&gt;*1000 bytes (por defecto: 1000)</translation>
    </message>
    <message>
        <source>Only accept block chain matching built-in checkpoints (default: 1)</source>
        <translation>Aceptar so cadeas de bloques coincidentes con check-points incorporados (por defecto: 1)</translation>
    </message>
    <message>
        <source>Only connect to nodes in network &lt;net&gt; (IPv4, IPv6 or Tor)</source>
        <translation>Conectar so a nodos na rede &lt;net&gt; (IPv4, IPv6 ou Tor)</translation>
    </message>
    <message>
<<<<<<< HEAD
        <location line="+9"/>
        <source>SSL options: (see the Riecoin Wiki for SSL setup instructions)</source>
        <translation>Opcións SSL: (ver ńa Wiki Riecoin as instrucción de configuración de SSL)</translation>
=======
        <source>Print block on startup, if found in block index</source>
        <translation type="unfinished"/>
    </message>
    <message>
        <source>Print block tree on startup (default: 0)</source>
        <translation type="unfinished"/>
    </message>
    <message>
        <source>RPC SSL options: (see the Bitcoin Wiki for SSL setup instructions)</source>
        <translation type="unfinished"/>
    </message>
    <message>
        <source>RPC server options:</source>
        <translation type="unfinished"/>
    </message>
    <message>
        <source>Randomly drop 1 of every &lt;n&gt; network messages</source>
        <translation type="unfinished"/>
    </message>
    <message>
        <source>Randomly fuzz 1 of every &lt;n&gt; network messages</source>
        <translation type="unfinished"/>
    </message>
    <message>
        <source>Run a thread to flush wallet periodically (default: 1)</source>
        <translation type="unfinished"/>
    </message>
    <message>
        <source>SSL options: (see the Bitcoin Wiki for SSL setup instructions)</source>
        <translation>Opcións SSL: (ver ńa Wiki Bitcoin as instrucción de configuración de SSL)</translation>
>>>>>>> e39a3f2c
    </message>
    <message>
        <source>Send command to Bitcoin Core</source>
        <translation type="unfinished"/>
    </message>
    <message>
        <source>Send trace/debug info to console instead of debug.log file</source>
        <translation>Enviar traza/información de depuración á consola en lugar de ao arquivo debug.log</translation>
    </message>
    <message>
        <source>Set minimum block size in bytes (default: 0)</source>
        <translation>Fixar tamaño mínimo de bloque en bytes (por defecto: 0)</translation>
    </message>
    <message>
        <source>Sets the DB_PRIVATE flag in the wallet db environment (default: 1)</source>
        <translation type="unfinished"/>
    </message>
    <message>
        <source>Show all debugging options (usage: --help -help-debug)</source>
        <translation type="unfinished"/>
    </message>
    <message>
        <source>Show benchmark information (default: 0)</source>
        <translation type="unfinished"/>
    </message>
    <message>
        <source>Shrink debug.log file on client startup (default: 1 when no -debug)</source>
        <translation>Recortar o arquivo debug.log ao arrancar o cliente (por defecto: 1 cando no-debug)</translation>
    </message>
    <message>
        <source>Signing transaction failed</source>
        <translation>Fallou a sinatura da transacción</translation>
    </message>
    <message>
        <source>Specify connection timeout in milliseconds (default: 5000)</source>
        <translation>Especificar tempo límite da conexión en milisegundos (por defecto: 5000)</translation>
    </message>
    <message>
        <source>Start Bitcoin Core Daemon</source>
        <translation type="unfinished"/>
    </message>
    <message>
        <source>System error: </source>
        <translation>Erro do sistema:</translation>
    </message>
    <message>
        <source>Transaction amount too small</source>
        <translation>A cantidade da transacción é demasiado pequena</translation>
    </message>
    <message>
        <source>Transaction amounts must be positive</source>
        <translation>As cantidades da transacción deben ser positivas</translation>
    </message>
    <message>
        <source>Transaction too large</source>
        <translation>A transacción é demasiado grande</translation>
    </message>
    <message>
        <source>Use UPnP to map the listening port (default: 0)</source>
        <translation>Usar UPnP para mapear o porto de escoita (por defecto: 0)</translation>
    </message>
    <message>
        <source>Use UPnP to map the listening port (default: 1 when listening)</source>
        <translation>Usar UPnP para mapear o porto de escoita (por defecto: 1 se á escoita)</translation>
    </message>
    <message>
        <source>Username for JSON-RPC connections</source>
        <translation>Nome de usuario para conexións JSON-RPC</translation>
    </message>
    <message>
        <source>Warning</source>
        <translation>Precaución</translation>
    </message>
    <message>
        <source>Warning: This version is obsolete, upgrade required!</source>
        <translation>Precaución: Esta versión é obsoleta, precísase unha actualización!</translation>
    </message>
    <message>
        <source>Zapping all transactions from wallet...</source>
        <translation type="unfinished"/>
    </message>
    <message>
        <source>on startup</source>
        <translation type="unfinished"/>
    </message>
    <message>
        <source>version</source>
        <translation>versión</translation>
    </message>
    <message>
        <source>wallet.dat corrupt, salvage failed</source>
        <translation>wallet.dat corrupto, fallou o gardado</translation>
    </message>
    <message>
        <source>Password for JSON-RPC connections</source>
        <translation>Contrasinal para conexións JSON-RPC</translation>
    </message>
    <message>
        <source>Allow JSON-RPC connections from specified IP address</source>
        <translation>Permitir conexións JSON-RPC dende direccións IP especificadas</translation>
    </message>
    <message>
        <source>Send commands to node running on &lt;ip&gt; (default: 127.0.0.1)</source>
        <translation>Enviar comandos a nodo executando na &lt;ip&gt; (por defecto: 127.0.0.1)</translation>
    </message>
    <message>
        <source>Execute command when the best block changes (%s in cmd is replaced by block hash)</source>
        <translation>Executar comando cando o mellor bloque cambie (%s no comando é sustituído polo hash do bloque)</translation>
    </message>
    <message>
        <source>Upgrade wallet to latest format</source>
        <translation>Actualizar moedeiro ao formato máis recente</translation>
    </message>
    <message>
        <source>Set key pool size to &lt;n&gt; (default: 100)</source>
        <translation>Fixar tamaño do pool de claves a &lt;n&gt; (por defecto: 100)</translation>
    </message>
    <message>
        <source>Rescan the block chain for missing wallet transactions</source>
        <translation>Rescanear transaccións ausentes na cadea de bloques</translation>
    </message>
    <message>
        <source>Use OpenSSL (https) for JSON-RPC connections</source>
        <translation>Empregar OpenSSL (https) para conexións JSON-RPC</translation>
    </message>
    <message>
        <source>Server certificate file (default: server.cert)</source>
        <translation>Arquivo de certificado do servidor (por defecto: server.cert)</translation>
    </message>
    <message>
        <source>Server private key (default: server.pem)</source>
        <translation>Clave privada do servidor (por defecto: server.perm)</translation>
    </message>
    <message>
        <source>This help message</source>
        <translation>Esta mensaxe de axuda</translation>
    </message>
    <message>
        <source>Unable to bind to %s on this computer (bind returned error %d, %s)</source>
        <translation>Imposible enlazar con %s neste ordenador (enlace devolveu erro %d, %s)</translation>
    </message>
    <message>
        <source>Allow DNS lookups for -addnode, -seednode and -connect</source>
        <translation>Permitir lookup de DNS para -addnote, -seednote e -connect</translation>
    </message>
    <message>
        <source>Loading addresses...</source>
        <translation>Cargando direccións...</translation>
    </message>
    <message>
        <source>Error loading wallet.dat: Wallet corrupted</source>
        <translation>Erro cargando wallet.dat: Moedeiro corrupto</translation>
    </message>
    <message>
<<<<<<< HEAD
        <location line="+1"/>
        <source>Error loading wallet.dat: Wallet requires newer version of Riecoin</source>
        <translation>Erro cargando wallet.dat: O moedeiro precisa unha versión máis nova de Riecoin</translation>
    </message>
    <message>
        <location line="+98"/>
        <source>Wallet needed to be rewritten: restart Riecoin to complete</source>
        <translation>Precísase rescribir o moedeiro: reinicie Riecoin para completar</translation>
=======
        <source>Error loading wallet.dat: Wallet requires newer version of Bitcoin</source>
        <translation>Erro cargando wallet.dat: O moedeiro precisa unha versión máis nova de Bitcoin</translation>
    </message>
    <message>
        <source>Wallet needed to be rewritten: restart Bitcoin to complete</source>
        <translation>Precísase rescribir o moedeiro: reinicie Bitcoin para completar</translation>
>>>>>>> e39a3f2c
    </message>
    <message>
        <source>Error loading wallet.dat</source>
        <translation>Erro cargando wallet.dat</translation>
    </message>
    <message>
        <source>Invalid -proxy address: &apos;%s&apos;</source>
        <translation>Dirección -proxy inválida: &apos;%s&apos;</translation>
    </message>
    <message>
        <source>Unknown network specified in -onlynet: &apos;%s&apos;</source>
        <translation>Rede descoñecida especificada en -onlynet: &apos;%s&apos;</translation>
    </message>
    <message>
        <source>Unknown -socks proxy version requested: %i</source>
        <translation>Versión solicitada de proxy -socks descoñecida: %i</translation>
    </message>
    <message>
        <source>Cannot resolve -bind address: &apos;%s&apos;</source>
        <translation>Non se pode resolver a dirección -bind: &apos;%s&apos;</translation>
    </message>
    <message>
        <source>Cannot resolve -externalip address: &apos;%s&apos;</source>
        <translation>Non se pode resolver dirección -externalip: &apos;%s&apos;</translation>
    </message>
    <message>
        <source>Invalid amount for -paytxfee=&lt;amount&gt;: &apos;%s&apos;</source>
        <translation>Cantidade inválida para -paytxfee=&lt;cantidade&gt;: &apos;%s&apos;</translation>
    </message>
    <message>
        <source>Invalid amount</source>
        <translation>Cantidade inválida</translation>
    </message>
    <message>
        <source>Insufficient funds</source>
        <translation>Fondos insuficientes</translation>
    </message>
    <message>
        <source>Loading block index...</source>
        <translation>Cargando índice de bloques...</translation>
    </message>
    <message>
        <source>Add a node to connect to and attempt to keep the connection open</source>
        <translation>Engadir un nodo ao que conectarse e tentar manter a conexión aberta</translation>
    </message>
    <message>
<<<<<<< HEAD
        <location line="-32"/>
        <source>Unable to bind to %s on this computer. Riecoin is probably already running.</source>
        <translation>Imposible enlazar a %s neste ordenador. Riecoin probablemente xa se estea executando.</translation>
    </message>
    <message>
        <location line="+95"/>
=======
>>>>>>> e39a3f2c
        <source>Loading wallet...</source>
        <translation>Cargando moedeiro...</translation>
    </message>
    <message>
        <source>Cannot downgrade wallet</source>
        <translation>Non se pode desactualizar o moedeiro</translation>
    </message>
    <message>
        <source>Cannot write default address</source>
        <translation>Non se pode escribir a dirección por defecto</translation>
    </message>
    <message>
        <source>Rescanning...</source>
        <translation>Rescaneando...</translation>
    </message>
    <message>
        <source>Done loading</source>
        <translation>Carga completa</translation>
    </message>
    <message>
        <source>To use the %s option</source>
        <translation>Empregar a opción %s</translation>
    </message>
    <message>
        <source>Error</source>
        <translation>Erro</translation>
    </message>
    <message>
        <source>You must set rpcpassword=&lt;password&gt; in the configuration file:
%s
If the file does not exist, create it with owner-readable-only file permissions.</source>
        <translation>Debes fixar rpcpassword=&lt;contrasinal&gt; no arquivo de configuración:
%s
Se o arquivo non existe, debes crealo con permisos de so lectura para o propietario.</translation>
    </message>
</context>
</TS><|MERGE_RESOLUTION|>--- conflicted
+++ resolved
@@ -2,23 +2,12 @@
 <context>
     <name>AboutDialog</name>
     <message>
-<<<<<<< HEAD
-        <location filename="../forms/aboutdialog.ui" line="+14"/>
-        <source>About Riecoin Core</source>
-        <translation>Sobre Riecoin core</translation>
-    </message>
-    <message>
-        <location line="+39"/>
-        <source>&lt;b&gt;Riecoin Core&lt;/b&gt; version</source>
-        <translation>&lt;b&gt;Riecoin core&lt;/b&gt; versión</translation>
-=======
         <source>About Bitcoin Core</source>
         <translation>Sobre Bitcoin core</translation>
     </message>
     <message>
         <source>&lt;b&gt;Bitcoin Core&lt;/b&gt; version</source>
         <translation>&lt;b&gt;Bitcoin core&lt;/b&gt; versión</translation>
->>>>>>> e39a3f2c
     </message>
     <message>
         <source>
@@ -39,14 +28,8 @@
         <translation>Copyright</translation>
     </message>
     <message>
-<<<<<<< HEAD
-        <location line="+0"/>
-        <source>The Riecoin Core developers</source>
-        <translation>Os desarrolladores de Riecoin Core</translation>
-=======
         <source>The Bitcoin Core developers</source>
         <translation>Os desarrolladores de Bitcoin Core</translation>
->>>>>>> e39a3f2c
     </message>
     <message>
         <source>(%1-bit)</source>
@@ -120,23 +103,12 @@
         <translation>Direccións para recibir</translation>
     </message>
     <message>
-<<<<<<< HEAD
-        <location line="+7"/>
-        <source>These are your Riecoin addresses for sending payments. Always check the amount and the receiving address before sending coins.</source>
-        <translation>Estas son as túas direccións Riecoin para enviar pagos. Revisa sempre a cantidade e a dirección receptora antes de enviar moedas.</translation>
-    </message>
-    <message>
-        <location line="+4"/>
-        <source>These are your Riecoin addresses for receiving payments. It is recommended to use a new receiving address for each transaction.</source>
-        <translation>Estas son as túas direccións Riecoin para recibir pagos. Recoméndase empregar unha nova dirección de recepción por cada transacción.</translation>
-=======
         <source>These are your Bitcoin addresses for sending payments. Always check the amount and the receiving address before sending coins.</source>
         <translation>Estas son as túas direccións Bitcoin para enviar pagos. Revisa sempre a cantidade e a dirección receptora antes de enviar moedas.</translation>
     </message>
     <message>
         <source>These are your Bitcoin addresses for receiving payments. It is recommended to use a new receiving address for each transaction.</source>
         <translation>Estas son as túas direccións Bitcoin para recibir pagos. Recoméndase empregar unha nova dirección de recepción por cada transacción.</translation>
->>>>>>> e39a3f2c
     </message>
     <message>
         <source>Copy &amp;Label</source>
@@ -233,14 +205,8 @@
         <translation>Confirmar encriptación de moedeiro</translation>
     </message>
     <message>
-<<<<<<< HEAD
-        <location line="+1"/>
-        <source>Warning: If you encrypt your wallet and lose your passphrase, you will &lt;b&gt;LOSE ALL OF YOUR RIECOINSS&lt;/b&gt;!</source>
-        <translation>Precaución: Se encriptas o teu moedeiro e perdes o teu contrasinal, ti &lt;b&gt;PERDERÁS TÓDOLOS TEUS RIECOINSS&lt;/b&gt;!</translation>
-=======
         <source>Warning: If you encrypt your wallet and lose your passphrase, you will &lt;b&gt;LOSE ALL OF YOUR BITCOINS&lt;/b&gt;!</source>
         <translation>Precaución: Se encriptas o teu moedeiro e perdes o teu contrasinal, ti &lt;b&gt;PERDERÁS TÓDOLOS TEUS BITCOINS&lt;/b&gt;!</translation>
->>>>>>> e39a3f2c
     </message>
     <message>
         <source>Are you sure you wish to encrypt your wallet?</source>
@@ -259,14 +225,8 @@
         <translation>Moedeiro encriptado</translation>
     </message>
     <message>
-<<<<<<< HEAD
-        <location line="-56"/>
-        <source>Riecoin will close now to finish the encryption process. Remember that encrypting your wallet cannot fully protect your riecoins from being stolen by malware infecting your computer.</source>
-        <translation>Riecoin se pechará agora para rematar o proceso de encriptación. Lembra que encriptar o teu moedeiro non protexe totalmente os teus riecoins de ser robados por malware que infecte o teu ordenador.</translation>
-=======
         <source>Bitcoin will close now to finish the encryption process. Remember that encrypting your wallet cannot fully protect your bitcoins from being stolen by malware infecting your computer.</source>
         <translation>Bitcoin se pechará agora para rematar o proceso de encriptación. Lembra que encriptar o teu moedeiro non protexe totalmente os teus bitcoins de ser robados por malware que infecte o teu ordenador.</translation>
->>>>>>> e39a3f2c
     </message>
     <message>
         <source>Wallet encryption failed</source>
@@ -336,14 +296,8 @@
         <translation>Saír da aplicación</translation>
     </message>
     <message>
-<<<<<<< HEAD
-        <location line="+7"/>
-        <source>Show information about Riecoin</source>
-        <translation>Amosar información sobre Riecoin</translation>
-=======
         <source>Show information about Bitcoin</source>
         <translation>Amosar información sobre Bitcoin</translation>
->>>>>>> e39a3f2c
     </message>
     <message>
         <source>About &amp;Qt</source>
@@ -390,23 +344,12 @@
         <translation>Reindexando bloques no disco...</translation>
     </message>
     <message>
-<<<<<<< HEAD
-        <location line="-405"/>
-        <source>Send coins to a Riecoin address</source>
-        <translation>Enviar moedas a unha dirección Riecoin</translation>
-    </message>
-    <message>
-        <location line="+49"/>
-        <source>Modify configuration options for Riecoin</source>
-        <translation>Modificar opcións de configuración para Riecoin</translation>
-=======
         <source>Send coins to a Bitcoin address</source>
         <translation>Enviar moedas a unha dirección Bitcoin</translation>
     </message>
     <message>
         <source>Modify configuration options for Bitcoin</source>
         <translation>Modificar opcións de configuración para Bitcoin</translation>
->>>>>>> e39a3f2c
     </message>
     <message>
         <source>Backup wallet to another location</source>
@@ -429,14 +372,8 @@
         <translation>&amp;Verificar mensaxe...</translation>
     </message>
     <message>
-<<<<<<< HEAD
-        <location line="+430"/>
-        <source>Riecoin</source>
-        <translation>Riecoin</translation>
-=======
         <source>Bitcoin</source>
         <translation>Bitcoin</translation>
->>>>>>> e39a3f2c
     </message>
     <message>
         <source>Wallet</source>
@@ -463,23 +400,12 @@
         <translation>Encriptar as claves privadas que pertencen ao teu moedeiro</translation>
     </message>
     <message>
-<<<<<<< HEAD
-        <location line="+7"/>
-        <source>Sign messages with your Riecoin addresses to prove you own them</source>
-        <translation>Asina mensaxes coas túas direccións Riecoin para probar que te pertencen</translation>
-    </message>
-    <message>
-        <location line="+2"/>
-        <source>Verify messages to ensure they were signed with specified Riecoin addresses</source>
-        <translation>Verificar mensaxes para asegurar que foron asinados con direccións Riecoin dadas.</translation>
-=======
         <source>Sign messages with your Bitcoin addresses to prove you own them</source>
         <translation>Asina mensaxes coas túas direccións Bitcoin para probar que te pertencen</translation>
     </message>
     <message>
         <source>Verify messages to ensure they were signed with specified Bitcoin addresses</source>
         <translation>Verificar mensaxes para asegurar que foron asinados con direccións Bitcoin dadas.</translation>
->>>>>>> e39a3f2c
     </message>
     <message>
         <source>&amp;File</source>
@@ -502,22 +428,6 @@
         <translation>[testnet]</translation>
     </message>
     <message>
-<<<<<<< HEAD
-        <location line="-401"/>
-        <source>Riecoin Core</source>
-        <translation>Core de Riecoin</translation>
-    </message>
-    <message>
-        <location line="+163"/>
-        <source>Request payments (generates QR codes and riecoin: URIs)</source>
-        <translation>Solicitar pagos (xenera códigos QR e riecoin: URIs)</translation>
-    </message>
-    <message>
-        <location line="+29"/>
-        <location line="+2"/>
-        <source>&amp;About Riecoin Core</source>
-        <translation>&amp;Sobre Riecoin Core</translation>
-=======
         <source>Bitcoin Core</source>
         <translation>Core de Bitcoin</translation>
     </message>
@@ -528,7 +438,6 @@
     <message>
         <source>&amp;About Bitcoin Core</source>
         <translation>&amp;Sobre Bitcoin Core</translation>
->>>>>>> e39a3f2c
     </message>
     <message>
         <source>Show the list of used sending addresses and labels</source>
@@ -539,36 +448,14 @@
         <translation>Amosar a listaxe de etiquetas e direccións para recibir empregadas</translation>
     </message>
     <message>
-<<<<<<< HEAD
-        <location line="+3"/>
-        <source>Open a riecoin: URI or payment request</source>
-        <translation>Abrir un riecoin: URI ou solicitude de pago</translation>
-=======
         <source>Open a bitcoin: URI or payment request</source>
         <translation>Abrir un bitcoin: URI ou solicitude de pago</translation>
->>>>>>> e39a3f2c
     </message>
     <message>
         <source>&amp;Command-line options</source>
         <translation type="unfinished"/>
     </message>
     <message>
-<<<<<<< HEAD
-        <location line="+1"/>
-        <source>Show the Riecoin Core help message to get a list with possible Riecoin command-line options</source>
-        <translation type="unfinished"/>
-    </message>
-    <message>
-        <location line="+159"/>
-        <location line="+5"/>
-        <source>Riecoin client</source>
-        <translation>Cliente Riecoin</translation>
-    </message>
-    <message numerus="yes">
-        <location line="+142"/>
-        <source>%n active connection(s) to Riecoin network</source>
-        <translation><numerusform>%n conexión activa coa rede Riecoin</numerusform><numerusform>%n conexións activas coa rede Riecoin</numerusform></translation>
-=======
         <source>Show the Bitcoin Core help message to get a list with possible Bitcoin command-line options</source>
         <translation type="unfinished"/>
     </message>
@@ -579,7 +466,6 @@
     <message numerus="yes">
         <source>%n active connection(s) to Bitcoin network</source>
         <translation><numerusform>%n conexión activa coa rede Bitcoin</numerusform><numerusform>%n conexións activas coa rede Bitcoin</numerusform></translation>
->>>>>>> e39a3f2c
     </message>
     <message>
         <source>No block source available...</source>
@@ -674,14 +560,8 @@
         <translation>O moedeiro está &lt;b&gt;encriptado&lt;/b&gt; e actualmente &lt;b&gt;bloqueado&lt;/b&gt;</translation>
     </message>
     <message>
-<<<<<<< HEAD
-        <location filename="../riecoin.cpp" line="+438"/>
-        <source>A fatal error occurred. Riecoin can no longer continue safely and will quit.</source>
-        <translation>Ocorriu un erro fatal. Riecoin non pode continuar en condicións de seguridade e pecharáse.</translation>
-=======
         <source>A fatal error occurred. Bitcoin can no longer continue safely and will quit.</source>
         <translation>Ocorriu un erro fatal. Bitcoin non pode continuar en condicións de seguridade e pecharáse.</translation>
->>>>>>> e39a3f2c
     </message>
 </context>
 <context>
@@ -965,14 +845,8 @@
         <translation>A dirección introducida &quot;%1&quot; xa está no libro de direccións.</translation>
     </message>
     <message>
-<<<<<<< HEAD
-        <location line="-5"/>
-        <source>The entered address &quot;%1&quot; is not a valid Riecoin address.</source>
-        <translation>A dirección introducida &apos;%1&apos; non é unha dirección Riecoin válida.</translation>
-=======
         <source>The entered address &quot;%1&quot; is not a valid Bitcoin address.</source>
         <translation>A dirección introducida &apos;%1&apos; non é unha dirección Bitcoin válida.</translation>
->>>>>>> e39a3f2c
     </message>
     <message>
         <source>Could not unlock wallet.</source>
@@ -1009,23 +883,12 @@
 <context>
     <name>HelpMessageDialog</name>
     <message>
-<<<<<<< HEAD
-        <location filename="../forms/helpmessagedialog.ui" line="+19"/>
-        <source>Riecoin Core - Command-line options</source>
-        <translation type="unfinished"/>
-    </message>
-    <message>
-        <location filename="../utilitydialog.cpp" line="+38"/>
-        <source>Riecoin Core</source>
-        <translation>Core de Riecoin</translation>
-=======
         <source>Bitcoin Core - Command-line options</source>
         <translation type="unfinished"/>
     </message>
     <message>
         <source>Bitcoin Core</source>
         <translation>Core de Bitcoin</translation>
->>>>>>> e39a3f2c
     </message>
     <message>
         <source>version</source>
@@ -1071,20 +934,6 @@
         <translation>Benvido</translation>
     </message>
     <message>
-<<<<<<< HEAD
-        <location line="+9"/>
-        <source>Welcome to Riecoin Core.</source>
-        <translation type="unfinished"/>
-    </message>
-    <message>
-        <location line="+26"/>
-        <source>As this is the first time the program is launched, you can choose where Riecoin Core will store its data.</source>
-        <translation type="unfinished"/>
-    </message>
-    <message>
-        <location line="+10"/>
-        <source>Riecoin Core will download and store a copy of the Riecoin block chain. At least %1GB of data will be stored in this directory, and it will grow over time. The wallet will also be stored in this directory.</source>
-=======
         <source>Welcome to Bitcoin Core.</source>
         <translation type="unfinished"/>
     </message>
@@ -1094,7 +943,6 @@
     </message>
     <message>
         <source>Bitcoin Core will download and store a copy of the Bitcoin block chain. At least %1GB of data will be stored in this directory, and it will grow over time. The wallet will also be stored in this directory.</source>
->>>>>>> e39a3f2c
         <translation type="unfinished"/>
     </message>
     <message>
@@ -1106,14 +954,8 @@
         <translation>Empregar un directorio de datos personalizado</translation>
     </message>
     <message>
-<<<<<<< HEAD
-        <location filename="../intro.cpp" line="+85"/>
-        <source>Riecoin</source>
-        <translation>Riecoin</translation>
-=======
         <source>Bitcoin</source>
         <translation>Bitcoin</translation>
->>>>>>> e39a3f2c
     </message>
     <message>
         <source>Error: Specified data directory &quot;%1&quot; can not be created.</source>
@@ -1174,23 +1016,12 @@
         <translation>Pagar &amp;tarifa da transacción</translation>
     </message>
     <message>
-<<<<<<< HEAD
-        <location line="+31"/>
-        <source>Automatically start Riecoin after logging in to the system.</source>
-        <translation>Comezar Riecoin automáticamente despois de loguearse no sistema.</translation>
-    </message>
-    <message>
-        <location line="+3"/>
-        <source>&amp;Start Riecoin on system login</source>
-        <translation>&amp;Comezar Riecoin ao facer login no sistema</translation>
-=======
         <source>Automatically start Bitcoin after logging in to the system.</source>
         <translation>Comezar Bitcoin automáticamente despois de loguearse no sistema.</translation>
     </message>
     <message>
         <source>&amp;Start Bitcoin on system login</source>
         <translation>&amp;Comezar Bitcoin ao facer login no sistema</translation>
->>>>>>> e39a3f2c
     </message>
     <message>
         <source>Size of &amp;database cache</source>
@@ -1205,17 +1036,7 @@
         <translation type="unfinished"/>
     </message>
     <message>
-<<<<<<< HEAD
-        <location line="+13"/>
-        <source>Set the number of script verification threads (up to 16, 0 = auto, &lt;0 = leave that many cores free, default: 0)</source>
-        <translation>Fixar o número de fíos para sripts de verificación (ata 16, 0 = auto, &lt;0 = deixa tantos cores libres, por defecto: 0)</translation>
-    </message>
-    <message>
-        <location line="+58"/>
-        <source>Connect to the Riecoin network through a SOCKS proxy.</source>
-=======
         <source>Connect to the Bitcoin network through a SOCKS proxy.</source>
->>>>>>> e39a3f2c
         <translation type="unfinished"/>
     </message>
     <message>
@@ -1251,11 +1072,6 @@
         <translation>&amp;Rede</translation>
     </message>
     <message>
-<<<<<<< HEAD
-        <location line="+6"/>
-        <source>Automatically open the Riecoin client port on the router. This only works when your router supports UPnP and it is enabled.</source>
-        <translation>Abrir automáticamente o porto do cliente Riecoin no router. Esto so funciona se o teu router soporta UPnP e está habilitado.</translation>
-=======
         <source>(0 = auto, &lt;0 = leave that many cores free)</source>
         <translation type="unfinished"/>
     </message>
@@ -1282,7 +1098,6 @@
     <message>
         <source>Automatically open the Bitcoin client port on the router. This only works when your router supports UPnP and it is enabled.</source>
         <translation>Abrir automáticamente o porto do cliente Bitcoin no router. Esto so funciona se o teu router soporta UPnP e está habilitado.</translation>
->>>>>>> e39a3f2c
     </message>
     <message>
         <source>Map port using &amp;UPnP</source>
@@ -1337,14 +1152,8 @@
         <translation>&amp;Linguaxe de interface de usuario:</translation>
     </message>
     <message>
-<<<<<<< HEAD
-        <location line="+13"/>
-        <source>The user interface language can be set here. This setting will take effect after restarting Riecoin.</source>
-        <translation>A linguaxe de interface de usuario pode fixarse aquí. Esta configuración terá efecto tras reiniciar Riecoin.</translation>
-=======
         <source>The user interface language can be set here. This setting will take effect after restarting Bitcoin.</source>
         <translation>A linguaxe de interface de usuario pode fixarse aquí. Esta configuración terá efecto tras reiniciar Bitcoin.</translation>
->>>>>>> e39a3f2c
     </message>
     <message>
         <source>&amp;Unit to show amounts in:</source>
@@ -1355,14 +1164,8 @@
         <translation>Escolle a unidade de subdivisión por defecto para amosar na interface e ao enviar moedas.</translation>
     </message>
     <message>
-<<<<<<< HEAD
-        <location line="+9"/>
-        <source>Whether to show Riecoin addresses in the transaction list or not.</source>
-        <translation>Se se amosan ou non as direccións Riecoin na listaxe de transaccións.</translation>
-=======
         <source>Whether to show Bitcoin addresses in the transaction list or not.</source>
         <translation>Se se amosan ou non as direccións Bitcoin na listaxe de transaccións.</translation>
->>>>>>> e39a3f2c
     </message>
     <message>
         <source>&amp;Display addresses in transaction list</source>
@@ -1416,15 +1219,8 @@
         <translation>Formulario</translation>
     </message>
     <message>
-<<<<<<< HEAD
-        <location line="+50"/>
-        <location line="+231"/>
-        <source>The displayed information may be out of date. Your wallet automatically synchronizes with the Riecoin network after a connection is established, but this process has not completed yet.</source>
-        <translation>A información amosada por estar desactualizada. O teu moedeiro sincronízase automáticamente coa rede Riecoin despois de que se estableza unha conexión, pero este proceso non está todavía rematado.</translation>
-=======
         <source>The displayed information may be out of date. Your wallet automatically synchronizes with the Bitcoin network after a connection is established, but this process has not completed yet.</source>
         <translation>A información amosada por estar desactualizada. O teu moedeiro sincronízase automáticamente coa rede Bitcoin despois de que se estableza unha conexión, pero este proceso non está todavía rematado.</translation>
->>>>>>> e39a3f2c
     </message>
     <message>
         <source>Wallet</source>
@@ -1478,14 +1274,8 @@
         <translation>Manexo de URI</translation>
     </message>
     <message>
-<<<<<<< HEAD
-        <location line="+1"/>
-        <source>URI can not be parsed! This can be caused by an invalid Riecoin address or malformed URI parameters.</source>
-        <translation>Non se pode parsear a URI! Esto pode ser causado por unha dirección Riecoin inválida ou parámetros da URI malformados.</translation>
-=======
         <source>URI can not be parsed! This can be caused by an invalid Bitcoin address or malformed URI parameters.</source>
         <translation>Non se pode parsear a URI! Esto pode ser causado por unha dirección Bitcoin inválida ou parámetros da URI malformados.</translation>
->>>>>>> e39a3f2c
     </message>
     <message>
         <source>Requested payment amount of %1 is too small (considered dust).</source>
@@ -1496,12 +1286,7 @@
         <translation>Erro na petición de pago</translation>
     </message>
     <message>
-<<<<<<< HEAD
-        <location line="-353"/>
-        <source>Cannot start riecoin: click-to-pay handler</source>
-=======
         <source>Cannot start bitcoin: click-to-pay handler</source>
->>>>>>> e39a3f2c
         <translation type="unfinished"/>
     </message>
     <message>
@@ -1556,15 +1341,8 @@
 <context>
     <name>QObject</name>
     <message>
-<<<<<<< HEAD
-        <location filename="../riecoin.cpp" line="+71"/>
-        <location line="+11"/>
-        <source>Riecoin</source>
-        <translation>Riecoin</translation>
-=======
         <source>Bitcoin</source>
         <translation>Bitcoin</translation>
->>>>>>> e39a3f2c
     </message>
     <message>
         <source>Error: Specified data directory &quot;%1&quot; does not exist.</source>
@@ -1579,18 +1357,12 @@
         <translation>Erro: combinación inválida de -regtest e -testnet.</translation>
     </message>
     <message>
-<<<<<<< HEAD
-        <location filename="../guiutil.cpp" line="+82"/>
-        <source>Enter a Riecoin address (e.g. 1NS17iag9jJgTHD1VXjvLCEnZuQ3rJDE9L)</source>
-        <translation>Introduce unha dirección Riecoin (exemplo: 1NS17iag9jJgTHD1VXjvLCEnZuQ3rJDE9L)</translation>
-=======
         <source>Bitcoin Core didn&apos;t yet exit safely...</source>
         <translation type="unfinished"/>
     </message>
     <message>
         <source>Enter a Bitcoin address (e.g. 1NS17iag9jJgTHD1VXjvLCEnZuQ3rJDE9L)</source>
         <translation>Introduce unha dirección Bitcoin (exemplo: 1NS17iag9jJgTHD1VXjvLCEnZuQ3rJDE9L)</translation>
->>>>>>> e39a3f2c
     </message>
 </context>
 <context>
@@ -1711,28 +1483,16 @@
         <translation>Arquivo de log de depuración</translation>
     </message>
     <message>
-<<<<<<< HEAD
-        <location line="+7"/>
-        <source>Open the Riecoin debug log file from the current data directory. This can take a few seconds for large log files.</source>
-        <translation>Abrir o arquivo de log de depuración de Riecoin dende o directorio actual de datos. Esto pode levar uns cantos segundos para grandes arquivos de log.</translation>
-=======
         <source>Open the Bitcoin debug log file from the current data directory. This can take a few seconds for large log files.</source>
         <translation>Abrir o arquivo de log de depuración de Bitcoin dende o directorio actual de datos. Esto pode levar uns cantos segundos para grandes arquivos de log.</translation>
->>>>>>> e39a3f2c
     </message>
     <message>
         <source>Clear console</source>
         <translation>Limpar consola</translation>
     </message>
     <message>
-<<<<<<< HEAD
-        <location filename="../rpcconsole.cpp" line="-30"/>
-        <source>Welcome to the Riecoin RPC console.</source>
-        <translation>Benvido á consola RPC de Riecoin</translation>
-=======
         <source>Welcome to the Bitcoin RPC console.</source>
         <translation>Benvido á consola RPC de Bitcoin</translation>
->>>>>>> e39a3f2c
     </message>
     <message>
         <source>Use up and down arrows to navigate history, and &lt;b&gt;Ctrl-L&lt;/b&gt; to clear screen.</source>
@@ -1794,13 +1554,7 @@
         <translation>R&amp;eutilizar unha dirección para recibir existente (non recomendado)</translation>
     </message>
     <message>
-<<<<<<< HEAD
-        <location line="+14"/>
-        <location line="+23"/>
-        <source>An optional message to attach to the payment request, which will be displayed when the request is opened. Note: The message will not be sent with the payment over the Riecoin network.</source>
-=======
         <source>An optional message to attach to the payment request, which will be displayed when the request is opened. Note: The message will not be sent with the payment over the Bitcoin network.</source>
->>>>>>> e39a3f2c
         <translation type="unfinished"/>
     </message>
     <message>
@@ -2113,14 +1867,8 @@
         <translation type="unfinished"/>
     </message>
     <message>
-<<<<<<< HEAD
-        <location line="+113"/>
-        <source>Warning: Invalid Riecoin address</source>
-        <translation>Atención:  Enderezo Riecoin non válido</translation>
-=======
         <source>Warning: Invalid Bitcoin address</source>
         <translation>Atención:  Enderezo Bitcoin non válido</translation>
->>>>>>> e39a3f2c
     </message>
     <message>
         <source>(no label)</source>
@@ -2206,12 +1954,7 @@
         <translation>Introduce unha etiqueta para esta dirección para engadila á listaxe de direccións empregadas</translation>
     </message>
     <message>
-<<<<<<< HEAD
-        <location line="+33"/>
-        <source>A message that was attached to the riecoin: URI which will be stored with the transaction for your reference. Note: This message will not be sent over the Riecoin network.</source>
-=======
         <source>A message that was attached to the bitcoin: URI which will be stored with the transaction for your reference. Note: This message will not be sent over the Bitcoin network.</source>
->>>>>>> e39a3f2c
         <translation type="unfinished"/>
     </message>
     <message>
@@ -2230,12 +1973,7 @@
 <context>
     <name>ShutdownWindow</name>
     <message>
-<<<<<<< HEAD
-        <location filename="../utilitydialog.cpp" line="+48"/>
-        <source>Riecoin Core is shutting down...</source>
-=======
         <source>Bitcoin Core is shutting down...</source>
->>>>>>> e39a3f2c
         <translation type="unfinished"/>
     </message>
     <message>
@@ -2290,14 +2028,8 @@
         <translation>Copiar a sinatura actual ao portapapeis do sistema</translation>
     </message>
     <message>
-<<<<<<< HEAD
-        <location line="+21"/>
-        <source>Sign the message to prove you own this Riecoin address</source>
-        <translation>Asina a mensaxe para probar que posees esta dirección Riecoin</translation>
-=======
         <source>Sign the message to prove you own this Bitcoin address</source>
         <translation>Asina a mensaxe para probar que posees esta dirección Bitcoin</translation>
->>>>>>> e39a3f2c
     </message>
     <message>
         <source>Sign &amp;Message</source>
@@ -2324,14 +2056,8 @@
         <translation>A dirección coa que foi firmada a mensaxe (exemplo: 1NS17iag9jJgTHD1VXjvLCEnZuQ3rJDE9L)</translation>
     </message>
     <message>
-<<<<<<< HEAD
-        <location line="+37"/>
-        <source>Verify the message to ensure it was signed with the specified Riecoin address</source>
-        <translation>Verificar a mensaxe para asegurar que foi asinada coa dirección Riecoin especificada</translation>
-=======
         <source>Verify the message to ensure it was signed with the specified Bitcoin address</source>
         <translation>Verificar a mensaxe para asegurar que foi asinada coa dirección Bitcoin especificada</translation>
->>>>>>> e39a3f2c
     </message>
     <message>
         <source>Verify &amp;Message</source>
@@ -2342,14 +2068,8 @@
         <translation>Restaurar todos os campos de verificación de mensaxe</translation>
     </message>
     <message>
-<<<<<<< HEAD
-        <location filename="../signverifymessagedialog.cpp" line="+30"/>
-        <source>Enter a Riecoin address (e.g. 1NS17iag9jJgTHD1VXjvLCEnZuQ3rJDE9L)</source>
-        <translation>Introduza unha dirección Riecoin (exemplo: 1NS17iag9jJgTHD1VXjvLCEnZuQ3rJDE9L)</translation>
-=======
         <source>Enter a Bitcoin address (e.g. 1NS17iag9jJgTHD1VXjvLCEnZuQ3rJDE9L)</source>
         <translation>Introduza unha dirección Bitcoin (exemplo: 1NS17iag9jJgTHD1VXjvLCEnZuQ3rJDE9L)</translation>
->>>>>>> e39a3f2c
     </message>
     <message>
         <source>Click &quot;Sign Message&quot; to generate signature</source>
@@ -2407,23 +2127,12 @@
 <context>
     <name>SplashScreen</name>
     <message>
-<<<<<<< HEAD
-        <location filename="../splashscreen.cpp" line="+28"/>
-        <source>Riecoin Core</source>
-        <translation>Core de Riecoin</translation>
-    </message>
-    <message>
-        <location line="+2"/>
-        <source>The Riecoin Core developers</source>
-        <translation>Os desarrolladores de Riecoin Core</translation>
-=======
         <source>Bitcoin Core</source>
         <translation>Core de Bitcoin</translation>
     </message>
     <message>
         <source>The Bitcoin Core developers</source>
         <translation>Os desarrolladores de Bitcoin Core</translation>
->>>>>>> e39a3f2c
     </message>
     <message>
         <source>[testnet]</source>
@@ -2901,23 +2610,12 @@
         <translation>Opcións:</translation>
     </message>
     <message>
-<<<<<<< HEAD
-        <location line="+22"/>
-        <source>Specify configuration file (default: riecoin.conf)</source>
-        <translation>Especificar arquivo de configuración (por defecto: riecoin.conf)</translation>
-    </message>
-    <message>
-        <location line="+3"/>
-        <source>Specify pid file (default: riecoind.pid)</source>
-        <translation>Especificar arquivo de pid (por defecto: riecoind.pid)</translation>
-=======
         <source>Specify configuration file (default: bitcoin.conf)</source>
         <translation>Especificar arquivo de configuración (por defecto: bitcoin.conf)</translation>
     </message>
     <message>
         <source>Specify pid file (default: bitcoind.pid)</source>
         <translation>Especificar arquivo de pid (por defecto: bitcoind.pid)</translation>
->>>>>>> e39a3f2c
     </message>
     <message>
         <source>Specify data directory</source>
@@ -3012,14 +2710,8 @@
         <translation>Enlazar a unha dirección dada e escoitar sempre nela. Emprega a notación [host]:post para IPv6</translation>
     </message>
     <message>
-<<<<<<< HEAD
-        <location line="+3"/>
-        <source>Cannot obtain a lock on data directory %s. Riecoin is probably already running.</source>
-        <translation>Non se pode obter un bloqueo sobre o directorio de datos %s. Riecoin está probablemente xa executándose.</translation>
-=======
         <source>Continuously rate-limit free transactions to &lt;n&gt;*1000 bytes per minute (default:15)</source>
         <translation type="unfinished"/>
->>>>>>> e39a3f2c
     </message>
     <message>
         <source>Enter regression test mode, which uses a special chain in which blocks can be solved instantly. This is intended for regression testing tools and app development.</source>
@@ -3086,14 +2778,8 @@
         <translation>Precaución: -paytxfee está posto moi algo! Esta é a tarifa de transacción que ti pagarás se envías unha transacción.</translation>
     </message>
     <message>
-<<<<<<< HEAD
-        <location line="+3"/>
-        <source>Warning: Please check that your computer&apos;s date and time are correct! If your clock is wrong Riecoin will not work properly.</source>
-        <translation>Precaución; Por favor revisa que a data e hora do teu ordenador son correctas! Se o teu reloxo está equivocato Riecoin non funcionará adecuadamente.</translation>
-=======
         <source>Warning: Please check that your computer&apos;s date and time are correct! If your clock is wrong Bitcoin will not work properly.</source>
         <translation>Precaución; Por favor revisa que a data e hora do teu ordenador son correctas! Se o teu reloxo está equivocato Bitcoin non funcionará adecuadamente.</translation>
->>>>>>> e39a3f2c
     </message>
     <message>
         <source>Warning: The network does not appear to fully agree! Some miners appear to be experiencing issues.</source>
@@ -3128,24 +2814,10 @@
         <translation>Tentar recuperar claves privadas dende un wallet.dat corrupto</translation>
     </message>
     <message>
-<<<<<<< HEAD
-        <location line="+1"/>
-        <source>Riecoin Core Daemon</source>
-        <translation type="unfinished"/>
-    </message>
-    <message>
-        <location line="+1"/>
-        <source>Riecoin RPC client version</source>
-        <translation>Versión de cliente RPC de Riecoin</translation>
-    </message>
-    <message>
-        <location line="+1"/>
-=======
         <source>Bitcoin Core Daemon</source>
         <translation type="unfinished"/>
     </message>
     <message>
->>>>>>> e39a3f2c
         <source>Block creation options:</source>
         <translation>Opcións de creación de bloque:</translation>
     </message>
@@ -3326,14 +2998,8 @@
         <translation type="unfinished"/>
     </message>
     <message>
-<<<<<<< HEAD
-        <location line="+1"/>
-        <source>Send command to Riecoin server</source>
-        <translation>Enviar comando a servidor Riecoin</translation>
-=======
         <source>Set database cache size in megabytes (%d to %d, default: %d)</source>
         <translation type="unfinished"/>
->>>>>>> e39a3f2c
     </message>
     <message>
         <source>Set maximum block size in bytes (default: %d)</source>
@@ -3348,28 +3014,16 @@
         <translation>Especificar arquivo do moedeiro (dentro do directorio de datos)</translation>
     </message>
     <message>
-<<<<<<< HEAD
-        <location line="+2"/>
-        <source>Start Riecoin server</source>
-        <translation>Comezar servidor Riecoin</translation>
-=======
         <source>Spend unconfirmed change when sending transactions (default: 1)</source>
         <translation type="unfinished"/>
->>>>>>> e39a3f2c
     </message>
     <message>
         <source>This is intended for regression testing tools and app development.</source>
         <translation type="unfinished"/>
     </message>
     <message>
-<<<<<<< HEAD
-        <location line="+10"/>
-        <source>Usage (deprecated, use riecoin-cli):</source>
-        <translation>Emprego (desaconsellado, usar riecoin-cli)</translation>
-=======
         <source>Usage (deprecated, use bitcoin-cli):</source>
         <translation>Emprego (desaconsellado, usar bitcoin-cli)</translation>
->>>>>>> e39a3f2c
     </message>
     <message>
         <source>Verifying blocks...</source>
@@ -3460,11 +3114,6 @@
         <translation>Conectar so a nodos na rede &lt;net&gt; (IPv4, IPv6 ou Tor)</translation>
     </message>
     <message>
-<<<<<<< HEAD
-        <location line="+9"/>
-        <source>SSL options: (see the Riecoin Wiki for SSL setup instructions)</source>
-        <translation>Opcións SSL: (ver ńa Wiki Riecoin as instrucción de configuración de SSL)</translation>
-=======
         <source>Print block on startup, if found in block index</source>
         <translation type="unfinished"/>
     </message>
@@ -3495,7 +3144,6 @@
     <message>
         <source>SSL options: (see the Bitcoin Wiki for SSL setup instructions)</source>
         <translation>Opcións SSL: (ver ńa Wiki Bitcoin as instrucción de configuración de SSL)</translation>
->>>>>>> e39a3f2c
     </message>
     <message>
         <source>Send command to Bitcoin Core</source>
@@ -3650,23 +3298,12 @@
         <translation>Erro cargando wallet.dat: Moedeiro corrupto</translation>
     </message>
     <message>
-<<<<<<< HEAD
-        <location line="+1"/>
-        <source>Error loading wallet.dat: Wallet requires newer version of Riecoin</source>
-        <translation>Erro cargando wallet.dat: O moedeiro precisa unha versión máis nova de Riecoin</translation>
-    </message>
-    <message>
-        <location line="+98"/>
-        <source>Wallet needed to be rewritten: restart Riecoin to complete</source>
-        <translation>Precísase rescribir o moedeiro: reinicie Riecoin para completar</translation>
-=======
         <source>Error loading wallet.dat: Wallet requires newer version of Bitcoin</source>
         <translation>Erro cargando wallet.dat: O moedeiro precisa unha versión máis nova de Bitcoin</translation>
     </message>
     <message>
         <source>Wallet needed to be rewritten: restart Bitcoin to complete</source>
         <translation>Precísase rescribir o moedeiro: reinicie Bitcoin para completar</translation>
->>>>>>> e39a3f2c
     </message>
     <message>
         <source>Error loading wallet.dat</source>
@@ -3713,15 +3350,6 @@
         <translation>Engadir un nodo ao que conectarse e tentar manter a conexión aberta</translation>
     </message>
     <message>
-<<<<<<< HEAD
-        <location line="-32"/>
-        <source>Unable to bind to %s on this computer. Riecoin is probably already running.</source>
-        <translation>Imposible enlazar a %s neste ordenador. Riecoin probablemente xa se estea executando.</translation>
-    </message>
-    <message>
-        <location line="+95"/>
-=======
->>>>>>> e39a3f2c
         <source>Loading wallet...</source>
         <translation>Cargando moedeiro...</translation>
     </message>
