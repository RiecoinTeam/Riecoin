--- conflicted
+++ resolved
@@ -2,23 +2,12 @@
 <context>
     <name>AboutDialog</name>
     <message>
-<<<<<<< HEAD
-        <location filename="../forms/aboutdialog.ui" line="+14"/>
-        <source>About Riecoin Core</source>
-        <translation>Riecoin Çekirdeği hakkında</translation>
-    </message>
-    <message>
-        <location line="+39"/>
-        <source>&lt;b&gt;Riecoin Core&lt;/b&gt; version</source>
-        <translation>&lt;b&gt;Riecoin Çekirdek&lt;/b&gt; sürümü</translation>
-=======
         <source>About Bitcoin Core</source>
         <translation>Bitcoin Çekirdeği hakkında</translation>
     </message>
     <message>
         <source>&lt;b&gt;Bitcoin Core&lt;/b&gt; version</source>
         <translation>&lt;b&gt;Bitcoin Çekirdek&lt;/b&gt; sürümü</translation>
->>>>>>> e39a3f2c
     </message>
     <message>
         <source>
@@ -39,14 +28,8 @@
         <translation>Telif hakkı</translation>
     </message>
     <message>
-<<<<<<< HEAD
-        <location line="+0"/>
-        <source>The Riecoin Core developers</source>
-        <translation>Riecoin Çekirdeği geliştiricileri</translation>
-=======
         <source>The Bitcoin Core developers</source>
         <translation>Bitcoin Çekirdeği geliştiricileri</translation>
->>>>>>> e39a3f2c
     </message>
     <message>
         <source>(%1-bit)</source>
@@ -120,23 +103,12 @@
         <translation>Alım adresleri</translation>
     </message>
     <message>
-<<<<<<< HEAD
-        <location line="+7"/>
-        <source>These are your Riecoin addresses for sending payments. Always check the amount and the receiving address before sending coins.</source>
-        <translation>Bunlar ödeme yapmak için kullanacağınız Riecoin adreslerinizdir. Riecoin yollamadan önce meblağı ve alıcı adresini daima kontrol ediniz.</translation>
-    </message>
-    <message>
-        <location line="+4"/>
-        <source>These are your Riecoin addresses for receiving payments. It is recommended to use a new receiving address for each transaction.</source>
-        <translation>Bunlar ödeme almak için kullanacağınız Riecoin adreslerinizdir. Her muamele için yeni bir alım adresi kullanmanız tavsiye edilir.</translation>
-=======
         <source>These are your Bitcoin addresses for sending payments. Always check the amount and the receiving address before sending coins.</source>
         <translation>Bunlar ödeme yapmak için kullanacağınız Bitcoin adreslerinizdir. Bitcoin yollamadan önce meblağı ve alıcı adresini daima kontrol ediniz.</translation>
     </message>
     <message>
         <source>These are your Bitcoin addresses for receiving payments. It is recommended to use a new receiving address for each transaction.</source>
         <translation>Bunlar ödeme almak için kullanacağınız Bitcoin adreslerinizdir. Her muamele için yeni bir alım adresi kullanmanız tavsiye edilir.</translation>
->>>>>>> e39a3f2c
     </message>
     <message>
         <source>Copy &amp;Label</source>
@@ -233,12 +205,7 @@
         <translation>Cüzdan şifrelenmesini teyit eder</translation>
     </message>
     <message>
-<<<<<<< HEAD
-        <location line="+1"/>
-        <source>Warning: If you encrypt your wallet and lose your passphrase, you will &lt;b&gt;LOSE ALL OF YOUR RIECOINSS&lt;/b&gt;!</source>
-=======
         <source>Warning: If you encrypt your wallet and lose your passphrase, you will &lt;b&gt;LOSE ALL OF YOUR BITCOINS&lt;/b&gt;!</source>
->>>>>>> e39a3f2c
         <translation>Uyarı: Eğer cüzdanınızı şifrelerseniz ve parolanızı kaybederseniz, &lt;b&gt;TÜM BİTCOİNLERİNİZİ KAYBEDERSİNİZ&lt;/b&gt;!</translation>
     </message>
     <message>
@@ -258,14 +225,8 @@
         <translation>Cüzdan şifrelendi</translation>
     </message>
     <message>
-<<<<<<< HEAD
-        <location line="-56"/>
-        <source>Riecoin will close now to finish the encryption process. Remember that encrypting your wallet cannot fully protect your riecoins from being stolen by malware infecting your computer.</source>
-        <translation>Şifreleme işlemini tamamlamak için Riecoin şimdi kapanacaktır. Cüzdanınızı şifrelemenin, Riecoinlerinizin bilgisayara bulaşan kötücül bir yazılım tarafından çalınmaya karşı tamamen koruyamayacağını unutmayınız.</translation>
-=======
         <source>Bitcoin will close now to finish the encryption process. Remember that encrypting your wallet cannot fully protect your bitcoins from being stolen by malware infecting your computer.</source>
         <translation>Şifreleme işlemini tamamlamak için Bitcoin şimdi kapanacaktır. Cüzdanınızı şifrelemenin, Bitcoinlerinizin bilgisayara bulaşan kötücül bir yazılım tarafından çalınmaya karşı tamamen koruyamayacağını unutmayınız.</translation>
->>>>>>> e39a3f2c
     </message>
     <message>
         <source>Wallet encryption failed</source>
@@ -335,14 +296,8 @@
         <translation>Uygulamadan çık</translation>
     </message>
     <message>
-<<<<<<< HEAD
-        <location line="+7"/>
-        <source>Show information about Riecoin</source>
-        <translation>Riecoin hakkında bilgi göster</translation>
-=======
         <source>Show information about Bitcoin</source>
         <translation>Bitcoin hakkında bilgi göster</translation>
->>>>>>> e39a3f2c
     </message>
     <message>
         <source>About &amp;Qt</source>
@@ -389,23 +344,12 @@
         <translation>Diskteki bloklar yeniden endeksleniyor...</translation>
     </message>
     <message>
-<<<<<<< HEAD
-        <location line="-405"/>
-        <source>Send coins to a Riecoin address</source>
-        <translation>Bir Riecoin adresine Riecoin yolla</translation>
-    </message>
-    <message>
-        <location line="+49"/>
-        <source>Modify configuration options for Riecoin</source>
-        <translation>Riecoin seçeneklerinin yapılandırmasını değiştir</translation>
-=======
         <source>Send coins to a Bitcoin address</source>
         <translation>Bir Bitcoin adresine Bitcoin yolla</translation>
     </message>
     <message>
         <source>Modify configuration options for Bitcoin</source>
         <translation>Bitcoin seçeneklerinin yapılandırmasını değiştir</translation>
->>>>>>> e39a3f2c
     </message>
     <message>
         <source>Backup wallet to another location</source>
@@ -428,14 +372,8 @@
         <translation>Mesaj &amp;kontrol et...</translation>
     </message>
     <message>
-<<<<<<< HEAD
-        <location line="+430"/>
-        <source>Riecoin</source>
-        <translation>Riecoin</translation>
-=======
         <source>Bitcoin</source>
         <translation>Bitcoin</translation>
->>>>>>> e39a3f2c
     </message>
     <message>
         <source>Wallet</source>
@@ -462,23 +400,12 @@
         <translation>Cüzdanınızın özel anahtarlarını şifrele</translation>
     </message>
     <message>
-<<<<<<< HEAD
-        <location line="+7"/>
-        <source>Sign messages with your Riecoin addresses to prove you own them</source>
-        <translation>Mesajları adreslerin size ait olduğunu ispatlamak için Riecoin adresleri ile imzala</translation>
-    </message>
-    <message>
-        <location line="+2"/>
-        <source>Verify messages to ensure they were signed with specified Riecoin addresses</source>
-        <translation>Belirtilen Riecoin adresleri ile imzalandıklarından emin olmak için mesajları kontrol et</translation>
-=======
         <source>Sign messages with your Bitcoin addresses to prove you own them</source>
         <translation>Mesajları adreslerin size ait olduğunu ispatlamak için Bitcoin adresleri ile imzala</translation>
     </message>
     <message>
         <source>Verify messages to ensure they were signed with specified Bitcoin addresses</source>
         <translation>Belirtilen Bitcoin adresleri ile imzalandıklarından emin olmak için mesajları kontrol et</translation>
->>>>>>> e39a3f2c
     </message>
     <message>
         <source>&amp;File</source>
@@ -501,22 +428,6 @@
         <translation>[testnet]</translation>
     </message>
     <message>
-<<<<<<< HEAD
-        <location line="-401"/>
-        <source>Riecoin Core</source>
-        <translation>Riecoin Çekirdeği</translation>
-    </message>
-    <message>
-        <location line="+163"/>
-        <source>Request payments (generates QR codes and riecoin: URIs)</source>
-        <translation>Ödeme talep et (QR kodu ve riecoin URI&apos;si oluşturur)</translation>
-    </message>
-    <message>
-        <location line="+29"/>
-        <location line="+2"/>
-        <source>&amp;About Riecoin Core</source>
-        <translation>Riecoin Çekirdeği &amp;hakkında</translation>
-=======
         <source>Bitcoin Core</source>
         <translation>Bitcoin Çekirdeği</translation>
     </message>
@@ -527,7 +438,6 @@
     <message>
         <source>&amp;About Bitcoin Core</source>
         <translation>Bitcoin Çekirdeği &amp;hakkında</translation>
->>>>>>> e39a3f2c
     </message>
     <message>
         <source>Show the list of used sending addresses and labels</source>
@@ -538,36 +448,14 @@
         <translation>Kullanılmış alım adresleri ve etiketlerin listesini göster</translation>
     </message>
     <message>
-<<<<<<< HEAD
-        <location line="+3"/>
-        <source>Open a riecoin: URI or payment request</source>
-        <translation>Bir riecoin: bağlantısı ya da ödeme talebi aç</translation>
-=======
         <source>Open a bitcoin: URI or payment request</source>
         <translation>Bir bitcoin: bağlantısı ya da ödeme talebi aç</translation>
->>>>>>> e39a3f2c
     </message>
     <message>
         <source>&amp;Command-line options</source>
         <translation>&amp;Komut satırı seçenekleri</translation>
     </message>
     <message>
-<<<<<<< HEAD
-        <location line="+1"/>
-        <source>Show the Riecoin Core help message to get a list with possible Riecoin command-line options</source>
-        <translation>Riecoin komut satırı seçeneklerinin listesini elde etmek için Riecoin Çekirdeği yardım mesajını göster</translation>
-    </message>
-    <message>
-        <location line="+159"/>
-        <location line="+5"/>
-        <source>Riecoin client</source>
-        <translation>Riecoin istemcisi</translation>
-    </message>
-    <message numerus="yes">
-        <location line="+142"/>
-        <source>%n active connection(s) to Riecoin network</source>
-        <translation><numerusform>Riecoin şebekesine %n faal bağlantı</numerusform><numerusform>Riecoin şebekesine %n faal bağlantı</numerusform></translation>
-=======
         <source>Show the Bitcoin Core help message to get a list with possible Bitcoin command-line options</source>
         <translation>Bitcoin komut satırı seçeneklerinin listesini elde etmek için Bitcoin Çekirdeği yardım mesajını göster</translation>
     </message>
@@ -578,7 +466,6 @@
     <message numerus="yes">
         <source>%n active connection(s) to Bitcoin network</source>
         <translation><numerusform>Bitcoin şebekesine %n faal bağlantı</numerusform><numerusform>Bitcoin şebekesine %n faal bağlantı</numerusform></translation>
->>>>>>> e39a3f2c
     </message>
     <message>
         <source>No block source available...</source>
@@ -673,14 +560,8 @@
         <translation>Cüzdan &lt;b&gt;şifrelenmiştir&lt;/b&gt; ve şu anda &lt;b&gt;kilitlidir&lt;/b&gt;</translation>
     </message>
     <message>
-<<<<<<< HEAD
-        <location filename="../riecoin.cpp" line="+438"/>
-        <source>A fatal error occurred. Riecoin can no longer continue safely and will quit.</source>
-        <translation>Ciddi bir hata oluştu. Riecoin artık güvenli bir şekilde işlemeye devam edemez ve kapanacaktır.</translation>
-=======
         <source>A fatal error occurred. Bitcoin can no longer continue safely and will quit.</source>
         <translation>Ciddi bir hata oluştu. Bitcoin artık güvenli bir şekilde işlemeye devam edemez ve kapanacaktır.</translation>
->>>>>>> e39a3f2c
     </message>
 </context>
 <context>
@@ -964,14 +845,8 @@
         <translation>Girilen &quot;%1&quot; adresi hâlihazırda adres defterinde mevcuttur.</translation>
     </message>
     <message>
-<<<<<<< HEAD
-        <location line="-5"/>
-        <source>The entered address &quot;%1&quot; is not a valid Riecoin address.</source>
-        <translation>Girilen &quot;%1&quot; adresi geçerli bir Riecoin adresi değildir.</translation>
-=======
         <source>The entered address &quot;%1&quot; is not a valid Bitcoin address.</source>
         <translation>Girilen &quot;%1&quot; adresi geçerli bir Bitcoin adresi değildir.</translation>
->>>>>>> e39a3f2c
     </message>
     <message>
         <source>Could not unlock wallet.</source>
@@ -1008,23 +883,12 @@
 <context>
     <name>HelpMessageDialog</name>
     <message>
-<<<<<<< HEAD
-        <location filename="../forms/helpmessagedialog.ui" line="+19"/>
-        <source>Riecoin Core - Command-line options</source>
-        <translation>Riecoin Çekirdeği - Komut satırı seçenekleri</translation>
-    </message>
-    <message>
-        <location filename="../utilitydialog.cpp" line="+38"/>
-        <source>Riecoin Core</source>
-        <translation>Riecoin Çekirdeği</translation>
-=======
         <source>Bitcoin Core - Command-line options</source>
         <translation>Bitcoin Çekirdeği - Komut satırı seçenekleri</translation>
     </message>
     <message>
         <source>Bitcoin Core</source>
         <translation>Bitcoin Çekirdeği</translation>
->>>>>>> e39a3f2c
     </message>
     <message>
         <source>version</source>
@@ -1070,21 +934,6 @@
         <translation>Hoş geldiniz</translation>
     </message>
     <message>
-<<<<<<< HEAD
-        <location line="+9"/>
-        <source>Welcome to Riecoin Core.</source>
-        <translation>Riecoin Çekirdeğine hoş geldiniz.</translation>
-    </message>
-    <message>
-        <location line="+26"/>
-        <source>As this is the first time the program is launched, you can choose where Riecoin Core will store its data.</source>
-        <translation>Bu programı ilk kez başlattığınızdan dolayı Riecoin Çekirdeğinin verilerini nereye saklayacağını seçebilirsiniz.</translation>
-    </message>
-    <message>
-        <location line="+10"/>
-        <source>Riecoin Core will download and store a copy of the Riecoin block chain. At least %1GB of data will be stored in this directory, and it will grow over time. The wallet will also be stored in this directory.</source>
-        <translation>Riecoin çekirdeği Riecoin blok zincirinin bir kopyasını indirip saklayacaktır. Asgari %1GB bouyutunda veri bu klasörde saklanacak ve zamanla bu boyut artacaktır. Cüzdan da bu klasörde saklanacaktır. </translation>
-=======
         <source>Welcome to Bitcoin Core.</source>
         <translation>Bitcoin Çekirdeğine hoş geldiniz.</translation>
     </message>
@@ -1095,7 +944,6 @@
     <message>
         <source>Bitcoin Core will download and store a copy of the Bitcoin block chain. At least %1GB of data will be stored in this directory, and it will grow over time. The wallet will also be stored in this directory.</source>
         <translation>Bitcoin çekirdeği Bitcoin blok zincirinin bir kopyasını indirip saklayacaktır. Asgari %1GB bouyutunda veri bu klasörde saklanacak ve zamanla bu boyut artacaktır. Cüzdan da bu klasörde saklanacaktır. </translation>
->>>>>>> e39a3f2c
     </message>
     <message>
         <source>Use the default data directory</source>
@@ -1106,14 +954,8 @@
         <translation>Özel bir veri klasörü kullan:</translation>
     </message>
     <message>
-<<<<<<< HEAD
-        <location filename="../intro.cpp" line="+85"/>
-        <source>Riecoin</source>
-        <translation>Riecoin</translation>
-=======
         <source>Bitcoin</source>
         <translation>Bitcoin</translation>
->>>>>>> e39a3f2c
     </message>
     <message>
         <source>Error: Specified data directory &quot;%1&quot; can not be created.</source>
@@ -1174,23 +1016,12 @@
         <translation>Muamele ücreti &amp;öde</translation>
     </message>
     <message>
-<<<<<<< HEAD
-        <location line="+31"/>
-        <source>Automatically start Riecoin after logging in to the system.</source>
-        <translation>Sistemde oturum açıldığında Riecoin&apos;i otomatik olarak başlat.</translation>
-    </message>
-    <message>
-        <location line="+3"/>
-        <source>&amp;Start Riecoin on system login</source>
-        <translation>Riecoin&apos;i sistem oturumuyla &amp;başlat</translation>
-=======
         <source>Automatically start Bitcoin after logging in to the system.</source>
         <translation>Sistemde oturum açıldığında Bitcoin&apos;i otomatik olarak başlat.</translation>
     </message>
     <message>
         <source>&amp;Start Bitcoin on system login</source>
         <translation>Bitcoin&apos;i sistem oturumuyla &amp;başlat</translation>
->>>>>>> e39a3f2c
     </message>
     <message>
         <source>Size of &amp;database cache</source>
@@ -1205,19 +1036,8 @@
         <translation>İş parçacıklarını &amp;denetleme betiği sayısı</translation>
     </message>
     <message>
-<<<<<<< HEAD
-        <location line="+13"/>
-        <source>Set the number of script verification threads (up to 16, 0 = auto, &lt;0 = leave that many cores free, default: 0)</source>
-        <translation>Betik kontrolü iş parçacığı sayısını belirt (azami 16, 0 = otomatik, &lt;0 = bu sayıda çekirdeği boş bırak, varsayılan: 0)</translation>
-    </message>
-    <message>
-        <location line="+58"/>
-        <source>Connect to the Riecoin network through a SOCKS proxy.</source>
-        <translation>Riecoin şebekesine bir SOCKS vekil sunucusu vasıtasıyla bağlan.</translation>
-=======
         <source>Connect to the Bitcoin network through a SOCKS proxy.</source>
         <translation>Bitcoin şebekesine bir SOCKS vekil sunucusu vasıtasıyla bağlan.</translation>
->>>>>>> e39a3f2c
     </message>
     <message>
         <source>&amp;Connect through SOCKS proxy (default proxy):</source>
@@ -1252,11 +1072,6 @@
         <translation>&amp;Şebeke</translation>
     </message>
     <message>
-<<<<<<< HEAD
-        <location line="+6"/>
-        <source>Automatically open the Riecoin client port on the router. This only works when your router supports UPnP and it is enabled.</source>
-        <translation>Yönlendiricide Riecoin istemci portlarını otomatik olarak açar. Bu, sadece yönlendiricinizin UPnP desteği bulunuyorsa ve etkinse çalışabilir.</translation>
-=======
         <source>(0 = auto, &lt;0 = leave that many cores free)</source>
         <translation>(0 = otomatik, &lt;0 = bu kadar çekirdeği kullanma)</translation>
     </message>
@@ -1283,7 +1098,6 @@
     <message>
         <source>Automatically open the Bitcoin client port on the router. This only works when your router supports UPnP and it is enabled.</source>
         <translation>Yönlendiricide Bitcoin istemci portlarını otomatik olarak açar. Bu, sadece yönlendiricinizin UPnP desteği bulunuyorsa ve etkinse çalışabilir.</translation>
->>>>>>> e39a3f2c
     </message>
     <message>
         <source>Map port using &amp;UPnP</source>
@@ -1338,14 +1152,8 @@
         <translation>Kullanıcı arayüzü &amp;lisanı:</translation>
     </message>
     <message>
-<<<<<<< HEAD
-        <location line="+13"/>
-        <source>The user interface language can be set here. This setting will take effect after restarting Riecoin.</source>
-        <translation>Kullanıcı arayüzünün dili burada belirtilebilir. Bu ayar Riecoin tekrar başlatıldığında etkinleşecektir.</translation>
-=======
         <source>The user interface language can be set here. This setting will take effect after restarting Bitcoin.</source>
         <translation>Kullanıcı arayüzünün dili burada belirtilebilir. Bu ayar Bitcoin tekrar başlatıldığında etkinleşecektir.</translation>
->>>>>>> e39a3f2c
     </message>
     <message>
         <source>&amp;Unit to show amounts in:</source>
@@ -1356,14 +1164,8 @@
         <translation>Riecoin gönderildiğinde arayüzde gösterilecek varsayılan alt birimi seçiniz.</translation>
     </message>
     <message>
-<<<<<<< HEAD
-        <location line="+9"/>
-        <source>Whether to show Riecoin addresses in the transaction list or not.</source>
-        <translation>Muamele listesinde Riecoin adreslerinin gösterilip gösterilmeyeceklerini belirler.</translation>
-=======
         <source>Whether to show Bitcoin addresses in the transaction list or not.</source>
         <translation>Muamele listesinde Bitcoin adreslerinin gösterilip gösterilmeyeceklerini belirler.</translation>
->>>>>>> e39a3f2c
     </message>
     <message>
         <source>&amp;Display addresses in transaction list</source>
@@ -1417,13 +1219,7 @@
         <translation>Form</translation>
     </message>
     <message>
-<<<<<<< HEAD
-        <location line="+50"/>
-        <location line="+231"/>
-        <source>The displayed information may be out of date. Your wallet automatically synchronizes with the Riecoin network after a connection is established, but this process has not completed yet.</source>
-=======
         <source>The displayed information may be out of date. Your wallet automatically synchronizes with the Bitcoin network after a connection is established, but this process has not completed yet.</source>
->>>>>>> e39a3f2c
         <translation>Görüntülenen veriler zaman aşımına uğramış olabilir. Bağlantı kurulduğunda cüzdanınız otomatik olarak şebeke ile eşleşir ancak bu işlem henüz tamamlanmamıştır.</translation>
     </message>
     <message>
@@ -1478,14 +1274,8 @@
         <translation>URI yönetimi</translation>
     </message>
     <message>
-<<<<<<< HEAD
-        <location line="+1"/>
-        <source>URI can not be parsed! This can be caused by an invalid Riecoin address or malformed URI parameters.</source>
-        <translation>URI okunamadı! Sebebi geçersiz bir Riecoin adresi veya hatalı URI parametreleri olabilir.</translation>
-=======
         <source>URI can not be parsed! This can be caused by an invalid Bitcoin address or malformed URI parameters.</source>
         <translation>URI okunamadı! Sebebi geçersiz bir Bitcoin adresi veya hatalı URI parametreleri olabilir.</translation>
->>>>>>> e39a3f2c
     </message>
     <message>
         <source>Requested payment amount of %1 is too small (considered dust).</source>
@@ -1496,14 +1286,8 @@
         <translation>Ödeme talebi hatası</translation>
     </message>
     <message>
-<<<<<<< HEAD
-        <location line="-353"/>
-        <source>Cannot start riecoin: click-to-pay handler</source>
-        <translation>Riecoin başlatılamadı: tıkla-ve-öde yöneticisi</translation>
-=======
         <source>Cannot start bitcoin: click-to-pay handler</source>
         <translation>Bitcoin başlatılamadı: tıkla-ve-öde yöneticisi</translation>
->>>>>>> e39a3f2c
     </message>
     <message>
         <source>Net manager warning</source>
@@ -1557,15 +1341,8 @@
 <context>
     <name>QObject</name>
     <message>
-<<<<<<< HEAD
-        <location filename="../riecoin.cpp" line="+71"/>
-        <location line="+11"/>
-        <source>Riecoin</source>
-        <translation>Riecoin</translation>
-=======
         <source>Bitcoin</source>
         <translation>Bitcoin</translation>
->>>>>>> e39a3f2c
     </message>
     <message>
         <source>Error: Specified data directory &quot;%1&quot; does not exist.</source>
@@ -1706,28 +1483,16 @@
         <translation>Hata ayıklama kütük dosyası</translation>
     </message>
     <message>
-<<<<<<< HEAD
-        <location line="+7"/>
-        <source>Open the Riecoin debug log file from the current data directory. This can take a few seconds for large log files.</source>
-        <translation>Güncel veri klasöründen Riecoin hata ayıklama kütük dosyasını açar. Büyük kütük dosyaları için bu birkaç saniye alabilir.</translation>
-=======
         <source>Open the Bitcoin debug log file from the current data directory. This can take a few seconds for large log files.</source>
         <translation>Güncel veri klasöründen Bitcoin hata ayıklama kütük dosyasını açar. Büyük kütük dosyaları için bu birkaç saniye alabilir.</translation>
->>>>>>> e39a3f2c
     </message>
     <message>
         <source>Clear console</source>
         <translation>Konsolu temizle</translation>
     </message>
     <message>
-<<<<<<< HEAD
-        <location filename="../rpcconsole.cpp" line="-30"/>
-        <source>Welcome to the Riecoin RPC console.</source>
-        <translation>Riecoin RPC konsoluna hoş geldiniz.</translation>
-=======
         <source>Welcome to the Bitcoin RPC console.</source>
         <translation>Bitcoin RPC konsoluna hoş geldiniz.</translation>
->>>>>>> e39a3f2c
     </message>
     <message>
         <source>Use up and down arrows to navigate history, and &lt;b&gt;Ctrl-L&lt;/b&gt; to clear screen.</source>
@@ -1789,19 +1554,8 @@
         <translation>&amp;Hâlihazırda bulunan bir alım adresini kullan (önerilmez)</translation>
     </message>
     <message>
-<<<<<<< HEAD
-        <location line="+27"/>
-        <source>An optional label to associate with the new receiving address</source>
-        <translation>Yeni alım adresi ile ilişkili, seçiminize dayalı etiket</translation>
-    </message>
-    <message>
-        <location line="+7"/>
-        <source>An optional message to attach to the payment request, which will be displayed when the request is opened. Note: The message will not be sent with the payment over the Riecoin network.</source>
-        <translation>Talep açıldığında gösterilecek, isteğinize dayalı, ödeme talebi ile ilişkilendirilecek bir mesaj. Not: Bu mesaj ödeme ile birlikte Riecoin şebekesi üzerinden gönderilmeyecektir.</translation>
-=======
         <source>An optional message to attach to the payment request, which will be displayed when the request is opened. Note: The message will not be sent with the payment over the Bitcoin network.</source>
         <translation>Talep açıldığında gösterilecek, isteğinize dayalı, ödeme talebi ile ilişkilendirilecek bir mesaj. Not: Bu mesaj ödeme ile birlikte Bitcoin şebekesi üzerinden gönderilmeyecektir.</translation>
->>>>>>> e39a3f2c
     </message>
     <message>
         <source>An optional label to associate with the new receiving address.</source>
@@ -2045,15 +1799,6 @@
         <translation>%1 öğesinden %2 unsuruna</translation>
     </message>
     <message>
-<<<<<<< HEAD
-        <location line="-136"/>
-        <source>Enter a Riecoin address (e.g. 1NS17iag9jJgTHD1VXjvLCEnZuQ3rJDE9L)</source>
-        <translation>Riecoin adresi giriniz (mesela 1NS17iag9jJgTHD1VXjvLCEnZuQ3rJDE9L)</translation>
-    </message>
-    <message>
-        <location line="+15"/>
-=======
->>>>>>> e39a3f2c
         <source>Copy quantity</source>
         <translation>Miktarı kopyala</translation>
     </message>
@@ -2122,14 +1867,8 @@
         <translation>Muamele reddedildi! Cüzdanınızdaki madenî paraların bazıları zaten harcanmış olduğunda bu meydana gelebilir. Örneğin wallet.dat dosyasının bir kopyasını kullandıysanız ve kopyada para harcandığında ancak burada harcandığı işaretlenmediğinde.</translation>
     </message>
     <message>
-<<<<<<< HEAD
-        <location line="+112"/>
-        <source>Warning: Invalid Riecoin address</source>
-        <translation>Uyarı: geçersiz Riecoin adresi</translation>
-=======
         <source>Warning: Invalid Bitcoin address</source>
         <translation>Uyarı: geçersiz Bitcoin adresi</translation>
->>>>>>> e39a3f2c
     </message>
     <message>
         <source>(no label)</source>
@@ -2207,15 +1946,6 @@
         <translation>Mesaj:</translation>
     </message>
     <message>
-<<<<<<< HEAD
-        <location line="+10"/>
-        <source>A message that was attached to the Riecoin URI which will be stored with the transaction for your reference. Note: This message will not be sent over the Riecoin network.</source>
-        <translation>Riecoin URI&apos;siyle ilişkili ve bilginiz için muameleyle saklanacak bir mesaj. Not: Bu mesaj Riecoin şebekesi üzerinden gönderilmeyecektir.</translation>
-    </message>
-    <message>
-        <location line="+958"/>
-=======
->>>>>>> e39a3f2c
         <source>This is a verified payment request.</source>
         <translation>Bu, teyit edilmiş bir ödeme talebidir.</translation>
     </message>
@@ -2239,26 +1969,12 @@
         <source>Memo:</source>
         <translation>Not:</translation>
     </message>
-<<<<<<< HEAD
-    <message>
-        <location filename="../sendcoinsentry.cpp" line="+1"/>
-        <source>Enter a Riecoin address (e.g. 1NS17iag9jJgTHD1VXjvLCEnZuQ3rJDE9L)</source>
-        <translation>Riecoin adresi giriniz (mesela 1NS17iag9jJgTHD1VXjvLCEnZuQ3rJDE9L)</translation>
-    </message>
-=======
->>>>>>> e39a3f2c
 </context>
 <context>
     <name>ShutdownWindow</name>
     <message>
-<<<<<<< HEAD
-        <location filename="../utilitydialog.cpp" line="+48"/>
-        <source>Riecoin Core is shutting down...</source>
-        <translation>Riecoin Çekirdeği kapanıyor...</translation>
-=======
         <source>Bitcoin Core is shutting down...</source>
         <translation>Bitcoin Çekirdeği kapanıyor...</translation>
->>>>>>> e39a3f2c
     </message>
     <message>
         <source>Do not shut down the computer until this window disappears.</source>
@@ -2312,14 +2028,8 @@
         <translation>Güncel imzayı sistem panosuna kopyala</translation>
     </message>
     <message>
-<<<<<<< HEAD
-        <location line="+21"/>
-        <source>Sign the message to prove you own this Riecoin address</source>
-        <translation>Bu Riecoin adresinin sizin olduğunu ispatlamak için mesajı imzalayın</translation>
-=======
         <source>Sign the message to prove you own this Bitcoin address</source>
         <translation>Bu Bitcoin adresinin sizin olduğunu ispatlamak için mesajı imzalayın</translation>
->>>>>>> e39a3f2c
     </message>
     <message>
         <source>Sign &amp;Message</source>
@@ -2346,14 +2056,8 @@
         <translation>Mesajı imzalamak için kullanılmış olan adres (mesela 1NS17iag9jJgTHD1VXjvLCEnZuQ3rJDE9L)</translation>
     </message>
     <message>
-<<<<<<< HEAD
-        <location line="+40"/>
-        <source>Verify the message to ensure it was signed with the specified Riecoin address</source>
-        <translation>Belirtilen Riecoin adresi ile imzalandığını doğrulamak için mesajı kontrol et</translation>
-=======
         <source>Verify the message to ensure it was signed with the specified Bitcoin address</source>
         <translation>Belirtilen Bitcoin adresi ile imzalandığını doğrulamak için mesajı kontrol et</translation>
->>>>>>> e39a3f2c
     </message>
     <message>
         <source>Verify &amp;Message</source>
@@ -2364,31 +2068,14 @@
         <translation>Tüm mesaj kontrolü alanlarını sıfırla</translation>
     </message>
     <message>
-<<<<<<< HEAD
-        <location filename="../signverifymessagedialog.cpp" line="+29"/>
-        <location line="+3"/>
-        <source>Enter a Riecoin address (e.g. 1NS17iag9jJgTHD1VXjvLCEnZuQ3rJDE9L)</source>
-        <translation>Riecoin adresi giriniz (mesela 1NS17iag9jJgTHD1VXjvLCEnZuQ3rJDE9L)</translation>
-=======
         <source>Enter a Bitcoin address (e.g. 1NS17iag9jJgTHD1VXjvLCEnZuQ3rJDE9L)</source>
         <translation>Bitcoin adresi giriniz (mesela 1NS17iag9jJgTHD1VXjvLCEnZuQ3rJDE9L)</translation>
->>>>>>> e39a3f2c
     </message>
     <message>
         <source>Click &quot;Sign Message&quot; to generate signature</source>
         <translation>İmzayı oluşturmak için &quot;Mesaj İmzala&quot; unsurunu tıklayın</translation>
     </message>
     <message>
-<<<<<<< HEAD
-        <location line="+3"/>
-        <source>Enter Riecoin signature</source>
-        <translation>Riecoin imzası gir</translation>
-    </message>
-    <message>
-        <location line="+84"/>
-        <location line="+81"/>
-=======
->>>>>>> e39a3f2c
         <source>The entered address is invalid.</source>
         <translation>Girilen adres geçersizdir.</translation>
     </message>
@@ -2440,23 +2127,12 @@
 <context>
     <name>SplashScreen</name>
     <message>
-<<<<<<< HEAD
-        <location filename="../splashscreen.cpp" line="+28"/>
-        <source>Riecoin Core</source>
-        <translation>Riecoin Çekirdeği</translation>
-    </message>
-    <message>
-        <location line="+2"/>
-        <source>The Riecoin Core developers</source>
-        <translation>Riecoin Çekirdeği geliştiricileri</translation>
-=======
         <source>Bitcoin Core</source>
         <translation>Bitcoin Çekirdeği</translation>
     </message>
     <message>
         <source>The Bitcoin Core developers</source>
         <translation>Bitcoin Çekirdeği geliştiricileri</translation>
->>>>>>> e39a3f2c
     </message>
     <message>
         <source>[testnet]</source>
@@ -2934,23 +2610,12 @@
         <translation>Seçenekler:</translation>
     </message>
     <message>
-<<<<<<< HEAD
-        <location line="+22"/>
-        <source>Specify configuration file (default: riecoin.conf)</source>
-        <translation>Yapılandırma dosyası belirt (varsayılan: riecoin.conf)</translation>
-    </message>
-    <message>
-        <location line="+3"/>
-        <source>Specify pid file (default: riecoind.pid)</source>
-        <translation>Pid dosyası belirt (varsayılan: riecoind.pid)</translation>
-=======
         <source>Specify configuration file (default: bitcoin.conf)</source>
         <translation>Yapılandırma dosyası belirt (varsayılan: bitcoin.conf)</translation>
     </message>
     <message>
         <source>Specify pid file (default: bitcoind.pid)</source>
         <translation>Pid dosyası belirt (varsayılan: bitcoind.pid)</translation>
->>>>>>> e39a3f2c
     </message>
     <message>
         <source>Specify data directory</source>
@@ -3045,14 +2710,8 @@
         <translation>Belirtilen adrese bağlan ve daima ondan dinle. IPv6 için [makine]:port yazımını kullanınız</translation>
     </message>
     <message>
-<<<<<<< HEAD
-        <location line="+3"/>
-        <source>Cannot obtain a lock on data directory %s. Riecoin is probably already running.</source>
-        <translation>%s veri dizininde kilit elde edilemedi. Riecoin muhtemelen hâlihazırda çalışmaktadır.</translation>
-=======
         <source>Continuously rate-limit free transactions to &lt;n&gt;*1000 bytes per minute (default:15)</source>
         <translation>Devamlı olarak ücretsiz muameleleri dakikada &lt;n&gt;*1000 bayt olarak sınırla (varsayılan: 15)</translation>
->>>>>>> e39a3f2c
     </message>
     <message>
         <source>Enter regression test mode, which uses a special chain in which blocks can be solved instantly. This is intended for regression testing tools and app development.</source>
@@ -3119,14 +2778,8 @@
         <translation>Uyarı: -paytxfee çok yüksek bir değere ayarlanmış! Bu, muamele gönderirseniz ödeyeceğiniz muamele ücretidir.</translation>
     </message>
     <message>
-<<<<<<< HEAD
-        <location line="+3"/>
-        <source>Warning: Please check that your computer&apos;s date and time are correct! If your clock is wrong Riecoin will not work properly.</source>
-        <translation>Uyarı: Lütfen bilgisayarınızın tarih ve saatinin doğru olup olmadığını kontrol ediniz! Saatiniz doğru değilse Riecoin gerektiği gibi çalışamaz.</translation>
-=======
         <source>Warning: Please check that your computer&apos;s date and time are correct! If your clock is wrong Bitcoin will not work properly.</source>
         <translation>Uyarı: Lütfen bilgisayarınızın tarih ve saatinin doğru olup olmadığını kontrol ediniz! Saatiniz doğru değilse Bitcoin gerektiği gibi çalışamaz.</translation>
->>>>>>> e39a3f2c
     </message>
     <message>
         <source>Warning: The network does not appear to fully agree! Some miners appear to be experiencing issues.</source>
@@ -3161,24 +2814,10 @@
         <translation>Bozuk bir wallet.dat dosyasından özel anahtarları geri kazanmayı dene</translation>
     </message>
     <message>
-<<<<<<< HEAD
-        <location line="+1"/>
-        <source>Riecoin Core Daemon</source>
-        <translation>Riecoin Çekirdek servisi</translation>
-    </message>
-    <message>
-        <location line="+1"/>
-        <source>Riecoin RPC client version</source>
-        <translation>Riecoin RPC istemci sürümü</translation>
-    </message>
-    <message>
-        <location line="+1"/>
-=======
         <source>Bitcoin Core Daemon</source>
         <translation>Bitcoin Çekirdek servisi</translation>
     </message>
     <message>
->>>>>>> e39a3f2c
         <source>Block creation options:</source>
         <translation>Blok oluşturma seçenekleri:</translation>
     </message>
@@ -3359,14 +2998,8 @@
         <translation>-proxy için SOCKS sürümünü seç (4 veya 5, varsayılan: 5)</translation>
     </message>
     <message>
-<<<<<<< HEAD
-        <location line="+1"/>
-        <source>Send command to Riecoin server</source>
-        <translation>Riecoin sunucusuna komut gönder</translation>
-=======
         <source>Set database cache size in megabytes (%d to %d, default: %d)</source>
         <translation>Veritabanı önbellek boyutunu megabayt olarak belirt (%d ilâ %d, varsayılan: %d)</translation>
->>>>>>> e39a3f2c
     </message>
     <message>
         <source>Set maximum block size in bytes (default: %d)</source>
@@ -3381,28 +3014,16 @@
         <translation>Cüzdan dosyası belirtiniz (veri klasörünün içinde)</translation>
     </message>
     <message>
-<<<<<<< HEAD
-        <location line="+2"/>
-        <source>Start Riecoin server</source>
-        <translation>Riecoin sunucusunu başlat</translation>
-=======
         <source>Spend unconfirmed change when sending transactions (default: 1)</source>
         <translation>Gönderme muamelelerinde teyit edilmemiş para üstünü harca (varsayılan: 1)</translation>
->>>>>>> e39a3f2c
     </message>
     <message>
         <source>This is intended for regression testing tools and app development.</source>
         <translation>Bu, regresyon deneme araçları ve uygulama geliştirmesi için tasarlanmıştır. </translation>
     </message>
     <message>
-<<<<<<< HEAD
-        <location line="+10"/>
-        <source>Usage (deprecated, use riecoin-cli):</source>
-        <translation>Kullanım (önerilmemektedir, riecoin-cli kullanın):</translation>
-=======
         <source>Usage (deprecated, use bitcoin-cli):</source>
         <translation>Kullanım (önerilmemektedir, bitcoin-cli kullanın):</translation>
->>>>>>> e39a3f2c
     </message>
     <message>
         <source>Verifying blocks...</source>
@@ -3493,11 +3114,6 @@
         <translation>Sadece &lt;net&gt; şebekesindeki düğümlere bağlan (IPv4, IPv6 ya da Tor)</translation>
     </message>
     <message>
-<<<<<<< HEAD
-        <location line="+9"/>
-        <source>SSL options: (see the Riecoin Wiki for SSL setup instructions)</source>
-        <translation> SSL seçenekleri: (SSL kurulum bilgisi için Riecoin vikisine bakınız)</translation>
-=======
         <source>Print block on startup, if found in block index</source>
         <translation>Başlangıçta bloğu göster, blok indeksinde bulunduysa</translation>
     </message>
@@ -3528,7 +3144,6 @@
     <message>
         <source>SSL options: (see the Bitcoin Wiki for SSL setup instructions)</source>
         <translation> SSL seçenekleri: (SSL kurulum bilgisi için Bitcoin vikisine bakınız)</translation>
->>>>>>> e39a3f2c
     </message>
     <message>
         <source>Send command to Bitcoin Core</source>
@@ -3683,23 +3298,12 @@
         <translation>wallet.dat dosyasının yüklenmesinde hata oluştu: bozuk cüzdan</translation>
     </message>
     <message>
-<<<<<<< HEAD
-        <location line="+1"/>
-        <source>Error loading wallet.dat: Wallet requires newer version of Riecoin</source>
-        <translation>wallet.dat dosyasının yüklenmesinde hata oluştu: cüzdanın daha yeni bir Riecoin sürümüne ihtiyacı var</translation>
-    </message>
-    <message>
-        <location line="+98"/>
-        <source>Wallet needed to be rewritten: restart Riecoin to complete</source>
-        <translation>Cüzdanın tekrar yazılması gerekiyordu: işlemi tamamlamak için Riecoin&apos;i yeniden başlatınız</translation>
-=======
         <source>Error loading wallet.dat: Wallet requires newer version of Bitcoin</source>
         <translation>wallet.dat dosyasının yüklenmesinde hata oluştu: cüzdanın daha yeni bir Bitcoin sürümüne ihtiyacı var</translation>
     </message>
     <message>
         <source>Wallet needed to be rewritten: restart Bitcoin to complete</source>
         <translation>Cüzdanın tekrar yazılması gerekiyordu: işlemi tamamlamak için Bitcoin&apos;i yeniden başlatınız</translation>
->>>>>>> e39a3f2c
     </message>
     <message>
         <source>Error loading wallet.dat</source>
@@ -3746,15 +3350,6 @@
         <translation>Bağlanılacak düğüm ekle ve bağlantıyı zinde tutmaya çalış</translation>
     </message>
     <message>
-<<<<<<< HEAD
-        <location line="-32"/>
-        <source>Unable to bind to %s on this computer. Riecoin is probably already running.</source>
-        <translation>Bu bilgisayarda %s unsuruna bağlanılamadı. Riecoin muhtemelen hâlihazırda çalışmaktadır.</translation>
-    </message>
-    <message>
-        <location line="+95"/>
-=======
->>>>>>> e39a3f2c
         <source>Loading wallet...</source>
         <translation>Cüzdan yükleniyor...</translation>
     </message>
