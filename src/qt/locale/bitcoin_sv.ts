--- conflicted
+++ resolved
@@ -2,23 +2,12 @@
 <context>
     <name>AboutDialog</name>
     <message>
-<<<<<<< HEAD
-        <location filename="../forms/aboutdialog.ui" line="+14"/>
-        <source>About Riecoin Core</source>
-        <translation type="unfinished"/>
-    </message>
-    <message>
-        <location line="+39"/>
-        <source>&lt;b&gt;Riecoin Core&lt;/b&gt; version</source>
-        <translation type="unfinished"/>
-=======
         <source>About Bitcoin Core</source>
         <translation>Om Bitcoin Core</translation>
     </message>
     <message>
         <source>&lt;b&gt;Bitcoin Core&lt;/b&gt; version</source>
         <translation>&lt;b&gt;Bitcoin Core&lt;/b&gt;-version</translation>
->>>>>>> e39a3f2c
     </message>
     <message>
         <source>
@@ -40,18 +29,12 @@
         <translation>Copyright</translation>
     </message>
     <message>
-<<<<<<< HEAD
-        <location line="+0"/>
-        <source>The Riecoin Core developers</source>
-        <translation type="unfinished"/>
-=======
         <source>The Bitcoin Core developers</source>
         <translation>Bitcoin Core-utvecklarna</translation>
     </message>
     <message>
         <source>(%1-bit)</source>
         <translation>(%1-bit)</translation>
->>>>>>> e39a3f2c
     </message>
 </context>
 <context>
@@ -121,23 +104,12 @@
         <translation>Mottagaradresser</translation>
     </message>
     <message>
-<<<<<<< HEAD
-        <location line="+7"/>
-        <source>These are your Riecoin addresses for sending payments. Always check the amount and the receiving address before sending coins.</source>
-        <translation>Detta är dina Riecoin adresser för att skicka betalningar. Kolla alltid summan och den mottagande adressen innan du skickar Riecoins.</translation>
-    </message>
-    <message>
-        <location line="+4"/>
-        <source>These are your Riecoin addresses for receiving payments. It is recommended to use a new receiving address for each transaction.</source>
-        <translation type="unfinished"/>
-=======
         <source>These are your Bitcoin addresses for sending payments. Always check the amount and the receiving address before sending coins.</source>
         <translation>Detta är dina Bitcoin adresser för att skicka betalningar. Kolla alltid summan och den mottagande adressen innan du skickar Bitcoins.</translation>
     </message>
     <message>
         <source>These are your Bitcoin addresses for receiving payments. It is recommended to use a new receiving address for each transaction.</source>
         <translation>Detta är dina Bitcoin adresser för att ta emot betalningar. Det rekommenderas att använda en ny mottagningsadress för varje transaktion.</translation>
->>>>>>> e39a3f2c
     </message>
     <message>
         <source>Copy &amp;Label</source>
@@ -234,12 +206,7 @@
         <translation>Bekräfta kryptering av plånbok</translation>
     </message>
     <message>
-<<<<<<< HEAD
-        <location line="+1"/>
-        <source>Warning: If you encrypt your wallet and lose your passphrase, you will &lt;b&gt;LOSE ALL OF YOUR RIECOINSS&lt;/b&gt;!</source>
-=======
         <source>Warning: If you encrypt your wallet and lose your passphrase, you will &lt;b&gt;LOSE ALL OF YOUR BITCOINS&lt;/b&gt;!</source>
->>>>>>> e39a3f2c
         <translation>VARNING: Om du krypterar din plånbok och glömmer ditt lösenord, kommer du att &lt;b&gt;FÖRLORA ALLA DINA TILLGÅNGAR&lt;/b&gt;!</translation>
     </message>
     <message>
@@ -259,12 +226,7 @@
         <translation>Plånboken är krypterad</translation>
     </message>
     <message>
-<<<<<<< HEAD
-        <location line="-56"/>
-        <source>Riecoin will close now to finish the encryption process. Remember that encrypting your wallet cannot fully protect your riecoins from being stolen by malware infecting your computer.</source>
-=======
         <source>Bitcoin will close now to finish the encryption process. Remember that encrypting your wallet cannot fully protect your bitcoins from being stolen by malware infecting your computer.</source>
->>>>>>> e39a3f2c
         <translation>Programmet kommer nu att stänga ner för att färdigställa krypteringen. Tänk på att en krypterad plånbok inte skyddar mot stöld om din dator är infekterad med en keylogger.</translation>
     </message>
     <message>
@@ -335,14 +297,8 @@
         <translation>Avsluta programmet</translation>
     </message>
     <message>
-<<<<<<< HEAD
-        <location line="+7"/>
-        <source>Show information about Riecoin</source>
-        <translation>Visa information om Riecoin</translation>
-=======
         <source>Show information about Bitcoin</source>
         <translation>Visa information om Bitcoin</translation>
->>>>>>> e39a3f2c
     </message>
     <message>
         <source>About &amp;Qt</source>
@@ -389,23 +345,12 @@
         <translation>Återindexerar block på disken...</translation>
     </message>
     <message>
-<<<<<<< HEAD
-        <location line="-405"/>
-        <source>Send coins to a Riecoin address</source>
-        <translation>Skicka mynt till en Riecoin-adress</translation>
-    </message>
-    <message>
-        <location line="+49"/>
-        <source>Modify configuration options for Riecoin</source>
-        <translation>Ändra konfigurationsalternativ för Riecoin</translation>
-=======
         <source>Send coins to a Bitcoin address</source>
         <translation>Skicka mynt till en Bitcoin-adress</translation>
     </message>
     <message>
         <source>Modify configuration options for Bitcoin</source>
         <translation>Ändra konfigurationsalternativ för Bitcoin</translation>
->>>>>>> e39a3f2c
     </message>
     <message>
         <source>Backup wallet to another location</source>
@@ -428,14 +373,8 @@
         <translation>&amp;Verifiera meddelande...</translation>
     </message>
     <message>
-<<<<<<< HEAD
-        <location line="+430"/>
-        <source>Riecoin</source>
-        <translation>Riecoin</translation>
-=======
         <source>Bitcoin</source>
         <translation>Bitcoin</translation>
->>>>>>> e39a3f2c
     </message>
     <message>
         <source>Wallet</source>
@@ -462,23 +401,12 @@
         <translation>Kryptera de privata nycklar som tillhör din plånbok</translation>
     </message>
     <message>
-<<<<<<< HEAD
-        <location line="+7"/>
-        <source>Sign messages with your Riecoin addresses to prove you own them</source>
-        <translation>Signera meddelanden med din Riecoinadress för att bevisa att du äger dem</translation>
-    </message>
-    <message>
-        <location line="+2"/>
-        <source>Verify messages to ensure they were signed with specified Riecoin addresses</source>
-        <translation>Verifiera meddelanden för att vara säker på att de var signerade med den specificerade Riecoin-adressen</translation>
-=======
         <source>Sign messages with your Bitcoin addresses to prove you own them</source>
         <translation>Signera meddelanden med din Bitcoinadress för att bevisa att du äger dem</translation>
     </message>
     <message>
         <source>Verify messages to ensure they were signed with specified Bitcoin addresses</source>
         <translation>Verifiera meddelanden för att vara säker på att de var signerade med den specificerade Bitcoin-adressen</translation>
->>>>>>> e39a3f2c
     </message>
     <message>
         <source>&amp;File</source>
@@ -501,22 +429,6 @@
         <translation>[testnet]</translation>
     </message>
     <message>
-<<<<<<< HEAD
-        <location line="-401"/>
-        <source>Riecoin Core</source>
-        <translation>Riecoin Kärna</translation>
-    </message>
-    <message>
-        <location line="+163"/>
-        <source>Request payments (generates QR codes and riecoin: URIs)</source>
-        <translation type="unfinished"/>
-    </message>
-    <message>
-        <location line="+29"/>
-        <location line="+2"/>
-        <source>&amp;About Riecoin Core</source>
-        <translation type="unfinished"/>
-=======
         <source>Bitcoin Core</source>
         <translation>Bitcoin Kärna</translation>
     </message>
@@ -527,7 +439,6 @@
     <message>
         <source>&amp;About Bitcoin Core</source>
         <translation>&amp;Om Bitcoin Core</translation>
->>>>>>> e39a3f2c
     </message>
     <message>
         <source>Show the list of used sending addresses and labels</source>
@@ -538,36 +449,14 @@
         <translation>Visa listan av använda mottagningsadresser och etiketter</translation>
     </message>
     <message>
-<<<<<<< HEAD
-        <location line="+3"/>
-        <source>Open a riecoin: URI or payment request</source>
-        <translation type="unfinished"/>
-=======
         <source>Open a bitcoin: URI or payment request</source>
         <translation>Öppna en bitcoin: URI eller betalningsbegäran</translation>
->>>>>>> e39a3f2c
     </message>
     <message>
         <source>&amp;Command-line options</source>
         <translation>&amp;Kommandoradsalternativ</translation>
     </message>
     <message>
-<<<<<<< HEAD
-        <location line="+1"/>
-        <source>Show the Riecoin Core help message to get a list with possible Riecoin command-line options</source>
-        <translation type="unfinished"/>
-    </message>
-    <message>
-        <location line="+159"/>
-        <location line="+5"/>
-        <source>Riecoin client</source>
-        <translation>Riecoin-klient</translation>
-    </message>
-    <message numerus="yes">
-        <location line="+142"/>
-        <source>%n active connection(s) to Riecoin network</source>
-        <translation><numerusform>%n aktiv anslutning till Riecoin-nätverket</numerusform><numerusform>%n aktiva anslutningar till Riecoin-nätverket</numerusform></translation>
-=======
         <source>Show the Bitcoin Core help message to get a list with possible Bitcoin command-line options</source>
         <translation>Visa Bitcoin Core hjälpmeddelande för att få en lista med möjliga Bitcoin kommandoradsalternativ.</translation>
     </message>
@@ -578,7 +467,6 @@
     <message numerus="yes">
         <source>%n active connection(s) to Bitcoin network</source>
         <translation><numerusform>%n aktiv anslutning till Bitcoin-nätverket</numerusform><numerusform>%n aktiva anslutningar till Bitcoin-nätverket</numerusform></translation>
->>>>>>> e39a3f2c
     </message>
     <message>
         <source>No block source available...</source>
@@ -673,14 +561,8 @@
         <translation>Denna plånbok är &lt;b&gt;krypterad&lt;/b&gt; och för närvarande &lt;b&gt;låst&lt;/b&gt;</translation>
     </message>
     <message>
-<<<<<<< HEAD
-        <location filename="../riecoin.cpp" line="+438"/>
-        <source>A fatal error occurred. Riecoin can no longer continue safely and will quit.</source>
-        <translation>Ett allvarligt fel har uppstått. Riecoin kan inte längre köras säkert och kommer att avslutas.</translation>
-=======
         <source>A fatal error occurred. Bitcoin can no longer continue safely and will quit.</source>
         <translation>Ett allvarligt fel har uppstått. Bitcoin kan inte längre köras säkert och kommer att avslutas.</translation>
->>>>>>> e39a3f2c
     </message>
 </context>
 <context>
@@ -964,14 +846,8 @@
         <translation>Den angivna adressen &quot;%1&quot; finns redan i adressboken.</translation>
     </message>
     <message>
-<<<<<<< HEAD
-        <location line="-5"/>
-        <source>The entered address &quot;%1&quot; is not a valid Riecoin address.</source>
-        <translation>Den angivna adressen &quot;%1&quot; är inte en giltig Riecoin-adress.</translation>
-=======
         <source>The entered address &quot;%1&quot; is not a valid Bitcoin address.</source>
         <translation>Den angivna adressen &quot;%1&quot; är inte en giltig Bitcoin-adress.</translation>
->>>>>>> e39a3f2c
     </message>
     <message>
         <source>Could not unlock wallet.</source>
@@ -1008,23 +884,12 @@
 <context>
     <name>HelpMessageDialog</name>
     <message>
-<<<<<<< HEAD
-        <location filename="../forms/helpmessagedialog.ui" line="+19"/>
-        <source>Riecoin Core - Command-line options</source>
-        <translation type="unfinished"/>
-    </message>
-    <message>
-        <location filename="../utilitydialog.cpp" line="+38"/>
-        <source>Riecoin Core</source>
-        <translation>Riecoin Kärna</translation>
-=======
         <source>Bitcoin Core - Command-line options</source>
         <translation>Bitcoin Core - Kommandoradsalternativ</translation>
     </message>
     <message>
         <source>Bitcoin Core</source>
         <translation>Bitcoin Kärna</translation>
->>>>>>> e39a3f2c
     </message>
     <message>
         <source>version</source>
@@ -1070,21 +935,6 @@
         <translation>Välkommen</translation>
     </message>
     <message>
-<<<<<<< HEAD
-        <location line="+9"/>
-        <source>Welcome to Riecoin Core.</source>
-        <translation type="unfinished"/>
-    </message>
-    <message>
-        <location line="+26"/>
-        <source>As this is the first time the program is launched, you can choose where Riecoin Core will store its data.</source>
-        <translation type="unfinished"/>
-    </message>
-    <message>
-        <location line="+10"/>
-        <source>Riecoin Core will download and store a copy of the Riecoin block chain. At least %1GB of data will be stored in this directory, and it will grow over time. The wallet will also be stored in this directory.</source>
-        <translation type="unfinished"/>
-=======
         <source>Welcome to Bitcoin Core.</source>
         <translation>Välkommen till Bitcoin Core.</translation>
     </message>
@@ -1095,7 +945,6 @@
     <message>
         <source>Bitcoin Core will download and store a copy of the Bitcoin block chain. At least %1GB of data will be stored in this directory, and it will grow over time. The wallet will also be stored in this directory.</source>
         <translation>Bitcoin Core kommer att ladda ner och spara en kopia av Bitcoin blockkedjan. Åtminstone %1GB av data kommer att sparas i denna katalog, och den kommer att växa över tiden. Plånboken kommer också att sparas i denna katalog.</translation>
->>>>>>> e39a3f2c
     </message>
     <message>
         <source>Use the default data directory</source>
@@ -1106,14 +955,8 @@
         <translation>Använd en anpassad datakatalog:</translation>
     </message>
     <message>
-<<<<<<< HEAD
-        <location filename="../intro.cpp" line="+85"/>
-        <source>Riecoin</source>
-        <translation>Riecoin</translation>
-=======
         <source>Bitcoin</source>
         <translation>Bitcoin</translation>
->>>>>>> e39a3f2c
     </message>
     <message>
         <source>Error: Specified data directory &quot;%1&quot; can not be created.</source>
@@ -1174,23 +1017,12 @@
         <translation>Betala överförings&amp;avgift</translation>
     </message>
     <message>
-<<<<<<< HEAD
-        <location line="+31"/>
-        <source>Automatically start Riecoin after logging in to the system.</source>
-        <translation>Starta Riecoin automatiskt efter inloggning.</translation>
-    </message>
-    <message>
-        <location line="+3"/>
-        <source>&amp;Start Riecoin on system login</source>
-        <translation>&amp;Starta Riecoin vid systemstart</translation>
-=======
         <source>Automatically start Bitcoin after logging in to the system.</source>
         <translation>Starta Bitcoin automatiskt efter inloggning.</translation>
     </message>
     <message>
         <source>&amp;Start Bitcoin on system login</source>
         <translation>&amp;Starta Bitcoin vid systemstart</translation>
->>>>>>> e39a3f2c
     </message>
     <message>
         <source>Size of &amp;database cache</source>
@@ -1205,19 +1037,8 @@
         <translation>Antalet skript &amp; verifikationstrådar</translation>
     </message>
     <message>
-<<<<<<< HEAD
-        <location line="+13"/>
-        <source>Set the number of script verification threads (up to 16, 0 = auto, &lt;0 = leave that many cores free, default: 0)</source>
-        <translation>Ange antalet skriptkontrolltrådar (upp till 16, 0 = auto, &lt;0 = lämna så många kärnor lediga, förval: 0)</translation>
-    </message>
-    <message>
-        <location line="+58"/>
-        <source>Connect to the Riecoin network through a SOCKS proxy.</source>
-        <translation type="unfinished"/>
-=======
         <source>Connect to the Bitcoin network through a SOCKS proxy.</source>
         <translation>Anslut till Bitcoin-nätverket genom en SOCKS-proxy.</translation>
->>>>>>> e39a3f2c
     </message>
     <message>
         <source>&amp;Connect through SOCKS proxy (default proxy):</source>
@@ -1252,11 +1073,6 @@
         <translation>&amp;Nätverk</translation>
     </message>
     <message>
-<<<<<<< HEAD
-        <location line="+6"/>
-        <source>Automatically open the Riecoin client port on the router. This only works when your router supports UPnP and it is enabled.</source>
-        <translation>Öppna automatiskt Riecoin-klientens port på routern. Detta fungerar endast om din router har UPnP aktiverat.</translation>
-=======
         <source>(0 = auto, &lt;0 = leave that many cores free)</source>
         <translation>(0 = auto, &lt;0 = lämna så många kärnor lediga)</translation>
     </message>
@@ -1283,7 +1099,6 @@
     <message>
         <source>Automatically open the Bitcoin client port on the router. This only works when your router supports UPnP and it is enabled.</source>
         <translation>Öppna automatiskt Bitcoin-klientens port på routern. Detta fungerar endast om din router har UPnP aktiverat.</translation>
->>>>>>> e39a3f2c
     </message>
     <message>
         <source>Map port using &amp;UPnP</source>
@@ -1338,14 +1153,8 @@
         <translation>Användargränssnittets &amp;språk: </translation>
     </message>
     <message>
-<<<<<<< HEAD
-        <location line="+13"/>
-        <source>The user interface language can be set here. This setting will take effect after restarting Riecoin.</source>
-        <translation>Användargränssnittets språk kan ställas in här. Denna inställning träder i kraft efter en omstart av Riecoin.</translation>
-=======
         <source>The user interface language can be set here. This setting will take effect after restarting Bitcoin.</source>
         <translation>Användargränssnittets språk kan ställas in här. Denna inställning träder i kraft efter en omstart av Bitcoin.</translation>
->>>>>>> e39a3f2c
     </message>
     <message>
         <source>&amp;Unit to show amounts in:</source>
@@ -1356,14 +1165,8 @@
         <translation>Välj en måttenhet att visa när du skickar mynt.</translation>
     </message>
     <message>
-<<<<<<< HEAD
-        <location line="+9"/>
-        <source>Whether to show Riecoin addresses in the transaction list or not.</source>
-        <translation>Anger om Riecoin-adresser skall visas i transaktionslistan.</translation>
-=======
         <source>Whether to show Bitcoin addresses in the transaction list or not.</source>
         <translation>Anger om Bitcoin-adresser skall visas i transaktionslistan.</translation>
->>>>>>> e39a3f2c
     </message>
     <message>
         <source>&amp;Display addresses in transaction list</source>
@@ -1417,15 +1220,8 @@
         <translation>Formulär</translation>
     </message>
     <message>
-<<<<<<< HEAD
-        <location line="+50"/>
-        <location line="+231"/>
-        <source>The displayed information may be out of date. Your wallet automatically synchronizes with the Riecoin network after a connection is established, but this process has not completed yet.</source>
-        <translation>Den visade informationen kan vara inaktuell. Plånboken synkroniseras automatiskt med Riecoin-nätverket efter att anslutningen är upprättad, men denna process har inte slutförts ännu.</translation>
-=======
         <source>The displayed information may be out of date. Your wallet automatically synchronizes with the Bitcoin network after a connection is established, but this process has not completed yet.</source>
         <translation>Den visade informationen kan vara inaktuell. Plånboken synkroniseras automatiskt med Bitcoin-nätverket efter att anslutningen är upprättad, men denna process har inte slutförts ännu.</translation>
->>>>>>> e39a3f2c
     </message>
     <message>
         <source>Wallet</source>
@@ -1479,14 +1275,8 @@
         <translation>URI hantering</translation>
     </message>
     <message>
-<<<<<<< HEAD
-        <location line="+1"/>
-        <source>URI can not be parsed! This can be caused by an invalid Riecoin address or malformed URI parameters.</source>
-        <translation>URI går inte att tolkas! Detta kan orsakas av en ogiltig Riecoin-adress eller felaktiga URI parametrar.</translation>
-=======
         <source>URI can not be parsed! This can be caused by an invalid Bitcoin address or malformed URI parameters.</source>
         <translation>URI går inte att tolkas! Detta kan orsakas av en ogiltig Bitcoin-adress eller felaktiga URI parametrar.</translation>
->>>>>>> e39a3f2c
     </message>
     <message>
         <source>Requested payment amount of %1 is too small (considered dust).</source>
@@ -1497,14 +1287,8 @@
         <translation>Fel vid betalningsbegäran</translation>
     </message>
     <message>
-<<<<<<< HEAD
-        <location line="-353"/>
-        <source>Cannot start riecoin: click-to-pay handler</source>
-        <translation>Kan inte starta riecoin: klicka-och-betala handhavare</translation>
-=======
         <source>Cannot start bitcoin: click-to-pay handler</source>
         <translation>Kan inte starta bitcoin: klicka-och-betala handhavare</translation>
->>>>>>> e39a3f2c
     </message>
     <message>
         <source>Net manager warning</source>
@@ -1558,15 +1342,8 @@
 <context>
     <name>QObject</name>
     <message>
-<<<<<<< HEAD
-        <location filename="../riecoin.cpp" line="+71"/>
-        <location line="+11"/>
-        <source>Riecoin</source>
-        <translation>Riecoin</translation>
-=======
         <source>Bitcoin</source>
         <translation>Bitcoin</translation>
->>>>>>> e39a3f2c
     </message>
     <message>
         <source>Error: Specified data directory &quot;%1&quot; does not exist.</source>
@@ -1707,28 +1484,16 @@
         <translation>Debugloggfil</translation>
     </message>
     <message>
-<<<<<<< HEAD
-        <location line="+7"/>
-        <source>Open the Riecoin debug log file from the current data directory. This can take a few seconds for large log files.</source>
-        <translation>Öppna Riecoin debug-loggfilen som finns i datakatalogen. Detta kan ta några sekunder för stora loggfiler.</translation>
-=======
         <source>Open the Bitcoin debug log file from the current data directory. This can take a few seconds for large log files.</source>
         <translation>Öppna Bitcoin debug-loggfilen som finns i datakatalogen. Detta kan ta några sekunder för stora loggfiler.</translation>
->>>>>>> e39a3f2c
     </message>
     <message>
         <source>Clear console</source>
         <translation>Rensa konsollen</translation>
     </message>
     <message>
-<<<<<<< HEAD
-        <location filename="../rpcconsole.cpp" line="-30"/>
-        <source>Welcome to the Riecoin RPC console.</source>
-        <translation>Välkommen till Riecoin RPC-konsollen.</translation>
-=======
         <source>Welcome to the Bitcoin RPC console.</source>
         <translation>Välkommen till Bitcoin RPC-konsollen.</translation>
->>>>>>> e39a3f2c
     </message>
     <message>
         <source>Use up and down arrows to navigate history, and &lt;b&gt;Ctrl-L&lt;/b&gt; to clear screen.</source>
@@ -1794,14 +1559,8 @@
         <translation>Ett frivilligt meddelande att bifoga betalningsbegäran, vilket visas när begäran öppnas. NB: Meddelandet kommer inte att sändas med betalningen över Bitcoinnätverket.</translation>
     </message>
     <message>
-<<<<<<< HEAD
-        <location line="+7"/>
-        <source>An optional message to attach to the payment request, which will be displayed when the request is opened. Note: The message will not be sent with the payment over the Riecoin network.</source>
-        <translation type="unfinished"/>
-=======
         <source>An optional label to associate with the new receiving address.</source>
         <translation>En frivillig etikett att associera med den nya mottagningsadressen.</translation>
->>>>>>> e39a3f2c
     </message>
     <message>
         <source>Use this form to request payments. All fields are &lt;b&gt;optional&lt;/b&gt;.</source>
@@ -2041,15 +1800,6 @@
         <translation>%1 till %2</translation>
     </message>
     <message>
-<<<<<<< HEAD
-        <location line="-136"/>
-        <source>Enter a Riecoin address (e.g. 1NS17iag9jJgTHD1VXjvLCEnZuQ3rJDE9L)</source>
-        <translation>Ange en Riecoin-adress (t.ex. 1NS17iag9jJgTHD1VXjvLCEnZuQ3rJDE9L)</translation>
-    </message>
-    <message>
-        <location line="+15"/>
-=======
->>>>>>> e39a3f2c
         <source>Copy quantity</source>
         <translation>Kopiera kvantitet</translation>
     </message>
@@ -2118,14 +1868,8 @@
         <translation>Transaktionen avslogs! Detta kan hända om några av mynten i plånboken redan spenderats, t.ex om du använt en kopia av wallet.dat och mynt spenderades i kopian men inte markerats som spenderade här.</translation>
     </message>
     <message>
-<<<<<<< HEAD
-        <location line="+112"/>
-        <source>Warning: Invalid Riecoin address</source>
-        <translation type="unfinished"/>
-=======
         <source>Warning: Invalid Bitcoin address</source>
         <translation>Varning: Felaktig Bitcoinadress</translation>
->>>>>>> e39a3f2c
     </message>
     <message>
         <source>(no label)</source>
@@ -2203,15 +1947,6 @@
         <translation>Meddelande:</translation>
     </message>
     <message>
-<<<<<<< HEAD
-        <location line="+10"/>
-        <source>A message that was attached to the Riecoin URI which will be stored with the transaction for your reference. Note: This message will not be sent over the Riecoin network.</source>
-        <translation type="unfinished"/>
-    </message>
-    <message>
-        <location line="+958"/>
-=======
->>>>>>> e39a3f2c
         <source>This is a verified payment request.</source>
         <translation>Detta är en verifierad betalningsbegäran.</translation>
     </message>
@@ -2233,29 +1968,14 @@
     </message>
     <message>
         <source>Memo:</source>
-<<<<<<< HEAD
-        <translation type="unfinished"/>
-    </message>
-    <message>
-        <location filename="../sendcoinsentry.cpp" line="+1"/>
-        <source>Enter a Riecoin address (e.g. 1NS17iag9jJgTHD1VXjvLCEnZuQ3rJDE9L)</source>
-        <translation>Ange en Riecoin-adress (t.ex. 1NS17iag9jJgTHD1VXjvLCEnZuQ3rJDE9L)</translation>
-=======
         <translation>PM:</translation>
->>>>>>> e39a3f2c
     </message>
 </context>
 <context>
     <name>ShutdownWindow</name>
     <message>
-<<<<<<< HEAD
-        <location filename="../utilitydialog.cpp" line="+48"/>
-        <source>Riecoin Core is shutting down...</source>
-        <translation type="unfinished"/>
-=======
         <source>Bitcoin Core is shutting down...</source>
         <translation>Bitcoin Core stängs av...</translation>
->>>>>>> e39a3f2c
     </message>
     <message>
         <source>Do not shut down the computer until this window disappears.</source>
@@ -2309,12 +2029,7 @@
         <translation>Kopiera signaturen till systemets Urklipp</translation>
     </message>
     <message>
-<<<<<<< HEAD
-        <location line="+21"/>
-        <source>Sign the message to prove you own this Riecoin address</source>
-=======
         <source>Sign the message to prove you own this Bitcoin address</source>
->>>>>>> e39a3f2c
         <translation>Signera meddelandet för att bevisa att du äger denna adress</translation>
     </message>
     <message>
@@ -2342,14 +2057,8 @@
         <translation>Adressen som meddelandet var signerat med  (t.ex. 1NS17iag9jJgTHD1VXjvLCEnZuQ3rJDE9L)</translation>
     </message>
     <message>
-<<<<<<< HEAD
-        <location line="+40"/>
-        <source>Verify the message to ensure it was signed with the specified Riecoin address</source>
-        <translation>Verifiera meddelandet för att vara säker på att den var signerad med den angivna Riecoin-adressen</translation>
-=======
         <source>Verify the message to ensure it was signed with the specified Bitcoin address</source>
         <translation>Verifiera meddelandet för att vara säker på att den var signerad med den angivna Bitcoin-adressen</translation>
->>>>>>> e39a3f2c
     </message>
     <message>
         <source>Verify &amp;Message</source>
@@ -2360,31 +2069,14 @@
         <translation>Rensa alla fält</translation>
     </message>
     <message>
-<<<<<<< HEAD
-        <location filename="../signverifymessagedialog.cpp" line="+29"/>
-        <location line="+3"/>
-        <source>Enter a Riecoin address (e.g. 1NS17iag9jJgTHD1VXjvLCEnZuQ3rJDE9L)</source>
-        <translation>Ange en Riecoin-adress (t.ex. 1NS17iag9jJgTHD1VXjvLCEnZuQ3rJDE9L)</translation>
-=======
         <source>Enter a Bitcoin address (e.g. 1NS17iag9jJgTHD1VXjvLCEnZuQ3rJDE9L)</source>
         <translation>Ange en Bitcoin-adress (t.ex. 1NS17iag9jJgTHD1VXjvLCEnZuQ3rJDE9L)</translation>
->>>>>>> e39a3f2c
     </message>
     <message>
         <source>Click &quot;Sign Message&quot; to generate signature</source>
         <translation>Klicka &quot;Signera Meddelande&quot; för att få en signatur</translation>
     </message>
     <message>
-<<<<<<< HEAD
-        <location line="+3"/>
-        <source>Enter Riecoin signature</source>
-        <translation>Ange Riecoin-signatur</translation>
-    </message>
-    <message>
-        <location line="+84"/>
-        <location line="+81"/>
-=======
->>>>>>> e39a3f2c
         <source>The entered address is invalid.</source>
         <translation>Den angivna adressen är ogiltig.</translation>
     </message>
@@ -2436,23 +2128,12 @@
 <context>
     <name>SplashScreen</name>
     <message>
-<<<<<<< HEAD
-        <location filename="../splashscreen.cpp" line="+28"/>
-        <source>Riecoin Core</source>
-        <translation>Riecoin Kärna</translation>
-    </message>
-    <message>
-        <location line="+2"/>
-        <source>The Riecoin Core developers</source>
-        <translation type="unfinished"/>
-=======
         <source>Bitcoin Core</source>
         <translation>Bitcoin Kärna</translation>
     </message>
     <message>
         <source>The Bitcoin Core developers</source>
         <translation>Bitcoin Core-utvecklarna</translation>
->>>>>>> e39a3f2c
     </message>
     <message>
         <source>[testnet]</source>
@@ -2930,23 +2611,12 @@
         <translation>Inställningar:</translation>
     </message>
     <message>
-<<<<<<< HEAD
-        <location line="+22"/>
-        <source>Specify configuration file (default: riecoin.conf)</source>
-        <translation>Ange konfigurationsfil (förvalt: riecoin.conf)</translation>
-    </message>
-    <message>
-        <location line="+3"/>
-        <source>Specify pid file (default: riecoind.pid)</source>
-        <translation>Ange pid fil (förvalt: riecoind.pid)</translation>
-=======
         <source>Specify configuration file (default: bitcoin.conf)</source>
         <translation>Ange konfigurationsfil (förvalt: bitcoin.conf)</translation>
     </message>
     <message>
         <source>Specify pid file (default: bitcoind.pid)</source>
         <translation>Ange pid fil (förvalt: bitcoind.pid)</translation>
->>>>>>> e39a3f2c
     </message>
     <message>
         <source>Specify data directory</source>
@@ -3041,14 +2711,8 @@
         <translation>Bind till given adress och lyssna alltid på den. Använd [värd]:port notation för IPv6</translation>
     </message>
     <message>
-<<<<<<< HEAD
-        <location line="+3"/>
-        <source>Cannot obtain a lock on data directory %s. Riecoin is probably already running.</source>
-        <translation>Kan inte låsa data-mappen %s. Riecoin körs förmodligen redan.</translation>
-=======
         <source>Continuously rate-limit free transactions to &lt;n&gt;*1000 bytes per minute (default:15)</source>
         <translation>Antalsbegränsa kontinuerligt fria transaktioner till &lt;n&gt;*1000 bytes per minut (förvalt:15)</translation>
->>>>>>> e39a3f2c
     </message>
     <message>
         <source>Enter regression test mode, which uses a special chain in which blocks can be solved instantly. This is intended for regression testing tools and app development.</source>
@@ -3115,14 +2779,8 @@
         <translation>Varning: -paytxfee är satt väldigt hög! Detta är avgiften du kommer betala för varje transaktion.</translation>
     </message>
     <message>
-<<<<<<< HEAD
-        <location line="+3"/>
-        <source>Warning: Please check that your computer&apos;s date and time are correct! If your clock is wrong Riecoin will not work properly.</source>
-        <translation>Varning: Vänligen kolla så att din dators datum och tid är korrekt! Om din klocka går fel kommer Riecoin inte fungera korrekt.</translation>
-=======
         <source>Warning: Please check that your computer&apos;s date and time are correct! If your clock is wrong Bitcoin will not work properly.</source>
         <translation>Varning: Vänligen kolla så att din dators datum och tid är korrekt! Om din klocka går fel kommer Bitcoin inte fungera korrekt.</translation>
->>>>>>> e39a3f2c
     </message>
     <message>
         <source>Warning: The network does not appear to fully agree! Some miners appear to be experiencing issues.</source>
@@ -3157,24 +2815,10 @@
         <translation>Försök att rädda de privata nycklarna från en korrupt wallet.dat</translation>
     </message>
     <message>
-<<<<<<< HEAD
-        <location line="+1"/>
-        <source>Riecoin Core Daemon</source>
-        <translation type="unfinished"/>
-    </message>
-    <message>
-        <location line="+1"/>
-        <source>Riecoin RPC client version</source>
-        <translation>Riecoin RPC-klient version</translation>
-    </message>
-    <message>
-        <location line="+1"/>
-=======
         <source>Bitcoin Core Daemon</source>
         <translation>Bitcoin Core tjänsten</translation>
     </message>
     <message>
->>>>>>> e39a3f2c
         <source>Block creation options:</source>
         <translation>Block skapande inställningar:</translation>
     </message>
@@ -3355,14 +2999,8 @@
         <translation>Välj SOCKS-version att använda för -proxy (4 eller 5, förvalt: 5)</translation>
     </message>
     <message>
-<<<<<<< HEAD
-        <location line="+1"/>
-        <source>Send command to Riecoin server</source>
-        <translation>Skicka commando till Riecoinserver</translation>
-=======
         <source>Set database cache size in megabytes (%d to %d, default: %d)</source>
         <translation>Sätt databasens cachestorlek i megabyte (%d till %d, förvalt: %d)</translation>
->>>>>>> e39a3f2c
     </message>
     <message>
         <source>Set maximum block size in bytes (default: %d)</source>
@@ -3377,28 +3015,16 @@
         <translation>Ange plånboksfil (inom datakatalogen)</translation>
     </message>
     <message>
-<<<<<<< HEAD
-        <location line="+2"/>
-        <source>Start Riecoin server</source>
-        <translation>Starta Riecoinserver</translation>
-=======
         <source>Spend unconfirmed change when sending transactions (default: 1)</source>
         <translation>Spendera okonfirmerad växel när transaktioner sänds (förvalt: 1)</translation>
->>>>>>> e39a3f2c
     </message>
     <message>
         <source>This is intended for regression testing tools and app development.</source>
         <translation>Detta är avsett för regressionstestningsverktyg och applikationsutveckling.</translation>
     </message>
     <message>
-<<<<<<< HEAD
-        <location line="+10"/>
-        <source>Usage (deprecated, use riecoin-cli):</source>
-        <translation type="unfinished"/>
-=======
         <source>Usage (deprecated, use bitcoin-cli):</source>
         <translation>Användning (föråldrat, använd bitcoin-cli):</translation>
->>>>>>> e39a3f2c
     </message>
     <message>
         <source>Verifying blocks...</source>
@@ -3489,11 +3115,6 @@
         <translation>Anslut enbart till noder i nätverket &lt;net&gt; (IPv4, IPv6 eller Tor)</translation>
     </message>
     <message>
-<<<<<<< HEAD
-        <location line="+9"/>
-        <source>SSL options: (see the Riecoin Wiki for SSL setup instructions)</source>
-        <translation>SSL-inställningar: (se Riecoin-wikin för SSL-setup instruktioner)</translation>
-=======
         <source>Print block on startup, if found in block index</source>
         <translation>Skriv ut block vid uppstart, om det hittas i blockindexet</translation>
     </message>
@@ -3524,7 +3145,6 @@
     <message>
         <source>SSL options: (see the Bitcoin Wiki for SSL setup instructions)</source>
         <translation>SSL-inställningar: (se Bitcoin-wikin för SSL-setup instruktioner)</translation>
->>>>>>> e39a3f2c
     </message>
     <message>
         <source>Send command to Bitcoin Core</source>
@@ -3679,23 +3299,12 @@
         <translation>Fel vid inläsningen av wallet.dat: Plånboken är skadad</translation>
     </message>
     <message>
-<<<<<<< HEAD
-        <location line="+1"/>
-        <source>Error loading wallet.dat: Wallet requires newer version of Riecoin</source>
-        <translation>Fel vid inläsningen av wallet.dat: Plånboken kräver en senare version av Riecoin</translation>
-    </message>
-    <message>
-        <location line="+98"/>
-        <source>Wallet needed to be rewritten: restart Riecoin to complete</source>
-        <translation>Plånboken behöver skrivas om: Starta om Riecoin för att färdigställa</translation>
-=======
         <source>Error loading wallet.dat: Wallet requires newer version of Bitcoin</source>
         <translation>Fel vid inläsningen av wallet.dat: Plånboken kräver en senare version av Bitcoin</translation>
     </message>
     <message>
         <source>Wallet needed to be rewritten: restart Bitcoin to complete</source>
         <translation>Plånboken behöver skrivas om: Starta om Bitcoin för att färdigställa</translation>
->>>>>>> e39a3f2c
     </message>
     <message>
         <source>Error loading wallet.dat</source>
@@ -3742,15 +3351,6 @@
         <translation>Lägg till en nod att koppla upp mot och försök att hålla anslutningen öppen</translation>
     </message>
     <message>
-<<<<<<< HEAD
-        <location line="-32"/>
-        <source>Unable to bind to %s on this computer. Riecoin is probably already running.</source>
-        <translation>Det går inte att binda till %s på den här datorn. Riecoin är förmodligen redan igång.</translation>
-    </message>
-    <message>
-        <location line="+95"/>
-=======
->>>>>>> e39a3f2c
         <source>Loading wallet...</source>
         <translation>Laddar plånbok...</translation>
     </message>
