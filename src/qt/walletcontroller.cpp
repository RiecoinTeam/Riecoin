--- conflicted
+++ resolved
@@ -438,65 +438,4 @@
     if (m_wallet_model) Q_EMIT restored(m_wallet_model);
 
     Q_EMIT finished();
-<<<<<<< HEAD
-=======
-}
-
-void MigrateWalletActivity::migrate(const std::string& name)
-{
-    // Warn the user about migration
-    QMessageBox box(m_parent_widget);
-    box.setWindowTitle(tr("Migrate wallet"));
-    box.setText(tr("Are you sure you wish to migrate the wallet <i>%1</i>?").arg(GUIUtil::HtmlEscape(GUIUtil::WalletDisplayName(name))));
-    box.setInformativeText(tr("Migrating the wallet will convert this wallet to one or more descriptor wallets. A new wallet backup will need to be made.\n"
-                "If this wallet contains any watchonly scripts, a new wallet will be created which contains those watchonly scripts.\n"
-                "If this wallet contains any solvable but not watched scripts, a different and new wallet will be created which contains those scripts.\n\n"
-                "The migration process will create a backup of the wallet before migrating. This backup file will be named "
-                "<wallet name>-<timestamp>.legacy.bak and can be found in the directory for this wallet. In the event of "
-                "an incorrect migration, the backup can be restored with the \"Restore Wallet\" functionality."));
-    box.setStandardButtons(QMessageBox::Yes|QMessageBox::Cancel);
-    box.setDefaultButton(QMessageBox::Yes);
-    if (box.exec() != QMessageBox::Yes) return;
-
-    SecureString passphrase;
-    if (node().walletLoader().isEncrypted(name)) {
-        // Get the passphrase for the wallet
-        AskPassphraseDialog dlg(AskPassphraseDialog::UnlockMigration, m_parent_widget, &passphrase);
-        if (dlg.exec() == QDialog::Rejected) return;
-    }
-
-    showProgressDialog(tr("Migrate Wallet"), tr("Migrating Wallet <b>%1</b>…").arg(GUIUtil::HtmlEscape(name)));
-
-    QTimer::singleShot(0, worker(), [this, name, passphrase] {
-        auto res{node().walletLoader().migrateWallet(name, passphrase)};
-
-        if (res) {
-            m_success_message = tr("The wallet '%1' was migrated successfully.").arg(GUIUtil::HtmlEscape(GUIUtil::WalletDisplayName(res->wallet->getWalletName())));
-            if (res->watchonly_wallet_name) {
-                m_success_message += QChar(' ') + tr("Watchonly scripts have been migrated to a new wallet named '%1'.").arg(GUIUtil::HtmlEscape(GUIUtil::WalletDisplayName(res->watchonly_wallet_name.value())));
-            }
-            if (res->solvables_wallet_name) {
-                m_success_message += QChar(' ') + tr("Solvable but not watched scripts have been migrated to a new wallet named '%1'.").arg(GUIUtil::HtmlEscape(GUIUtil::WalletDisplayName(res->solvables_wallet_name.value())));
-            }
-            m_wallet_model = m_wallet_controller->getOrCreateWallet(std::move(res->wallet));
-        } else {
-            m_error_message = util::ErrorString(res);
-        }
-
-        QTimer::singleShot(0, this, &MigrateWalletActivity::finish);
-    });
-}
-
-void MigrateWalletActivity::finish()
-{
-    if (!m_error_message.empty()) {
-        QMessageBox::critical(m_parent_widget, tr("Migration failed"), QString::fromStdString(m_error_message.translated));
-    } else {
-        QMessageBox::information(m_parent_widget, tr("Migration Successful"), m_success_message);
-    }
-
-    if (m_wallet_model) Q_EMIT migrated(m_wallet_model);
-
-    Q_EMIT finished();
->>>>>>> f7144b24
 }