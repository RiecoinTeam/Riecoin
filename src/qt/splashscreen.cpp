// Copyright (c) 2011-2022 The Bitcoin Core developers
// Copyright (c) 2013-present The Riecoin developers
// Distributed under the MIT software license, see the accompanying
// file COPYING or http://www.opensource.org/licenses/mit-license.php.

#include <bitcoin-build-config.h> // IWYU pragma: keep

#include <qt/splashscreen.h>

#include <clientversion.h>
#include <common/system.h>
#include <interfaces/handler.h>
#include <interfaces/node.h>
#include <interfaces/wallet.h>
#include <qt/guiutil.h>
#include <qt/networkstyle.h>
#include <qt/walletmodel.h>
#include <util/translation.h>

#include <functional>

#include <QApplication>
#include <QCloseEvent>
#include <QPainter>
#include <QRadialGradient>
#include <QScreen>


SplashScreen::SplashScreen(const NetworkStyle* networkStyle)
    : QWidget()
{
    // set reference point, paddings
    int paddingRight            = 30;
    int paddingTop              = 225;
    int titleVersionVSpace      = 15;
    int titleCopyrightVSpace    = 30;

    float fontFactor            = 1.0;
    float devicePixelRatio      = 1.0;
    devicePixelRatio = static_cast<QGuiApplication*>(QCoreApplication::instance())->devicePixelRatio();

    // define text to place
<<<<<<< HEAD
    QString titleText       = PACKAGE_NAME;
    QString versionText     = QString("%1").arg(QString::fromStdString(FormatFullVersion()));
    QString copyrightText   = QString::fromUtf8(CopyrightHolders(strprintf("\xc2\xA9 ")).c_str());
=======
    QString titleText       = CLIENT_NAME;
    QString versionText     = QString("Version %1").arg(QString::fromStdString(FormatFullVersion()));
    QString copyrightText   = QString::fromUtf8(CopyrightHolders(strprintf("\xc2\xA9 %u-%u ", 2009, COPYRIGHT_YEAR)).c_str());
>>>>>>> f7144b24
    const QString& titleAddText    = networkStyle->getTitleAddText();

    QString font            = QApplication::font().toString();

    // create a bitmap according to device pixelratio
    QSize splashSize(480*devicePixelRatio,320*devicePixelRatio);
    pixmap = QPixmap(splashSize);

    // change to HiDPI if it makes sense
    pixmap.setDevicePixelRatio(devicePixelRatio);

    QPainter pixPaint(&pixmap);
    pixPaint.setPen(QColor(224, 224, 224));

    // draw a slightly radial gradient
    QRadialGradient gradient(QPoint(0,0), splashSize.width()/devicePixelRatio);
    if (titleAddText == "[test]")
        gradient.setColorAt(0, QColor(0, 112, 128));
    else if (titleAddText == "[regtest]")
        gradient.setColorAt(0, QColor(128, 0, 112));
    else
        gradient.setColorAt(0, QColor(0, 128, 112));
    gradient.setColorAt(1, Qt::black);
    QRect rGradient(QPoint(0,0), splashSize);
    pixPaint.fillRect(rGradient, gradient);

    // draw the Riecoin icon, expected size of PNG: 1024x1024
    QRect rectIcon(QPoint(-120 ,-120), QSize(420, 420));

    const QSize requiredSize(1024,1024);
    QPixmap icon(networkStyle->getAppIcon().pixmap(requiredSize));
    pixPaint.setRenderHint(QPainter::SmoothPixmapTransform);
    pixPaint.drawPixmap(rectIcon, icon);

    // check font size and drawing with
    pixPaint.setFont(QFont(font, 33*fontFactor));
    QFontMetrics fm = pixPaint.fontMetrics();
    int titleTextWidth = GUIUtil::TextWidth(fm, titleText);
    if (titleTextWidth > 176) {
        fontFactor = fontFactor * 176 / titleTextWidth;
    }

    pixPaint.setFont(QFont(font, 33*fontFactor));
    fm = pixPaint.fontMetrics();
    titleTextWidth  = GUIUtil::TextWidth(fm, titleText);
    pixPaint.drawText(pixmap.width()/devicePixelRatio-titleTextWidth-paddingRight,paddingTop,titleText);

    pixPaint.setFont(QFont(font, 15*fontFactor));

    // if the version string is too long, reduce size
    fm = pixPaint.fontMetrics();
    int versionTextWidth  = GUIUtil::TextWidth(fm, versionText);
    if(versionTextWidth > titleTextWidth+paddingRight-10) {
        pixPaint.setFont(QFont(font, 10*fontFactor));
        titleVersionVSpace -= 5;
    }
    pixPaint.drawText(pixmap.width()/devicePixelRatio-titleTextWidth-paddingRight+2,paddingTop+titleVersionVSpace,versionText);

    // draw copyright stuff
    {
        pixPaint.setFont(QFont(font, 10*fontFactor));
        const int x = pixmap.width()/devicePixelRatio-titleTextWidth-paddingRight;
        const int y = paddingTop+titleCopyrightVSpace;
        QRect copyrightRect(x, y, pixmap.width() - x, pixmap.height() - y);
        pixPaint.drawText(copyrightRect, Qt::AlignLeft | Qt::AlignTop, copyrightText);
    }

    // draw additional text if special network
    if(!titleAddText.isEmpty()) {
        QFont boldFont = QFont(font, 10*fontFactor);
        boldFont.setWeight(QFont::Bold);
        pixPaint.setFont(boldFont);
        fm = pixPaint.fontMetrics();
        int titleAddTextWidth  = GUIUtil::TextWidth(fm, titleAddText);
        pixPaint.drawText(pixmap.width()/devicePixelRatio-titleAddTextWidth-10,15,titleAddText);
    }

    pixPaint.end();

    // Set window title
    setWindowTitle(titleText + " " + titleAddText);

    // Resize window and move to center of desktop, disallow resizing
    QRect r(QPoint(), QSize(pixmap.size().width()/devicePixelRatio,pixmap.size().height()/devicePixelRatio));
    resize(r.size());
    setFixedSize(r.size());
    move(QGuiApplication::primaryScreen()->geometry().center() - r.center());

    installEventFilter(this);

    GUIUtil::handleCloseWindowShortcut(this);
}

SplashScreen::~SplashScreen()
{
    if (m_node) unsubscribeFromCoreSignals();
}

void SplashScreen::setNode(interfaces::Node& node)
{
    assert(!m_node);
    m_node = &node;
    subscribeToCoreSignals();
    if (m_shutdown) m_node->startShutdown();
}

void SplashScreen::shutdown()
{
    m_shutdown = true;
    if (m_node) m_node->startShutdown();
}

bool SplashScreen::eventFilter(QObject * obj, QEvent * ev) {
    if (ev->type() == QEvent::KeyPress) {
        QKeyEvent *keyEvent = static_cast<QKeyEvent *>(ev);
        if (keyEvent->key() == Qt::Key_Q) {
            shutdown();
        }
    }
    return QObject::eventFilter(obj, ev);
}

static void InitMessage(SplashScreen *splash, const std::string &message)
{
    bool invoked = QMetaObject::invokeMethod(splash, "showMessage",
        Qt::QueuedConnection,
        Q_ARG(QString, QString::fromStdString(message)),
        Q_ARG(int, Qt::AlignBottom|Qt::AlignHCenter),
        Q_ARG(QColor, QColor(192, 192, 192)));
    assert(invoked);
}

static void ShowProgress(SplashScreen *splash, const std::string &title, int nProgress, bool resume_possible)
{
    InitMessage(splash, title + std::string("\n") +
            (resume_possible ? SplashScreen::tr("(press q to shutdown and continue later)").toStdString()
                                : SplashScreen::tr("press q to shutdown").toStdString()) +
            strprintf("\n%d", nProgress) + "%");
}

void SplashScreen::subscribeToCoreSignals()
{
    // Connect signals to client
    m_handler_init_message = m_node->handleInitMessage(std::bind(InitMessage, this, std::placeholders::_1));
    m_handler_show_progress = m_node->handleShowProgress(std::bind(ShowProgress, this, std::placeholders::_1, std::placeholders::_2, std::placeholders::_3));
    m_handler_init_wallet = m_node->handleInitWallet([this]() { handleLoadWallet(); });
}

void SplashScreen::handleLoadWallet()
{
#ifdef ENABLE_WALLET
    if (!WalletModel::isWalletEnabled()) return;
    m_handler_load_wallet = m_node->walletLoader().handleLoadWallet([this](std::unique_ptr<interfaces::Wallet> wallet) {
        m_connected_wallet_handlers.emplace_back(wallet->handleShowProgress(std::bind(ShowProgress, this, std::placeholders::_1, std::placeholders::_2, false)));
        m_connected_wallets.emplace_back(std::move(wallet));
    });
#endif
}

void SplashScreen::unsubscribeFromCoreSignals()
{
    // Disconnect signals from client
    m_handler_init_message->disconnect();
    m_handler_show_progress->disconnect();
    for (const auto& handler : m_connected_wallet_handlers) {
        handler->disconnect();
    }
    m_connected_wallet_handlers.clear();
    m_connected_wallets.clear();
}

void SplashScreen::showMessage(const QString &message, int alignment, const QColor &color)
{
    curMessage = message;
    curAlignment = alignment;
    curColor = color;
    update();
}

void SplashScreen::paintEvent(QPaintEvent *event)
{
    QPainter painter(this);
    painter.drawPixmap(0, 0, pixmap);
    QRect r = rect().adjusted(5, 5, -5, -5);
    painter.setPen(curColor);
    painter.drawText(r, curAlignment, curMessage);
}

void SplashScreen::closeEvent(QCloseEvent *event)
{
    shutdown(); // allows an "emergency" shutdown during startup
    event->ignore();
}<|MERGE_RESOLUTION|>--- conflicted
+++ resolved
@@ -40,15 +40,9 @@
     devicePixelRatio = static_cast<QGuiApplication*>(QCoreApplication::instance())->devicePixelRatio();
 
     // define text to place
-<<<<<<< HEAD
-    QString titleText       = PACKAGE_NAME;
+    QString titleText       = CLIENT_NAME;
     QString versionText     = QString("%1").arg(QString::fromStdString(FormatFullVersion()));
     QString copyrightText   = QString::fromUtf8(CopyrightHolders(strprintf("\xc2\xA9 ")).c_str());
-=======
-    QString titleText       = CLIENT_NAME;
-    QString versionText     = QString("Version %1").arg(QString::fromStdString(FormatFullVersion()));
-    QString copyrightText   = QString::fromUtf8(CopyrightHolders(strprintf("\xc2\xA9 %u-%u ", 2009, COPYRIGHT_YEAR)).c_str());
->>>>>>> f7144b24
     const QString& titleAddText    = networkStyle->getTitleAddText();
 
     QString font            = QApplication::font().toString();
