// Copyright (c) 2017-present The Bitcoin Core developers
// Distributed under the MIT software license, see the accompanying
// file COPYING or http://www.opensource.org/licenses/mit-license.php.

#include <qt/test/addressbooktests.h>
#include <qt/test/util.h>
#include <test/util/setup_common.h>

#include <interfaces/chain.h>
#include <interfaces/node.h>
#include <qt/addressbookpage.h>
#include <qt/clientmodel.h>
#include <qt/editaddressdialog.h>
#include <qt/optionsmodel.h>
#include <qt/platformstyle.h>
#include <qt/qvalidatedlineedit.h>
#include <qt/walletmodel.h>

#include <key.h>
#include <key_io.h>
#include <wallet/wallet.h>
#include <wallet/test/util.h>
#include <walletinitinterface.h>

#include <chrono>

#include <QApplication>
#include <QLineEdit>
#include <QMessageBox>
#include <QTableView>
#include <QTimer>

using wallet::AddWallet;
using wallet::CWallet;
using wallet::CreateMockableWalletDatabase;
using wallet::RemoveWallet;
using wallet::WALLET_FLAG_DESCRIPTORS;
using wallet::WalletContext;

namespace
{

/**
 * Fill the edit address dialog box with data, submit it, and ensure that
 * the resulting message meets expectations.
 */
void EditAddressAndSubmit(
        EditAddressDialog* dialog,
        const QString& label, const QString& address, QString expected_msg)
{
    QString warning_text;

    dialog->findChild<QLineEdit*>("labelEdit")->setText(label);
    dialog->findChild<QValidatedLineEdit*>("addressEdit")->setText(address);

    ConfirmMessage(&warning_text, 5ms);
    dialog->accept();
    QCOMPARE(warning_text, expected_msg);
}

/**
 * Test adding various send addresses to the address book.
 *
 * There are three cases tested:
 *
 *   - new_address: a new address which should add as a send address successfully.
 *   - existing_s_address: an existing sending address which won't add successfully.
 *   - existing_r_address: an existing receiving address which won't add successfully.
 *
 * In each case, verify the resulting state of the address book and optionally
 * the warning message presented to the user.
 */
void TestAddAddressesToSendBook(interfaces::Node& node)
{
    TestChain100Setup test;
    auto wallet_loader = interfaces::MakeWalletLoader(*test.m_node.chain, *Assert(test.m_node.args));
    test.m_node.wallet_loader = wallet_loader.get();
    node.setContext(&test.m_node);
    const std::shared_ptr<CWallet> wallet = std::make_shared<CWallet>(node.context()->chain.get(), "", CreateMockableWalletDatabase());
    wallet->LoadWallet();
    wallet->SetWalletFlag(WALLET_FLAG_DESCRIPTORS);
    {
        LOCK(wallet->cs_wallet);
        wallet->SetupDescriptorScriptPubKeyMans();
    }

<<<<<<< HEAD
    auto build_address = [&wallet]() {
        CKey key = GenerateRandomKey();
        CTxDestination dest(WitnessV1Taproot(XOnlyPubKey(key.GetPubKey())));

=======
    auto build_address{[]() {
        const WitnessV0KeyHash dest{GenerateRandomKey().GetPubKey()};
>>>>>>> b7e9dc8e
        return std::make_pair(dest, QString::fromStdString(EncodeDestination(dest)));
    }};

    CTxDestination r_key_dest, s_key_dest;

    // Add a preexisting "receive" entry in the address book.
    QString preexisting_r_address;
    QString r_label("already here (r)");

    // Add a preexisting "send" entry in the address book.
    QString preexisting_s_address;
    QString s_label("already here (s)");

    // Define a new address (which should add to the address book successfully).
    QString new_address_a;
    QString new_address_b;

    std::tie(r_key_dest, preexisting_r_address) = build_address();
    std::tie(s_key_dest, preexisting_s_address) = build_address();
    std::tie(std::ignore, new_address_a) = build_address();
    std::tie(std::ignore, new_address_b) = build_address();

    {
        LOCK(wallet->cs_wallet);
        wallet->SetAddressBook(r_key_dest, r_label.toStdString(), wallet::AddressPurpose::RECEIVE);
        wallet->SetAddressBook(s_key_dest, s_label.toStdString(), wallet::AddressPurpose::SEND);
    }

    auto check_addbook_size = [&wallet](int expected_size) {
        LOCK(wallet->cs_wallet);
        QCOMPARE(static_cast<int>(wallet->m_address_book.size()), expected_size);
    };

    // We should start with the two addresses we added earlier and nothing else.
    check_addbook_size(2);

    // Initialize relevant QT models.
    std::unique_ptr<const PlatformStyle> platformStyle(PlatformStyle::instantiate("other"));
    OptionsModel optionsModel(node);
    bilingual_str error;
    QVERIFY(optionsModel.Init(error));
    ClientModel clientModel(node, &optionsModel);
    WalletContext& context = *node.walletLoader().context();
    AddWallet(context, wallet);
    WalletModel walletModel(interfaces::MakeWallet(context, wallet), clientModel, platformStyle.get());
    RemoveWallet(context, wallet, /* load_on_start= */ std::nullopt);
    EditAddressDialog editAddressDialog(EditAddressDialog::NewSendingAddress);
    editAddressDialog.setModel(walletModel.getAddressTableModel());

    AddressBookPage address_book{platformStyle.get(), AddressBookPage::ForEditing, AddressBookPage::SendingTab};
    address_book.setModel(walletModel.getAddressTableModel());
    auto table_view = address_book.findChild<QTableView*>("tableView");
    QCOMPARE(table_view->model()->rowCount(), 1);

    EditAddressAndSubmit(
        &editAddressDialog, QString("uhoh"), preexisting_r_address,
        QString(
            "Address \"%1\" already exists as a receiving address with label "
            "\"%2\" and so cannot be added as a sending address."
            ).arg(preexisting_r_address).arg(r_label));
    check_addbook_size(2);
    QCOMPARE(table_view->model()->rowCount(), 1);

    EditAddressAndSubmit(
        &editAddressDialog, QString("uhoh, different"), preexisting_s_address,
        QString(
            "The entered address \"%1\" is already in the address book with "
            "label \"%2\"."
            ).arg(preexisting_s_address).arg(s_label));
    check_addbook_size(2);
    QCOMPARE(table_view->model()->rowCount(), 1);

    // Submit a new address which should add successfully - we expect the
    // warning message to be blank.
    EditAddressAndSubmit(
        &editAddressDialog, QString("io - new A"), new_address_a, QString(""));
    check_addbook_size(3);
    QCOMPARE(table_view->model()->rowCount(), 2);

    EditAddressAndSubmit(
        &editAddressDialog, QString("io - new B"), new_address_b, QString(""));
    check_addbook_size(4);
    QCOMPARE(table_view->model()->rowCount(), 3);

    auto search_line = address_book.findChild<QLineEdit*>("searchLineEdit");

    search_line->setText(r_label);
    QCOMPARE(table_view->model()->rowCount(), 0);

    search_line->setText(s_label);
    QCOMPARE(table_view->model()->rowCount(), 1);

    search_line->setText("io");
    QCOMPARE(table_view->model()->rowCount(), 2);

    // Check wildcard "?".
    search_line->setText("io?new");
    QCOMPARE(table_view->model()->rowCount(), 0);
    search_line->setText("io???new");
    QCOMPARE(table_view->model()->rowCount(), 2);

    // Check wildcard "*".
    search_line->setText("io*new");
    QCOMPARE(table_view->model()->rowCount(), 2);
    search_line->setText("*");
    QCOMPARE(table_view->model()->rowCount(), 3);

    search_line->setText(preexisting_r_address);
    QCOMPARE(table_view->model()->rowCount(), 0);

    search_line->setText(preexisting_s_address);
    QCOMPARE(table_view->model()->rowCount(), 1);

    search_line->setText(new_address_a);
    QCOMPARE(table_view->model()->rowCount(), 1);

    search_line->setText(new_address_b);
    QCOMPARE(table_view->model()->rowCount(), 1);

    search_line->setText("");
    QCOMPARE(table_view->model()->rowCount(), 3);
}

} // namespace

void AddressBookTests::addressBookTests()
{
#ifdef Q_OS_MACOS
    if (QApplication::platformName() == "minimal") {
        // Disable for mac on "minimal" platform to avoid crashes inside the Qt
        // framework when it tries to look up unimplemented cocoa functions,
        // and fails to handle returned nulls
        // (https://bugreports.qt.io/browse/QTBUG-49686).
        qWarning() << "Skipping AddressBookTests on mac build with 'minimal' platform set due to Qt bugs. To run AppTests, invoke "
                      "with 'QT_QPA_PLATFORM=cocoa test_bitcoin-qt' on mac, or else use a linux or windows build.";
        return;
    }
#endif
    TestAddAddressesToSendBook(m_node);
}<|MERGE_RESOLUTION|>--- conflicted
+++ resolved
@@ -84,15 +84,8 @@
         wallet->SetupDescriptorScriptPubKeyMans();
     }
 
-<<<<<<< HEAD
-    auto build_address = [&wallet]() {
-        CKey key = GenerateRandomKey();
-        CTxDestination dest(WitnessV1Taproot(XOnlyPubKey(key.GetPubKey())));
-
-=======
     auto build_address{[]() {
-        const WitnessV0KeyHash dest{GenerateRandomKey().GetPubKey()};
->>>>>>> b7e9dc8e
+        const WitnessV1Taproot dest{XOnlyPubKey(GenerateRandomKey().GetPubKey())};
         return std::make_pair(dest, QString::fromStdString(EncodeDestination(dest)));
     }};
 
