// Copyright (c) 2015-2022 The Bitcoin Core developers
// Copyright (c) 2013-present The Riecoin developers
// Distributed under the MIT software license, see the accompanying
// file COPYING or http://www.opensource.org/licenses/mit-license.php.

#include <qt/test/wallettests.h>
#include <qt/test/util.h>

#include <wallet/coincontrol.h>
#include <interfaces/chain.h>
#include <interfaces/node.h>
#include <key_io.h>
#include <qt/bitcoinamountfield.h>
#include <qt/bitcoinunits.h>
#include <qt/clientmodel.h>
#include <qt/optionsmodel.h>
#include <qt/overviewpage.h>
#include <qt/platformstyle.h>
#include <qt/qvalidatedlineedit.h>
#include <qt/receivecoinsdialog.h>
#include <qt/receiverequestdialog.h>
#include <qt/recentrequeststablemodel.h>
#include <qt/sendcoinsdialog.h>
#include <qt/sendcoinsentry.h>
#include <qt/transactiontablemodel.h>
#include <qt/transactionview.h>
#include <qt/walletmodel.h>
#include <script/solver.h>
#include <test/util/setup_common.h>
#include <validation.h>
#include <wallet/test/util.h>
#include <wallet/wallet.h>

#include <chrono>
#include <memory>

#include <QAbstractButton>
#include <QAction>
#include <QApplication>
#include <QCheckBox>
#include <QClipboard>
#include <QObject>
#include <QPushButton>
#include <QTimer>
#include <QVBoxLayout>
#include <QTextEdit>
#include <QListView>
#include <QDialogButtonBox>

using wallet::AddWallet;
using wallet::CWallet;
using wallet::CreateMockableWalletDatabase;
using wallet::RemoveWallet;
using wallet::WALLET_FLAG_DESCRIPTORS;
using wallet::WalletContext;
using wallet::WalletDescriptor;
using wallet::WalletRescanReserver;

namespace
{
//! Press "Yes" or "Cancel" buttons in modal send confirmation dialog.
void ConfirmSend(QString* text = nullptr, QMessageBox::StandardButton confirm_type = QMessageBox::Yes)
{
    QTimer::singleShot(0, [text, confirm_type]() {
        for (QWidget* widget : QApplication::topLevelWidgets()) {
            if (widget->inherits("SendConfirmationDialog")) {
                SendConfirmationDialog* dialog = qobject_cast<SendConfirmationDialog*>(widget);
                if (text) *text = dialog->text();
                QAbstractButton* button = dialog->button(confirm_type);
                button->setEnabled(true);
                button->click();
            }
        }
    });
}

//! Send coins to address and return txid.
uint256 SendCoins(CWallet& wallet, SendCoinsDialog& sendCoinsDialog, const CTxDestination& address, CAmount amount, bool rbf,
                  QMessageBox::StandardButton confirm_type = QMessageBox::Yes)
{
    QVBoxLayout* entries = sendCoinsDialog.findChild<QVBoxLayout*>("entries");
    SendCoinsEntry* entry = qobject_cast<SendCoinsEntry*>(entries->itemAt(0)->widget());
    entry->findChild<QValidatedLineEdit*>("payTo")->setText(QString::fromStdString(EncodeDestination(address)));
    entry->findChild<BitcoinAmountField*>("payAmount")->setValue(amount);
    sendCoinsDialog.findChild<QFrame*>("frameFee")
        ->findChild<QFrame*>("frameFeeSelection")
        ->findChild<QCheckBox*>("optInRBF")
        ->setCheckState(rbf ? Qt::Checked : Qt::Unchecked);
    uint256 txid;
    boost::signals2::scoped_connection c(wallet.NotifyTransactionChanged.connect([&txid](const uint256& hash, ChangeType status) {
        if (status == CT_NEW) txid = hash;
    }));
    ConfirmSend(/*text=*/nullptr, confirm_type);
    bool invoked = QMetaObject::invokeMethod(&sendCoinsDialog, "sendButtonClicked", Q_ARG(bool, false));
    assert(invoked);
    return txid;
}

//! Find index of txid in transaction list.
QModelIndex FindTx(const QAbstractItemModel& model, const uint256& txid)
{
    QString hash = QString::fromStdString(txid.ToString());
    int rows = model.rowCount({});
    for (int row = 0; row < rows; ++row) {
        QModelIndex index = model.index(row, 0, {});
        if (model.data(index, TransactionTableModel::TxHashRole) == hash) {
            return index;
        }
    }
    return {};
}

//! Invoke bumpfee on txid and check results.
void BumpFee(TransactionView& view, const uint256& txid, bool expectDisabled, std::string expectError, bool cancel)
{
    QTableView* table = view.findChild<QTableView*>("transactionView");
    QModelIndex index = FindTx(*table->selectionModel()->model(), txid);
    QVERIFY2(index.isValid(), "Could not find BumpFee txid");

    // Select row in table, invoke context menu, and make sure bumpfee action is
    // enabled or disabled as expected.
    QAction* action = view.findChild<QAction*>("bumpFeeAction");
    table->selectionModel()->select(index, QItemSelectionModel::ClearAndSelect | QItemSelectionModel::Rows);
    action->setEnabled(expectDisabled);
    table->customContextMenuRequested({});
    QCOMPARE(action->isEnabled(), !expectDisabled);

    action->setEnabled(true);
    QString text;
    if (expectError.empty()) {
        ConfirmSend(&text, cancel ? QMessageBox::Cancel : QMessageBox::Yes);
    } else {
        ConfirmMessage(&text, 0ms);
    }
    action->trigger();
    QVERIFY(text.indexOf(QString::fromStdString(expectError)) != -1);
}

void CompareBalance(WalletModel& walletModel, CAmount expected_balance, QLabel* balance_label_to_check)
{
    BitcoinUnit unit = walletModel.getOptionsModel()->getDisplayUnit();
    QString balanceComparison = BitcoinUnits::formatWithUnit(unit, expected_balance, false, BitcoinUnits::SeparatorStyle::ALWAYS);
    QCOMPARE(balance_label_to_check->text().trimmed(), balanceComparison);
}

// Verify the 'useAvailableBalance' functionality. With and without manually selected coins.
// Case 1: No coin control selected coins.
// 'useAvailableBalance' should fill the amount edit box with the total available balance
// Case 2: With coin control selected coins.
// 'useAvailableBalance' should fill the amount edit box with the sum of the selected coins values.
void VerifyUseAvailableBalance(SendCoinsDialog& sendCoinsDialog, const WalletModel& walletModel)
{
    // Verify first entry amount and "useAvailableBalance" button
    QVBoxLayout* entries = sendCoinsDialog.findChild<QVBoxLayout*>("entries");
    QVERIFY(entries->count() == 1); // only one entry
    SendCoinsEntry* send_entry = qobject_cast<SendCoinsEntry*>(entries->itemAt(0)->widget());
    QVERIFY(send_entry->getValue().amount == 0);
    // Now click "useAvailableBalance", check updated balance (the entire wallet balance should be set)
    Q_EMIT send_entry->useAvailableBalance(send_entry);
    QVERIFY(send_entry->getValue().amount == walletModel.getCachedBalance().balance);

    // Now manually select two coins and click on "useAvailableBalance". Then check updated balance
    // (only the sum of the selected coins should be set).
    int COINS_TO_SELECT = 2;
    auto coins = walletModel.wallet().listCoins();
    CAmount sum_selected_coins = 0;
    int selected = 0;
    QVERIFY(coins.size() == 1); // context check, coins received only on one destination
    for (const auto& [outpoint, tx_out] : coins.begin()->second) {
        sendCoinsDialog.getCoinControl()->Select(outpoint);
        sum_selected_coins += tx_out.txout.nValue;
        if (++selected == COINS_TO_SELECT) break;
    }
    QVERIFY(selected == COINS_TO_SELECT);

    // Now that we have 2 coins selected, "useAvailableBalance" should update the balance label only with
    // the sum of them.
    Q_EMIT send_entry->useAvailableBalance(send_entry);
    QVERIFY(send_entry->getValue().amount == sum_selected_coins);
}

void SyncUpWallet(const std::shared_ptr<CWallet>& wallet, interfaces::Node& node)
{
    WalletRescanReserver reserver(*wallet);
    reserver.reserve();
    CWallet::ScanResult result = wallet->ScanForWalletTransactions(Params().GetConsensus().hashGenesisBlock, /*start_height=*/0, /*max_height=*/{}, reserver, /*fUpdate=*/true, /*save_progress=*/false);
    QCOMPARE(result.status, CWallet::ScanResult::SUCCESS);
    QCOMPARE(result.last_scanned_block, WITH_LOCK(node.context()->chainman->GetMutex(), return node.context()->chainman->ActiveChain().Tip()->GetBlockHash()));
    QVERIFY(result.last_failed_block.IsNull());
}

<<<<<<< HEAD
std::shared_ptr<CWallet> SetupDescriptorsWallet(interfaces::Node& node, TestChain100Setup& test)
=======
std::shared_ptr<CWallet> SetupDescriptorsWallet(interfaces::Node& node, TestChain100Setup& test, bool watch_only = false)
>>>>>>> 59e09e0f
{
    std::shared_ptr<CWallet> wallet = std::make_shared<CWallet>(node.context()->chain.get(), "", CreateMockableWalletDatabase());
    wallet->LoadWallet();
    LOCK(wallet->cs_wallet);
    wallet->SetWalletFlag(WALLET_FLAG_DESCRIPTORS);
    if (watch_only) {
        wallet->SetWalletFlag(WALLET_FLAG_DISABLE_PRIVATE_KEYS);
    } else {
        wallet->SetupDescriptorScriptPubKeyMans();
    }

    // Add the coinbase key
    FlatSigningProvider provider;
    std::string error;
    std::string key_str;
    if (watch_only) {
        key_str = HexStr(test.coinbaseKey.GetPubKey());
    } else {
        key_str = EncodeSecret(test.coinbaseKey);
    }
    auto descs = Parse("combo(" + key_str + ")", provider, error, /* require_checksum=*/ false);
    assert(!descs.empty());
    assert(descs.size() == 1);
    auto& desc = descs.at(0);
    WalletDescriptor w_desc(std::move(desc), 0, 0, 1, 1);
    auto spk_manager = *Assert(wallet->AddWalletDescriptor(w_desc, provider, "", false));
    assert(spk_manager);
    CTxDestination dest = GetDestinationForKey(test.coinbaseKey.GetPubKey(), wallet->m_default_address_type);
    wallet->SetAddressBook(dest, "", wallet::AddressPurpose::RECEIVE);
    wallet->SetLastBlockProcessed(105, WITH_LOCK(node.context()->chainman->GetMutex(), return node.context()->chainman->ActiveChain().Tip()->GetBlockHash()));
    SyncUpWallet(wallet, node);
    wallet->SetBroadcastTransactions(true);
    return wallet;
}

struct MiniGUI {
public:
    SendCoinsDialog sendCoinsDialog;
    TransactionView transactionView;
    OptionsModel optionsModel;
    std::unique_ptr<ClientModel> clientModel;
    std::unique_ptr<WalletModel> walletModel;

    MiniGUI(interfaces::Node& node, const PlatformStyle* platformStyle) : sendCoinsDialog(platformStyle), transactionView(platformStyle), optionsModel(node) {
        bilingual_str error;
        QVERIFY(optionsModel.Init(error));
        clientModel = std::make_unique<ClientModel>(node, &optionsModel);
    }

    void initModelForWallet(interfaces::Node& node, const std::shared_ptr<CWallet>& wallet, const PlatformStyle* platformStyle)
    {
        WalletContext& context = *node.walletLoader().context();
        AddWallet(context, wallet);
        walletModel = std::make_unique<WalletModel>(interfaces::MakeWallet(context, wallet), *clientModel, platformStyle);
        RemoveWallet(context, wallet, /* load_on_start= */ std::nullopt);
        sendCoinsDialog.setModel(walletModel.get());
        transactionView.setModel(walletModel.get());
    }

};

//! Simple qt wallet tests.
//
// Test widgets can be debugged interactively calling show() on them and
// manually running the event loop, e.g.:
//
//     sendCoinsDialog.show();
//     QEventLoop().exec();
//
// This also requires overriding the default minimal Qt platform:
//
//     QT_QPA_PLATFORM=xcb     build/bin/test_bitcoin-qt  # Linux
//     QT_QPA_PLATFORM=windows build/bin/test_bitcoin-qt  # Windows
//     QT_QPA_PLATFORM=cocoa   build/bin/test_bitcoin-qt  # macOS
void TestGUI(interfaces::Node& node, const std::shared_ptr<CWallet>& wallet)
{
    // Create widgets for sending coins and listing transactions.
    std::unique_ptr<const PlatformStyle> platformStyle(PlatformStyle::instantiate("other"));
    MiniGUI mini_gui(node, platformStyle.get());
    mini_gui.initModelForWallet(node, wallet, platformStyle.get());
    WalletModel& walletModel = *mini_gui.walletModel;
    SendCoinsDialog& sendCoinsDialog = mini_gui.sendCoinsDialog;
    TransactionView& transactionView = mini_gui.transactionView;

    // Update walletModel cached balance which will trigger an update for the 'labelBalance' QLabel.
    walletModel.pollBalanceChanged();
    // Check balance in send dialog
    CompareBalance(walletModel, walletModel.wallet().getBalance(), sendCoinsDialog.findChild<QLabel*>("labelBalance"));

    // Check 'UseAvailableBalance' functionality
    VerifyUseAvailableBalance(sendCoinsDialog, walletModel);

    // Send two transactions, and verify they are added to transaction list.
    TransactionTableModel* transactionTableModel = walletModel.getTransactionTableModel();
    QCOMPARE(transactionTableModel->rowCount({}), 105);
    uint256 txid1 = SendCoins(*wallet.get(), sendCoinsDialog, PKHash(), 5 * COIN, /*rbf=*/false);
    uint256 txid2 = SendCoins(*wallet.get(), sendCoinsDialog, PKHash(), 10 * COIN, /*rbf=*/true);
    // Transaction table model updates on a QueuedConnection, so process events to ensure it's updated.
    qApp->processEvents();
    QCOMPARE(transactionTableModel->rowCount({}), 107);
    QVERIFY(FindTx(*transactionTableModel, txid1).isValid());
    QVERIFY(FindTx(*transactionTableModel, txid2).isValid());

    // Call bumpfee. Test canceled fullrbf bump, canceled bip-125-rbf bump, passing bump, and then failing bump.
    BumpFee(transactionView, txid1, /*expectDisabled=*/false, /*expectError=*/{}, /*cancel=*/true);
    BumpFee(transactionView, txid2, /*expectDisabled=*/false, /*expectError=*/{}, /*cancel=*/true);
    BumpFee(transactionView, txid2, /*expectDisabled=*/false, /*expectError=*/{}, /*cancel=*/false);
    BumpFee(transactionView, txid2, /*expectDisabled=*/true, /*expectError=*/"already bumped", /*cancel=*/false);

    // Check current balance on OverviewPage
    OverviewPage overviewPage(platformStyle.get());
    overviewPage.setWalletModel(&walletModel);
    walletModel.pollBalanceChanged(); // Manual balance polling update
    CompareBalance(walletModel, walletModel.wallet().getBalance(), overviewPage.findChild<QLabel*>("labelBalance"));

    // Check Request Payment button
    ReceiveCoinsDialog receiveCoinsDialog(platformStyle.get());
    receiveCoinsDialog.setModel(&walletModel);
    RecentRequestsTableModel* requestTableModel = walletModel.getRecentRequestsTableModel();

    // Label input
    QLineEdit* labelInput = receiveCoinsDialog.findChild<QLineEdit*>("reqLabel");
    labelInput->setText("TEST_LABEL_1");

    // Amount input
    BitcoinAmountField* amountInput = receiveCoinsDialog.findChild<BitcoinAmountField*>("reqAmount");
    amountInput->setValue(1);

    // Message input
    QLineEdit* messageInput = receiveCoinsDialog.findChild<QLineEdit*>("reqMessage");
    messageInput->setText("TEST_MESSAGE_1");
    int initialRowCount = requestTableModel->rowCount({});
    QPushButton* requestPaymentButton = receiveCoinsDialog.findChild<QPushButton*>("receiveButton");
    requestPaymentButton->click();
    QString address;
    for (QWidget* widget : QApplication::topLevelWidgets()) {
        if (widget->inherits("ReceiveRequestDialog")) {
            ReceiveRequestDialog* receiveRequestDialog = qobject_cast<ReceiveRequestDialog*>(widget);
            QCOMPARE(receiveRequestDialog->QObject::findChild<QLabel*>("payment_header")->text(), QString("Payment information"));
            QCOMPARE(receiveRequestDialog->QObject::findChild<QLabel*>("uri_tag")->text(), QString("URI:"));
            QString uri = receiveRequestDialog->QObject::findChild<QLabel*>("uri_content")->text();
            QCOMPARE(uri.count("riecoin:"), 2);
            QCOMPARE(receiveRequestDialog->QObject::findChild<QLabel*>("address_tag")->text(), QString("Address:"));
            QVERIFY(address.isEmpty());
            address = receiveRequestDialog->QObject::findChild<QLabel*>("address_content")->text();
            QVERIFY(!address.isEmpty());

            QCOMPARE(uri.count("amount=0.00000001"), 2);
            QCOMPARE(receiveRequestDialog->QObject::findChild<QLabel*>("amount_tag")->text(), QString("Amount:"));
            QCOMPARE(receiveRequestDialog->QObject::findChild<QLabel*>("amount_content")->text(), QString::fromStdString("0.00000001 " + CURRENCY_UNIT));

            QCOMPARE(uri.count("label=TEST_LABEL_1"), 2);
            QCOMPARE(receiveRequestDialog->QObject::findChild<QLabel*>("label_tag")->text(), QString("Label:"));
            QCOMPARE(receiveRequestDialog->QObject::findChild<QLabel*>("label_content")->text(), QString("TEST_LABEL_1"));

            QCOMPARE(uri.count("message=TEST_MESSAGE_1"), 2);
            QCOMPARE(receiveRequestDialog->QObject::findChild<QLabel*>("message_tag")->text(), QString("Message:"));
            QCOMPARE(receiveRequestDialog->QObject::findChild<QLabel*>("message_content")->text(), QString("TEST_MESSAGE_1"));
        }
    }

    // Clear button
    QPushButton* clearButton = receiveCoinsDialog.findChild<QPushButton*>("clearButton");
    clearButton->click();
    QCOMPARE(labelInput->text(), QString(""));
    QCOMPARE(amountInput->value(), CAmount(0));
    QCOMPARE(messageInput->text(), QString(""));

    // Check addition to history
    int currentRowCount = requestTableModel->rowCount({});
    QCOMPARE(currentRowCount, initialRowCount+1);

    // Check addition to wallet
    std::vector<std::string> requests = walletModel.wallet().getAddressReceiveRequests();
    QCOMPARE(requests.size(), size_t{1});
    RecentRequestEntry entry;
    DataStream{MakeUCharSpan(requests[0])} >> entry;
    QCOMPARE(entry.nVersion, int{1});
    QCOMPARE(entry.id, int64_t{1});
    QVERIFY(entry.date.isValid());
    QCOMPARE(entry.recipient.address, address);
    QCOMPARE(entry.recipient.label, QString{"TEST_LABEL_1"});
    QCOMPARE(entry.recipient.amount, CAmount{1});
    QCOMPARE(entry.recipient.message, QString{"TEST_MESSAGE_1"});
    QCOMPARE(entry.recipient.sPaymentRequest, std::string{});
    QCOMPARE(entry.recipient.authenticatedMerchant, QString{});

    // Check Remove button
    QTableView* table = receiveCoinsDialog.findChild<QTableView*>("recentRequestsView");
    table->selectRow(currentRowCount-1);
    QPushButton* removeRequestButton = receiveCoinsDialog.findChild<QPushButton*>("removeRequestButton");
    removeRequestButton->click();
    QCOMPARE(requestTableModel->rowCount({}), currentRowCount-1);

    // Check removal from wallet
    QCOMPARE(walletModel.wallet().getAddressReceiveRequests().size(), size_t{0});
}

<<<<<<< HEAD
=======
void TestGUIWatchOnly(interfaces::Node& node, TestChain100Setup& test)
{
    const std::shared_ptr<CWallet>& wallet = SetupDescriptorsWallet(node, test, /*watch_only=*/true);

    // Create widgets and init models
    std::unique_ptr<const PlatformStyle> platformStyle(PlatformStyle::instantiate("other"));
    MiniGUI mini_gui(node, platformStyle.get());
    mini_gui.initModelForWallet(node, wallet, platformStyle.get());
    WalletModel& walletModel = *mini_gui.walletModel;
    SendCoinsDialog& sendCoinsDialog = mini_gui.sendCoinsDialog;

    // Update walletModel cached balance which will trigger an update for the 'labelBalance' QLabel.
    walletModel.pollBalanceChanged();
    // Check balance in send dialog
    CompareBalance(walletModel, walletModel.wallet().getBalances().balance,
                   sendCoinsDialog.findChild<QLabel*>("labelBalance"));

    // Set change address
    sendCoinsDialog.getCoinControl()->destChange = GetDestinationForKey(test.coinbaseKey.GetPubKey(), OutputType::LEGACY);

    // Time to reject "save" PSBT dialog ('SendCoins' locks the main thread until the dialog receives the event).
    QTimer timer;
    timer.setInterval(500);
    QObject::connect(&timer, &QTimer::timeout, [&](){
        for (QWidget* widget : QApplication::topLevelWidgets()) {
            if (widget->inherits("QMessageBox") && widget->objectName().compare("psbt_copied_message") == 0) {
                QMessageBox* dialog = qobject_cast<QMessageBox*>(widget);
                QAbstractButton* button = dialog->button(QMessageBox::Discard);
                button->setEnabled(true);
                button->click();
                timer.stop();
                break;
            }
        }
    });
    timer.start(500);

    // Send tx and verify PSBT copied to the clipboard.
    SendCoins(*wallet.get(), sendCoinsDialog, PKHash(), 5 * COIN, /*rbf=*/false, QMessageBox::Save);
    const std::string& psbt_string = QApplication::clipboard()->text().toStdString();
    QVERIFY(!psbt_string.empty());

    // Decode psbt
    std::optional<std::vector<unsigned char>> decoded_psbt = DecodeBase64(psbt_string);
    QVERIFY(decoded_psbt);
    PartiallySignedTransaction psbt;
    std::string err;
    QVERIFY(DecodeRawPSBT(psbt, MakeByteSpan(*decoded_psbt), err));
}

>>>>>>> 59e09e0f
void TestGUI(interfaces::Node& node)
{
    // Set up wallet and chain with 105 blocks (5 mature blocks for spending).
    TestChain100Setup test;
    for (int i = 0; i < 5; ++i) {
        test.CreateAndProcessBlock({}, GetScriptForRawPubKey(test.coinbaseKey.GetPubKey()));
    }
    auto wallet_loader = interfaces::MakeWalletLoader(*test.m_node.chain, *Assert(test.m_node.args));
    test.m_node.wallet_loader = wallet_loader.get();
    node.setContext(&test.m_node);

    // "Full" GUI tests, use descriptor wallet
    const std::shared_ptr<CWallet>& desc_wallet = SetupDescriptorsWallet(node, test);
    TestGUI(node, desc_wallet);
}

} // namespace

void WalletTests::walletTests()
{
#ifdef Q_OS_MACOS
    if (QApplication::platformName() == "minimal") {
        // Disable for mac on "minimal" platform to avoid crashes inside the Qt
        // framework when it tries to look up unimplemented cocoa functions,
        // and fails to handle returned nulls
        // (https://bugreports.qt.io/browse/QTBUG-49686).
        qWarning() << "Skipping WalletTests on mac build with 'minimal' platform set due to Qt bugs. To run AppTests, invoke "
                      "with 'QT_QPA_PLATFORM=cocoa test_riecoin-qt' on mac, or else use a linux or windows build.";
        return;
    }
#endif
    TestGUI(m_node);
}<|MERGE_RESOLUTION|>--- conflicted
+++ resolved
@@ -189,18 +189,14 @@
     QVERIFY(result.last_failed_block.IsNull());
 }
 
-<<<<<<< HEAD
-std::shared_ptr<CWallet> SetupDescriptorsWallet(interfaces::Node& node, TestChain100Setup& test)
-=======
 std::shared_ptr<CWallet> SetupDescriptorsWallet(interfaces::Node& node, TestChain100Setup& test, bool watch_only = false)
->>>>>>> 59e09e0f
 {
     std::shared_ptr<CWallet> wallet = std::make_shared<CWallet>(node.context()->chain.get(), "", CreateMockableWalletDatabase());
     wallet->LoadWallet();
     LOCK(wallet->cs_wallet);
     wallet->SetWalletFlag(WALLET_FLAG_DESCRIPTORS);
     if (watch_only) {
-        wallet->SetWalletFlag(WALLET_FLAG_DISABLE_PRIVATE_KEYS);
+        wallet->SetWalletFlag(wallet::WALLET_FLAG_DISABLE_PRIVATE_KEYS);
     } else {
         wallet->SetupDescriptorScriptPubKeyMans();
     }
@@ -392,8 +388,6 @@
     QCOMPARE(walletModel.wallet().getAddressReceiveRequests().size(), size_t{0});
 }
 
-<<<<<<< HEAD
-=======
 void TestGUIWatchOnly(interfaces::Node& node, TestChain100Setup& test)
 {
     const std::shared_ptr<CWallet>& wallet = SetupDescriptorsWallet(node, test, /*watch_only=*/true);
@@ -444,7 +438,6 @@
     QVERIFY(DecodeRawPSBT(psbt, MakeByteSpan(*decoded_psbt), err));
 }
 
->>>>>>> 59e09e0f
 void TestGUI(interfaces::Node& node)
 {
     // Set up wallet and chain with 105 blocks (5 mature blocks for spending).
@@ -459,6 +452,10 @@
     // "Full" GUI tests, use descriptor wallet
     const std::shared_ptr<CWallet>& desc_wallet = SetupDescriptorsWallet(node, test);
     TestGUI(node, desc_wallet);
+
+    // Watch-only wallet test
+    // Verify PSBT creation.
+    TestGUIWatchOnly(node, test);
 }
 
 } // namespace
