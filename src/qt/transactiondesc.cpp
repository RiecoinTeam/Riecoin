--- conflicted
+++ resolved
@@ -1,17 +1,13 @@
-<<<<<<< HEAD
-// Copyright (c) 2011-2022 The Bitcoin Core developers
+// Copyright (c) 2011-present The Bitcoin Core developers
 // Copyright (c) 2013-present The Riecoin developers
-=======
-// Copyright (c) 2011-present The Bitcoin Core developers
->>>>>>> b7e9dc8e
 // Distributed under the MIT software license, see the accompanying
 // file COPYING or http://www.opensource.org/licenses/mit-license.php.
 
 #include <qt/transactiondesc.h>
 
-#include <qt/bitcoinunits.h>
 #include <qt/guiutil.h>
 #include <qt/paymentserver.h>
+#include <qt/riecoinunits.h>
 #include <qt/transactionrecord.h>
 
 #include <common/system.h>
@@ -221,10 +217,6 @@
 
         if (fAllFromMe)
         {
-<<<<<<< HEAD
-            //
-=======
->>>>>>> b7e9dc8e
             // Debit
             //
             auto mine = wtx.txout_is_mine.begin();
