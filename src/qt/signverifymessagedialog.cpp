// Copyright (c) 2011-2022 The Bitcoin Core developers
// Copyright (c) 2013-present The Riecoin developers
// Distributed under the MIT software license, see the accompanying
// file COPYING or http://www.opensource.org/licenses/mit-license.php.

#include <qt/signverifymessagedialog.h>
#include <qt/forms/ui_signverifymessagedialog.h>

#include <qt/addressbookpage.h>
#include <qt/guiutil.h>
#include <qt/platformstyle.h>
#include <qt/walletmodel.h>

#include <common/signmessage.h> // For MessageSign(), MessageVerify()
#include <bitcoin-build-config.h> // IWYU pragma: keep
#include <key_io.h>
#include <wallet/wallet.h>

#include <vector>

#include <QClipboard>

SignVerifyMessageDialog::SignVerifyMessageDialog(const PlatformStyle *_platformStyle, QWidget *parent) :
    QDialog(parent, GUIUtil::dialog_flags),
    ui(new Ui::SignVerifyMessageDialog),
    platformStyle(_platformStyle)
{
    ui->setupUi(this);

    ui->addressBookButton_SM->setIcon(platformStyle->SingleColorIcon(":/icons/address-book"));
    ui->pasteButton_SM->setIcon(platformStyle->SingleColorIcon(":/icons/editpaste"));
    ui->copySignatureButton_SM->setIcon(platformStyle->SingleColorIcon(":/icons/editcopy"));
    ui->signMessageButton_SM->setIcon(platformStyle->SingleColorIcon(":/icons/edit"));
    ui->clearButton_SM->setIcon(platformStyle->SingleColorIcon(":/icons/remove"));
    ui->addressBookButton_VM->setIcon(platformStyle->SingleColorIcon(":/icons/address-book"));
    ui->verifyMessageButton_VM->setIcon(platformStyle->SingleColorIcon(":/icons/transaction_0"));
    ui->clearButton_VM->setIcon(platformStyle->SingleColorIcon(":/icons/remove"));

    GUIUtil::setupAddressWidget(ui->addressIn_SM, this);
    GUIUtil::setupAddressWidget(ui->addressIn_VM, this);

    ui->addressIn_SM->installEventFilter(this);
    ui->messageIn_SM->installEventFilter(this);
    ui->signatureOut_SM->installEventFilter(this);
    ui->addressIn_VM->installEventFilter(this);
    ui->messageIn_VM->installEventFilter(this);
    ui->signatureIn_VM->installEventFilter(this);

    ui->signatureOut_SM->setFont(GUIUtil::fixedPitchFont());
    ui->signatureIn_VM->setFont(GUIUtil::fixedPitchFont());

    GUIUtil::handleCloseWindowShortcut(this);
}

SignVerifyMessageDialog::~SignVerifyMessageDialog()
{
    delete ui;
}

void SignVerifyMessageDialog::setModel(WalletModel *_model)
{
    this->model = _model;
}

void SignVerifyMessageDialog::setAddress_SM(const QString &address)
{
    ui->addressIn_SM->setText(address);
    ui->messageIn_SM->setFocus();
}

void SignVerifyMessageDialog::setAddress_VM(const QString &address)
{
    ui->addressIn_VM->setText(address);
    ui->messageIn_VM->setFocus();
}

void SignVerifyMessageDialog::showTab_SM(bool fShow)
{
    ui->tabWidget->setCurrentIndex(0);
    if (fShow)
        this->show();
}

void SignVerifyMessageDialog::showTab_VM(bool fShow)
{
    ui->tabWidget->setCurrentIndex(1);
    if (fShow)
        this->show();
}

void SignVerifyMessageDialog::on_addressBookButton_SM_clicked()
{
    if (model && model->getAddressTableModel())
    {
        model->refresh();
        AddressBookPage dlg(platformStyle, AddressBookPage::ForSelection, AddressBookPage::ReceivingTab, this);
        dlg.setModel(model->getAddressTableModel());
        if (dlg.exec())
        {
            setAddress_SM(dlg.getReturnValue());
        }
    }
}

void SignVerifyMessageDialog::on_pasteButton_SM_clicked()
{
    setAddress_SM(QApplication::clipboard()->text());
}

void SignVerifyMessageDialog::on_signMessageButton_SM_clicked()
{
    if (!model)
        return;

    /* Clear old signature to ensure users don't get confused on error with an old signature displayed */
    ui->signatureOut_SM->clear();

    CTxDestination destination = DecodeDestination(ui->addressIn_SM->text().toStdString());
    if (!IsValidDestination(destination)) {
        ui->statusLabel_SM->setStyleSheet("QLabel { color: red; }");
        ui->statusLabel_SM->setText(tr("The entered address is invalid.") + QString(" ") + tr("Please check the address and try again."));
        return;
    }
<<<<<<< HEAD
=======
    const PKHash* pkhash = std::get_if<PKHash>(&destination);
    if (!pkhash) {
        ui->addressIn_SM->setValid(false);
        ui->statusLabel_SM->setStyleSheet("QLabel { color: red; }");
        ui->statusLabel_SM->setText(tr("The entered address does not refer to a legacy (P2PKH) key. Message signing for SegWit and other non-P2PKH address types is not supported in this version of %1. Please check the address and try again.").arg(CLIENT_NAME));
        return;
    }
>>>>>>> f7144b24

    WalletModel::UnlockContext ctx(model->requestUnlock());
    if (!ctx.isValid())
    {
        ui->statusLabel_SM->setStyleSheet("QLabel { color: red; }");
        ui->statusLabel_SM->setText(tr("Wallet unlock was cancelled."));
        return;
    }

    const std::string& message = ui->messageIn_SM->document()->toPlainText().toStdString();
    std::string signature;
    SigningResult res = model->wallet().signMessage(MessageSignatureFormat::SIMPLE, message, destination, signature);

    QString error;
    switch (res) {
        case SigningResult::OK:
            error = tr("No error");
            break;
        case SigningResult::PRIVATE_KEY_NOT_AVAILABLE:
            error = tr("Private key for the entered address is not available.");
            break;
        case SigningResult::SIGNING_FAILED:
            error = tr("Message signing failed.");
            break;
        // no default case, so the compiler can warn about missing cases
    }

    if (res != SigningResult::OK) {
        ui->statusLabel_SM->setStyleSheet("QLabel { color: red; }");
        ui->statusLabel_SM->setText(QString("<nobr>") + error + QString("</nobr>"));
        return;
    }

    ui->statusLabel_SM->setStyleSheet("QLabel { color: green; }");
    ui->statusLabel_SM->setText(QString("<nobr>") + tr("Message signed.") + QString("</nobr>"));

    ui->signatureOut_SM->setText(QString::fromStdString(signature));
}

void SignVerifyMessageDialog::on_copySignatureButton_SM_clicked()
{
    GUIUtil::setClipboard(ui->signatureOut_SM->text());
}

void SignVerifyMessageDialog::on_clearButton_SM_clicked()
{
    ui->addressIn_SM->clear();
    ui->messageIn_SM->clear();
    ui->signatureOut_SM->clear();
    ui->statusLabel_SM->clear();

    ui->addressIn_SM->setFocus();
}

void SignVerifyMessageDialog::on_addressBookButton_VM_clicked()
{
    if (model && model->getAddressTableModel())
    {
        AddressBookPage dlg(platformStyle, AddressBookPage::ForSelection, AddressBookPage::SendingTab, this);
        dlg.setModel(model->getAddressTableModel());
        if (dlg.exec())
        {
            setAddress_VM(dlg.getReturnValue());
        }
    }
}

void SignVerifyMessageDialog::on_verifyMessageButton_VM_clicked()
{
    const std::string& address = ui->addressIn_VM->text().toStdString();
    const std::string& signature = ui->signatureIn_VM->text().toStdString();
    const std::string& message = ui->messageIn_VM->document()->toPlainText().toStdString();

    const auto result = MessageVerify(address, signature, message);

    if (result == MessageVerificationResult::OK) {
        ui->statusLabel_VM->setStyleSheet("QLabel { color: green; }");
    } else {
        ui->statusLabel_VM->setStyleSheet("QLabel { color: red; }");
    }

    switch (result) {
    case MessageVerificationResult::OK:
        ui->statusLabel_VM->setText(
            QString("<nobr>") + tr("Message verified.") + QString("</nobr>")
        );
        return;
    case MessageVerificationResult::OK_TIMELOCKED:
        ui->statusLabel_VM->setText(
            QString("<nobr>") + tr("Message verified, but includes timelocks.") + QString("</nobr>")
        );
        return;
    case MessageVerificationResult::INCONCLUSIVE:
        ui->statusLabel_VM->setText(
            QString("<nobr>") + tr("Inconclusive.") + QString("</nobr>")
        );
        return;
    case MessageVerificationResult::ERR_INVALID:
        ui->statusLabel_VM->setText(
            QString("<nobr>") + tr("Message verification failed.") + QString(" (ERR_INVALID)</nobr>")
        );
        return;
    case MessageVerificationResult::ERR_POF:
        // TODO: support proof of funds verifications
        ui->statusLabel_VM->setText(
            QString("</nobr>") + tr("Proof of funds verification unavailable right now.") + QString("</nobr>")
        );
        return;
    case MessageVerificationResult::ERR_INVALID_ADDRESS:
        ui->statusLabel_VM->setText(
            tr("The entered address is invalid.") + QString(" ") +
            tr("Please check the address and try again.")
        );
        return;
    case MessageVerificationResult::ERR_ADDRESS_NO_KEY:
        ui->addressIn_VM->setValid(false);
        ui->statusLabel_VM->setText(tr("The entered address does not refer to a legacy (P2PKH) key. Message signing for SegWit and other non-P2PKH address types is not supported in this version of %1. Please check the address and try again.").arg(CLIENT_NAME));
        return;
    case MessageVerificationResult::ERR_MALFORMED_SIGNATURE:
        ui->signatureIn_VM->setValid(false);
        ui->statusLabel_VM->setText(
            tr("The signature could not be decoded.") + QString(" ") +
            tr("Please check the signature and try again.")
        );
        return;
    case MessageVerificationResult::ERR_PUBKEY_NOT_RECOVERED:
        ui->signatureIn_VM->setValid(false);
        ui->statusLabel_VM->setText(
            tr("The signature did not match the message digest.") + QString(" ") +
            tr("Please check the signature and try again.")
        );
        return;
    case MessageVerificationResult::ERR_NOT_SIGNED:
        ui->statusLabel_VM->setText(
            QString("<nobr>") + tr("Message verification failed.") + QString(" (ERR_NOT_SIGNED)</nobr>")
        );
        return;
    }
}

void SignVerifyMessageDialog::on_clearButton_VM_clicked()
{
    ui->addressIn_VM->clear();
    ui->signatureIn_VM->clear();
    ui->messageIn_VM->clear();
    ui->statusLabel_VM->clear();

    ui->addressIn_VM->setFocus();
}

bool SignVerifyMessageDialog::eventFilter(QObject *object, QEvent *event)
{
    if (event->type() == QEvent::MouseButtonPress || event->type() == QEvent::FocusIn)
    {
        if (ui->tabWidget->currentIndex() == 0)
        {
            /* Clear status message on focus change */
            ui->statusLabel_SM->clear();

            /* Select generated signature */
            if (object == ui->signatureOut_SM)
            {
                ui->signatureOut_SM->selectAll();
                return true;
            }
        }
        else if (ui->tabWidget->currentIndex() == 1)
        {
            /* Clear status message on focus change */
            ui->statusLabel_VM->clear();
        }
    }
    return QDialog::eventFilter(object, event);
}

void SignVerifyMessageDialog::changeEvent(QEvent* e)
{
    if (e->type() == QEvent::PaletteChange) {
        ui->addressBookButton_SM->setIcon(platformStyle->SingleColorIcon(QStringLiteral(":/icons/address-book")));
        ui->pasteButton_SM->setIcon(platformStyle->SingleColorIcon(QStringLiteral(":/icons/editpaste")));
        ui->copySignatureButton_SM->setIcon(platformStyle->SingleColorIcon(QStringLiteral(":/icons/editcopy")));
        ui->signMessageButton_SM->setIcon(platformStyle->SingleColorIcon(QStringLiteral(":/icons/edit")));
        ui->clearButton_SM->setIcon(platformStyle->SingleColorIcon(QStringLiteral(":/icons/remove")));
        ui->addressBookButton_VM->setIcon(platformStyle->SingleColorIcon(QStringLiteral(":/icons/address-book")));
        ui->verifyMessageButton_VM->setIcon(platformStyle->SingleColorIcon(QStringLiteral(":/icons/transaction_0")));
        ui->clearButton_VM->setIcon(platformStyle->SingleColorIcon(QStringLiteral(":/icons/remove")));
    }

    QDialog::changeEvent(e);
}<|MERGE_RESOLUTION|>--- conflicted
+++ resolved
@@ -121,16 +121,6 @@
         ui->statusLabel_SM->setText(tr("The entered address is invalid.") + QString(" ") + tr("Please check the address and try again."));
         return;
     }
-<<<<<<< HEAD
-=======
-    const PKHash* pkhash = std::get_if<PKHash>(&destination);
-    if (!pkhash) {
-        ui->addressIn_SM->setValid(false);
-        ui->statusLabel_SM->setStyleSheet("QLabel { color: red; }");
-        ui->statusLabel_SM->setText(tr("The entered address does not refer to a legacy (P2PKH) key. Message signing for SegWit and other non-P2PKH address types is not supported in this version of %1. Please check the address and try again.").arg(CLIENT_NAME));
-        return;
-    }
->>>>>>> f7144b24
 
     WalletModel::UnlockContext ctx(model->requestUnlock());
     if (!ctx.isValid())
@@ -247,7 +237,10 @@
         return;
     case MessageVerificationResult::ERR_ADDRESS_NO_KEY:
         ui->addressIn_VM->setValid(false);
-        ui->statusLabel_VM->setText(tr("The entered address does not refer to a legacy (P2PKH) key. Message signing for SegWit and other non-P2PKH address types is not supported in this version of %1. Please check the address and try again.").arg(CLIENT_NAME));
+        ui->statusLabel_VM->setText(
+            tr("The entered address does not refer to a key.") + QString(" ") +
+            tr("Please check the address and try again.")
+        );
         return;
     case MessageVerificationResult::ERR_MALFORMED_SIGNATURE:
         ui->signatureIn_VM->setValid(false);
