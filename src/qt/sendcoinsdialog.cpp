// Copyright (c) 2011-2022 The Bitcoin Core developers
// Copyright (c) 2013-present The Riecoin developers
// Distributed under the MIT software license, see the accompanying
// file COPYING or http://www.opensource.org/licenses/mit-license.php.

#include <bitcoin-build-config.h> // IWYU pragma: keep

#include <qt/sendcoinsdialog.h>
#include <qt/forms/ui_sendcoinsdialog.h>

#include <qt/addresstablemodel.h>
#include <qt/bitcoinunits.h>
#include <qt/clientmodel.h>
#include <qt/coincontroldialog.h>
#include <qt/guiutil.h>
#include <qt/optionsmodel.h>
#include <qt/platformstyle.h>
#include <qt/sendcoinsentry.h>

#include <chainparams.h>
#include <interfaces/node.h>
#include <key_io.h>
#include <node/interface_ui.h>
#include <node/types.h>
#include <policy/fees.h>
#include <txmempool.h>
#include <validation.h>
#include <wallet/coincontrol.h>
#include <wallet/fees.h>
#include <wallet/wallet.h>

#include <array>
#include <chrono>
#include <fstream>
#include <memory>

#include <QFontMetrics>
#include <QScrollBar>
#include <QSettings>
#include <QTextDocument>

using common::PSBTError;
using wallet::CCoinControl;
using wallet::DEFAULT_PAY_TX_FEE;

static constexpr std::array confTargets{2, 4, 6, 12, 24, 48, 144, 504, 1008};
int getConfTargetForIndex(int index) {
    if (index+1 > static_cast<int>(confTargets.size())) {
        return confTargets.back();
    }
    if (index < 0) {
        return confTargets[0];
    }
    return confTargets[index];
}
int getIndexForConfTarget(int target) {
    for (unsigned int i = 0; i < confTargets.size(); i++) {
        if (confTargets[i] >= target) {
            return i;
        }
    }
    return confTargets.size() - 1;
}

SendCoinsDialog::SendCoinsDialog(const PlatformStyle *_platformStyle, QWidget *parent) :
    QDialog(parent, GUIUtil::dialog_flags),
    ui(new Ui::SendCoinsDialog),
    m_coin_control(new CCoinControl),
    platformStyle(_platformStyle)
{
    ui->setupUi(this);

    if (!_platformStyle->getImagesOnButtons()) {
        ui->addButton->setIcon(QIcon());
        ui->clearButton->setIcon(QIcon());
        ui->sendButton->setIcon(QIcon());
    } else {
        ui->addButton->setIcon(_platformStyle->SingleColorIcon(":/icons/add"));
        ui->clearButton->setIcon(_platformStyle->SingleColorIcon(":/icons/remove"));
        ui->sendButton->setIcon(_platformStyle->SingleColorIcon(":/icons/send"));
    }

    GUIUtil::setupAddressWidget(ui->lineEditCoinControlChange, this);

    addEntry();

    connect(ui->addButton, &QPushButton::clicked, this, &SendCoinsDialog::addEntry);
    connect(ui->clearButton, &QPushButton::clicked, this, &SendCoinsDialog::clear);

    // Coin Control
    connect(ui->pushButtonCoinControl, &QPushButton::clicked, this, &SendCoinsDialog::coinControlButtonClicked);
    connect(ui->checkBoxCoinControlChange, &QCheckBox::stateChanged, this, &SendCoinsDialog::coinControlChangeChecked);
    connect(ui->lineEditCoinControlChange, &QValidatedLineEdit::textEdited, this, &SendCoinsDialog::coinControlChangeEdited);

    // Coin Control: clipboard actions
    QAction *clipboardQuantityAction = new QAction(tr("Copy quantity"), this);
    QAction *clipboardAmountAction = new QAction(tr("Copy amount"), this);
    QAction *clipboardFeeAction = new QAction(tr("Copy fee"), this);
    QAction *clipboardAfterFeeAction = new QAction(tr("Copy after fee"), this);
    QAction *clipboardBytesAction = new QAction(tr("Copy bytes"), this);
    QAction *clipboardChangeAction = new QAction(tr("Copy change"), this);
    connect(clipboardQuantityAction, &QAction::triggered, this, &SendCoinsDialog::coinControlClipboardQuantity);
    connect(clipboardAmountAction, &QAction::triggered, this, &SendCoinsDialog::coinControlClipboardAmount);
    connect(clipboardFeeAction, &QAction::triggered, this, &SendCoinsDialog::coinControlClipboardFee);
    connect(clipboardAfterFeeAction, &QAction::triggered, this, &SendCoinsDialog::coinControlClipboardAfterFee);
    connect(clipboardBytesAction, &QAction::triggered, this, &SendCoinsDialog::coinControlClipboardBytes);
    connect(clipboardChangeAction, &QAction::triggered, this, &SendCoinsDialog::coinControlClipboardChange);
    ui->labelCoinControlQuantity->addAction(clipboardQuantityAction);
    ui->labelCoinControlAmount->addAction(clipboardAmountAction);
    ui->labelCoinControlFee->addAction(clipboardFeeAction);
    ui->labelCoinControlAfterFee->addAction(clipboardAfterFeeAction);
    ui->labelCoinControlBytes->addAction(clipboardBytesAction);
    ui->labelCoinControlChange->addAction(clipboardChangeAction);

    // init transaction fee section
    QSettings settings;
    if (!settings.contains("fFeeSectionMinimized"))
        settings.setValue("fFeeSectionMinimized", true);
    if (!settings.contains("nFeeRadio") && settings.contains("nTransactionFee") && settings.value("nTransactionFee").toLongLong() > 0) // compatibility
        settings.setValue("nFeeRadio", 1); // custom
    if (!settings.contains("nFeeRadio"))
        settings.setValue("nFeeRadio", 0); // recommended
    if (!settings.contains("nSmartFeeSliderPosition"))
        settings.setValue("nSmartFeeSliderPosition", 0);
    if (!settings.contains("nTransactionFee"))
        settings.setValue("nTransactionFee", (qint64)DEFAULT_PAY_TX_FEE);
    ui->groupFee->setId(ui->radioSmartFee, 0);
    ui->groupFee->setId(ui->radioCustomFee, 1);
    ui->groupFee->button((int)std::max(0, std::min(1, settings.value("nFeeRadio").toInt())))->setChecked(true);
    ui->customFee->SetAllowEmpty(false);
    ui->customFee->setValue(settings.value("nTransactionFee").toLongLong());
    minimizeFeeSection(settings.value("fFeeSectionMinimized").toBool());

    GUIUtil::ExceptionSafeConnect(ui->sendButton, &QPushButton::clicked, this, &SendCoinsDialog::sendButtonClicked);
}

void SendCoinsDialog::setClientModel(ClientModel *_clientModel)
{
    this->clientModel = _clientModel;

    if (_clientModel) {
        connect(_clientModel, &ClientModel::numBlocksChanged, this, &SendCoinsDialog::updateNumberOfBlocks);
    }
}

void SendCoinsDialog::setModel(WalletModel *_model)
{
    this->model = _model;

    if(_model && _model->getOptionsModel())
    {
        for(int i = 0; i < ui->entries->count(); ++i)
        {
            SendCoinsEntry *entry = qobject_cast<SendCoinsEntry*>(ui->entries->itemAt(i)->widget());
            if(entry)
            {
                entry->setModel(_model);
            }
        }

        connect(_model, &WalletModel::balanceChanged, this, &SendCoinsDialog::setBalance);
        connect(_model->getOptionsModel(), &OptionsModel::displayUnitChanged, this, &SendCoinsDialog::refreshBalance);
        refreshBalance();

        // Coin Control
        connect(_model->getOptionsModel(), &OptionsModel::displayUnitChanged, this, &SendCoinsDialog::coinControlUpdateLabels);
        connect(_model->getOptionsModel(), &OptionsModel::coinControlFeaturesChanged, this, &SendCoinsDialog::coinControlFeatureChanged);
        ui->frameCoinControl->setVisible(_model->getOptionsModel()->getCoinControlFeatures());
        coinControlUpdateLabels();

        // fee section
        for (const int n : confTargets) {
            ui->confTargetSelector->addItem(tr("%1 (%2 blocks)").arg(GUIUtil::formatNiceTimeOffset(n*Params().GetConsensus().nPowTargetSpacing)).arg(n));
        }
        connect(ui->confTargetSelector, qOverload<int>(&QComboBox::currentIndexChanged), this, &SendCoinsDialog::updateSmartFeeLabel);
        connect(ui->confTargetSelector, qOverload<int>(&QComboBox::currentIndexChanged), this, &SendCoinsDialog::coinControlUpdateLabels);

#if (QT_VERSION >= QT_VERSION_CHECK(5, 15, 0))
        connect(ui->groupFee, &QButtonGroup::idClicked, this, &SendCoinsDialog::updateFeeSectionControls);
        connect(ui->groupFee, &QButtonGroup::idClicked, this, &SendCoinsDialog::coinControlUpdateLabels);
#else
        connect(ui->groupFee, qOverload<int>(&QButtonGroup::buttonClicked), this, &SendCoinsDialog::updateFeeSectionControls);
        connect(ui->groupFee, qOverload<int>(&QButtonGroup::buttonClicked), this, &SendCoinsDialog::coinControlUpdateLabels);
#endif

        connect(ui->customFee, &BitcoinAmountField::valueChanged, this, &SendCoinsDialog::coinControlUpdateLabels);
        connect(ui->optInRBF, &QCheckBox::stateChanged, this, &SendCoinsDialog::updateSmartFeeLabel);
        connect(ui->optInRBF, &QCheckBox::stateChanged, this, &SendCoinsDialog::coinControlUpdateLabels);
        CAmount requiredFee = model->wallet().getRequiredFee(1000);
        ui->customFee->SetMinValue(requiredFee);
        if (ui->customFee->value() < requiredFee) {
            ui->customFee->setValue(requiredFee);
        }
        ui->customFee->setSingleStep(requiredFee);
        updateFeeSectionControls();
        updateSmartFeeLabel();

        // set default rbf checkbox state
        ui->optInRBF->setCheckState(Qt::Checked);

        if (model->wallet().hasExternalSigner()) {
            //: "device" usually means a hardware wallet.
            ui->sendButton->setText(tr("Sign on device"));
            if (model->getOptionsModel()->hasSigner()) {
                ui->sendButton->setEnabled(true);
                ui->sendButton->setToolTip(tr("Connect your hardware wallet first."));
            } else {
                ui->sendButton->setEnabled(false);
                //: "External signer" means using devices such as hardware wallets.
                ui->sendButton->setToolTip(tr("Set external signer script path in Options -> Wallet"));
            }
        } else if (model->wallet().privateKeysDisabled()) {
            ui->sendButton->setText(tr("Cr&eate Unsigned"));
<<<<<<< HEAD
            ui->sendButton->setToolTip(tr("Creates a Partially Signed Riecoin Transaction (PSRT/PSBT) for use with e.g. an offline %1 wallet, or a PSBT-compatible hardware wallet.").arg(PACKAGE_NAME));
=======
            ui->sendButton->setToolTip(tr("Creates a Partially Signed Bitcoin Transaction (PSBT) for use with e.g. an offline %1 wallet, or a PSBT-compatible hardware wallet.").arg(CLIENT_NAME));
>>>>>>> f7144b24
        }

        // set the smartfee-sliders default value (wallets default conf.target or last stored value)
        QSettings settings;
        if (settings.value("nSmartFeeSliderPosition").toInt() != 0) {
            // migrate nSmartFeeSliderPosition to nConfTarget
            // nConfTarget is available since 0.15 (replaced nSmartFeeSliderPosition)
            int nConfirmTarget = 25 - settings.value("nSmartFeeSliderPosition").toInt(); // 25 == old slider range
            settings.setValue("nConfTarget", nConfirmTarget);
            settings.remove("nSmartFeeSliderPosition");
        }
        if (settings.value("nConfTarget").toInt() == 0)
            ui->confTargetSelector->setCurrentIndex(getIndexForConfTarget(model->wallet().getConfirmTarget()));
        else
            ui->confTargetSelector->setCurrentIndex(getIndexForConfTarget(settings.value("nConfTarget").toInt()));
    }
}

SendCoinsDialog::~SendCoinsDialog()
{
    QSettings settings;
    settings.setValue("fFeeSectionMinimized", fFeeMinimized);
    settings.setValue("nFeeRadio", ui->groupFee->checkedId());
    settings.setValue("nConfTarget", getConfTargetForIndex(ui->confTargetSelector->currentIndex()));
    settings.setValue("nTransactionFee", (qint64)ui->customFee->value());

    delete ui;
}

bool SendCoinsDialog::PrepareSendText(QString& question_string, QString& informative_text, QString& detailed_text)
{
    QList<SendCoinsRecipient> recipients;
    bool valid = true;

    for(int i = 0; i < ui->entries->count(); ++i)
    {
        SendCoinsEntry *entry = qobject_cast<SendCoinsEntry*>(ui->entries->itemAt(i)->widget());
        if(entry)
        {
            if(entry->validate(model->node()))
            {
                recipients.append(entry->getValue());
            }
            else if (valid)
            {
                ui->scrollArea->ensureWidgetVisible(entry);
                valid = false;
            }
        }
    }

    if(!valid || recipients.isEmpty())
    {
        return false;
    }

    fNewRecipientAllowed = false;
    WalletModel::UnlockContext ctx(model->requestUnlock());
    if(!ctx.isValid())
    {
        // Unlock wallet was cancelled
        fNewRecipientAllowed = true;
        return false;
    }

    // prepare transaction for getting txFee earlier
    m_current_transaction = std::make_unique<WalletModelTransaction>(recipients);
    WalletModel::SendCoinsReturn prepareStatus;

    updateCoinControlState();

    CCoinControl coin_control = *m_coin_control;
    coin_control.m_allow_other_inputs = !coin_control.HasSelected(); // future, could introduce a checkbox to customize this value.
    prepareStatus = model->prepareTransaction(*m_current_transaction, coin_control);

    // process prepareStatus and on error generate message shown to user
    processSendCoinsReturn(prepareStatus,
        BitcoinUnits::formatWithUnit(model->getOptionsModel()->getDisplayUnit(), m_current_transaction->getTransactionFee()));

    if(prepareStatus.status != WalletModel::OK) {
        fNewRecipientAllowed = true;
        return false;
    }

    CAmount txFee = m_current_transaction->getTransactionFee();
    QStringList formatted;
    for (const SendCoinsRecipient &rcp : m_current_transaction->getRecipients())
    {
        // generate amount string with wallet name in case of multiwallet
        QString amount = BitcoinUnits::formatWithUnit(model->getOptionsModel()->getDisplayUnit(), rcp.amount);
        if (model->isMultiwallet()) {
            amount = tr("%1 from wallet '%2'").arg(amount, GUIUtil::HtmlEscape(model->getWalletName()));
        }

        // generate address string
        QString address = rcp.address;

        QString recipientElement;

        {
            if(rcp.label.length() > 0) // label with address
            {
                recipientElement.append(tr("%1 to '%2'").arg(amount, GUIUtil::HtmlEscape(rcp.label)));
                recipientElement.append(QString(" (%1)").arg(address));
            }
            else // just address
            {
                recipientElement.append(tr("%1 to %2").arg(amount, address));
            }
        }
        formatted.append(recipientElement);
    }

    /*: Message displayed when attempting to create a transaction. Cautionary text to prompt the user to verify
        that the displayed transaction details represent the transaction the user intends to create. */
    question_string.append(tr("Do you want to create this transaction?"));
    question_string.append("<br /><span style='font-size:10pt;'>");
    if (model->wallet().privateKeysDisabled() && !model->wallet().hasExternalSigner()) {
        /*: Text to inform a user attempting to create a transaction of their current options. At this stage,
            a user can only create a PSBT. This string is displayed when private keys are disabled and an external
            signer is not available. */
<<<<<<< HEAD
        question_string.append(tr("Please, review your transaction proposal. This will produce a Partially Signed Riecoin Transaction (PSRT/PSBT) which you can save or copy and then sign with e.g. an offline %1 wallet, or a PSBT-compatible hardware wallet.").arg(PACKAGE_NAME));
=======
        question_string.append(tr("Please, review your transaction proposal. This will produce a Partially Signed Bitcoin Transaction (PSBT) which you can save or copy and then sign with e.g. an offline %1 wallet, or a PSBT-compatible hardware wallet.").arg(CLIENT_NAME));
>>>>>>> f7144b24
    } else if (model->getOptionsModel()->getEnablePSBTControls()) {
        /*: Text to inform a user attempting to create a transaction of their current options. At this stage,
            a user can send their transaction or create a PSBT. This string is displayed when both private keys
            and PSBT controls are enabled. */
<<<<<<< HEAD
        question_string.append(tr("Please, review your transaction. You can create and send this transaction or create a Partially Signed Riecoin Transaction (PSRT/PSBT), which you can save or copy and then sign with, e.g., an offline %1 wallet, or a PSBT-compatible hardware wallet.").arg(PACKAGE_NAME));
=======
        question_string.append(tr("Please, review your transaction. You can create and send this transaction or create a Partially Signed Bitcoin Transaction (PSBT), which you can save or copy and then sign with, e.g., an offline %1 wallet, or a PSBT-compatible hardware wallet.").arg(CLIENT_NAME));
>>>>>>> f7144b24
    } else {
        /*: Text to prompt a user to review the details of the transaction they are attempting to send. */
        question_string.append(tr("Please, review your transaction."));
    }
    question_string.append("</span>%1");

    if(txFee > 0)
    {
        // append fee string if a fee is required
        question_string.append("<hr /><b>");
        question_string.append(tr("Transaction fee"));
        question_string.append("</b>");

        // append transaction size
        //: When reviewing a newly created PSBT (via Send flow), the transaction fee is shown, with "virtual size" of the transaction displayed for context
        question_string.append(" (" + tr("%1 kvB", "PSBT transaction creation").arg((double)m_current_transaction->getTransactionSize() / 1000, 0, 'g', 3) + "): ");

        // append transaction fee value
        question_string.append("<span style='color:#aa0000; font-weight:bold;'>");
        question_string.append(BitcoinUnits::formatHtmlWithUnit(model->getOptionsModel()->getDisplayUnit(), txFee));
        question_string.append("</span><br />");

        // append RBF message according to transaction's signalling
        question_string.append("<span style='font-size:10pt; font-weight:normal;'>");
        if (ui->optInRBF->isChecked()) {
            question_string.append(tr("You can increase the fee later (signals Replace-By-Fee, BIP-125)."));
        } else {
            question_string.append(tr("Not signalling Replace-By-Fee, BIP-125."));
        }
        question_string.append("</span>");
    }

    // add total amount in all subdivision units
    question_string.append("<hr />");
    CAmount totalAmount = m_current_transaction->getTotalTransactionAmount() + txFee;
    QStringList alternativeUnits;
    for (const BitcoinUnit u : BitcoinUnits::availableUnits()) {
        if(u != model->getOptionsModel()->getDisplayUnit())
            alternativeUnits.append(BitcoinUnits::formatHtmlWithUnit(u, totalAmount));
    }
    question_string.append(QString("<b>%1</b>: <b>%2</b>").arg(tr("Total Amount"))
        .arg(BitcoinUnits::formatHtmlWithUnit(model->getOptionsModel()->getDisplayUnit(), totalAmount)));
    question_string.append(QString("<br /><span style='font-size:10pt; font-weight:normal;'>(=%1)</span>")
        .arg(alternativeUnits.join(" " + tr("or") + " ")));

    if (formatted.size() > 1) {
        question_string = question_string.arg("");
        informative_text = tr("To review recipient list click \"Show Details…\"");
        detailed_text = formatted.join("\n\n");
    } else {
        question_string = question_string.arg("<br /><br />" + formatted.at(0));
    }

    return true;
}

void SendCoinsDialog::presentPSBT(PartiallySignedTransaction& psbtx)
{
    // Serialize the PSBT
    DataStream ssTx{};
    ssTx << psbtx;
    GUIUtil::setClipboard(EncodeBase64(ssTx.str()).c_str());
    QMessageBox msgBox(this);
    //: Caption of "PSBT has been copied" messagebox
    msgBox.setText(tr("Unsigned Transaction", "PSBT copied"));
    msgBox.setInformativeText(tr("The PSBT has been copied to the clipboard. You can also save it."));
    msgBox.setStandardButtons(QMessageBox::Save | QMessageBox::Discard);
    msgBox.setDefaultButton(QMessageBox::Discard);
    msgBox.setObjectName("psbt_copied_message");
    switch (msgBox.exec()) {
    case QMessageBox::Save: {
        QString selectedFilter;
        QString fileNameSuggestion = "";
        bool first = true;
        for (const SendCoinsRecipient &rcp : m_current_transaction->getRecipients()) {
            if (!first) {
                fileNameSuggestion.append(" - ");
            }
            QString labelOrAddress = rcp.label.isEmpty() ? rcp.address : rcp.label;
            QString amount = BitcoinUnits::formatWithUnit(model->getOptionsModel()->getDisplayUnit(), rcp.amount);
            fileNameSuggestion.append(labelOrAddress + "-" + amount);
            first = false;
        }
        fileNameSuggestion.append(".psbt");
        QString filename = GUIUtil::getSaveFileName(this,
            tr("Save Transaction Data"), fileNameSuggestion,
            //: Expanded name of the binary PSBT file format. See: BIP 174.
            tr("Partially Signed Transaction (Binary)") + QLatin1String(" (*.psbt)"), &selectedFilter);
        if (filename.isEmpty()) {
            return;
        }
        std::ofstream out{filename.toLocal8Bit().data(), std::ofstream::out | std::ofstream::binary};
        out << ssTx.str();
        out.close();
        //: Popup message when a PSBT has been saved to a file
        Q_EMIT message(tr("PSBT saved"), tr("PSBT saved to disk"), CClientUIInterface::MSG_INFORMATION);
        break;
    }
    case QMessageBox::Discard:
        break;
    default:
        assert(false);
    } // msgBox.exec()
}

bool SendCoinsDialog::signWithExternalSigner(PartiallySignedTransaction& psbtx, CMutableTransaction& mtx, bool& complete) {
    std::optional<PSBTError> err;
    try {
        err = model->wallet().fillPSBT(SIGHASH_ALL, /*sign=*/true, /*bip32derivs=*/true, /*n_signed=*/nullptr, psbtx, complete);
    } catch (const std::runtime_error& e) {
        QMessageBox::critical(nullptr, tr("Sign failed"), e.what());
        return false;
    }
    if (err == PSBTError::EXTERNAL_SIGNER_NOT_FOUND) {
        //: "External signer" means using devices such as hardware wallets.
        const QString msg = tr("External signer not found");
        QMessageBox::critical(nullptr, msg, msg);
        return false;
    }
    if (err == PSBTError::EXTERNAL_SIGNER_FAILED) {
        //: "External signer" means using devices such as hardware wallets.
        const QString msg = tr("External signer failure");
        QMessageBox::critical(nullptr, msg, msg);
        return false;
    }
    if (err) {
        tfm::format(std::cerr, "Failed to sign PSBT");
        processSendCoinsReturn(WalletModel::TransactionCreationFailed);
        return false;
    }
    // fillPSBT does not always properly finalize
    complete = FinalizeAndExtractPSBT(psbtx, mtx);
    return true;
}

void SendCoinsDialog::sendButtonClicked([[maybe_unused]] bool checked)
{
    if(!model || !model->getOptionsModel())
        return;

    QString question_string, informative_text, detailed_text;
    if (!PrepareSendText(question_string, informative_text, detailed_text)) return;
    assert(m_current_transaction);

    const QString confirmation = tr("Confirm send coins");
    const bool enable_send{!model->wallet().privateKeysDisabled() || model->wallet().hasExternalSigner()};
    const bool always_show_unsigned{model->getOptionsModel()->getEnablePSBTControls()};
    auto confirmationDialog = new SendConfirmationDialog(confirmation, question_string, informative_text, detailed_text, SEND_CONFIRM_DELAY, enable_send, always_show_unsigned, this);
    confirmationDialog->setAttribute(Qt::WA_DeleteOnClose);
    // TODO: Replace QDialog::exec() with safer QDialog::show().
    const auto retval = static_cast<QMessageBox::StandardButton>(confirmationDialog->exec());

    if(retval != QMessageBox::Yes && retval != QMessageBox::Save)
    {
        fNewRecipientAllowed = true;
        return;
    }

    bool send_failure = false;
    if (retval == QMessageBox::Save) {
        // "Create Unsigned" clicked
        CMutableTransaction mtx = CMutableTransaction{*(m_current_transaction->getWtx())};
        PartiallySignedTransaction psbtx(mtx);
        bool complete = false;
        // Fill without signing
        const auto err{model->wallet().fillPSBT(SIGHASH_ALL, /*sign=*/false, /*bip32derivs=*/true, /*n_signed=*/nullptr, psbtx, complete)};
        assert(!complete);
        assert(!err);

        // Copy PSBT to clipboard and offer to save
        presentPSBT(psbtx);
    } else {
        // "Send" clicked
        assert(!model->wallet().privateKeysDisabled() || model->wallet().hasExternalSigner());
        bool broadcast = true;
        if (model->wallet().hasExternalSigner()) {
            CMutableTransaction mtx = CMutableTransaction{*(m_current_transaction->getWtx())};
            PartiallySignedTransaction psbtx(mtx);
            bool complete = false;
            // Always fill without signing first. This prevents an external signer
            // from being called prematurely and is not expensive.
            const auto err{model->wallet().fillPSBT(SIGHASH_ALL, /*sign=*/false, /*bip32derivs=*/true, /*n_signed=*/nullptr, psbtx, complete)};
            assert(!complete);
            assert(!err);
            send_failure = !signWithExternalSigner(psbtx, mtx, complete);
            // Don't broadcast when user rejects it on the device or there's a failure:
            broadcast = complete && !send_failure;
            if (!send_failure) {
                // A transaction signed with an external signer is not always complete,
                // e.g. in a multisig wallet.
                if (complete) {
                    // Prepare transaction for broadcast transaction if complete
                    const CTransactionRef tx = MakeTransactionRef(mtx);
                    m_current_transaction->setWtx(tx);
                } else {
                    presentPSBT(psbtx);
                }
            }
        }

        // Broadcast the transaction, unless an external signer was used and it
        // failed, or more signatures are needed.
        if (broadcast) {
            // now send the prepared transaction
            model->sendCoins(*m_current_transaction);
            Q_EMIT coinsSent(m_current_transaction->getWtx()->GetHash());
        }
    }
    if (!send_failure) {
        accept();
        m_coin_control->UnSelectAll();
        coinControlUpdateLabels();
    }
    fNewRecipientAllowed = true;
    m_current_transaction.reset();
}

void SendCoinsDialog::clear()
{
    m_current_transaction.reset();

    // Clear coin control settings
    m_coin_control->UnSelectAll();
    ui->checkBoxCoinControlChange->setChecked(false);
    ui->lineEditCoinControlChange->clear();
    coinControlUpdateLabels();

    // Remove entries until only one left
    while(ui->entries->count())
    {
        ui->entries->takeAt(0)->widget()->deleteLater();
    }
    addEntry();

    updateTabsAndLabels();
}

void SendCoinsDialog::reject()
{
    clear();
}

void SendCoinsDialog::accept()
{
    clear();
}

SendCoinsEntry *SendCoinsDialog::addEntry()
{
    SendCoinsEntry *entry = new SendCoinsEntry(platformStyle, this);
    entry->setModel(model);
    ui->entries->addWidget(entry);
    connect(entry, &SendCoinsEntry::removeEntry, this, &SendCoinsDialog::removeEntry);
    connect(entry, &SendCoinsEntry::useAvailableBalance, this, &SendCoinsDialog::useAvailableBalance);
    connect(entry, &SendCoinsEntry::payAmountChanged, this, &SendCoinsDialog::coinControlUpdateLabels);
    connect(entry, &SendCoinsEntry::subtractFeeFromAmountChanged, this, &SendCoinsDialog::coinControlUpdateLabels);

    // Focus the field, so that entry can start immediately
    entry->clear();
    entry->setFocus();
    ui->scrollAreaWidgetContents->resize(ui->scrollAreaWidgetContents->sizeHint());

    // Scroll to the newly added entry on a QueuedConnection because Qt doesn't
    // adjust the scroll area and scrollbar immediately when the widget is added.
    // Invoking on a DirectConnection will only scroll to the second-to-last entry.
    QMetaObject::invokeMethod(ui->scrollArea, [this] {
        if (ui->scrollArea->verticalScrollBar()) {
            ui->scrollArea->verticalScrollBar()->setValue(ui->scrollArea->verticalScrollBar()->maximum());
        }
    }, Qt::QueuedConnection);

    updateTabsAndLabels();
    return entry;
}

void SendCoinsDialog::updateTabsAndLabels()
{
    setupTabChain(nullptr);
    coinControlUpdateLabels();
}

void SendCoinsDialog::removeEntry(SendCoinsEntry* entry)
{
    entry->hide();

    // If the last entry is about to be removed add an empty one
    if (ui->entries->count() == 1)
        addEntry();

    entry->deleteLater();

    updateTabsAndLabels();
}

QWidget *SendCoinsDialog::setupTabChain(QWidget *prev)
{
    for(int i = 0; i < ui->entries->count(); ++i)
    {
        SendCoinsEntry *entry = qobject_cast<SendCoinsEntry*>(ui->entries->itemAt(i)->widget());
        if(entry)
        {
            prev = entry->setupTabChain(prev);
        }
    }
    QWidget::setTabOrder(prev, ui->sendButton);
    QWidget::setTabOrder(ui->sendButton, ui->clearButton);
    QWidget::setTabOrder(ui->clearButton, ui->addButton);
    return ui->addButton;
}

void SendCoinsDialog::setAddress(const QString &address)
{
    SendCoinsEntry *entry = nullptr;
    // Replace the first entry if it is still unused
    if(ui->entries->count() == 1)
    {
        SendCoinsEntry *first = qobject_cast<SendCoinsEntry*>(ui->entries->itemAt(0)->widget());
        if(first->isClear())
        {
            entry = first;
        }
    }
    if(!entry)
    {
        entry = addEntry();
    }

    entry->setAddress(address);
}

void SendCoinsDialog::pasteEntry(const SendCoinsRecipient &rv)
{
    if(!fNewRecipientAllowed)
        return;

    SendCoinsEntry *entry = nullptr;
    // Replace the first entry if it is still unused
    if(ui->entries->count() == 1)
    {
        SendCoinsEntry *first = qobject_cast<SendCoinsEntry*>(ui->entries->itemAt(0)->widget());
        if(first->isClear())
        {
            entry = first;
        }
    }
    if(!entry)
    {
        entry = addEntry();
    }

    entry->setValue(rv);
    updateTabsAndLabels();
}

bool SendCoinsDialog::handlePaymentRequest(const SendCoinsRecipient &rv)
{
    // Just paste the entry, all pre-checks
    // are done in paymentserver.cpp.
    pasteEntry(rv);
    return true;
}

void SendCoinsDialog::setBalance(const interfaces::WalletBalances& balances)
{
    if(model && model->getOptionsModel())
    {
        CAmount balance = balances.balance;
        if (model->wallet().hasExternalSigner())
            ui->labelBalanceName->setText(tr("External balance:"));
        ui->labelBalance->setText(BitcoinUnits::formatWithUnit(model->getOptionsModel()->getDisplayUnit(), balance));
    }
}

void SendCoinsDialog::refreshBalance()
{
    setBalance(model->getCachedBalance());
    ui->customFee->setDisplayUnit(model->getOptionsModel()->getDisplayUnit());
    updateSmartFeeLabel();
}

void SendCoinsDialog::processSendCoinsReturn(const WalletModel::SendCoinsReturn &sendCoinsReturn, const QString &msgArg)
{
    QPair<QString, CClientUIInterface::MessageBoxFlags> msgParams;
    // Default to a warning message, override if error message is needed
    msgParams.second = CClientUIInterface::MSG_WARNING;

    // This comment is specific to SendCoinsDialog usage of WalletModel::SendCoinsReturn.
    // All status values are used only in WalletModel::prepareTransaction()
    switch(sendCoinsReturn.status)
    {
    case WalletModel::InvalidAddress:
        msgParams.first = tr("The recipient address is not valid. Please recheck.");
        break;
    case WalletModel::InvalidAmount:
        msgParams.first = tr("The amount to pay must be larger than 0.");
        break;
    case WalletModel::AmountExceedsBalance:
        msgParams.first = tr("The amount exceeds your balance.");
        break;
    case WalletModel::AmountWithFeeExceedsBalance:
        msgParams.first = tr("The total exceeds your balance when the %1 transaction fee is included.").arg(msgArg);
        break;
    case WalletModel::DuplicateAddress:
        msgParams.first = tr("Duplicate address found: addresses should only be used once each.");
        break;
    case WalletModel::TransactionCreationFailed:
        msgParams.first = tr("Transaction creation failed!");
        msgParams.second = CClientUIInterface::MSG_ERROR;
        break;
    case WalletModel::AbsurdFee:
        msgParams.first = tr("A fee higher than %1 is considered an absurdly high fee.").arg(BitcoinUnits::formatWithUnit(model->getOptionsModel()->getDisplayUnit(), model->wallet().getDefaultMaxTxFee()));
        break;
    // included to prevent a compiler warning.
    case WalletModel::OK:
    default:
        return;
    }

    Q_EMIT message(tr("Send Coins"), msgParams.first, msgParams.second);
}

void SendCoinsDialog::minimizeFeeSection(bool fMinimize)
{
    ui->labelFeeMinimized->setVisible(fMinimize);
    ui->buttonChooseFee  ->setVisible(fMinimize);
    ui->buttonMinimizeFee->setVisible(!fMinimize);
    ui->frameFeeSelection->setVisible(!fMinimize);
    ui->horizontalLayoutSmartFee->setContentsMargins(0, (fMinimize ? 0 : 6), 0, 0);
    fFeeMinimized = fMinimize;
}

void SendCoinsDialog::on_buttonChooseFee_clicked()
{
    minimizeFeeSection(false);
}

void SendCoinsDialog::on_buttonMinimizeFee_clicked()
{
    updateFeeMinimizedLabel();
    minimizeFeeSection(true);
}

void SendCoinsDialog::useAvailableBalance(SendCoinsEntry* entry)
{
    // Include watch-only for wallets without private key
    m_coin_control->fAllowWatchOnly = model->wallet().privateKeysDisabled() && !model->wallet().hasExternalSigner();

    // Same behavior as send: if we have selected coins, only obtain their available balance.
    // Copy to avoid modifying the member's data.
    CCoinControl coin_control = *m_coin_control;
    coin_control.m_allow_other_inputs = !coin_control.HasSelected();

    // Calculate available amount to send.
    CAmount amount = model->getAvailableBalance(&coin_control);
    for (int i = 0; i < ui->entries->count(); ++i) {
        SendCoinsEntry* e = qobject_cast<SendCoinsEntry*>(ui->entries->itemAt(i)->widget());
        if (e && !e->isHidden() && e != entry) {
            amount -= e->getValue().amount;
        }
    }

    if (amount > 0) {
      entry->checkSubtractFeeFromAmount();
      entry->setAmount(amount);
    } else {
      entry->setAmount(0);
    }
}

void SendCoinsDialog::updateFeeSectionControls()
{
    ui->confTargetSelector      ->setEnabled(ui->radioSmartFee->isChecked());
    ui->labelSmartFee           ->setEnabled(ui->radioSmartFee->isChecked());
    ui->labelSmartFee2          ->setEnabled(ui->radioSmartFee->isChecked());
    ui->labelSmartFee3          ->setEnabled(ui->radioSmartFee->isChecked());
    ui->labelFeeEstimation      ->setEnabled(ui->radioSmartFee->isChecked());
    ui->labelCustomFeeWarning   ->setEnabled(ui->radioCustomFee->isChecked());
    ui->labelCustomPerKilobyte  ->setEnabled(ui->radioCustomFee->isChecked());
    ui->customFee               ->setEnabled(ui->radioCustomFee->isChecked());
}

void SendCoinsDialog::updateFeeMinimizedLabel()
{
    if(!model || !model->getOptionsModel())
        return;

    if (ui->radioSmartFee->isChecked())
        ui->labelFeeMinimized->setText(ui->labelSmartFee->text());
    else {
        ui->labelFeeMinimized->setText(tr("%1/kvB").arg(BitcoinUnits::formatWithUnit(model->getOptionsModel()->getDisplayUnit(), ui->customFee->value())));
    }
}

void SendCoinsDialog::updateCoinControlState()
{
    if (ui->radioCustomFee->isChecked()) {
        m_coin_control->m_feerate = CFeeRate(ui->customFee->value());
    } else {
        m_coin_control->m_feerate.reset();
    }
    // Avoid using global defaults when sending money from the GUI
    // Either custom fee will be used or if not selected, the confirmation target from dropdown box
    m_coin_control->m_confirm_target = getConfTargetForIndex(ui->confTargetSelector->currentIndex());
    m_coin_control->m_signal_bip125_rbf = ui->optInRBF->isChecked();
    // Include watch-only for wallets without private key
    m_coin_control->fAllowWatchOnly = model->wallet().privateKeysDisabled() && !model->wallet().hasExternalSigner();
}

void SendCoinsDialog::updateNumberOfBlocks(int count, const QDateTime& blockDate, double nVerificationProgress, SyncType synctype, SynchronizationState sync_state) {
    if (sync_state == SynchronizationState::POST_INIT) {
        updateSmartFeeLabel();
    }
}

void SendCoinsDialog::updateSmartFeeLabel()
{
    if(!model || !model->getOptionsModel())
        return;
    updateCoinControlState();
    m_coin_control->m_feerate.reset(); // Explicitly use only fee estimation rate for smart fee labels
    int returned_target;
    FeeReason reason;
    CFeeRate feeRate = CFeeRate(model->wallet().getMinimumFee(1000, *m_coin_control, &returned_target, &reason));

    ui->labelSmartFee->setText(tr("%1/kvB").arg(BitcoinUnits::formatWithUnit(model->getOptionsModel()->getDisplayUnit(), feeRate.GetFeePerK())));

    if (reason == FeeReason::FALLBACK) {
        ui->labelSmartFee2->show(); // (Smart fee not initialized yet. This usually takes a few blocks...)
        ui->labelFeeEstimation->setText("");
        ui->fallbackFeeWarningLabel->setVisible(true);
        int lightness = ui->fallbackFeeWarningLabel->palette().color(QPalette::WindowText).lightness();
        QColor warning_colour(255 - (lightness / 5), 176 - (lightness / 3), 48 - (lightness / 14));
        ui->fallbackFeeWarningLabel->setStyleSheet("QLabel { color: " + warning_colour.name() + "; }");
        ui->fallbackFeeWarningLabel->setIndent(GUIUtil::TextWidth(QFontMetrics(ui->fallbackFeeWarningLabel->font()), "x"));
    }
    else
    {
        ui->labelSmartFee2->hide();
        ui->labelFeeEstimation->setText(tr("Estimated to begin confirmation within %n block(s).", "", returned_target));
        ui->fallbackFeeWarningLabel->setVisible(false);
    }

    updateFeeMinimizedLabel();
}

// Coin Control: copy label "Quantity" to clipboard
void SendCoinsDialog::coinControlClipboardQuantity()
{
    GUIUtil::setClipboard(ui->labelCoinControlQuantity->text());
}

// Coin Control: copy label "Amount" to clipboard
void SendCoinsDialog::coinControlClipboardAmount()
{
    GUIUtil::setClipboard(ui->labelCoinControlAmount->text().left(ui->labelCoinControlAmount->text().indexOf(" ")));
}

// Coin Control: copy label "Fee" to clipboard
void SendCoinsDialog::coinControlClipboardFee()
{
    GUIUtil::setClipboard(ui->labelCoinControlFee->text().left(ui->labelCoinControlFee->text().indexOf(" ")).replace(ASYMP_UTF8, ""));
}

// Coin Control: copy label "After fee" to clipboard
void SendCoinsDialog::coinControlClipboardAfterFee()
{
    GUIUtil::setClipboard(ui->labelCoinControlAfterFee->text().left(ui->labelCoinControlAfterFee->text().indexOf(" ")).replace(ASYMP_UTF8, ""));
}

// Coin Control: copy label "Bytes" to clipboard
void SendCoinsDialog::coinControlClipboardBytes()
{
    GUIUtil::setClipboard(ui->labelCoinControlBytes->text().replace(ASYMP_UTF8, ""));
}

// Coin Control: copy label "Change" to clipboard
void SendCoinsDialog::coinControlClipboardChange()
{
    GUIUtil::setClipboard(ui->labelCoinControlChange->text().left(ui->labelCoinControlChange->text().indexOf(" ")).replace(ASYMP_UTF8, ""));
}

// Coin Control: settings menu - coin control enabled/disabled by user
void SendCoinsDialog::coinControlFeatureChanged(bool checked)
{
    ui->frameCoinControl->setVisible(checked);

    if (!checked && model) { // coin control features disabled
        m_coin_control = std::make_unique<CCoinControl>();
    }

    coinControlUpdateLabels();
}

// Coin Control: button inputs -> show actual coin control dialog
void SendCoinsDialog::coinControlButtonClicked()
{
    auto dlg = new CoinControlDialog(*m_coin_control, model, platformStyle);
    connect(dlg, &QDialog::finished, this, &SendCoinsDialog::coinControlUpdateLabels);
    GUIUtil::ShowModalDialogAsynchronously(dlg);
}

// Coin Control: checkbox custom change address
void SendCoinsDialog::coinControlChangeChecked(int state)
{
    if (state == Qt::Unchecked)
    {
        m_coin_control->destChange = CNoDestination();
        ui->labelCoinControlChangeLabel->clear();
    }
    else
        // use this to re-validate an already entered address
        coinControlChangeEdited(ui->lineEditCoinControlChange->text());

    ui->lineEditCoinControlChange->setEnabled((state == Qt::Checked));
}

// Coin Control: custom change address changed
void SendCoinsDialog::coinControlChangeEdited(const QString& text)
{
    if (model && model->getAddressTableModel())
    {
        // Default to no change address until verified
        m_coin_control->destChange = CNoDestination();
        ui->labelCoinControlChangeLabel->setStyleSheet("QLabel{color:red;}");

        const CTxDestination dest = DecodeDestination(text.toStdString());

        if (text.isEmpty()) // Nothing entered
        {
            ui->labelCoinControlChangeLabel->setText("");
        }
        else if (!IsValidDestination(dest)) // Invalid address
        {
            ui->labelCoinControlChangeLabel->setText(tr("Warning: Invalid Riecoin address"));
        }
        else // Valid address
        {
            if (!model->wallet().isSpendable(dest)) {
                ui->labelCoinControlChangeLabel->setText(tr("Warning: Unknown change address"));

                // confirmation dialog
                QMessageBox::StandardButton btnRetVal = QMessageBox::question(this, tr("Confirm custom change address"), tr("The address you selected for change is not part of this wallet. Any or all funds in your wallet may be sent to this address. Are you sure?"),
                    QMessageBox::Yes | QMessageBox::Cancel, QMessageBox::Cancel);

                if(btnRetVal == QMessageBox::Yes)
                    m_coin_control->destChange = dest;
                else
                {
                    ui->lineEditCoinControlChange->setText("");
                    ui->labelCoinControlChangeLabel->setStyleSheet("QLabel{color:black;}");
                    ui->labelCoinControlChangeLabel->setText("");
                }
            }
            else // Known change address
            {
                ui->labelCoinControlChangeLabel->setStyleSheet("QLabel{color:black;}");

                // Query label
                QString associatedLabel = model->getAddressTableModel()->labelForAddress(text);
                if (!associatedLabel.isEmpty())
                    ui->labelCoinControlChangeLabel->setText(associatedLabel);
                else
                    ui->labelCoinControlChangeLabel->setText(tr("(no label)"));

                m_coin_control->destChange = dest;
            }
        }
    }
}

// Coin Control: update labels
void SendCoinsDialog::coinControlUpdateLabels()
{
    if (!model || !model->getOptionsModel())
        return;

    updateCoinControlState();

    // set pay amounts
    CoinControlDialog::payAmounts.clear();
    CoinControlDialog::fSubtractFeeFromAmount = false;

    for(int i = 0; i < ui->entries->count(); ++i)
    {
        SendCoinsEntry *entry = qobject_cast<SendCoinsEntry*>(ui->entries->itemAt(i)->widget());
        if(entry && !entry->isHidden())
        {
            SendCoinsRecipient rcp = entry->getValue();
            CoinControlDialog::payAmounts.append(rcp.amount);
            if (rcp.fSubtractFeeFromAmount)
                CoinControlDialog::fSubtractFeeFromAmount = true;
        }
    }

    if (m_coin_control->HasSelected())
    {
        // actual coin control calculation
        CoinControlDialog::updateLabels(*m_coin_control, model, this);

        // show coin control stats
        ui->labelCoinControlAutomaticallySelected->hide();
        ui->widgetCoinControl->show();
    }
    else
    {
        // hide coin control stats
        ui->labelCoinControlAutomaticallySelected->show();
        ui->widgetCoinControl->hide();
        ui->labelCoinControlInsuffFunds->hide();
    }
}

SendConfirmationDialog::SendConfirmationDialog(const QString& title, const QString& text, const QString& informative_text, const QString& detailed_text, int _secDelay, bool enable_send, bool always_show_unsigned, QWidget* parent)
    : QMessageBox(parent), secDelay(_secDelay), m_enable_send(enable_send)
{
    setIcon(QMessageBox::Question);
    setWindowTitle(title); // On macOS, the window title is ignored (as required by the macOS Guidelines).
    setText(text);
    setInformativeText(informative_text);
    setDetailedText(detailed_text);
    setStandardButtons(QMessageBox::Yes | QMessageBox::Cancel);
    if (always_show_unsigned || !enable_send) addButton(QMessageBox::Save);
    setDefaultButton(QMessageBox::Cancel);
    yesButton = button(QMessageBox::Yes);
    if (confirmButtonText.isEmpty()) {
        confirmButtonText = yesButton->text();
    }
    m_psbt_button = button(QMessageBox::Save);
    updateButtons();
    connect(&countDownTimer, &QTimer::timeout, this, &SendConfirmationDialog::countDown);
}

int SendConfirmationDialog::exec()
{
    updateButtons();
    countDownTimer.start(1s);
    return QMessageBox::exec();
}

void SendConfirmationDialog::countDown()
{
    secDelay--;
    updateButtons();

    if(secDelay <= 0)
    {
        countDownTimer.stop();
    }
}

void SendConfirmationDialog::updateButtons()
{
    if(secDelay > 0)
    {
        yesButton->setEnabled(false);
        yesButton->setText(confirmButtonText + (m_enable_send ? (" (" + QString::number(secDelay) + ")") : QString("")));
        if (m_psbt_button) {
            m_psbt_button->setEnabled(false);
            m_psbt_button->setText(m_psbt_button_text + " (" + QString::number(secDelay) + ")");
        }
    }
    else
    {
        yesButton->setEnabled(m_enable_send);
        yesButton->setText(confirmButtonText);
        if (m_psbt_button) {
            m_psbt_button->setEnabled(true);
            m_psbt_button->setText(m_psbt_button_text);
        }
    }
}<|MERGE_RESOLUTION|>--- conflicted
+++ resolved
@@ -211,11 +211,7 @@
             }
         } else if (model->wallet().privateKeysDisabled()) {
             ui->sendButton->setText(tr("Cr&eate Unsigned"));
-<<<<<<< HEAD
-            ui->sendButton->setToolTip(tr("Creates a Partially Signed Riecoin Transaction (PSRT/PSBT) for use with e.g. an offline %1 wallet, or a PSBT-compatible hardware wallet.").arg(PACKAGE_NAME));
-=======
-            ui->sendButton->setToolTip(tr("Creates a Partially Signed Bitcoin Transaction (PSBT) for use with e.g. an offline %1 wallet, or a PSBT-compatible hardware wallet.").arg(CLIENT_NAME));
->>>>>>> f7144b24
+            ui->sendButton->setToolTip(tr("Creates a Partially Signed Riecoin Transaction (PSRT/PSBT) for use with e.g. an offline %1 wallet, or a PSBT-compatible hardware wallet.").arg(CLIENT_NAME));
         }
 
         // set the smartfee-sliders default value (wallets default conf.target or last stored value)
@@ -337,20 +333,12 @@
         /*: Text to inform a user attempting to create a transaction of their current options. At this stage,
             a user can only create a PSBT. This string is displayed when private keys are disabled and an external
             signer is not available. */
-<<<<<<< HEAD
-        question_string.append(tr("Please, review your transaction proposal. This will produce a Partially Signed Riecoin Transaction (PSRT/PSBT) which you can save or copy and then sign with e.g. an offline %1 wallet, or a PSBT-compatible hardware wallet.").arg(PACKAGE_NAME));
-=======
-        question_string.append(tr("Please, review your transaction proposal. This will produce a Partially Signed Bitcoin Transaction (PSBT) which you can save or copy and then sign with e.g. an offline %1 wallet, or a PSBT-compatible hardware wallet.").arg(CLIENT_NAME));
->>>>>>> f7144b24
+        question_string.append(tr("Please, review your transaction proposal. This will produce a Partially Signed Riecoin Transaction (PSRT/PSBT) which you can save or copy and then sign with e.g. an offline %1 wallet, or a PSBT-compatible hardware wallet.").arg(CLIENT_NAME));
     } else if (model->getOptionsModel()->getEnablePSBTControls()) {
         /*: Text to inform a user attempting to create a transaction of their current options. At this stage,
             a user can send their transaction or create a PSBT. This string is displayed when both private keys
             and PSBT controls are enabled. */
-<<<<<<< HEAD
-        question_string.append(tr("Please, review your transaction. You can create and send this transaction or create a Partially Signed Riecoin Transaction (PSRT/PSBT), which you can save or copy and then sign with, e.g., an offline %1 wallet, or a PSBT-compatible hardware wallet.").arg(PACKAGE_NAME));
-=======
-        question_string.append(tr("Please, review your transaction. You can create and send this transaction or create a Partially Signed Bitcoin Transaction (PSBT), which you can save or copy and then sign with, e.g., an offline %1 wallet, or a PSBT-compatible hardware wallet.").arg(CLIENT_NAME));
->>>>>>> f7144b24
+        question_string.append(tr("Please, review your transaction. You can create and send this transaction or create a Partially Signed Riecoin Transaction (PSRT/PSBT), which you can save or copy and then sign with, e.g., an offline %1 wallet, or a PSBT-compatible hardware wallet.").arg(CLIENT_NAME));
     } else {
         /*: Text to prompt a user to review the details of the transaction they are attempting to send. */
         question_string.append(tr("Please, review your transaction."));
