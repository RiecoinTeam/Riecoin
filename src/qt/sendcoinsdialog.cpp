// Copyright (c) 2011-2022 The Bitcoin Core developers
// Copyright (c) 2013-present The Riecoin developers
// Distributed under the MIT software license, see the accompanying
// file COPYING or http://www.opensource.org/licenses/mit-license.php.

#include <bitcoin-build-config.h> // IWYU pragma: keep

#include <qt/sendcoinsdialog.h>
#include <qt/forms/ui_sendcoinsdialog.h>

#include <qt/addresstablemodel.h>
#include <qt/bitcoinunits.h>
#include <qt/clientmodel.h>
#include <qt/coincontroldialog.h>
#include <qt/guiutil.h>
#include <qt/optionsmodel.h>
#include <qt/platformstyle.h>
#include <qt/sendcoinsentry.h>

#include <chainparams.h>
#include <interfaces/node.h>
#include <key_io.h>
#include <node/interface_ui.h>
#include <node/types.h>
#include <policy/fees.h>
#include <txmempool.h>
#include <validation.h>
#include <wallet/coincontrol.h>
#include <wallet/fees.h>
#include <wallet/wallet.h>

#include <array>
#include <chrono>
#include <fstream>
#include <memory>

#include <QFontMetrics>
#include <QScrollBar>
#include <QSettings>
#include <QTextDocument>

using common::PSBTError;
using wallet::CCoinControl;
using wallet::DEFAULT_PAY_TX_FEE;

static constexpr std::array confTargets{2, 4, 6, 12, 24, 48, 144, 504, 1008};
int getConfTargetForIndex(int index) {
    if (index+1 > static_cast<int>(confTargets.size())) {
        return confTargets.back();
    }
    if (index < 0) {
        return confTargets[0];
    }
    return confTargets[index];
}
int getIndexForConfTarget(int target) {
    for (unsigned int i = 0; i < confTargets.size(); i++) {
        if (confTargets[i] >= target) {
            return i;
        }
    }
    return confTargets.size() - 1;
}

SendCoinsDialog::SendCoinsDialog(const PlatformStyle *_platformStyle, QWidget *parent) :
    QDialog(parent, GUIUtil::dialog_flags),
    ui(new Ui::SendCoinsDialog),
    m_coin_control(new CCoinControl),
    platformStyle(_platformStyle)
{
    ui->setupUi(this);

    if (!_platformStyle->getImagesOnButtons()) {
        ui->addButton->setIcon(QIcon());
        ui->clearButton->setIcon(QIcon());
        ui->sendButton->setIcon(QIcon());
    } else {
        ui->addButton->setIcon(_platformStyle->SingleColorIcon(":/icons/add"));
        ui->clearButton->setIcon(_platformStyle->SingleColorIcon(":/icons/remove"));
        ui->sendButton->setIcon(_platformStyle->SingleColorIcon(":/icons/send"));
    }

    GUIUtil::setupAddressWidget(ui->lineEditCoinControlChange, this);

    addEntry();

    connect(ui->addButton, &QPushButton::clicked, this, &SendCoinsDialog::addEntry);
    connect(ui->clearButton, &QPushButton::clicked, this, &SendCoinsDialog::clear);

    // Coin Control
    connect(ui->pushButtonCoinControl, &QPushButton::clicked, this, &SendCoinsDialog::coinControlButtonClicked);
#if (QT_VERSION >= QT_VERSION_CHECK(6, 7, 0))
    connect(ui->checkBoxCoinControlChange, &QCheckBox::checkStateChanged, this, &SendCoinsDialog::coinControlChangeChecked);
#else
    connect(ui->checkBoxCoinControlChange, &QCheckBox::stateChanged, this, &SendCoinsDialog::coinControlChangeChecked);
#endif
    connect(ui->lineEditCoinControlChange, &QValidatedLineEdit::textEdited, this, &SendCoinsDialog::coinControlChangeEdited);

    // Coin Control: clipboard actions
    QAction *clipboardQuantityAction = new QAction(tr("Copy quantity"), this);
    QAction *clipboardAmountAction = new QAction(tr("Copy amount"), this);
    QAction *clipboardFeeAction = new QAction(tr("Copy fee"), this);
    QAction *clipboardAfterFeeAction = new QAction(tr("Copy after fee"), this);
    QAction *clipboardBytesAction = new QAction(tr("Copy bytes"), this);
    QAction *clipboardChangeAction = new QAction(tr("Copy change"), this);
    connect(clipboardQuantityAction, &QAction::triggered, this, &SendCoinsDialog::coinControlClipboardQuantity);
    connect(clipboardAmountAction, &QAction::triggered, this, &SendCoinsDialog::coinControlClipboardAmount);
    connect(clipboardFeeAction, &QAction::triggered, this, &SendCoinsDialog::coinControlClipboardFee);
    connect(clipboardAfterFeeAction, &QAction::triggered, this, &SendCoinsDialog::coinControlClipboardAfterFee);
    connect(clipboardBytesAction, &QAction::triggered, this, &SendCoinsDialog::coinControlClipboardBytes);
    connect(clipboardChangeAction, &QAction::triggered, this, &SendCoinsDialog::coinControlClipboardChange);
    ui->labelCoinControlQuantity->addAction(clipboardQuantityAction);
    ui->labelCoinControlAmount->addAction(clipboardAmountAction);
    ui->labelCoinControlFee->addAction(clipboardFeeAction);
    ui->labelCoinControlAfterFee->addAction(clipboardAfterFeeAction);
    ui->labelCoinControlBytes->addAction(clipboardBytesAction);
    ui->labelCoinControlChange->addAction(clipboardChangeAction);

    // init transaction fee section
    QSettings settings;
    if (!settings.contains("fFeeSectionMinimized"))
        settings.setValue("fFeeSectionMinimized", true);
    if (!settings.contains("nFeeRadio") && settings.contains("nTransactionFee") && settings.value("nTransactionFee").toLongLong() > 0) // compatibility
        settings.setValue("nFeeRadio", 1); // custom
    if (!settings.contains("nFeeRadio"))
        settings.setValue("nFeeRadio", 0); // recommended
    if (!settings.contains("nSmartFeeSliderPosition"))
        settings.setValue("nSmartFeeSliderPosition", 0);
    if (!settings.contains("nTransactionFee"))
        settings.setValue("nTransactionFee", (qint64)DEFAULT_PAY_TX_FEE);
    ui->groupFee->setId(ui->radioSmartFee, 0);
    ui->groupFee->setId(ui->radioCustomFee, 1);
    ui->groupFee->button((int)std::max(0, std::min(1, settings.value("nFeeRadio").toInt())))->setChecked(true);
    ui->customFee->SetAllowEmpty(false);
    ui->customFee->setValue(settings.value("nTransactionFee").toLongLong());
    minimizeFeeSection(settings.value("fFeeSectionMinimized").toBool());

    GUIUtil::ExceptionSafeConnect(ui->sendButton, &QPushButton::clicked, this, &SendCoinsDialog::sendButtonClicked);
}

void SendCoinsDialog::setClientModel(ClientModel *_clientModel)
{
    this->clientModel = _clientModel;

    if (_clientModel) {
        connect(_clientModel, &ClientModel::numBlocksChanged, this, &SendCoinsDialog::updateNumberOfBlocks);
    }
}

void SendCoinsDialog::setModel(WalletModel *_model)
{
    this->model = _model;

    if(_model && _model->getOptionsModel())
    {
        for(int i = 0; i < ui->entries->count(); ++i)
        {
            SendCoinsEntry *entry = qobject_cast<SendCoinsEntry*>(ui->entries->itemAt(i)->widget());
            if(entry)
            {
                entry->setModel(_model);
            }
        }

        connect(_model, &WalletModel::balanceChanged, this, &SendCoinsDialog::setBalance);
        connect(_model->getOptionsModel(), &OptionsModel::displayUnitChanged, this, &SendCoinsDialog::refreshBalance);
        refreshBalance();

        // Coin Control
        connect(_model->getOptionsModel(), &OptionsModel::displayUnitChanged, this, &SendCoinsDialog::coinControlUpdateLabels);
        connect(_model->getOptionsModel(), &OptionsModel::coinControlFeaturesChanged, this, &SendCoinsDialog::coinControlFeatureChanged);
        ui->frameCoinControl->setVisible(_model->getOptionsModel()->getCoinControlFeatures());
        coinControlUpdateLabels();

        // fee section
        for (const int n : confTargets) {
            ui->confTargetSelector->addItem(tr("%1 (%2 blocks)").arg(GUIUtil::formatNiceTimeOffset(n*Params().GetConsensus().nPowTargetSpacing)).arg(n));
        }
        connect(ui->confTargetSelector, qOverload<int>(&QComboBox::currentIndexChanged), this, &SendCoinsDialog::updateSmartFeeLabel);
        connect(ui->confTargetSelector, qOverload<int>(&QComboBox::currentIndexChanged), this, &SendCoinsDialog::coinControlUpdateLabels);

        connect(ui->groupFee, &QButtonGroup::idClicked, this, &SendCoinsDialog::updateFeeSectionControls);
        connect(ui->groupFee, &QButtonGroup::idClicked, this, &SendCoinsDialog::coinControlUpdateLabels);

        connect(ui->customFee, &BitcoinAmountField::valueChanged, this, &SendCoinsDialog::coinControlUpdateLabels);
#if (QT_VERSION >= QT_VERSION_CHECK(6, 7, 0))
        connect(ui->optInRBF, &QCheckBox::checkStateChanged, this, &SendCoinsDialog::updateSmartFeeLabel);
        connect(ui->optInRBF, &QCheckBox::checkStateChanged, this, &SendCoinsDialog::coinControlUpdateLabels);
#else
        connect(ui->optInRBF, &QCheckBox::stateChanged, this, &SendCoinsDialog::updateSmartFeeLabel);
        connect(ui->optInRBF, &QCheckBox::stateChanged, this, &SendCoinsDialog::coinControlUpdateLabels);
#endif
        CAmount requiredFee = model->wallet().getRequiredFee(1000);
        ui->customFee->SetMinValue(requiredFee);
        if (ui->customFee->value() < requiredFee) {
            ui->customFee->setValue(requiredFee);
        }
        ui->customFee->setSingleStep(requiredFee);
        updateFeeSectionControls();
        updateSmartFeeLabel();

        // set default rbf checkbox state
        ui->optInRBF->setCheckState(Qt::Checked);

        if (model->wallet().hasExternalSigner()) {
            //: "device" usually means a hardware wallet.
            ui->sendButton->setText(tr("Sign on device"));
            if (model->getOptionsModel()->hasSigner()) {
                ui->sendButton->setEnabled(true);
                ui->sendButton->setToolTip(tr("Connect your hardware wallet first."));
            } else {
                ui->sendButton->setEnabled(false);
                //: "External signer" means using devices such as hardware wallets.
                ui->sendButton->setToolTip(tr("Set external signer script path in Options -> Wallet"));
            }
        } else if (model->wallet().privateKeysDisabled()) {
            ui->sendButton->setText(tr("Cr&eate Unsigned"));
            ui->sendButton->setToolTip(tr("Creates a Partially Signed Riecoin Transaction (PSRT/PSBT) for use with e.g. an offline %1 wallet, or a PSBT-compatible hardware wallet.").arg(CLIENT_NAME));
        }

        // set the smartfee-sliders default value (wallets default conf.target or last stored value)
        QSettings settings;
        if (settings.value("nSmartFeeSliderPosition").toInt() != 0) {
            // migrate nSmartFeeSliderPosition to nConfTarget
            // nConfTarget is available since 0.15 (replaced nSmartFeeSliderPosition)
            int nConfirmTarget = 25 - settings.value("nSmartFeeSliderPosition").toInt(); // 25 == old slider range
            settings.setValue("nConfTarget", nConfirmTarget);
            settings.remove("nSmartFeeSliderPosition");
        }
        if (settings.value("nConfTarget").toInt() == 0)
            ui->confTargetSelector->setCurrentIndex(getIndexForConfTarget(model->wallet().getConfirmTarget()));
        else
            ui->confTargetSelector->setCurrentIndex(getIndexForConfTarget(settings.value("nConfTarget").toInt()));
    }
}

SendCoinsDialog::~SendCoinsDialog()
{
    QSettings settings;
    settings.setValue("fFeeSectionMinimized", fFeeMinimized);
    settings.setValue("nFeeRadio", ui->groupFee->checkedId());
    settings.setValue("nConfTarget", getConfTargetForIndex(ui->confTargetSelector->currentIndex()));
    settings.setValue("nTransactionFee", (qint64)ui->customFee->value());

    delete ui;
}

bool SendCoinsDialog::PrepareSendText(QString& question_string, QString& informative_text, QString& detailed_text)
{
    QList<SendCoinsRecipient> recipients;
    bool valid = true;

    for(int i = 0; i < ui->entries->count(); ++i)
    {
        SendCoinsEntry *entry = qobject_cast<SendCoinsEntry*>(ui->entries->itemAt(i)->widget());
        if(entry)
        {
            if(entry->validate(model->node()))
            {
                recipients.append(entry->getValue());
            }
            else if (valid)
            {
                ui->scrollArea->ensureWidgetVisible(entry);
                valid = false;
            }
        }
    }

    if(!valid || recipients.isEmpty())
    {
        return false;
    }

    fNewRecipientAllowed = false;
    WalletModel::UnlockContext ctx(model->requestUnlock());
    if(!ctx.isValid())
    {
        // Unlock wallet was cancelled
        fNewRecipientAllowed = true;
        return false;
    }

    // prepare transaction for getting txFee earlier
    m_current_transaction = std::make_unique<WalletModelTransaction>(recipients);
    WalletModel::SendCoinsReturn prepareStatus;

    updateCoinControlState();

    CCoinControl coin_control = *m_coin_control;
    coin_control.m_allow_other_inputs = !coin_control.HasSelected(); // future, could introduce a checkbox to customize this value.
    prepareStatus = model->prepareTransaction(*m_current_transaction, coin_control);

    // process prepareStatus and on error generate message shown to user
    processSendCoinsReturn(prepareStatus,
        BitcoinUnits::formatWithUnit(model->getOptionsModel()->getDisplayUnit(), m_current_transaction->getTransactionFee()));

    if(prepareStatus.status != WalletModel::OK) {
        fNewRecipientAllowed = true;
        return false;
    }

    CAmount txFee = m_current_transaction->getTransactionFee();
    QStringList formatted;
    for (const SendCoinsRecipient &rcp : m_current_transaction->getRecipients())
    {
        // generate amount string with wallet name in case of multiwallet
        QString amount = BitcoinUnits::formatWithUnit(model->getOptionsModel()->getDisplayUnit(), rcp.amount);
        if (model->isMultiwallet()) {
            amount = tr("%1 from wallet '%2'").arg(amount, GUIUtil::HtmlEscape(model->getWalletName()));
        }

        // generate address string
        QString address = rcp.address;

        QString recipientElement;

        {
            if(rcp.label.length() > 0) // label with address
            {
                recipientElement.append(tr("%1 to '%2'").arg(amount, GUIUtil::HtmlEscape(rcp.label)));
                recipientElement.append(QString(" (%1)").arg(address));
            }
            else // just address
            {
                recipientElement.append(tr("%1 to %2").arg(amount, address));
            }
        }
        formatted.append(recipientElement);
    }

    /*: Message displayed when attempting to create a transaction. Cautionary text to prompt the user to verify
        that the displayed transaction details represent the transaction the user intends to create. */
    question_string.append(tr("Do you want to create this transaction?"));
    question_string.append("<br /><span style='font-size:10pt;'>");
    if (model->wallet().privateKeysDisabled() && !model->wallet().hasExternalSigner()) {
        /*: Text to inform a user attempting to create a transaction of their current options. At this stage,
            a user can only create a PSBT. This string is displayed when private keys are disabled and an external
            signer is not available. */
        question_string.append(tr("Please, review your transaction proposal. This will produce a Partially Signed Riecoin Transaction (PSRT/PSBT) which you can save or copy and then sign with e.g. an offline %1 wallet, or a PSBT-compatible hardware wallet.").arg(CLIENT_NAME));
    } else if (model->getOptionsModel()->getEnablePSBTControls()) {
        /*: Text to inform a user attempting to create a transaction of their current options. At this stage,
            a user can send their transaction or create a PSBT. This string is displayed when both private keys
            and PSBT controls are enabled. */
        question_string.append(tr("Please, review your transaction. You can create and send this transaction or create a Partially Signed Riecoin Transaction (PSRT/PSBT), which you can save or copy and then sign with, e.g., an offline %1 wallet, or a PSBT-compatible hardware wallet.").arg(CLIENT_NAME));
    } else {
        /*: Text to prompt a user to review the details of the transaction they are attempting to send. */
        question_string.append(tr("Please, review your transaction."));
    }
    question_string.append("</span>%1");

    if(txFee > 0)
    {
        // append fee string if a fee is required
        question_string.append("<hr /><b>");
        question_string.append(tr("Transaction fee"));
        question_string.append("</b>");

        // append transaction size
        //: When reviewing a newly created PSBT (via Send flow), the transaction fee is shown, with "virtual size" of the transaction displayed for context
        question_string.append(" (" + tr("%1 kvB", "PSBT transaction creation").arg((double)m_current_transaction->getTransactionSize() / 1000, 0, 'g', 3) + "): ");

        // append transaction fee value
        question_string.append("<span style='color:#aa0000; font-weight:bold;'>");
        question_string.append(BitcoinUnits::formatHtmlWithUnit(model->getOptionsModel()->getDisplayUnit(), txFee));
        question_string.append("</span><br />");

        // append RBF message according to transaction's signalling
        question_string.append("<span style='font-size:10pt; font-weight:normal;'>");
        if (ui->optInRBF->isChecked()) {
            question_string.append(tr("You can increase the fee later (signals Replace-By-Fee, BIP-125)."));
        } else {
            question_string.append(tr("Not signalling Replace-By-Fee, BIP-125."));
        }
        question_string.append("</span>");
    }

    // add total amount in all subdivision units
    question_string.append("<hr />");
    CAmount totalAmount = m_current_transaction->getTotalTransactionAmount() + txFee;
    QStringList alternativeUnits;
    for (const BitcoinUnit u : BitcoinUnits::availableUnits()) {
        if(u != model->getOptionsModel()->getDisplayUnit())
            alternativeUnits.append(BitcoinUnits::formatHtmlWithUnit(u, totalAmount));
    }
    question_string.append(QString("<b>%1</b>: <b>%2</b>").arg(tr("Total Amount"))
        .arg(BitcoinUnits::formatHtmlWithUnit(model->getOptionsModel()->getDisplayUnit(), totalAmount)));
    question_string.append(QString("<br /><span style='font-size:10pt; font-weight:normal;'>(=%1)</span>")
        .arg(alternativeUnits.join(" " + tr("or") + " ")));

    if (formatted.size() > 1) {
        question_string = question_string.arg("");
        informative_text = tr("To review recipient list click \"Show Details…\"");
        detailed_text = formatted.join("\n\n");
    } else {
        question_string = question_string.arg("<br /><br />" + formatted.at(0));
    }

    return true;
}

void SendCoinsDialog::presentPSBT(PartiallySignedTransaction& psbtx)
{
    // Serialize the PSBT
    DataStream ssTx{};
    ssTx << psbtx;
    GUIUtil::setClipboard(EncodeBase64(ssTx.str()).c_str());
    QMessageBox msgBox(this);
    //: Caption of "PSBT has been copied" messagebox
    msgBox.setText(tr("Unsigned Transaction", "PSBT copied"));
    msgBox.setInformativeText(tr("The PSBT has been copied to the clipboard. You can also save it."));
    msgBox.setStandardButtons(QMessageBox::Save | QMessageBox::Discard);
    msgBox.setDefaultButton(QMessageBox::Discard);
    msgBox.setObjectName("psbt_copied_message");
    switch (msgBox.exec()) {
    case QMessageBox::Save: {
        QString selectedFilter;
        QString fileNameSuggestion = "";
        bool first = true;
        for (const SendCoinsRecipient &rcp : m_current_transaction->getRecipients()) {
            if (!first) {
                fileNameSuggestion.append(" - ");
            }
            QString labelOrAddress = rcp.label.isEmpty() ? rcp.address : rcp.label;
            QString amount = BitcoinUnits::formatWithUnit(model->getOptionsModel()->getDisplayUnit(), rcp.amount);
            fileNameSuggestion.append(labelOrAddress + "-" + amount);
            first = false;
        }
        fileNameSuggestion.append(".psbt");
        QString filename = GUIUtil::getSaveFileName(this,
            tr("Save Transaction Data"), fileNameSuggestion,
            //: Expanded name of the binary PSBT file format. See: BIP 174.
            tr("Partially Signed Transaction (Binary)") + QLatin1String(" (*.psbt)"), &selectedFilter);
        if (filename.isEmpty()) {
            return;
        }
        std::ofstream out{filename.toLocal8Bit().data(), std::ofstream::out | std::ofstream::binary};
        out << ssTx.str();
        out.close();
        //: Popup message when a PSBT has been saved to a file
        Q_EMIT message(tr("PSBT saved"), tr("PSBT saved to disk"), CClientUIInterface::MSG_INFORMATION);
        break;
    }
    case QMessageBox::Discard:
        break;
    default:
        assert(false);
    } // msgBox.exec()
}

bool SendCoinsDialog::signWithExternalSigner(PartiallySignedTransaction& psbtx, CMutableTransaction& mtx, bool& complete) {
    std::optional<PSBTError> err;
    try {
        err = model->wallet().fillPSBT(SIGHASH_ALL, /*sign=*/true, /*bip32derivs=*/true, /*n_signed=*/nullptr, psbtx, complete);
    } catch (const std::runtime_error& e) {
        QMessageBox::critical(nullptr, tr("Sign failed"), e.what());
        return false;
    }
    if (err == PSBTError::EXTERNAL_SIGNER_NOT_FOUND) {
        //: "External signer" means using devices such as hardware wallets.
        const QString msg = tr("External signer not found");
        QMessageBox::critical(nullptr, msg, msg);
        return false;
    }
    if (err == PSBTError::EXTERNAL_SIGNER_FAILED) {
        //: "External signer" means using devices such as hardware wallets.
        const QString msg = tr("External signer failure");
        QMessageBox::critical(nullptr, msg, msg);
        return false;
    }
    if (err) {
        qWarning() << "Failed to sign PSBT";
        processSendCoinsReturn(WalletModel::TransactionCreationFailed);
        return false;
    }
    // fillPSBT does not always properly finalize
    complete = FinalizeAndExtractPSBT(psbtx, mtx);
    return true;
}

void SendCoinsDialog::sendButtonClicked([[maybe_unused]] bool checked)
{
    if(!model || !model->getOptionsModel())
        return;

    QString question_string, informative_text, detailed_text;
    if (!PrepareSendText(question_string, informative_text, detailed_text)) return;
    assert(m_current_transaction);

    const QString confirmation = tr("Confirm send coins");
    const bool enable_send{!model->wallet().privateKeysDisabled() || model->wallet().hasExternalSigner()};
    const bool always_show_unsigned{model->getOptionsModel()->getEnablePSBTControls()};
    auto confirmationDialog = new SendConfirmationDialog(confirmation, question_string, informative_text, detailed_text, SEND_CONFIRM_DELAY, enable_send, always_show_unsigned, this);
    confirmationDialog->setAttribute(Qt::WA_DeleteOnClose);
    // TODO: Replace QDialog::exec() with safer QDialog::show().
    const auto retval = static_cast<QMessageBox::StandardButton>(confirmationDialog->exec());

    if(retval != QMessageBox::Yes && retval != QMessageBox::Save)
    {
        fNewRecipientAllowed = true;
        return;
    }

    bool send_failure = false;
    if (retval == QMessageBox::Save) {
        // "Create Unsigned" clicked
        CMutableTransaction mtx = CMutableTransaction{*(m_current_transaction->getWtx())};
        PartiallySignedTransaction psbtx(mtx);
        bool complete = false;
        // Fill without signing
        const auto err{model->wallet().fillPSBT(SIGHASH_ALL, /*sign=*/false, /*bip32derivs=*/true, /*n_signed=*/nullptr, psbtx, complete)};
        assert(!complete);
        assert(!err);

        // Copy PSBT to clipboard and offer to save
        presentPSBT(psbtx);
    } else {
        // "Send" clicked
        assert(!model->wallet().privateKeysDisabled() || model->wallet().hasExternalSigner());
        bool broadcast = true;
        if (model->wallet().hasExternalSigner()) {
            CMutableTransaction mtx = CMutableTransaction{*(m_current_transaction->getWtx())};
            PartiallySignedTransaction psbtx(mtx);
            bool complete = false;
            // Always fill without signing first. This prevents an external signer
            // from being called prematurely and is not expensive.
            const auto err{model->wallet().fillPSBT(SIGHASH_ALL, /*sign=*/false, /*bip32derivs=*/true, /*n_signed=*/nullptr, psbtx, complete)};
            assert(!complete);
            assert(!err);
            send_failure = !signWithExternalSigner(psbtx, mtx, complete);
            // Don't broadcast when user rejects it on the device or there's a failure:
            broadcast = complete && !send_failure;
            if (!send_failure) {
                // A transaction signed with an external signer is not always complete,
                // e.g. in a multisig wallet.
                if (complete) {
                    // Prepare transaction for broadcast transaction if complete
                    const CTransactionRef tx = MakeTransactionRef(mtx);
                    m_current_transaction->setWtx(tx);
                } else {
                    presentPSBT(psbtx);
                }
            }
        }

        // Broadcast the transaction, unless an external signer was used and it
        // failed, or more signatures are needed.
        if (broadcast) {
            // now send the prepared transaction
            model->sendCoins(*m_current_transaction);
            Q_EMIT coinsSent(m_current_transaction->getWtx()->GetHash());
        }
    }
    if (!send_failure) {
        accept();
        m_coin_control->UnSelectAll();
        coinControlUpdateLabels();
    }
    fNewRecipientAllowed = true;
    m_current_transaction.reset();
}

void SendCoinsDialog::clear()
{
    m_current_transaction.reset();

    // Clear coin control settings
    m_coin_control->UnSelectAll();
    ui->checkBoxCoinControlChange->setChecked(false);
    ui->lineEditCoinControlChange->clear();
    coinControlUpdateLabels();

    // Remove entries until only one left
    while(ui->entries->count())
    {
        ui->entries->takeAt(0)->widget()->deleteLater();
    }
    addEntry();

    updateTabsAndLabels();
}

void SendCoinsDialog::reject()
{
    clear();
}

void SendCoinsDialog::accept()
{
    clear();
}

SendCoinsEntry *SendCoinsDialog::addEntry()
{
    SendCoinsEntry *entry = new SendCoinsEntry(platformStyle, this);
    entry->setModel(model);
    ui->entries->addWidget(entry);
    connect(entry, &SendCoinsEntry::removeEntry, this, &SendCoinsDialog::removeEntry);
    connect(entry, &SendCoinsEntry::useAvailableBalance, this, &SendCoinsDialog::useAvailableBalance);
    connect(entry, &SendCoinsEntry::payAmountChanged, this, &SendCoinsDialog::coinControlUpdateLabels);
    connect(entry, &SendCoinsEntry::subtractFeeFromAmountChanged, this, &SendCoinsDialog::coinControlUpdateLabels);

    // Focus the field, so that entry can start immediately
    entry->clear();
    entry->setFocus();
    ui->scrollAreaWidgetContents->resize(ui->scrollAreaWidgetContents->sizeHint());

    // Scroll to the newly added entry on a QueuedConnection because Qt doesn't
    // adjust the scroll area and scrollbar immediately when the widget is added.
    // Invoking on a DirectConnection will only scroll to the second-to-last entry.
    QMetaObject::invokeMethod(ui->scrollArea, [this] {
        if (ui->scrollArea->verticalScrollBar()) {
            ui->scrollArea->verticalScrollBar()->setValue(ui->scrollArea->verticalScrollBar()->maximum());
        }
    }, Qt::QueuedConnection);

    updateTabsAndLabels();
    return entry;
}

void SendCoinsDialog::updateTabsAndLabels()
{
    setupTabChain(nullptr);
    coinControlUpdateLabels();
}

void SendCoinsDialog::removeEntry(SendCoinsEntry* entry)
{
    entry->hide();

    // If the last entry is about to be removed add an empty one
    if (ui->entries->count() == 1)
        addEntry();

    entry->deleteLater();

    updateTabsAndLabels();
}

QWidget *SendCoinsDialog::setupTabChain(QWidget *prev)
{
    for(int i = 0; i < ui->entries->count(); ++i)
    {
        SendCoinsEntry *entry = qobject_cast<SendCoinsEntry*>(ui->entries->itemAt(i)->widget());
        if(entry)
        {
            prev = entry->setupTabChain(prev);
        }
    }
    QWidget::setTabOrder(prev, ui->sendButton);
    QWidget::setTabOrder(ui->sendButton, ui->clearButton);
    QWidget::setTabOrder(ui->clearButton, ui->addButton);
    return ui->addButton;
}

void SendCoinsDialog::setAddress(const QString &address)
{
    SendCoinsEntry *entry = nullptr;
    // Replace the first entry if it is still unused
    if(ui->entries->count() == 1)
    {
        SendCoinsEntry *first = qobject_cast<SendCoinsEntry*>(ui->entries->itemAt(0)->widget());
        if(first->isClear())
        {
            entry = first;
        }
    }
    if(!entry)
    {
        entry = addEntry();
    }

    entry->setAddress(address);
}

void SendCoinsDialog::pasteEntry(const SendCoinsRecipient &rv)
{
    if(!fNewRecipientAllowed)
        return;

    SendCoinsEntry *entry = nullptr;
    // Replace the first entry if it is still unused
    if(ui->entries->count() == 1)
    {
        SendCoinsEntry *first = qobject_cast<SendCoinsEntry*>(ui->entries->itemAt(0)->widget());
        if(first->isClear())
        {
            entry = first;
        }
    }
    if(!entry)
    {
        entry = addEntry();
    }

    entry->setValue(rv);
    updateTabsAndLabels();
}

bool SendCoinsDialog::handlePaymentRequest(const SendCoinsRecipient &rv)
{
    // Just paste the entry, all pre-checks
    // are done in paymentserver.cpp.
    pasteEntry(rv);
    return true;
}

void SendCoinsDialog::setBalance(const interfaces::WalletBalances& balances)
{
    if(model && model->getOptionsModel())
    {
        CAmount balance = balances.balance;
        if (model->wallet().hasExternalSigner())
            ui->labelBalanceName->setText(tr("External balance:"));
<<<<<<< HEAD
=======
        }
>>>>>>> 59e09e0f
        ui->labelBalance->setText(BitcoinUnits::formatWithUnit(model->getOptionsModel()->getDisplayUnit(), balance));
    }
}

void SendCoinsDialog::refreshBalance()
{
    setBalance(model->getCachedBalance());
    ui->customFee->setDisplayUnit(model->getOptionsModel()->getDisplayUnit());
    updateSmartFeeLabel();
}

void SendCoinsDialog::processSendCoinsReturn(const WalletModel::SendCoinsReturn &sendCoinsReturn, const QString &msgArg)
{
    QPair<QString, CClientUIInterface::MessageBoxFlags> msgParams;
    // Default to a warning message, override if error message is needed
    msgParams.second = CClientUIInterface::MSG_WARNING;

    // This comment is specific to SendCoinsDialog usage of WalletModel::SendCoinsReturn.
    // All status values are used only in WalletModel::prepareTransaction()
    switch(sendCoinsReturn.status)
    {
    case WalletModel::InvalidAddress:
        msgParams.first = tr("The recipient address is not valid. Please recheck.");
        break;
    case WalletModel::InvalidAmount:
        msgParams.first = tr("The amount to pay must be larger than 0.");
        break;
    case WalletModel::AmountExceedsBalance:
        msgParams.first = tr("The amount exceeds your balance.");
        break;
    case WalletModel::AmountWithFeeExceedsBalance:
        msgParams.first = tr("The total exceeds your balance when the %1 transaction fee is included.").arg(msgArg);
        break;
    case WalletModel::DuplicateAddress:
        msgParams.first = tr("Duplicate address found: addresses should only be used once each.");
        break;
    case WalletModel::TransactionCreationFailed:
        msgParams.first = tr("Transaction creation failed!");
        msgParams.second = CClientUIInterface::MSG_ERROR;
        break;
    case WalletModel::AbsurdFee:
        msgParams.first = tr("A fee higher than %1 is considered an absurdly high fee.").arg(BitcoinUnits::formatWithUnit(model->getOptionsModel()->getDisplayUnit(), model->wallet().getDefaultMaxTxFee()));
        break;
    // included to prevent a compiler warning.
    case WalletModel::OK:
    default:
        return;
    }

    Q_EMIT message(tr("Send Coins"), msgParams.first, msgParams.second);
}

void SendCoinsDialog::minimizeFeeSection(bool fMinimize)
{
    ui->labelFeeMinimized->setVisible(fMinimize);
    ui->buttonChooseFee  ->setVisible(fMinimize);
    ui->buttonMinimizeFee->setVisible(!fMinimize);
    ui->frameFeeSelection->setVisible(!fMinimize);
    ui->horizontalLayoutSmartFee->setContentsMargins(0, (fMinimize ? 0 : 6), 0, 0);
    fFeeMinimized = fMinimize;
}

void SendCoinsDialog::on_buttonChooseFee_clicked()
{
    minimizeFeeSection(false);
}

void SendCoinsDialog::on_buttonMinimizeFee_clicked()
{
    updateFeeMinimizedLabel();
    minimizeFeeSection(true);
}

void SendCoinsDialog::useAvailableBalance(SendCoinsEntry* entry)
{
    // Include watch-only for wallets without private key
    m_coin_control->fAllowWatchOnly = model->wallet().privateKeysDisabled() && !model->wallet().hasExternalSigner();

    // Same behavior as send: if we have selected coins, only obtain their available balance.
    // Copy to avoid modifying the member's data.
    CCoinControl coin_control = *m_coin_control;
    coin_control.m_allow_other_inputs = !coin_control.HasSelected();

    // Calculate available amount to send.
    CAmount amount = model->getAvailableBalance(&coin_control);
    for (int i = 0; i < ui->entries->count(); ++i) {
        SendCoinsEntry* e = qobject_cast<SendCoinsEntry*>(ui->entries->itemAt(i)->widget());
        if (e && !e->isHidden() && e != entry) {
            amount -= e->getValue().amount;
        }
    }

    if (amount > 0) {
      entry->checkSubtractFeeFromAmount();
      entry->setAmount(amount);
    } else {
      entry->setAmount(0);
    }
}

void SendCoinsDialog::updateFeeSectionControls()
{
    ui->confTargetSelector      ->setEnabled(ui->radioSmartFee->isChecked());
    ui->labelSmartFee           ->setEnabled(ui->radioSmartFee->isChecked());
    ui->labelSmartFee2          ->setEnabled(ui->radioSmartFee->isChecked());
    ui->labelSmartFee3          ->setEnabled(ui->radioSmartFee->isChecked());
    ui->labelFeeEstimation      ->setEnabled(ui->radioSmartFee->isChecked());
    ui->labelCustomFeeWarning   ->setEnabled(ui->radioCustomFee->isChecked());
    ui->labelCustomPerKilobyte  ->setEnabled(ui->radioCustomFee->isChecked());
    ui->customFee               ->setEnabled(ui->radioCustomFee->isChecked());
}

void SendCoinsDialog::updateFeeMinimizedLabel()
{
    if(!model || !model->getOptionsModel())
        return;

    if (ui->radioSmartFee->isChecked())
        ui->labelFeeMinimized->setText(ui->labelSmartFee->text());
    else {
        ui->labelFeeMinimized->setText(tr("%1/kvB").arg(BitcoinUnits::formatWithUnit(model->getOptionsModel()->getDisplayUnit(), ui->customFee->value())));
    }
}

void SendCoinsDialog::updateCoinControlState()
{
    if (ui->radioCustomFee->isChecked()) {
        m_coin_control->m_feerate = CFeeRate(ui->customFee->value());
    } else {
        m_coin_control->m_feerate.reset();
    }
    // Avoid using global defaults when sending money from the GUI
    // Either custom fee will be used or if not selected, the confirmation target from dropdown box
    m_coin_control->m_confirm_target = getConfTargetForIndex(ui->confTargetSelector->currentIndex());
    m_coin_control->m_signal_bip125_rbf = ui->optInRBF->isChecked();
    // Include watch-only for wallets without private key
    m_coin_control->fAllowWatchOnly = model->wallet().privateKeysDisabled() && !model->wallet().hasExternalSigner();
}

<<<<<<< HEAD
void SendCoinsDialog::updateNumberOfBlocks(int count, const QDateTime& blockDate, double nVerificationProgress, bool headers, SynchronizationState sync_state) {
=======
void SendCoinsDialog::updateNumberOfBlocks(int count, const QDateTime& blockDate, double nVerificationProgress, SyncType synctype, SynchronizationState sync_state) {
    // During shutdown, clientModel will be nullptr. Attempting to update views at this point may cause a crash
    // due to accessing backend models that might no longer exist.
    if (!clientModel) return;
    // Process event
>>>>>>> 59e09e0f
    if (sync_state == SynchronizationState::POST_INIT) {
        updateSmartFeeLabel();
    }
}

void SendCoinsDialog::updateSmartFeeLabel()
{
    if(!model || !model->getOptionsModel())
        return;
    updateCoinControlState();
    m_coin_control->m_feerate.reset(); // Explicitly use only fee estimation rate for smart fee labels
    int returned_target;
    FeeReason reason;
    CFeeRate feeRate = CFeeRate(model->wallet().getMinimumFee(1000, *m_coin_control, &returned_target, &reason));

    ui->labelSmartFee->setText(tr("%1/kvB").arg(BitcoinUnits::formatWithUnit(model->getOptionsModel()->getDisplayUnit(), feeRate.GetFeePerK())));

    if (reason == FeeReason::FALLBACK) {
        ui->labelSmartFee2->show(); // (Smart fee not initialized yet. This usually takes a few blocks...)
        ui->labelFeeEstimation->setText("");
        ui->fallbackFeeWarningLabel->setVisible(true);
        int lightness = ui->fallbackFeeWarningLabel->palette().color(QPalette::WindowText).lightness();
        QColor warning_colour(255 - (lightness / 5), 176 - (lightness / 3), 48 - (lightness / 14));
        ui->fallbackFeeWarningLabel->setStyleSheet("QLabel { color: " + warning_colour.name() + "; }");
        ui->fallbackFeeWarningLabel->setIndent(GUIUtil::TextWidth(QFontMetrics(ui->fallbackFeeWarningLabel->font()), "x"));
    }
    else
    {
        ui->labelSmartFee2->hide();
        ui->labelFeeEstimation->setText(tr("Estimated to begin confirmation within %n block(s).", "", returned_target));
        ui->fallbackFeeWarningLabel->setVisible(false);
    }

    updateFeeMinimizedLabel();
}

// Coin Control: copy label "Quantity" to clipboard
void SendCoinsDialog::coinControlClipboardQuantity()
{
    GUIUtil::setClipboard(ui->labelCoinControlQuantity->text());
}

// Coin Control: copy label "Amount" to clipboard
void SendCoinsDialog::coinControlClipboardAmount()
{
    GUIUtil::setClipboard(ui->labelCoinControlAmount->text().left(ui->labelCoinControlAmount->text().indexOf(" ")));
}

// Coin Control: copy label "Fee" to clipboard
void SendCoinsDialog::coinControlClipboardFee()
{
    GUIUtil::setClipboard(ui->labelCoinControlFee->text().left(ui->labelCoinControlFee->text().indexOf(" ")).replace(ASYMP_UTF8, ""));
}

// Coin Control: copy label "After fee" to clipboard
void SendCoinsDialog::coinControlClipboardAfterFee()
{
    GUIUtil::setClipboard(ui->labelCoinControlAfterFee->text().left(ui->labelCoinControlAfterFee->text().indexOf(" ")).replace(ASYMP_UTF8, ""));
}

// Coin Control: copy label "Bytes" to clipboard
void SendCoinsDialog::coinControlClipboardBytes()
{
    GUIUtil::setClipboard(ui->labelCoinControlBytes->text().replace(ASYMP_UTF8, ""));
}

// Coin Control: copy label "Change" to clipboard
void SendCoinsDialog::coinControlClipboardChange()
{
    GUIUtil::setClipboard(ui->labelCoinControlChange->text().left(ui->labelCoinControlChange->text().indexOf(" ")).replace(ASYMP_UTF8, ""));
}

// Coin Control: settings menu - coin control enabled/disabled by user
void SendCoinsDialog::coinControlFeatureChanged(bool checked)
{
    ui->frameCoinControl->setVisible(checked);

    if (!checked && model) { // coin control features disabled
        m_coin_control = std::make_unique<CCoinControl>();
    }

    coinControlUpdateLabels();
}

// Coin Control: button inputs -> show actual coin control dialog
void SendCoinsDialog::coinControlButtonClicked()
{
    auto dlg = new CoinControlDialog(*m_coin_control, model, platformStyle);
    connect(dlg, &QDialog::finished, this, &SendCoinsDialog::coinControlUpdateLabels);
    GUIUtil::ShowModalDialogAsynchronously(dlg);
}

// Coin Control: checkbox custom change address
#if (QT_VERSION >= QT_VERSION_CHECK(6, 7, 0))
void SendCoinsDialog::coinControlChangeChecked(Qt::CheckState state)
#else
void SendCoinsDialog::coinControlChangeChecked(int state)
#endif
{
    if (state == Qt::Unchecked)
    {
        m_coin_control->destChange = CNoDestination();
        ui->labelCoinControlChangeLabel->clear();
    }
    else
        // use this to re-validate an already entered address
        coinControlChangeEdited(ui->lineEditCoinControlChange->text());

    ui->lineEditCoinControlChange->setEnabled((state == Qt::Checked));
}

// Coin Control: custom change address changed
void SendCoinsDialog::coinControlChangeEdited(const QString& text)
{
    if (model && model->getAddressTableModel())
    {
        // Default to no change address until verified
        m_coin_control->destChange = CNoDestination();
        ui->labelCoinControlChangeLabel->setStyleSheet("QLabel{color:red;}");

        const CTxDestination dest = DecodeDestination(text.toStdString());

        if (text.isEmpty()) // Nothing entered
        {
            ui->labelCoinControlChangeLabel->setText("");
        }
        else if (!IsValidDestination(dest)) // Invalid address
        {
            ui->labelCoinControlChangeLabel->setText(tr("Warning: Invalid Riecoin address"));
        }
        else // Valid address
        {
            if (!model->wallet().isSpendable(dest)) {
                ui->labelCoinControlChangeLabel->setText(tr("Warning: Unknown change address"));

                // confirmation dialog
                QMessageBox::StandardButton btnRetVal = QMessageBox::question(this, tr("Confirm custom change address"), tr("The address you selected for change is not part of this wallet. Any or all funds in your wallet may be sent to this address. Are you sure?"),
                    QMessageBox::Yes | QMessageBox::Cancel, QMessageBox::Cancel);

                if(btnRetVal == QMessageBox::Yes)
                    m_coin_control->destChange = dest;
                else
                {
                    ui->lineEditCoinControlChange->setText("");
                    ui->labelCoinControlChangeLabel->setStyleSheet("QLabel{color:black;}");
                    ui->labelCoinControlChangeLabel->setText("");
                }
            }
            else // Known change address
            {
                ui->labelCoinControlChangeLabel->setStyleSheet("QLabel{color:black;}");

                // Query label
                QString associatedLabel = model->getAddressTableModel()->labelForAddress(text);
                if (!associatedLabel.isEmpty())
                    ui->labelCoinControlChangeLabel->setText(associatedLabel);
                else
                    ui->labelCoinControlChangeLabel->setText(tr("(no label)"));

                m_coin_control->destChange = dest;
            }
        }
    }
}

// Coin Control: update labels
void SendCoinsDialog::coinControlUpdateLabels()
{
    if (!model || !model->getOptionsModel())
        return;

    updateCoinControlState();

    // set pay amounts
    CoinControlDialog::payAmounts.clear();
    CoinControlDialog::fSubtractFeeFromAmount = false;

    for(int i = 0; i < ui->entries->count(); ++i)
    {
        SendCoinsEntry *entry = qobject_cast<SendCoinsEntry*>(ui->entries->itemAt(i)->widget());
        if(entry && !entry->isHidden())
        {
            SendCoinsRecipient rcp = entry->getValue();
            CoinControlDialog::payAmounts.append(rcp.amount);
            if (rcp.fSubtractFeeFromAmount)
                CoinControlDialog::fSubtractFeeFromAmount = true;
        }
    }

    if (m_coin_control->HasSelected())
    {
        // actual coin control calculation
        CoinControlDialog::updateLabels(*m_coin_control, model, this);

        // show coin control stats
        ui->labelCoinControlAutomaticallySelected->hide();
        ui->widgetCoinControl->show();
    }
    else
    {
        // hide coin control stats
        ui->labelCoinControlAutomaticallySelected->show();
        ui->widgetCoinControl->hide();
        ui->labelCoinControlInsuffFunds->hide();
    }
}

SendConfirmationDialog::SendConfirmationDialog(const QString& title, const QString& text, const QString& informative_text, const QString& detailed_text, int _secDelay, bool enable_send, bool always_show_unsigned, QWidget* parent)
    : QMessageBox(parent), secDelay(_secDelay), m_enable_send(enable_send)
{
    setIcon(QMessageBox::Question);
    setWindowTitle(title); // On macOS, the window title is ignored (as required by the macOS Guidelines).
    setText(text);
    setInformativeText(informative_text);
    setDetailedText(detailed_text);
    setStandardButtons(QMessageBox::Yes | QMessageBox::Cancel);
    if (always_show_unsigned || !enable_send) addButton(QMessageBox::Save);
    setDefaultButton(QMessageBox::Cancel);
    yesButton = button(QMessageBox::Yes);
    if (confirmButtonText.isEmpty()) {
        confirmButtonText = yesButton->text();
    }
    m_psbt_button = button(QMessageBox::Save);
    updateButtons();
    connect(&countDownTimer, &QTimer::timeout, this, &SendConfirmationDialog::countDown);
}

int SendConfirmationDialog::exec()
{
    updateButtons();
    countDownTimer.start(1s);
    return QMessageBox::exec();
}

void SendConfirmationDialog::countDown()
{
    secDelay--;
    updateButtons();

    if(secDelay <= 0)
    {
        countDownTimer.stop();
    }
}

void SendConfirmationDialog::updateButtons()
{
    if(secDelay > 0)
    {
        yesButton->setEnabled(false);
        yesButton->setText(confirmButtonText + (m_enable_send ? (" (" + QString::number(secDelay) + ")") : QString("")));
        if (m_psbt_button) {
            m_psbt_button->setEnabled(false);
            m_psbt_button->setText(m_psbt_button_text + " (" + QString::number(secDelay) + ")");
        }
    }
    else
    {
        yesButton->setEnabled(m_enable_send);
        yesButton->setText(confirmButtonText);
        if (m_psbt_button) {
            m_psbt_button->setEnabled(true);
            m_psbt_button->setText(m_psbt_button_text);
        }
    }
}<|MERGE_RESOLUTION|>--- conflicted
+++ resolved
@@ -712,10 +712,6 @@
         CAmount balance = balances.balance;
         if (model->wallet().hasExternalSigner())
             ui->labelBalanceName->setText(tr("External balance:"));
-<<<<<<< HEAD
-=======
-        }
->>>>>>> 59e09e0f
         ui->labelBalance->setText(BitcoinUnits::formatWithUnit(model->getOptionsModel()->getDisplayUnit(), balance));
     }
 }
@@ -855,15 +851,11 @@
     m_coin_control->fAllowWatchOnly = model->wallet().privateKeysDisabled() && !model->wallet().hasExternalSigner();
 }
 
-<<<<<<< HEAD
 void SendCoinsDialog::updateNumberOfBlocks(int count, const QDateTime& blockDate, double nVerificationProgress, bool headers, SynchronizationState sync_state) {
-=======
-void SendCoinsDialog::updateNumberOfBlocks(int count, const QDateTime& blockDate, double nVerificationProgress, SyncType synctype, SynchronizationState sync_state) {
     // During shutdown, clientModel will be nullptr. Attempting to update views at this point may cause a crash
     // due to accessing backend models that might no longer exist.
     if (!clientModel) return;
     // Process event
->>>>>>> 59e09e0f
     if (sync_state == SynchronizationState::POST_INIT) {
         updateSmartFeeLabel();
     }
