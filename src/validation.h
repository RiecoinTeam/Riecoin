// Copyright (c) 2009-2010 Satoshi Nakamoto
// Copyright (c) 2009-2022 The Bitcoin Core developers
// Distributed under the MIT software license, see the accompanying
// file COPYING or http://www.opensource.org/licenses/mit-license.php.

#ifndef BITCOIN_VALIDATION_H
#define BITCOIN_VALIDATION_H

#include <arith_uint256.h>
#include <attributes.h>
#include <chain.h>
#include <checkqueue.h>
#include <consensus/amount.h>
#include <cuckoocache.h>
#include <deploymentstatus.h>
#include <kernel/chain.h>
#include <kernel/chainparams.h>
#include <kernel/chainstatemanager_opts.h>
#include <kernel/cs_main.h> // IWYU pragma: export
#include <node/blockstorage.h>
#include <policy/feerate.h>
#include <policy/packages.h>
#include <policy/policy.h>
#include <script/script_error.h>
#include <script/sigcache.h>
#include <script/verify_flags.h>
#include <sync.h>
#include <txdb.h>
#include <txmempool.h>
#include <uint256.h>
#include <util/byte_units.h>
#include <util/check.h>
#include <util/fs.h>
#include <util/hasher.h>
#include <util/result.h>
#include <util/time.h>
#include <util/translation.h>
#include <versionbits.h>

#include <algorithm>
#include <atomic>
#include <cstdint>
#include <map>
#include <memory>
#include <optional>
#include <set>
#include <span>
#include <string>
#include <type_traits>
#include <utility>
#include <vector>

class Chainstate;
class CTxMemPool;
class ChainstateManager;
struct ChainTxData;
class DisconnectedBlockTransactions;
struct PrecomputedTransactionData;
struct LockPoints;
struct AssumeutxoData;
namespace node {
class SnapshotMetadata;
} // namespace node
namespace Consensus {
struct Params;
} // namespace Consensus
namespace util {
class SignalInterrupt;
} // namespace util

/** Block files containing a block-height within MIN_BLOCKS_TO_KEEP of ActiveChain().Tip() will not be pruned. */
static const unsigned int MIN_BLOCKS_TO_KEEP = 288;
static const signed int DEFAULT_CHECKBLOCKS = 6;
static constexpr int DEFAULT_CHECKLEVEL{3};
// Require that user allocate at least 550 MiB for block & undo files (blk???.dat and rev???.dat)
// At 1MB per block, 288 blocks = 288MB.
// Add 15% for Undo data = 331MB
// Add 20% for Orphan block rate = 397MB
// We want the low water mark after pruning to be at least 397 MB and since we prune in
// full block file chunks, we need the high water mark which triggers the prune to be
// one 128MB block file + added 15% undo data = 147MB greater for a total of 545MB
// Setting the target to >= 550 MiB will make it likely we can respect the target.
static const uint64_t MIN_DISK_SPACE_FOR_BLOCK_FILES = 550 * 1024 * 1024;

/** Maximum number of dedicated script-checking threads allowed */
static constexpr int MAX_SCRIPTCHECK_THREADS{15};

/** Current sync state passed to tip changed callbacks. */
enum class SynchronizationState {
    INIT_REINDEX,
    INIT_DOWNLOAD,
    POST_INIT
};

/** Documentation for argument 'checklevel'. */
extern const std::vector<std::string> CHECKLEVEL_DOC;

CAmount GetBlockSubsidy(int nHeight, const Consensus::Params& consensusParams);

bool FatalError(kernel::Notifications& notifications, BlockValidationState& state, const bilingual_str& message);

/** Prune block files up to a given height */
void PruneBlockFilesManual(Chainstate& active_chainstate, int nManualPruneHeight);

/**
* Validation result for a transaction evaluated by MemPoolAccept (single or package).
* Here are the expected fields and properties of a result depending on its ResultType, applicable to
* results returned from package evaluation:
*+---------------------------+----------------+-------------------+------------------+----------------+-------------------+
*| Field or property         |    VALID       |                 INVALID              |  MEMPOOL_ENTRY | DIFFERENT_WITNESS |
*|                           |                |--------------------------------------|                |                   |
*|                           |                | TX_RECONSIDERABLE |     Other        |                |                   |
*+---------------------------+----------------+-------------------+------------------+----------------+-------------------+
*| txid in mempool?          | yes            | no                | no*              | yes            | yes               |
*| wtxid in mempool?         | yes            | no                | no*              | yes            | no                |
*| m_state                   | yes, IsValid() | yes, IsInvalid()  | yes, IsInvalid() | yes, IsValid() | yes, IsValid()    |
*| m_vsize                   | yes            | no                | no               | yes            | no                |
*| m_base_fees               | yes            | no                | no               | yes            | no                |
*| m_effective_feerate       | yes            | yes               | no               | no             | no                |
*| m_wtxids_fee_calculations | yes            | yes               | no               | no             | no                |
*| m_other_wtxid             | no             | no                | no               | no             | yes               |
*+---------------------------+----------------+-------------------+------------------+----------------+-------------------+
* (*) Individual transaction acceptance doesn't return MEMPOOL_ENTRY and DIFFERENT_WITNESS. It returns
* INVALID, with the errors txn-already-in-mempool and txn-same-nonwitness-data-in-mempool
* respectively. In those cases, the txid or wtxid may be in the mempool for a TX_CONFLICT.
*/
struct MempoolAcceptResult {
    /** Used to indicate the results of mempool validation. */
    enum class ResultType {
        VALID, //!> Fully validated, valid.
        INVALID, //!> Invalid.
        MEMPOOL_ENTRY, //!> Valid, transaction was already in the mempool.
        DIFFERENT_WITNESS, //!> Not validated. A same-txid-different-witness tx (see m_other_wtxid) already exists in the mempool and was not replaced.
    };
    /** Result type. Present in all MempoolAcceptResults. */
    const ResultType m_result_type;

    /** Contains information about why the transaction failed. */
    const TxValidationState m_state;

    /** Mempool transactions replaced by the tx. */
    const std::list<CTransactionRef> m_replaced_transactions;
    /** Virtual size as used by the mempool, calculated using serialized size and sigops. */
    const std::optional<int64_t> m_vsize;
    /** Raw base fees in satoshis. */
    const std::optional<CAmount> m_base_fees;
    /** The feerate at which this transaction was considered. This includes any fee delta added
     * using prioritisetransaction (i.e. modified fees). If this transaction was submitted as a
     * package, this is the package feerate, which may also include its descendants and/or
     * ancestors (see m_wtxids_fee_calculations below).
     */
    const std::optional<CFeeRate> m_effective_feerate;
    /** Contains the wtxids of the transactions used for fee-related checks. Includes this
     * transaction's wtxid and may include others if this transaction was validated as part of a
     * package. This is not necessarily equivalent to the list of transactions passed to
     * ProcessNewPackage().
     * Only present when m_result_type = ResultType::VALID. */
    const std::optional<std::vector<Wtxid>> m_wtxids_fee_calculations;

    /** The wtxid of the transaction in the mempool which has the same txid but different witness. */
    const std::optional<Wtxid> m_other_wtxid;

    static MempoolAcceptResult Failure(TxValidationState state) {
        return MempoolAcceptResult(state);
    }

    static MempoolAcceptResult FeeFailure(TxValidationState state,
                                          CFeeRate effective_feerate,
                                          const std::vector<Wtxid>& wtxids_fee_calculations) {
        return MempoolAcceptResult(state, effective_feerate, wtxids_fee_calculations);
    }

    static MempoolAcceptResult Success(std::list<CTransactionRef>&& replaced_txns,
                                       int64_t vsize,
                                       CAmount fees,
                                       CFeeRate effective_feerate,
                                       const std::vector<Wtxid>& wtxids_fee_calculations) {
        return MempoolAcceptResult(std::move(replaced_txns), vsize, fees,
                                   effective_feerate, wtxids_fee_calculations);
    }

    static MempoolAcceptResult MempoolTx(int64_t vsize, CAmount fees) {
        return MempoolAcceptResult(vsize, fees);
    }

    static MempoolAcceptResult MempoolTxDifferentWitness(const Wtxid& other_wtxid) {
        return MempoolAcceptResult(other_wtxid);
    }

// Private constructors. Use static methods MempoolAcceptResult::Success, etc. to construct.
private:
    /** Constructor for failure case */
    explicit MempoolAcceptResult(TxValidationState state)
        : m_result_type(ResultType::INVALID), m_state(state) {
            Assume(!state.IsValid()); // Can be invalid or error
        }

    /** Constructor for success case */
    explicit MempoolAcceptResult(std::list<CTransactionRef>&& replaced_txns,
                                 int64_t vsize,
                                 CAmount fees,
                                 CFeeRate effective_feerate,
                                 const std::vector<Wtxid>& wtxids_fee_calculations)
        : m_result_type(ResultType::VALID),
        m_replaced_transactions(std::move(replaced_txns)),
        m_vsize{vsize},
        m_base_fees(fees),
        m_effective_feerate(effective_feerate),
        m_wtxids_fee_calculations(wtxids_fee_calculations) {}

    /** Constructor for fee-related failure case */
    explicit MempoolAcceptResult(TxValidationState state,
                                 CFeeRate effective_feerate,
                                 const std::vector<Wtxid>& wtxids_fee_calculations)
        : m_result_type(ResultType::INVALID),
        m_state(state),
        m_effective_feerate(effective_feerate),
        m_wtxids_fee_calculations(wtxids_fee_calculations) {}

    /** Constructor for already-in-mempool case. It wouldn't replace any transactions. */
    explicit MempoolAcceptResult(int64_t vsize, CAmount fees)
        : m_result_type(ResultType::MEMPOOL_ENTRY), m_vsize{vsize}, m_base_fees(fees) {}

    /** Constructor for witness-swapped case. */
    explicit MempoolAcceptResult(const Wtxid& other_wtxid)
        : m_result_type(ResultType::DIFFERENT_WITNESS), m_other_wtxid(other_wtxid) {}
};

/**
* Validation result for package mempool acceptance.
*/
struct PackageMempoolAcceptResult
{
    PackageValidationState m_state;
    /**
    * Map from wtxid to finished MempoolAcceptResults. The client is responsible
    * for keeping track of the transaction objects themselves. If a result is not
    * present, it means validation was unfinished for that transaction. If there
    * was a package-wide error (see result in m_state), m_tx_results will be empty.
    */
    std::map<Wtxid, MempoolAcceptResult> m_tx_results;

    explicit PackageMempoolAcceptResult(PackageValidationState state,
                                        std::map<Wtxid, MempoolAcceptResult>&& results)
        : m_state{state}, m_tx_results(std::move(results)) {}

    explicit PackageMempoolAcceptResult(PackageValidationState state, CFeeRate feerate,
                                        std::map<Wtxid, MempoolAcceptResult>&& results)
        : m_state{state}, m_tx_results(std::move(results)) {}

    /** Constructor to create a PackageMempoolAcceptResult from a single MempoolAcceptResult */
    explicit PackageMempoolAcceptResult(const Wtxid& wtxid, const MempoolAcceptResult& result)
        : m_tx_results{ {wtxid, result} } {}
};

/**
 * Try to add a transaction to the mempool. This is an internal function and is exposed only for testing.
 * Client code should use ChainstateManager::ProcessTransaction()
 *
 * @param[in]  active_chainstate  Reference to the active chainstate.
 * @param[in]  tx                 The transaction to submit for mempool acceptance.
 * @param[in]  accept_time        The timestamp for adding the transaction to the mempool.
 *                                It is also used to determine when the entry expires.
 * @param[in]  bypass_limits      When true, don't enforce mempool fee and capacity limits,
 *                                and set entry_sequence to zero.
 * @param[in]  test_accept        When true, run validation checks but don't submit to mempool.
 *
 * @returns a MempoolAcceptResult indicating whether the transaction was accepted/rejected with reason.
 */
MempoolAcceptResult AcceptToMemoryPool(Chainstate& active_chainstate, const CTransactionRef& tx,
                                       int64_t accept_time, bool bypass_limits, bool test_accept)
    EXCLUSIVE_LOCKS_REQUIRED(cs_main);

/**
* Validate (and maybe submit) a package to the mempool. See doc/policy/packages.md for full details
* on package validation rules.
* @param[in]    test_accept         When true, run validation checks but don't submit to mempool.
* @param[in]    client_maxfeerate    If exceeded by an individual transaction, rest of (sub)package evaluation is aborted.
*                                   Only for sanity checks against local submission of transactions.
* @returns a PackageMempoolAcceptResult which includes a MempoolAcceptResult for each transaction.
* If a transaction fails, validation will exit early and some results may be missing. It is also
* possible for the package to be partially submitted.
*/
PackageMempoolAcceptResult ProcessNewPackage(Chainstate& active_chainstate, CTxMemPool& pool,
                                                   const Package& txns, bool test_accept, const std::optional<CFeeRate>& client_maxfeerate)
                                                   EXCLUSIVE_LOCKS_REQUIRED(cs_main);

/* Mempool validation helper functions */

/**
 * Check if transaction will be final in the next block to be created.
 */
bool CheckFinalTxAtTip(const CBlockIndex& active_chain_tip, const CTransaction& tx) EXCLUSIVE_LOCKS_REQUIRED(::cs_main);

/**
 * Calculate LockPoints required to check if transaction will be BIP68 final in the next block
 * to be created on top of tip.
 *
 * @param[in]   tip             Chain tip for which tx sequence locks are calculated. For
 *                              example, the tip of the current active chain.
 * @param[in]   coins_view      Any CCoinsView that provides access to the relevant coins for
 *                              checking sequence locks. For example, it can be a CCoinsViewCache
 *                              that isn't connected to anything but contains all the relevant
 *                              coins, or a CCoinsViewMemPool that is connected to the
 *                              mempool and chainstate UTXO set. In the latter case, the caller
 *                              is responsible for holding the appropriate locks to ensure that
 *                              calls to GetCoin() return correct coins.
 * @param[in]   tx              The transaction being evaluated.
 *
 * @returns The resulting height and time calculated and the hash of the block needed for
 *          calculation, or std::nullopt if there is an error.
 */
std::optional<LockPoints> CalculateLockPointsAtTip(
    CBlockIndex* tip,
    const CCoinsView& coins_view,
    const CTransaction& tx);

/**
 * Check if transaction will be BIP68 final in the next block to be created on top of tip.
 * @param[in]   tip             Chain tip to check tx sequence locks against. For example,
 *                              the tip of the current active chain.
 * @param[in]   lock_points     LockPoints containing the height and time at which this
 *                              transaction is final.
 * Simulates calling SequenceLocks() with data from the tip passed in.
 * The LockPoints should not be considered valid if CheckSequenceLocksAtTip returns false.
 */
bool CheckSequenceLocksAtTip(CBlockIndex* tip,
                             const LockPoints& lock_points);

/**
 * Closure representing one script verification
 * Note that this stores references to the spending transaction
 */
class CScriptCheck
{
private:
    CTxOut m_tx_out;
    const CTransaction *ptxTo;
    unsigned int nIn;
    script_verify_flags m_flags;
    bool cacheStore;
    PrecomputedTransactionData *txdata;
    SignatureCache* m_signature_cache;

public:
    CScriptCheck(const CTxOut& outIn, const CTransaction& txToIn, SignatureCache& signature_cache, unsigned int nInIn, script_verify_flags flags, bool cacheIn, PrecomputedTransactionData* txdataIn) :
        m_tx_out(outIn), ptxTo(&txToIn), nIn(nInIn), m_flags(flags), cacheStore(cacheIn), txdata(txdataIn), m_signature_cache(&signature_cache) { }

    CScriptCheck(const CScriptCheck&) = delete;
    CScriptCheck& operator=(const CScriptCheck&) = delete;
    CScriptCheck(CScriptCheck&&) = default;
    CScriptCheck& operator=(CScriptCheck&&) = default;

    std::optional<std::pair<ScriptError, std::string>> operator()();
};

// CScriptCheck is used a lot in std::vector, make sure that's efficient
static_assert(std::is_nothrow_move_assignable_v<CScriptCheck>);
static_assert(std::is_nothrow_move_constructible_v<CScriptCheck>);
static_assert(std::is_nothrow_destructible_v<CScriptCheck>);

/**
 * Convenience class for initializing and passing the script execution cache
 * and signature cache.
 */
class ValidationCache
{
private:
    //! Pre-initialized hasher to avoid having to recreate it for every hash calculation.
    CSHA256 m_script_execution_cache_hasher;

public:
    CuckooCache::cache<uint256, SignatureCacheHasher> m_script_execution_cache;
    SignatureCache m_signature_cache;

    ValidationCache(size_t script_execution_cache_bytes, size_t signature_cache_bytes);

    ValidationCache(const ValidationCache&) = delete;
    ValidationCache& operator=(const ValidationCache&) = delete;

    //! Return a copy of the pre-initialized hasher.
    CSHA256 ScriptExecutionCacheHasher() const { return m_script_execution_cache_hasher; }
};

/** Functions for validating blocks and updating the block tree */

/** Context-independent validity checks */
bool CheckBlock(const CBlock& block, BlockValidationState& state, const Consensus::Params& consensusParams, bool fCheckPOW = true, bool fCheckMerkleRoot = true);

/**
 * Verify a block, including transactions.
 *
 * @param[in]   block       The block we want to process. Must connect to the
 *                          current tip.
 * @param[in]   chainstate  The chainstate to connect to.
 * @param[in]   check_pow   perform proof-of-work check, nBits in the header
 *                          is always checked
 * @param[in]   check_merkle_root check the merkle root
 *
 * @return Valid or Invalid state. This doesn't currently return an Error state,
 *         and shouldn't unless there is something wrong with the existing
 *         chainstate. (This is different from functions like AcceptBlock which
 *         can fail trying to save new data.)
 *
 * For signets the challenge verification is skipped when check_pow is false.
 */
BlockValidationState TestBlockValidity(
    Chainstate& chainstate,
    const CBlock& block,
    bool check_pow,
    bool check_merkle_root) EXCLUSIVE_LOCKS_REQUIRED(cs_main);

/** Check if a block has been mutated (with respect to its merkle root and witness commitments). */
bool IsBlockMutated(const CBlock& block, bool check_witness_root);

enum class VerifyDBResult {
    SUCCESS,
    CORRUPTED_BLOCK_DB,
    INTERRUPTED,
    SKIPPED_L3_CHECKS,
    SKIPPED_MISSING_BLOCKS,
};

/** RAII wrapper for VerifyDB: Verify consistency of the block and coin databases */
class CVerifyDB
{
private:
    kernel::Notifications& m_notifications;

public:
    explicit CVerifyDB(kernel::Notifications& notifications);
    ~CVerifyDB();
    [[nodiscard]] VerifyDBResult VerifyDB(
        Chainstate& chainstate,
        const Consensus::Params& consensus_params,
        CCoinsView& coinsview,
        int nCheckLevel,
        int nCheckDepth) EXCLUSIVE_LOCKS_REQUIRED(cs_main);
};

enum DisconnectResult
{
    DISCONNECT_OK,      // All good.
    DISCONNECT_UNCLEAN, // Rolled back, but UTXO set was inconsistent with block.
    DISCONNECT_FAILED   // Something else went wrong.
};

class ConnectTrace;

/** @see Chainstate::FlushStateToDisk */
inline constexpr std::array FlushStateModeNames{"NONE", "IF_NEEDED", "PERIODIC", "ALWAYS"};
enum class FlushStateMode: uint8_t {
    NONE,
    IF_NEEDED,
    PERIODIC,
    ALWAYS
};

/**
 * A convenience class for constructing the CCoinsView* hierarchy used
 * to facilitate access to the UTXO set.
 *
 * This class consists of an arrangement of layered CCoinsView objects,
 * preferring to store and retrieve coins in memory via `m_cacheview` but
 * ultimately falling back on cache misses to the canonical store of UTXOs on
 * disk, `m_dbview`.
 */
class CoinsViews {

public:
    //! The lowest level of the CoinsViews cache hierarchy sits in a leveldb database on disk.
    //! All unspent coins reside in this store.
    CCoinsViewDB m_dbview GUARDED_BY(cs_main);

    //! This view wraps access to the leveldb instance and handles read errors gracefully.
    CCoinsViewErrorCatcher m_catcherview GUARDED_BY(cs_main);

    //! This is the top layer of the cache hierarchy - it keeps as many coins in memory as
    //! can fit per the dbcache setting.
    std::unique_ptr<CCoinsViewCache> m_cacheview GUARDED_BY(cs_main);

    //! This constructor initializes CCoinsViewDB and CCoinsViewErrorCatcher instances, but it
    //! *does not* create a CCoinsViewCache instance by default. This is done separately because the
    //! presence of the cache has implications on whether or not we're allowed to flush the cache's
    //! state to disk, which should not be done until the health of the database is verified.
    //!
    //! All arguments forwarded onto CCoinsViewDB.
    CoinsViews(DBParams db_params, CoinsViewOptions options);

    //! Initialize the CCoinsViewCache member.
    void InitCache() EXCLUSIVE_LOCKS_REQUIRED(::cs_main);
};

enum class CoinsCacheSizeState
{
    //! The coins cache is in immediate need of a flush.
    CRITICAL = 2,
    //! The cache is at >= 90% capacity.
    LARGE = 1,
    OK = 0
};

constexpr int64_t LargeCoinsCacheThreshold(int64_t total_space) noexcept
{
    // No periodic flush needed if at least this much space is free
    constexpr int64_t MAX_BLOCK_COINSDB_USAGE_BYTES{int64_t(10_MiB)};
    return std::max((total_space * 9) / 10,
                    total_space - MAX_BLOCK_COINSDB_USAGE_BYTES);
}

/**
 * Chainstate stores and provides an API to update our local knowledge of the
 * current best chain.
 *
 * Eventually, the API here is targeted at being exposed externally as a
 * consumable library, so any functions added must only call
 * other class member functions, pure functions in other parts of the consensus
 * library, callbacks via the validation interface, or read/write-to-disk
 * functions (eventually this will also be via callbacks).
 *
 * Anything that is contingent on the current tip of the chain is stored here,
 * whereas block information and metadata independent of the current tip is
 * kept in `BlockManager`.
 */
class Chainstate
{
protected:
    /**
     * The ChainState Mutex
     * A lock that must be held when modifying this ChainState - held in ActivateBestChain() and
     * InvalidateBlock()
     */
    Mutex m_chainstate_mutex;

    //! Optional mempool that is kept in sync with the chain.
    //! Only the active chainstate has a mempool.
    CTxMemPool* m_mempool;

    //! Manages the UTXO set, which is a reflection of the contents of `m_chain`.
    std::unique_ptr<CoinsViews> m_coins_views;

    //! This toggle exists for use when doing background validation for UTXO
    //! snapshots.
    //!
    //! In the expected case, it is set once the background validation chain reaches the
    //! same height as the base of the snapshot and its UTXO set is found to hash to
    //! the expected assumeutxo value. It signals that we should no longer connect
    //! blocks to the background chainstate. When set on the background validation
    //! chainstate, it signifies that we have fully validated the snapshot chainstate.
    //!
    //! In the unlikely case that the snapshot chainstate is found to be invalid, this
    //! is set to true on the snapshot chainstate.
    bool m_disabled GUARDED_BY(::cs_main) {false};

    //! Cached result of LookupBlockIndex(*m_from_snapshot_blockhash)
    mutable const CBlockIndex* m_cached_snapshot_base GUARDED_BY(::cs_main){nullptr};

    std::optional<const char*> m_last_script_check_reason_logged GUARDED_BY(::cs_main){};

public:
    //! Reference to a BlockManager instance which itself is shared across all
    //! Chainstate instances.
    node::BlockManager& m_blockman;

    //! The chainstate manager that owns this chainstate. The reference is
    //! necessary so that this instance can check whether it is the active
    //! chainstate within deeply nested method calls.
    ChainstateManager& m_chainman;

    explicit Chainstate(
        CTxMemPool* mempool,
        node::BlockManager& blockman,
        ChainstateManager& chainman,
        std::optional<uint256> from_snapshot_blockhash = std::nullopt);

    //! Return the current role of the chainstate. See `ChainstateManager`
    //! documentation for a description of the different types of chainstates.
    //!
    //! @sa ChainstateRole
    ChainstateRole GetRole() const EXCLUSIVE_LOCKS_REQUIRED(::cs_main);

    /**
     * Initialize the CoinsViews UTXO set database management data structures. The in-memory
     * cache is initialized separately.
     *
     * All parameters forwarded to CoinsViews.
     */
    void InitCoinsDB(
        size_t cache_size_bytes,
        bool in_memory,
        bool should_wipe,
        fs::path leveldb_name = "chainstate");

    //! Initialize the in-memory coins cache (to be done after the health of the on-disk database
    //! is verified).
    void InitCoinsCache(size_t cache_size_bytes) EXCLUSIVE_LOCKS_REQUIRED(::cs_main);

    //! @returns whether or not the CoinsViews object has been fully initialized and we can
    //!          safely flush this object to disk.
    bool CanFlushToDisk() const EXCLUSIVE_LOCKS_REQUIRED(::cs_main)
    {
        AssertLockHeld(::cs_main);
        return m_coins_views && m_coins_views->m_cacheview;
    }

    //! The current chain of blockheaders we consult and build on.
    //! @see CChain, CBlockIndex.
    CChain m_chain;

    /**
     * The blockhash which is the base of the snapshot this chainstate was created from.
     *
     * std::nullopt if this chainstate was not created from a snapshot.
     */
    const std::optional<uint256> m_from_snapshot_blockhash;

    /**
     * The base of the snapshot this chainstate was created from.
     *
     * nullptr if this chainstate was not created from a snapshot.
     */
    const CBlockIndex* SnapshotBase() const EXCLUSIVE_LOCKS_REQUIRED(::cs_main);

    /**
     * The set of all CBlockIndex entries that have as much work as our current
     * tip or more, and transaction data needed to be validated (with
     * BLOCK_VALID_TRANSACTIONS for each block and its parents back to the
     * genesis block or an assumeutxo snapshot block). Entries may be failed,
     * though, and pruning nodes may be missing the data for the block.
     */
    std::set<CBlockIndex*, node::CBlockIndexWorkComparator> setBlockIndexCandidates;

    //! @returns A reference to the in-memory cache of the UTXO set.
    CCoinsViewCache& CoinsTip() EXCLUSIVE_LOCKS_REQUIRED(::cs_main)
    {
        AssertLockHeld(::cs_main);
        Assert(m_coins_views);
        return *Assert(m_coins_views->m_cacheview);
    }

    //! @returns A reference to the on-disk UTXO set database.
    CCoinsViewDB& CoinsDB() EXCLUSIVE_LOCKS_REQUIRED(::cs_main)
    {
        AssertLockHeld(::cs_main);
        return Assert(m_coins_views)->m_dbview;
    }

    //! @returns A pointer to the mempool.
    CTxMemPool* GetMempool()
    {
        return m_mempool;
    }

    //! @returns A reference to a wrapped view of the in-memory UTXO set that
    //!     handles disk read errors gracefully.
    CCoinsViewErrorCatcher& CoinsErrorCatcher() EXCLUSIVE_LOCKS_REQUIRED(::cs_main)
    {
        AssertLockHeld(::cs_main);
        return Assert(m_coins_views)->m_catcherview;
    }

    //! Destructs all objects related to accessing the UTXO set.
    void ResetCoinsViews() { m_coins_views.reset(); }

    //! Does this chainstate have a UTXO set attached?
    bool HasCoinsViews() const { return (bool)m_coins_views; }

    //! The cache size of the on-disk coins view.
    size_t m_coinsdb_cache_size_bytes{0};

    //! The cache size of the in-memory coins view.
    size_t m_coinstip_cache_size_bytes{0};

    //! Resize the CoinsViews caches dynamically and flush state to disk.
    //! @returns true unless an error occurred during the flush.
    bool ResizeCoinsCaches(size_t coinstip_size, size_t coinsdb_size)
        EXCLUSIVE_LOCKS_REQUIRED(::cs_main);

    /**
     * Update the on-disk chain state.
     * The caches and indexes are flushed depending on the mode we're called with
     * if they're too large, if it's been a while since the last write,
     * or always and in all cases if we're in prune mode and are deleting files.
     *
     * If FlushStateMode::NONE is used, then FlushStateToDisk(...) won't do anything
     * besides checking if we need to prune.
     *
     * @returns true unless a system error occurred
     */
    bool FlushStateToDisk(
        BlockValidationState& state,
        FlushStateMode mode,
        int nManualPruneHeight = 0);

    //! Unconditionally flush all changes to disk.
    void ForceFlushStateToDisk();

    //! Prune blockfiles from the disk if necessary and then flush chainstate changes
    //! if we pruned.
    void PruneAndFlush();

    /**
     * Find the best known block, and make it the tip of the block chain. The
     * result is either failure or an activated best chain. pblock is either
     * nullptr or a pointer to a block that is already loaded (to avoid loading
     * it again from disk).
     *
     * ActivateBestChain is split into steps (see ActivateBestChainStep) so that
     * we avoid holding cs_main for an extended period of time; the length of this
     * call may be quite long during reindexing or a substantial reorg.
     *
     * May not be called with cs_main held. May not be called in a
     * validationinterface callback.
     *
     * Note that if this is called while a snapshot chainstate is active, and if
     * it is called on a background chainstate whose tip has reached the base block
     * of the snapshot, its execution will take *MINUTES* while it hashes the
     * background UTXO set to verify the assumeutxo value the snapshot was activated
     * with. `cs_main` will be held during this time.
     *
     * @returns true unless a system error occurred
     */
    bool ActivateBestChain(
        BlockValidationState& state,
        std::shared_ptr<const CBlock> pblock = nullptr)
        EXCLUSIVE_LOCKS_REQUIRED(!m_chainstate_mutex)
        LOCKS_EXCLUDED(::cs_main);

    // Block (dis)connection on a given view:
    DisconnectResult DisconnectBlock(const CBlock& block, const CBlockIndex* pindex, CCoinsViewCache& view)
        EXCLUSIVE_LOCKS_REQUIRED(::cs_main);
    bool ConnectBlock(const CBlock& block, BlockValidationState& state, CBlockIndex* pindex,
                      CCoinsViewCache& view, bool fJustCheck = false) EXCLUSIVE_LOCKS_REQUIRED(cs_main);

    // Apply the effects of a block disconnection on the UTXO set.
    bool DisconnectTip(BlockValidationState& state, DisconnectedBlockTransactions* disconnectpool) EXCLUSIVE_LOCKS_REQUIRED(cs_main, m_mempool->cs);

    // Manual block validity manipulation:
    /** Mark a block as precious and reorganize.
     *
     * May not be called in a validationinterface callback.
     */
    bool PreciousBlock(BlockValidationState& state, CBlockIndex* pindex)
        EXCLUSIVE_LOCKS_REQUIRED(!m_chainstate_mutex)
        LOCKS_EXCLUDED(::cs_main);

    /** Mark a block as invalid. */
    bool InvalidateBlock(BlockValidationState& state, CBlockIndex* pindex)
        EXCLUSIVE_LOCKS_REQUIRED(!m_chainstate_mutex)
        LOCKS_EXCLUDED(::cs_main);

    /** Set invalidity status to all descendants of a block */
    void SetBlockFailureFlags(CBlockIndex* pindex) EXCLUSIVE_LOCKS_REQUIRED(::cs_main);

    /** Remove invalidity status from a block, its descendants and ancestors and reconsider them for activation */
    void ResetBlockFailureFlags(CBlockIndex* pindex) EXCLUSIVE_LOCKS_REQUIRED(cs_main);

    /** Replay blocks that aren't fully applied to the database. */
    bool ReplayBlocks();

    /** Whether the chain state needs to be redownloaded due to lack of witness data */
    [[nodiscard]] bool NeedsRedownload() const EXCLUSIVE_LOCKS_REQUIRED(cs_main);
    /** Ensures we have a genesis block in the block tree, possibly writing one to disk. */
    bool LoadGenesisBlock();

    void TryAddBlockIndexCandidate(CBlockIndex* pindex) EXCLUSIVE_LOCKS_REQUIRED(cs_main);

    void PruneBlockIndexCandidates();

    void ClearBlockIndexCandidates() EXCLUSIVE_LOCKS_REQUIRED(::cs_main);

    /** Find the last common block of this chain and a locator. */
    const CBlockIndex* FindForkInGlobalIndex(const CBlockLocator& locator) const EXCLUSIVE_LOCKS_REQUIRED(cs_main);

    /** Update the chain tip based on database information, i.e. CoinsTip()'s best block. */
    bool LoadChainTip() EXCLUSIVE_LOCKS_REQUIRED(cs_main);

    //! Dictates whether we need to flush the cache to disk or not.
    //!
    //! @return the state of the size of the coins cache.
    CoinsCacheSizeState GetCoinsCacheSizeState() EXCLUSIVE_LOCKS_REQUIRED(::cs_main);

    CoinsCacheSizeState GetCoinsCacheSizeState(
        size_t max_coins_cache_size_bytes,
        size_t max_mempool_size_bytes) EXCLUSIVE_LOCKS_REQUIRED(::cs_main);

    std::string ToString() EXCLUSIVE_LOCKS_REQUIRED(::cs_main);

    //! Indirection necessary to make lock annotations work with an optional mempool.
    RecursiveMutex* MempoolMutex() const LOCK_RETURNED(m_mempool->cs)
    {
        return m_mempool ? &m_mempool->cs : nullptr;
    }

protected:
    bool ActivateBestChainStep(BlockValidationState& state, CBlockIndex* pindexMostWork, const std::shared_ptr<const CBlock>& pblock, bool& fInvalidFound, ConnectTrace& connectTrace) EXCLUSIVE_LOCKS_REQUIRED(cs_main, m_mempool->cs);
    bool ConnectTip(
        BlockValidationState& state,
        CBlockIndex* pindexNew,
        std::shared_ptr<const CBlock> block_to_connect,
        ConnectTrace& connectTrace,
        DisconnectedBlockTransactions& disconnectpool) EXCLUSIVE_LOCKS_REQUIRED(cs_main, m_mempool->cs);

    void InvalidBlockFound(CBlockIndex* pindex, const BlockValidationState& state) EXCLUSIVE_LOCKS_REQUIRED(cs_main);
    CBlockIndex* FindMostWorkChain() EXCLUSIVE_LOCKS_REQUIRED(cs_main);

    bool RollforwardBlock(const CBlockIndex* pindex, CCoinsViewCache& inputs) EXCLUSIVE_LOCKS_REQUIRED(cs_main);

    void CheckForkWarningConditions() EXCLUSIVE_LOCKS_REQUIRED(cs_main);
    void InvalidChainFound(CBlockIndex* pindexNew) EXCLUSIVE_LOCKS_REQUIRED(cs_main);

    /**
     * Make mempool consistent after a reorg, by re-adding or recursively erasing
     * disconnected block transactions from the mempool, and also removing any
     * other transactions from the mempool that are no longer valid given the new
     * tip/height.
     *
     * Note: we assume that disconnectpool only contains transactions that are NOT
     * confirmed in the current chain nor already in the mempool (otherwise,
     * in-mempool descendants of such transactions would be removed).
     *
     * Passing fAddToMempool=false will skip trying to add the transactions back,
     * and instead just erase from the mempool as needed.
     */
    void MaybeUpdateMempoolForReorg(
        DisconnectedBlockTransactions& disconnectpool,
        bool fAddToMempool) EXCLUSIVE_LOCKS_REQUIRED(cs_main, m_mempool->cs);

    /** Check warning conditions and do some notifications on new chain tip set. */
    void UpdateTip(const CBlockIndex* pindexNew)
        EXCLUSIVE_LOCKS_REQUIRED(::cs_main);

    NodeClock::time_point m_next_write{NodeClock::time_point::max()};

    /**
     * In case of an invalid snapshot, rename the coins leveldb directory so
     * that it can be examined for issue diagnosis.
     */
    [[nodiscard]] util::Result<void> InvalidateCoinsDBOnDisk() EXCLUSIVE_LOCKS_REQUIRED(::cs_main);

    friend ChainstateManager;
};

enum class SnapshotCompletionResult {
    SUCCESS,
    SKIPPED,

    // Expected assumeutxo configuration data is not found for the height of the
    // base block.
    MISSING_CHAINPARAMS,

    // Failed to generate UTXO statistics (to check UTXO set hash) for the background
    // chainstate.
    STATS_FAILED,

    // The UTXO set hash of the background validation chainstate does not match
    // the one expected by assumeutxo chainparams.
    HASH_MISMATCH,

    // The blockhash of the current tip of the background validation chainstate does
    // not match the one expected by the snapshot chainstate.
    BASE_BLOCKHASH_MISMATCH,
};

/**
 * Provides an interface for creating and interacting with one or two
 * chainstates: an IBD chainstate generated by downloading blocks, and
 * an optional snapshot chainstate loaded from a UTXO snapshot. Managed
 * chainstates can be maintained at different heights simultaneously.
 *
 * This class provides abstractions that allow the retrieval of the current
 * most-work chainstate ("Active") as well as chainstates which may be in
 * background use to validate UTXO snapshots.
 *
 * Definitions:
 *
 * *IBD chainstate*: a chainstate whose current state has been "fully"
 *   validated by the initial block download process.
 *
 * *Snapshot chainstate*: a chainstate populated by loading in an
 *    assumeutxo UTXO snapshot.
 *
 * *Active chainstate*: the chainstate containing the current most-work
 *    chain. Consulted by most parts of the system (net_processing,
 *    wallet) as a reflection of the current chain and UTXO set.
 *    This may either be an IBD chainstate or a snapshot chainstate.
 *
 * *Background IBD chainstate*: an IBD chainstate for which the
 *    IBD process is happening in the background while use of the
 *    active (snapshot) chainstate allows the rest of the system to function.
 */
class ChainstateManager
{
private:
    //! The chainstate used under normal operation (i.e. "regular" IBD) or, if
    //! a snapshot is in use, for background validation.
    //!
    //! Its contents (including on-disk data) will be deleted *upon shutdown*
    //! after background validation of the snapshot has completed. We do not
    //! free the chainstate contents immediately after it finishes validation
    //! to cautiously avoid a case where some other part of the system is still
    //! using this pointer (e.g. net_processing).
    //!
    //! Once this pointer is set to a corresponding chainstate, it will not
    //! be reset until init.cpp:Shutdown().
    //!
    //! It is important for the pointer to not be deleted until shutdown,
    //! because cs_main is not always held when the pointer is accessed, for
    //! example when calling ActivateBestChain, so there's no way you could
    //! prevent code from using the pointer while deleting it.
    std::unique_ptr<Chainstate> m_ibd_chainstate GUARDED_BY(::cs_main);

    //! A chainstate initialized on the basis of a UTXO snapshot. If this is
    //! non-null, it is always our active chainstate.
    //!
    //! Once this pointer is set to a corresponding chainstate, it will not
    //! be reset until init.cpp:Shutdown().
    //!
    //! It is important for the pointer to not be deleted until shutdown,
    //! because cs_main is not always held when the pointer is accessed, for
    //! example when calling ActivateBestChain, so there's no way you could
    //! prevent code from using the pointer while deleting it.
    std::unique_ptr<Chainstate> m_snapshot_chainstate GUARDED_BY(::cs_main);

    //! Points to either the ibd or snapshot chainstate; indicates our
    //! most-work chain.
    Chainstate* m_active_chainstate GUARDED_BY(::cs_main) {nullptr};

    CBlockIndex* m_best_invalid GUARDED_BY(::cs_main){nullptr};

    /** The last header for which a headerTip notification was issued. */
    CBlockIndex* m_last_notified_header GUARDED_BY(GetMutex()){nullptr};

    bool NotifyHeaderTip() LOCKS_EXCLUDED(GetMutex());

    //! Internal helper for ActivateSnapshot().
    //!
    //! De-serialization of a snapshot that is created with
    //! the dumptxoutset RPC.
    //! To reduce space the serialization format of the snapshot avoids
    //! duplication of tx hashes. The code takes advantage of the guarantee by
    //! leveldb that keys are lexicographically sorted.
    [[nodiscard]] util::Result<void> PopulateAndValidateSnapshot(
        Chainstate& snapshot_chainstate,
        AutoFile& coins_file,
        const node::SnapshotMetadata& metadata);

    /**
     * If a block header hasn't already been seen, call CheckBlockHeader on it, ensure
     * that it doesn't descend from an invalid block, and then add it to m_block_index.
     */
    bool AcceptBlockHeader(
        const CBlockHeader& block,
        BlockValidationState& state,
        CBlockIndex** ppindex,
        bool checkPoW = true) EXCLUSIVE_LOCKS_REQUIRED(cs_main);
    friend Chainstate;

    //! Return true if a chainstate is considered usable.
    //!
    //! This is false when a background validation chainstate has completed its
    //! validation of an assumed-valid chainstate, or when a snapshot
    //! chainstate has been found to be invalid.
    bool IsUsable(const Chainstate* const cs) const EXCLUSIVE_LOCKS_REQUIRED(::cs_main) {
        return cs && !cs->m_disabled;
    }

    //! A queue for script verifications that have to be performed by worker threads.
    CCheckQueue<CScriptCheck> m_script_check_queue;

    //! Timers and counters used for benchmarking validation in both background
    //! and active chainstates.
    SteadyClock::duration GUARDED_BY(::cs_main) time_check{};
    SteadyClock::duration GUARDED_BY(::cs_main) time_forks{};
    SteadyClock::duration GUARDED_BY(::cs_main) time_connect{};
    SteadyClock::duration GUARDED_BY(::cs_main) time_verify{};
    SteadyClock::duration GUARDED_BY(::cs_main) time_undo{};
    SteadyClock::duration GUARDED_BY(::cs_main) time_index{};
    SteadyClock::duration GUARDED_BY(::cs_main) time_total{};
    int64_t GUARDED_BY(::cs_main) num_blocks_total{0};
    SteadyClock::duration GUARDED_BY(::cs_main) time_connect_total{};
    SteadyClock::duration GUARDED_BY(::cs_main) time_flush{};
    SteadyClock::duration GUARDED_BY(::cs_main) time_chainstate{};
    SteadyClock::duration GUARDED_BY(::cs_main) time_post_connect{};

public:
    using Options = kernel::ChainstateManagerOpts;

    explicit ChainstateManager(const util::SignalInterrupt& interrupt, Options options, node::BlockManager::Options blockman_options);

    //! Function to restart active indexes; set dynamically to avoid a circular
    //! dependency on `base/index.cpp`.
    std::function<void()> snapshot_download_completed = std::function<void()>();

    const CChainParams& GetParams() const { return m_options.chainparams; }
    const Consensus::Params& GetConsensus() const { return m_options.chainparams.GetConsensus(); }
    bool ShouldCheckBlockIndex() const;
    const arith_uint256& MinimumChainWork() const { return *Assert(m_options.minimum_chain_work); }
    const uint256& AssumedValidBlock() const { return *Assert(m_options.assumed_valid_block); }
    kernel::Notifications& GetNotifications() const { return m_options.notifications; };

    /**
     * Make various assertions about the state of the block index.
     *
     * By default this only executes fully when using the Regtest chain; see: m_options.check_block_index.
     */
    void CheckBlockIndex() const;

    /**
     * Alias for ::cs_main.
     * Should be used in new code to make it easier to make ::cs_main a member
     * of this class.
     * Generally, methods of this class should be annotated to require this
     * mutex. This will make calling code more verbose, but also help to:
     * - Clarify that the method will acquire a mutex that heavily affects
     *   overall performance.
     * - Force call sites to think how long they need to acquire the mutex to
     *   get consistent results.
     */
    RecursiveMutex& GetMutex() const LOCK_RETURNED(::cs_main) { return ::cs_main; }

    const util::SignalInterrupt& m_interrupt;
    const Options m_options;
    //! A single BlockManager instance is shared across each constructed
    //! chainstate to avoid duplicating block metadata.
    node::BlockManager m_blockman;

    ValidationCache m_validation_cache;

    /**
     * Whether initial block download has ended and IsInitialBlockDownload
     * should return false from now on.
     *
     * Mutable because we need to be able to mark IsInitialBlockDownload()
     * const, which latches this for caching purposes.
     */
    mutable std::atomic<bool> m_cached_finished_ibd{false};

    /**
     * Every received block is assigned a unique and increasing identifier, so we
     * know which one to give priority in case of a fork.
     */
    /** Blocks loaded from disk are assigned id SEQ_ID_INIT_FROM_DISK{1}
     * (SEQ_ID_BEST_CHAIN_FROM_DISK{0} if they belong to the best chain loaded from disk),
     * so start the counter after that. **/
    int32_t nBlockSequenceId GUARDED_BY(::cs_main) = SEQ_ID_INIT_FROM_DISK + 1;
    /** Decreasing counter (used by subsequent preciousblock calls). */
    int32_t nBlockReverseSequenceId = -1;
    /** chainwork for the last block that preciousblock has been applied to. */
    arith_uint256 nLastPreciousChainwork = 0;

    // Reset the memory-only sequence counters we use to track block arrival
    // (used by tests to reset state)
    void ResetBlockSequenceCounters() EXCLUSIVE_LOCKS_REQUIRED(::cs_main)
    {
        AssertLockHeld(::cs_main);
        nBlockSequenceId = SEQ_ID_INIT_FROM_DISK + 1;
        nBlockReverseSequenceId = -1;
    }


    /** Best header we've seen so far for which the block is not known to be invalid
        (used, among others, for getheaders queries' starting points).
        In case of multiple best headers with the same work, it could point to any
        because CBlockIndexWorkComparator tiebreaker rules are not applied. */
    CBlockIndex* m_best_header GUARDED_BY(::cs_main){nullptr};

    //! The total number of bytes available for us to use across all in-memory
    //! coins caches. This will be split somehow across chainstates.
    size_t m_total_coinstip_cache{0};
    //
    //! The total number of bytes available for us to use across all leveldb
    //! coins databases. This will be split somehow across chainstates.
    size_t m_total_coinsdb_cache{0};

    //! Instantiate a new chainstate.
    //!
    //! @param[in] mempool              The mempool to pass to the chainstate
    //                                  constructor
    Chainstate& InitializeChainstate(CTxMemPool* mempool) EXCLUSIVE_LOCKS_REQUIRED(::cs_main);

    //! Get all chainstates currently being used.
    std::vector<Chainstate*> GetAll();

    //! Construct and activate a Chainstate on the basis of UTXO snapshot data.
    //!
    //! Steps:
    //!
    //! - Initialize an unused Chainstate.
    //! - Load its `CoinsViews` contents from `coins_file`.
    //! - Verify that the hash of the resulting coinsdb matches the expected hash
    //!   per assumeutxo chain parameters.
    //! - Wait for our headers chain to include the base block of the snapshot.
    //! - "Fast forward" the tip of the new chainstate to the base of the snapshot.
    //! - Move the new chainstate to `m_snapshot_chainstate` and make it our
    //!   ChainstateActive().
    [[nodiscard]] util::Result<CBlockIndex*> ActivateSnapshot(
        AutoFile& coins_file, const node::SnapshotMetadata& metadata, bool in_memory);

    //! Once the background validation chainstate has reached the height which
    //! is the base of the UTXO snapshot in use, compare its coins to ensure
    //! they match those expected by the snapshot.
    //!
    //! If the coins match (expected), then mark the validation chainstate for
    //! deletion and continue using the snapshot chainstate as active.
    //! Otherwise, revert to using the ibd chainstate and shutdown.
    SnapshotCompletionResult MaybeCompleteSnapshotValidation() EXCLUSIVE_LOCKS_REQUIRED(::cs_main);

    //! Returns nullptr if no snapshot has been loaded.
    const CBlockIndex* GetSnapshotBaseBlock() const EXCLUSIVE_LOCKS_REQUIRED(::cs_main);

    //! The most-work chain.
    Chainstate& ActiveChainstate() const;
    CChain& ActiveChain() const EXCLUSIVE_LOCKS_REQUIRED(GetMutex()) { return ActiveChainstate().m_chain; }
    int ActiveHeight() const EXCLUSIVE_LOCKS_REQUIRED(GetMutex()) { return ActiveChain().Height(); }
    CBlockIndex* ActiveTip() const EXCLUSIVE_LOCKS_REQUIRED(GetMutex()) { return ActiveChain().Tip(); }

    //! The state of a background sync (for net processing)
    bool BackgroundSyncInProgress() const EXCLUSIVE_LOCKS_REQUIRED(GetMutex()) {
        return IsUsable(m_snapshot_chainstate.get()) && IsUsable(m_ibd_chainstate.get());
    }

    //! The tip of the background sync chain
    const CBlockIndex* GetBackgroundSyncTip() const EXCLUSIVE_LOCKS_REQUIRED(GetMutex()) {
        return BackgroundSyncInProgress() ? m_ibd_chainstate->m_chain.Tip() : nullptr;
    }

    node::BlockMap& BlockIndex() EXCLUSIVE_LOCKS_REQUIRED(::cs_main)
    {
        AssertLockHeld(::cs_main);
        return m_blockman.m_block_index;
    }

    /**
     * Track versionbit status
     */
    mutable VersionBitsCache m_versionbitscache;

    //! @returns true if a snapshot-based chainstate is in use. Also implies
    //!          that a background validation chainstate is also in use.
    bool IsSnapshotActive() const;

    std::optional<uint256> SnapshotBlockhash() const;

    //! Is there a snapshot in use and has it been fully validated?
    bool IsSnapshotValidated() const EXCLUSIVE_LOCKS_REQUIRED(::cs_main)
    {
        return m_snapshot_chainstate && m_ibd_chainstate && m_ibd_chainstate->m_disabled;
    }

    /** Check whether we are doing an initial block download (synchronizing from disk or network) */
    bool IsInitialBlockDownload() const;

    /** Guess verification progress (as a fraction between 0.0=genesis and 1.0=current tip). */
    double GuessVerificationProgress(const CBlockIndex* pindex) const EXCLUSIVE_LOCKS_REQUIRED(GetMutex());

    /**
     * Import blocks from an external file
     *
     * During reindexing, this function is called for each block file (datadir/blocks/blk?????.dat).
     * It reads all blocks contained in the given file and attempts to process them (add them to the
     * block index). The blocks may be out of order within each file and across files. Often this
     * function reads a block but finds that its parent hasn't been read yet, so the block can't be
     * processed yet. The function will add an entry to the blocks_with_unknown_parent map (which is
     * passed as an argument), so that when the block's parent is later read and processed, this
     * function can re-read the child block from disk and process it.
     *
     * Because a block's parent may be in a later file, not just later in the same file, the
     * blocks_with_unknown_parent map must be passed in and out with each call. It's a multimap,
     * rather than just a map, because multiple blocks may have the same parent (when chain splits
     * or stale blocks exist). It maps from parent-hash to child-disk-position.
     *
     * This function can also be used to read blocks from user-specified block files using the
     * -loadblock= option. There's no unknown-parent tracking, so the last two arguments are omitted.
     *
     *
     * @param[in]     file_in                       File containing blocks to read
     * @param[in]     dbp                           (optional) Disk block position (only for reindex)
     * @param[in,out] blocks_with_unknown_parent    (optional) Map of disk positions for blocks with
     *                                              unknown parent, key is parent block hash
     *                                              (only used for reindex)
     * */
    void LoadExternalBlockFile(
        AutoFile& file_in,
        FlatFilePos* dbp = nullptr,
        std::multimap<uint256, FlatFilePos>* blocks_with_unknown_parent = nullptr);

    /**
     * Process an incoming block. This only returns after the best known valid
     * block is made active. Note that it does not, however, guarantee that the
     * specific block passed to it has been checked for validity!
     *
     * If you want to *possibly* get feedback on whether block is valid, you must
     * install a CValidationInterface (see validationinterface.h) - this will have
     * its BlockChecked method called whenever *any* block completes validation.
     *
     * Note that we guarantee that either the proof-of-work is valid on block, or
     * (and possibly also) BlockChecked will have been called.
     *
     * May not be called in a validationinterface callback.
     *
     * @param[in]   block The block we want to process.
     * @param[in]   force_processing Process this block even if unrequested; used for non-network block sources.
     * @param[out]  new_block A boolean which is set to indicate if the block was first received via this call
     * @returns     If the block was processed, independently of block validity
     */
    bool ProcessNewBlock(const std::shared_ptr<const CBlock>& block, bool force_processing, bool* new_block) LOCKS_EXCLUDED(cs_main);

    /**
     * Process incoming block headers.
     *
     * May not be called in a
     * validationinterface callback.
     *
     * @param[in]  headers The block headers themselves
     * @param[out] state This may be set to an Error state if any error occurred processing them
     * @param[out] ppindex If set, the pointer will be set to point to the last new block index object for the given headers
     * @returns false if AcceptBlockHeader fails on any of the headers, true otherwise (including if headers were already known)
     */
    bool ProcessNewBlockHeaders(std::span<const CBlockHeader> headers, BlockValidationState& state, const CBlockIndex** ppindex = nullptr) LOCKS_EXCLUDED(cs_main);

    /**
     * Sufficiently validate a block for disk storage (and store on disk).
     *
     * @param[in]   pblock          The block we want to process.
     * @param[in]   fRequested      Whether we requested this block from a
     *                              peer.
     * @param[in]   dbp             The location on disk, if we are importing
     *                              this block from prior storage.
     * @param[out]  state       The state of the block validation.
     * @param[out]  ppindex     Optional return parameter to get the
     *                          CBlockIndex pointer for this block.
     * @param[out]  fNewBlock   Optional return parameter to indicate if the
     *                          block is new to our storage.
     *
     * @returns   False if the block or header is invalid, or if saving to disk fails (likely a fatal error); true otherwise.
     */
    bool AcceptBlock(const std::shared_ptr<const CBlock>& pblock, BlockValidationState& state, CBlockIndex** ppindex, bool fRequested, const FlatFilePos* dbp, bool* fNewBlock) EXCLUSIVE_LOCKS_REQUIRED(cs_main);

    void ReceivedBlockTransactions(const CBlock& block, CBlockIndex* pindexNew, const FlatFilePos& pos) EXCLUSIVE_LOCKS_REQUIRED(cs_main);

    /**
     * Try to add a transaction to the memory pool.
     *
     * @param[in]  tx              The transaction to submit for mempool acceptance.
     * @param[in]  test_accept     When true, run validation checks but don't submit to mempool.
     */
    [[nodiscard]] MempoolAcceptResult ProcessTransaction(const CTransactionRef& tx, bool test_accept=false)
        EXCLUSIVE_LOCKS_REQUIRED(cs_main);

    //! Load the block tree and coins database from disk, initializing state if we're running with -reindex
    bool LoadBlockIndex() EXCLUSIVE_LOCKS_REQUIRED(cs_main);

    //! Check to see if caches are out of balance and if so, call
    //! ResizeCoinsCaches() as needed.
    void MaybeRebalanceCaches() EXCLUSIVE_LOCKS_REQUIRED(::cs_main);

    /** Update uncommitted block structures (currently: only the witness reserved value). This is safe for submitted blocks. */
    void UpdateUncommittedBlockStructures(CBlock& block, const CBlockIndex* pindexPrev) const;

    /** Produce the necessary coinbase commitment for a block (modifies the hash, don't call for mined blocks). */
    std::vector<unsigned char> GenerateCoinbaseCommitment(CBlock& block, const CBlockIndex* pindexPrev) const;

    //! When starting up, search the datadir for a chainstate based on a UTXO
    //! snapshot that is in the process of being validated.
    bool DetectSnapshotChainstate() EXCLUSIVE_LOCKS_REQUIRED(::cs_main);

    void ResetChainstates() EXCLUSIVE_LOCKS_REQUIRED(::cs_main);

    //! Remove the snapshot-based chainstate and all on-disk artifacts.
    //! Used when reindex{-chainstate} is called during snapshot use.
    [[nodiscard]] bool DeleteSnapshotChainstate() EXCLUSIVE_LOCKS_REQUIRED(::cs_main);

    //! Switch the active chainstate to one based on a UTXO snapshot that was loaded
    //! previously.
    Chainstate& ActivateExistingSnapshot(uint256 base_blockhash) EXCLUSIVE_LOCKS_REQUIRED(::cs_main);

    //! If we have validated a snapshot chain during this runtime, copy its
    //! chainstate directory over to the main `chainstate` location, completing
    //! validation of the snapshot.
    //!
    //! If the cleanup succeeds, the caller will need to ensure chainstates are
    //! reinitialized, since ResetChainstates() will be called before leveldb
    //! directories are moved or deleted.
    //!
    //! @sa node/chainstate:LoadChainstate()
    bool ValidatedSnapshotCleanup() EXCLUSIVE_LOCKS_REQUIRED(::cs_main);

    //! @returns the chainstate that indexes should consult when ensuring that an
    //!   index is synced with a chain where we can expect block index entries to have
    //!   BLOCK_HAVE_DATA beneath the tip.
    //!
    //!   In other words, give us the chainstate for which we can reasonably expect
    //!   that all blocks beneath the tip have been indexed. In practice this means
    //!   when using an assumed-valid chainstate based upon a snapshot, return only the
    //!   fully validated chain.
    Chainstate& GetChainstateForIndexing() EXCLUSIVE_LOCKS_REQUIRED(::cs_main);

    //! Return the [start, end] (inclusive) of block heights we can prune.
    //!
    //! start > end is possible, meaning no blocks can be pruned.
    std::pair<int, int> GetPruneRange(
        const Chainstate& chainstate, int last_height_can_prune) EXCLUSIVE_LOCKS_REQUIRED(::cs_main);

    //! Return the height of the base block of the snapshot in use, if one exists, else
    //! nullopt.
    std::optional<int> GetSnapshotBaseHeight() const EXCLUSIVE_LOCKS_REQUIRED(::cs_main);

    //! If, due to invalidation / reconsideration of blocks, the previous
    //! best header is no longer valid / guaranteed to be the most-work
    //! header in our block-index not known to be invalid, recalculate it.
    void RecalculateBestHeader() EXCLUSIVE_LOCKS_REQUIRED(::cs_main);

    CCheckQueue<CScriptCheck>& GetCheckQueue() { return m_script_check_queue; }

    ~ChainstateManager();
};

/** Deployment* info via ChainstateManager */
template<typename DEP>
bool DeploymentActiveAfter(const CBlockIndex* pindexPrev, const ChainstateManager& chainman, DEP dep)
{
    return DeploymentActiveAfter(pindexPrev, chainman.GetConsensus(), dep, chainman.m_versionbitscache);
}

template<typename DEP>
bool DeploymentActiveAt(const CBlockIndex& index, const ChainstateManager& chainman, DEP dep)
{
    return DeploymentActiveAt(index, chainman.GetConsensus(), dep, chainman.m_versionbitscache);
}

template<typename DEP>
bool DeploymentEnabled(const ChainstateManager& chainman, DEP dep)
{
    return DeploymentEnabled(chainman.GetConsensus(), dep);
}

<<<<<<< HEAD
=======
/** Identifies blocks that overwrote an existing coinbase output in the UTXO set (see BIP30) */
bool IsBIP30Repeat(const CBlockIndex& block_index);

/** Identifies blocks which coinbase output was subsequently overwritten in the UTXO set (see BIP30) */
bool IsBIP30Unspendable(const uint256& block_hash, int block_height);

// Returns the script flags which should be checked for a given block
script_verify_flags GetBlockScriptFlags(const CBlockIndex& block_index, const ChainstateManager& chainman);

>>>>>>> 5c5704e7
#endif // BITCOIN_VALIDATION_H<|MERGE_RESOLUTION|>--- conflicted
+++ resolved
@@ -1335,16 +1335,7 @@
     return DeploymentEnabled(chainman.GetConsensus(), dep);
 }
 
-<<<<<<< HEAD
-=======
-/** Identifies blocks that overwrote an existing coinbase output in the UTXO set (see BIP30) */
-bool IsBIP30Repeat(const CBlockIndex& block_index);
-
-/** Identifies blocks which coinbase output was subsequently overwritten in the UTXO set (see BIP30) */
-bool IsBIP30Unspendable(const uint256& block_hash, int block_height);
-
 // Returns the script flags which should be checked for a given block
 script_verify_flags GetBlockScriptFlags(const CBlockIndex& block_index, const ChainstateManager& chainman);
 
->>>>>>> 5c5704e7
 #endif // BITCOIN_VALIDATION_H