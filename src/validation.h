--- conflicted
+++ resolved
@@ -1,5 +1,5 @@
 // Copyright (c) 2009-2010 Satoshi Nakamoto
-// Copyright (c) 2009-present The Bitcoin Core developers
+// Copyright (c) 2009-2022 The Bitcoin Core developers
 // Distributed under the MIT software license, see the accompanying
 // file COPYING or http://www.opensource.org/licenses/mit-license.php.
 
@@ -923,13 +923,6 @@
         bool checkPoW = true) EXCLUSIVE_LOCKS_REQUIRED(cs_main);
     friend Chainstate;
 
-<<<<<<< HEAD
-    std::array<ThresholdConditionCache, VERSIONBITS_NUM_BITS> m_warningcache GUARDED_BY(::cs_main);
-=======
-    /** Most recent headers presync progress update, for rate-limiting. */
-    MockableSteadyClock::time_point m_last_presync_update GUARDED_BY(GetMutex()){};
->>>>>>> 59e09e0f
-
     //! Return true if a chainstate is considered usable.
     //!
     //! This is false when a background validation chainstate has completed its
