// Copyright (c) 2016-present The Bitcoin Core developers
// Copyright (c) 2013-present The Riecoin developers
// Distributed under the MIT software license, see the accompanying
// file COPYING or http://www.opensource.org/licenses/mit-license.php.

#include <bitcoin-build-config.h> // IWYU pragma: keep

#include <chainparams.h>
#include <chainparamsbase.h>
#include <clientversion.h>
#include <common/args.h>
#include <common/system.h>
#include <compat/compat.h>
#include <interfaces/init.h>
#include <key.h>
#include <logging.h>
#include <pubkey.h>
#include <tinyformat.h>
#include <util/exception.h>
#include <util/translation.h>
#include <wallet/wallettool.h>

#include <exception>
#include <functional>
#include <string>
#include <tuple>

using util::Join;

const std::function<std::string(const char*)> G_TRANSLATION_FUN = nullptr;

static void SetupWalletToolArgs(ArgsManager& argsman)
{
    SetupHelpOptions(argsman);
    SetupChainParamsBaseOptions(argsman);

    argsman.AddArg("-version", "Print version and exit", ArgsManager::ALLOW_ANY, OptionsCategory::OPTIONS);
    argsman.AddArg("-datadir=<dir>", "Specify data directory", ArgsManager::ALLOW_ANY | ArgsManager::DISALLOW_NEGATION, OptionsCategory::OPTIONS);
    argsman.AddArg("-wallet=<wallet-name>", "Specify wallet name", ArgsManager::ALLOW_ANY | ArgsManager::NETWORK_ONLY, OptionsCategory::OPTIONS);
    argsman.AddArg("-dumpfile=<file name>", "When used with 'dump', writes out the records to this file. When used with 'createfromdump', loads the records into a new wallet.", ArgsManager::ALLOW_ANY | ArgsManager::DISALLOW_NEGATION, OptionsCategory::OPTIONS);
    argsman.AddArg("-debug=<category>", "Output debugging information (default: 0).", ArgsManager::ALLOW_ANY, OptionsCategory::DEBUG_TEST);
    argsman.AddArg("-printtoconsole", "Send trace/debug info to console (default: 1 when no -debug is true, 0 otherwise).", ArgsManager::ALLOW_ANY, OptionsCategory::DEBUG_TEST);

    argsman.AddCommand("info", "Get wallet info");
    argsman.AddCommand("create", "Create new wallet file");
    argsman.AddCommand("dump", "Print out all of the wallet key-value records");
    argsman.AddCommand("createfromdump", "Create new wallet file from dumped records");
}

static std::optional<int> WalletAppInit(ArgsManager& args, int argc, char* argv[])
{
    SetupWalletToolArgs(args);
    std::string error_message;
    if (!args.ParseParameters(argc, argv, error_message)) {
        tfm::format(std::cerr, "Error parsing command line arguments: %s\n", error_message);
        return EXIT_FAILURE;
    }
    const bool missing_args{argc < 2};
<<<<<<< HEAD
    if (missing_args || HelpRequested(args) || args.IsArgSet("-version")) {
        std::string strUsage = strprintf("%s riecoin-wallet utility version", CLIENT_NAME) + " " + FormatFullVersion() + "\n";
=======
    if (missing_args || HelpRequested(args) || args.GetBoolArg("-version", false)) {
        std::string strUsage = strprintf("%s bitcoin-wallet utility version", CLIENT_NAME) + " " + FormatFullVersion() + "\n";
>>>>>>> 4036ee3f

        if (args.GetBoolArg("-version", false)) {
            strUsage += FormatParagraph(LicenseInfo());
        } else {
            strUsage += "\n"
                "riecoin-wallet is an offline tool for creating and interacting with " CLIENT_NAME " wallet files.\n\n"
                "By default riecoin-wallet will act on wallets in the default mainnet wallet directory in the datadir.\n\n"
                "To change the target wallet, use the -datadir, -wallet and (test)chain selection arguments.\n"
                "\n"
                "Usage: riecoin-wallet [options] <command>\n"
                "\n";
            strUsage += "\n" + args.GetHelpMessage();
        }
        tfm::format(std::cout, "%s", strUsage);
        if (missing_args) {
            tfm::format(std::cerr, "Error: too few parameters\n");
            return EXIT_FAILURE;
        }
        return EXIT_SUCCESS;
    }

    // check for printtoconsole, allow -debug
    LogInstance().m_print_to_console = args.GetBoolArg("-printtoconsole", args.GetBoolArg("-debug", false));

    if (!CheckDataDirOption(args)) {
        tfm::format(std::cerr, "Error: Specified data directory \"%s\" does not exist.\n", args.GetArg("-datadir", ""));
        return EXIT_FAILURE;
    }
    // Check for chain settings (Params() calls are only valid after this clause)
    SelectParams(args.GetChainType());

    return std::nullopt;
}

MAIN_FUNCTION
{
    ArgsManager& args = gArgs;
#ifdef WIN32
    common::WinCmdLineArgs winArgs;
    std::tie(argc, argv) = winArgs.get();
#endif

    int exit_status;
    std::unique_ptr<interfaces::Init> init = interfaces::MakeWalletInit(argc, argv, exit_status);
    if (!init) {
        return exit_status;
    }

    SetupEnvironment();
    RandomInit();
    try {
        if (const auto maybe_exit{WalletAppInit(args, argc, argv)}) return *maybe_exit;
    } catch (const std::exception& e) {
        PrintExceptionContinue(&e, "WalletAppInit()");
        return EXIT_FAILURE;
    } catch (...) {
        PrintExceptionContinue(nullptr, "WalletAppInit()");
        return EXIT_FAILURE;
    }

    const auto command = args.GetCommand();
    if (!command) {
        tfm::format(std::cerr, "No method provided. Run `riecoin-wallet -help` for valid methods.\n");
        return EXIT_FAILURE;
    }
    if (command->args.size() != 0) {
        tfm::format(std::cerr, "Error: Additional arguments provided (%s). Methods do not take arguments. Please refer to `-help`.\n", Join(command->args, ", "));
        return EXIT_FAILURE;
    }

    ECC_Context ecc_context{};
    if (!wallet::WalletTool::ExecuteWalletToolFunc(args, command->command)) {
        return EXIT_FAILURE;
    }
    return EXIT_SUCCESS;
}<|MERGE_RESOLUTION|>--- conflicted
+++ resolved
@@ -1,5 +1,5 @@
 // Copyright (c) 2016-present The Bitcoin Core developers
-// Copyright (c) 2013-present The Riecoin developers
+// Copyright (c) 2016-present The Riecoin developers
 // Distributed under the MIT software license, see the accompanying
 // file COPYING or http://www.opensource.org/licenses/mit-license.php.
 
@@ -56,13 +56,8 @@
         return EXIT_FAILURE;
     }
     const bool missing_args{argc < 2};
-<<<<<<< HEAD
-    if (missing_args || HelpRequested(args) || args.IsArgSet("-version")) {
+    if (missing_args || HelpRequested(args) || args.GetBoolArg("-version", false)) {
         std::string strUsage = strprintf("%s riecoin-wallet utility version", CLIENT_NAME) + " " + FormatFullVersion() + "\n";
-=======
-    if (missing_args || HelpRequested(args) || args.GetBoolArg("-version", false)) {
-        std::string strUsage = strprintf("%s bitcoin-wallet utility version", CLIENT_NAME) + " " + FormatFullVersion() + "\n";
->>>>>>> 4036ee3f
 
         if (args.GetBoolArg("-version", false)) {
             strUsage += FormatParagraph(LicenseInfo());
