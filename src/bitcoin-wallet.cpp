--- conflicted
+++ resolved
@@ -1,9 +1,5 @@
-<<<<<<< HEAD
-// Copyright (c) 2016-2022 The Bitcoin Core developers
+// Copyright (c) 2016-present The Bitcoin Core developers
 // Copyright (c) 2013-present The Riecoin developers
-=======
-// Copyright (c) 2016-present The Bitcoin Core developers
->>>>>>> f7144b24
 // Distributed under the MIT software license, see the accompanying
 // file COPYING or http://www.opensource.org/licenses/mit-license.php.
 
@@ -44,7 +40,6 @@
     argsman.AddArg("-dumpfile=<file name>", "When used with 'dump', writes out the records to this file. When used with 'createfromdump', loads the records into a new wallet.", ArgsManager::ALLOW_ANY | ArgsManager::DISALLOW_NEGATION, OptionsCategory::OPTIONS);
     argsman.AddArg("-debug=<category>", "Output debugging information (default: 0).", ArgsManager::ALLOW_ANY, OptionsCategory::DEBUG_TEST);
     argsman.AddArg("-printtoconsole", "Send trace/debug info to console (default: 1 when no -debug is true, 0 otherwise).", ArgsManager::ALLOW_ANY, OptionsCategory::DEBUG_TEST);
-    argsman.AddArg("-withinternalbdb", "Use the internal Berkeley DB parser when dumping a Berkeley DB wallet file (default: false)", ArgsManager::ALLOW_ANY, OptionsCategory::DEBUG_TEST);
 
     argsman.AddCommand("info", "Get wallet info");
     argsman.AddCommand("create", "Create new wallet file");
@@ -62,30 +57,18 @@
     }
     const bool missing_args{argc < 2};
     if (missing_args || HelpRequested(args) || args.IsArgSet("-version")) {
-<<<<<<< HEAD
-        std::string strUsage = strprintf("%s riecoin-wallet version", PACKAGE_NAME) + " " + FormatFullVersion() + "\n";
-=======
-        std::string strUsage = strprintf("%s bitcoin-wallet utility version", CLIENT_NAME) + " " + FormatFullVersion() + "\n";
->>>>>>> f7144b24
+        std::string strUsage = strprintf("%s riecoin-wallet utility version", CLIENT_NAME) + " " + FormatFullVersion() + "\n";
 
         if (args.IsArgSet("-version")) {
             strUsage += FormatParagraph(LicenseInfo());
         } else {
             strUsage += "\n"
-<<<<<<< HEAD
-                        "riecoin-wallet is an offline tool for creating and interacting with " PACKAGE_NAME " wallet files.\n"
-                        "By default riecoin-wallet will act on wallets in the default mainnet wallet directory in the datadir.\n"
-                        "To change the target wallet, use the -datadir, -wallet and -regtest/-testnet arguments.\n\n"
-                        "Usage:\n"
-                        "  riecoin-wallet [options] <command>\n";
-=======
-                "bitcoin-wallet is an offline tool for creating and interacting with " CLIENT_NAME " wallet files.\n\n"
-                "By default bitcoin-wallet will act on wallets in the default mainnet wallet directory in the datadir.\n\n"
+                "riecoin-wallet is an offline tool for creating and interacting with " CLIENT_NAME " wallet files.\n\n"
+                "By default riecoin-wallet will act on wallets in the default mainnet wallet directory in the datadir.\n\n"
                 "To change the target wallet, use the -datadir, -wallet and (test)chain selection arguments.\n"
                 "\n"
-                "Usage: bitcoin-wallet [options] <command>\n"
+                "Usage: riecoin-wallet [options] <command>\n"
                 "\n";
->>>>>>> f7144b24
             strUsage += "\n" + args.GetHelpMessage();
         }
         tfm::format(std::cout, "%s", strUsage);
