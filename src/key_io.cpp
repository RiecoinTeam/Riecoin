// Copyright (c) 2014-present The Bitcoin Core developers
<<<<<<< HEAD
// Copyright (c) 2014-present The Riecoin developers
=======
>>>>>>> b7e9dc8e
// Distributed under the MIT software license, see the accompanying
// file COPYING or http://www.opensource.org/licenses/mit-license.php.

#include <key_io.h>

#include <base58.h>
#include <bech32.h>
#include <script/interpreter.h>
#include <script/solver.h>
#include <tinyformat.h>
#include <util/strencodings.h>

#include <algorithm>
#include <cassert>
#include <cstring>

/// Maximum witness length for Bech32 addresses.
static constexpr std::size_t BECH32_WITNESS_PROG_MAX_LEN = 40;

namespace {
class DestinationEncoder
{
private:
    const CChainParams& m_params;

public:
    explicit DestinationEncoder(const CChainParams& params) : m_params(params) {}

    std::string operator()(const WitnessV0KeyHash& id) const
    {
        std::vector<unsigned char> data = {0};
        data.reserve(33);
        ConvertBits<8, 5, true>([&](unsigned char c) { data.push_back(c); }, id.begin(), id.end());
        return bech32::Encode(bech32::Encoding::BECH32M, m_params.Bech32HRP(), data);
    }

    std::string operator()(const WitnessV0ScriptHash& id) const
    {
        std::vector<unsigned char> data = {0};
        data.reserve(53);
        ConvertBits<8, 5, true>([&](unsigned char c) { data.push_back(c); }, id.begin(), id.end());
        return bech32::Encode(bech32::Encoding::BECH32M, m_params.Bech32HRP(), data);
    }

    std::string operator()(const WitnessV1Taproot& tap) const
    {
        std::vector<unsigned char> data = {1};
        data.reserve(53);
        ConvertBits<8, 5, true>([&](unsigned char c) { data.push_back(c); }, tap.begin(), tap.end());
        return bech32::Encode(bech32::Encoding::BECH32M, m_params.Bech32HRP(), data);
    }

    std::string operator()(const WitnessUnknown& id) const
    {
        const std::vector<unsigned char>& program = id.GetWitnessProgram();
        if (id.GetWitnessVersion() < 1 || id.GetWitnessVersion() > 16 || program.size() < 2 || program.size() > 40) {
            return {};
        }
        std::vector<unsigned char> data = {(unsigned char)id.GetWitnessVersion()};
        data.reserve(1 + (program.size() * 8 + 4) / 5);
        ConvertBits<8, 5, true>([&](unsigned char c) { data.push_back(c); }, program.begin(), program.end());
        return bech32::Encode(bech32::Encoding::BECH32M, m_params.Bech32HRP(), data);
    }

    std::string operator()(const CNoDestination& no) const { return {}; }
    std::string operator()(const PubKeyDestination& pk) const { return {}; }

    std::string operator()(const PKHash& id) const
    {
        std::vector<unsigned char> data;
        data.insert(data.end(), id.begin(), id.end());
        return std::string("76a914") + HexStr(data) + std::string("88ac");
    }

    std::string operator()(const ScriptHash& id) const
    {
        std::vector<unsigned char> data;
        data.insert(data.end(), id.begin(), id.end());
        return std::string("a914") + HexStr(data) + std::string("87");
    }
};

CTxDestination DecodeDestination(const std::string& str, const CChainParams& params, std::string& error_str, std::vector<int>* error_locations)
{
    std::vector<unsigned char> data;
    uint160 hash;
    error_str = "";
    // Note this will be false if it is a valid Bech32 address for a different network
    bool is_bech32 = (ToLower(str.substr(0, params.Bech32HRP().size())) == params.Bech32HRP());

    if (!is_bech32) {
        std::vector<unsigned char> data;
        if (str.size() == 50) {
            if (str.substr(0, 6) == "76a914" && str.substr(46, 4) == "88ac") {
                data = ParseHex(str.substr(6, 40));
                if (data.size() == 20) {
                    std::copy(data.begin(), data.end(), hash.begin());
                    return PKHash(hash);
                }
            }
        }
        else if (str.size() == 46) {
            if (str.substr(0, 4) == "a914" && str.substr(44, 2) == "87") {
                data = ParseHex(str.substr(4, 40));
                if (data.size() == 20) {
                    std::copy(data.begin(), data.end(), hash.begin());
                    return ScriptHash(hash);
                }
            }
        }
        error_str = "Invalid or unsupported Segwit (Bech32) encoding or Script.";
        return CNoDestination();
    }

    data.clear();
    const auto dec = bech32::Decode(str);
    if (dec.encoding == bech32::Encoding::BECH32 || dec.encoding == bech32::Encoding::BECH32M) {
        if (dec.data.empty()) {
            error_str = "Empty Bech32 data section";
            return CNoDestination();
        }
        // Bech32 decoding
        if (dec.hrp != params.Bech32HRP()) {
            error_str = strprintf("Invalid or unsupported prefix for Segwit (Bech32) address (expected %s, got %s).", params.Bech32HRP(), dec.hrp);
            return CNoDestination();
        }
        int version = dec.data[0]; // The first 5 bit symbol is the witness version (0-16)
        if (version == 0 && dec.encoding != bech32::Encoding::BECH32 && dec.encoding != bech32::Encoding::BECH32M) {
            error_str = "Version 0 witness address must use Bech32 or Bech32m checksum"; // Short term compatibility purpose, to be refactored into a single Bech32M check later.
            return CNoDestination();
        }
        if (version != 0 && dec.encoding != bech32::Encoding::BECH32M) {
            error_str = "Version 1+ witness address must use Bech32m checksum";
            return CNoDestination();
        }
        // The rest of the symbols are converted witness program bytes.
        data.reserve(((dec.data.size() - 1) * 5) / 8);
        if (ConvertBits<5, 8, false>([&](unsigned char c) { data.push_back(c); }, dec.data.begin() + 1, dec.data.end())) {

            std::string_view byte_str{data.size() == 1 ? "byte" : "bytes"};

            if (version == 0) {
                {
                    WitnessV0KeyHash keyid;
                    if (data.size() == keyid.size()) {
                        std::copy(data.begin(), data.end(), keyid.begin());
                        return keyid;
                    }
                }
                {
                    WitnessV0ScriptHash scriptid;
                    if (data.size() == scriptid.size()) {
                        std::copy(data.begin(), data.end(), scriptid.begin());
                        return scriptid;
                    }
                }

                error_str = strprintf("Invalid Bech32 v0 address program size (%d %s), per BIP141", data.size(), byte_str);
                return CNoDestination();
            }

            if (version == 1 && data.size() == WITNESS_V1_TAPROOT_SIZE) {
                static_assert(WITNESS_V1_TAPROOT_SIZE == WitnessV1Taproot::size());
                WitnessV1Taproot tap;
                std::copy(data.begin(), data.end(), tap.begin());
                return tap;
            }

            if (CScript::IsPayToAnchor(version, data)) {
                return PayToAnchor();
            }

            if (version > 16) {
                error_str = "Invalid Bech32 address witness version";
                return CNoDestination();
            }

            if (data.size() < 2 || data.size() > BECH32_WITNESS_PROG_MAX_LEN) {
                error_str = strprintf("Invalid Bech32 address program size (%d %s)", data.size(), byte_str);
                return CNoDestination();
            }

            return WitnessUnknown{version, data};
        } else {
            error_str = strprintf("Invalid padding in Bech32 data section");
            return CNoDestination();
        }
    }

    // Perform Bech32 error location
    auto res = bech32::LocateErrors(str);
    error_str = res.first;
    if (error_locations) *error_locations = std::move(res.second);
    return CNoDestination();
}
} // namespace

CKey DecodeSecret(const std::string& str)
{
    CKey key;
    std::vector<unsigned char> data;
    if (str.size() == 67) {
        if (str.substr(0, 3) == "prv") { // Compressed: prv . 64 hex
            data = ParseHex(str.substr(3, 64));
            if (data.size() == 32)
                key.Set(data.begin(), data.begin() + 32, true);
        }
    }
    if (!data.empty()) {
        memory_cleanse(data.data(), data.size());
    }
    return key;
}

std::string EncodeSecret(const CKey& key)
{
    assert(key.IsValid());
    std::vector<unsigned char> data;
    data.insert(data.end(), UCharCast(key.begin()), UCharCast(key.end()));
    std::string ret("prv" + HexStr(data));
    memory_cleanse(data.data(), data.size());
    return ret;
}

CExtPubKey DecodeExtPubKey(const std::string& str)
{
    CExtPubKey key;
    std::vector<unsigned char> data;
    if (DecodeBase58Check(str, data, 78)) {
        const std::vector<unsigned char>& prefix = Params().Base58Prefix(CChainParams::EXT_PUBLIC_KEY);
        if (data.size() == BIP32_EXTKEY_SIZE + prefix.size() && std::equal(prefix.begin(), prefix.end(), data.begin())) {
            key.Decode(data.data() + prefix.size());
        }
    }
    return key;
}

std::string EncodeExtPubKey(const CExtPubKey& key)
{
    std::vector<unsigned char> data = Params().Base58Prefix(CChainParams::EXT_PUBLIC_KEY);
    size_t size = data.size();
    data.resize(size + BIP32_EXTKEY_SIZE);
    key.Encode(data.data() + size);
    std::string ret = EncodeBase58Check(data);
    return ret;
}

CExtKey DecodeExtKey(const std::string& str)
{
    CExtKey key;
    std::vector<unsigned char> data;
    if (DecodeBase58Check(str, data, 78)) {
        const std::vector<unsigned char>& prefix = Params().Base58Prefix(CChainParams::EXT_SECRET_KEY);
        if (data.size() == BIP32_EXTKEY_SIZE + prefix.size() && std::equal(prefix.begin(), prefix.end(), data.begin())) {
            key.Decode(data.data() + prefix.size());
        }
    }
    if (!data.empty()) {
        memory_cleanse(data.data(), data.size());
    }
    return key;
}

std::string EncodeExtKey(const CExtKey& key)
{
    std::vector<unsigned char> data = Params().Base58Prefix(CChainParams::EXT_SECRET_KEY);
    size_t size = data.size();
    data.resize(size + BIP32_EXTKEY_SIZE);
    key.Encode(data.data() + size);
    std::string ret = EncodeBase58Check(data);
    memory_cleanse(data.data(), data.size());
    return ret;
}

std::string EncodeDestination(const CTxDestination& dest)
{
    return std::visit(DestinationEncoder(Params()), dest);
}

CTxDestination DecodeDestination(const std::string& str, std::string& error_msg, std::vector<int>* error_locations)
{
    return DecodeDestination(str, Params(), error_msg, error_locations);
}

CTxDestination DecodeDestination(const std::string& str)
{
    std::string error_msg;
    return DecodeDestination(str, error_msg);
}

bool IsValidDestinationString(const std::string& str, const CChainParams& params)
{
    std::string error_msg;
    return IsValidDestination(DecodeDestination(str, params, error_msg, nullptr));
}

bool IsValidDestinationString(const std::string& str)
{
    return IsValidDestinationString(str, Params());
}<|MERGE_RESOLUTION|>--- conflicted
+++ resolved
@@ -1,8 +1,5 @@
 // Copyright (c) 2014-present The Bitcoin Core developers
-<<<<<<< HEAD
 // Copyright (c) 2014-present The Riecoin developers
-=======
->>>>>>> b7e9dc8e
 // Distributed under the MIT software license, see the accompanying
 // file COPYING or http://www.opensource.org/licenses/mit-license.php.
 
