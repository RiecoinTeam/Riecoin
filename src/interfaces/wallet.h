--- conflicted
+++ resolved
@@ -366,12 +366,8 @@
 
     bool balanceChanged(const WalletBalances& prev) const
     {
-<<<<<<< HEAD
-        return balance != prev.balance || unconfirmed_balance != prev.unconfirmed_balance || immature_balance != prev.immature_balance;
-=======
         return balance != prev.balance || unconfirmed_balance != prev.unconfirmed_balance ||
                immature_balance != prev.immature_balance;
->>>>>>> b7e9dc8e
     }
 };
 
