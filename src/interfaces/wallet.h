--- conflicted
+++ resolved
@@ -329,15 +329,6 @@
     //! Restore backup wallet
     virtual util::Result<std::unique_ptr<Wallet>> restoreWallet(const fs::path& backup_file, const std::string& wallet_name, std::vector<bilingual_str>& warnings) = 0;
 
-<<<<<<< HEAD
-=======
-    //! Migrate a wallet
-    virtual util::Result<WalletMigrationResult> migrateWallet(const std::string& name, const SecureString& passphrase) = 0;
-
-    //! Returns true if wallet stores encryption keys
-    virtual bool isEncrypted(const std::string& wallet_name) = 0;
-
->>>>>>> f7144b24
     //! Return available wallets in wallet directory.
     virtual std::vector<std::pair<std::string, std::string>> listWalletDir() = 0;
 
