<<<<<<< HEAD
// Copyright (c) 2009-2022 The Bitcoin Core developers
// Copyright (c) 2013-present The Riecoin developers
=======
// Copyright (c) 2009-present The Bitcoin Core developers
>>>>>>> b7e9dc8e
// Distributed under the MIT software license, see the accompanying
// file COPYING or http://www.opensource.org/licenses/mit-license.php.

#include <rpc/server.h>

#include <addrman.h>
#include <addrman_impl.h>
#include <banman.h>
#include <chainparams.h>
#include <clientversion.h>
#include <core_io.h>
#include <net_permissions.h>
#include <net_processing.h>
#include <net_types.h>
#include <netbase.h>
#include <node/context.h>
#include <node/protocol_version.h>
#include <node/warnings.h>
#include <policy/settings.h>
#include <protocol.h>
#include <rpc/blockchain.h>
#include <rpc/protocol.h>
#include <rpc/server_util.h>
#include <rpc/util.h>
#include <sync.h>
#include <univalue.h>
#include <util/chaintype.h>
#include <util/strencodings.h>
#include <util/string.h>
#include <util/time.h>
#include <util/translation.h>
#include <validation.h>

#include <chrono>
#include <optional>
#include <stdexcept>
#include <string>
#include <vector>

using node::NodeContext;
using util::Join;
using util::TrimString;

const std::vector<std::string> CONNECTION_TYPE_DOC{
        "outbound-full-relay (default automatic connections)",
        "block-relay-only (does not relay transactions or addresses)",
        "inbound (initiated by the peer)",
        "manual (added via addnode RPC or -addnode/-connect configuration options)",
        "addr-fetch (short-lived automatic connection for soliciting addresses)",
        "feeler (short-lived automatic connection for testing addresses)"
};

const std::vector<std::string> TRANSPORT_TYPE_DOC{
    "detecting (peer could be v1 or v2)",
    "v1 (plaintext transport protocol)",
    "v2 (BIP324 encrypted transport protocol)"
};

static RPCHelpMan getconnectioncount()
{
    return RPCHelpMan{
        "getconnectioncount",
        "Returns the number of connections to other nodes.\n",
                {},
                RPCResult{
                    RPCResult::Type::NUM, "", "The connection count"
                },
                RPCExamples{
                    HelpExampleCli("getconnectioncount", "")
            + HelpExampleRpc("getconnectioncount", "")
                },
        [&](const RPCHelpMan& self, const JSONRPCRequest& request) -> UniValue
{
    NodeContext& node = EnsureAnyNodeContext(request.context);
    const CConnman& connman = EnsureConnman(node);

    return connman.GetNodeCount(ConnectionDirection::Both);
},
    };
}

static RPCHelpMan ping()
{
    return RPCHelpMan{
        "ping",
        "Requests that a ping be sent to all other nodes, to measure ping time.\n"
                "Results provided in getpeerinfo, pingtime and pingwait fields are decimal seconds.\n"
                "Ping command is handled in queue with all other commands, so it measures processing backlog, not just network ping.\n",
                {},
                RPCResult{RPCResult::Type::NONE, "", ""},
                RPCExamples{
                    HelpExampleCli("ping", "")
            + HelpExampleRpc("ping", "")
                },
        [&](const RPCHelpMan& self, const JSONRPCRequest& request) -> UniValue
{
    NodeContext& node = EnsureAnyNodeContext(request.context);
    PeerManager& peerman = EnsurePeerman(node);

    // Request that each node send a ping during next message processing pass
    peerman.SendPings();
    return UniValue::VNULL;
},
    };
}

/** Returns, given services flags, a list of humanly readable (known) network services */
static UniValue GetServicesNames(ServiceFlags services)
{
    UniValue servicesNames(UniValue::VARR);

    for (const auto& flag : serviceFlagsToStr(services)) {
        servicesNames.push_back(flag);
    }

    return servicesNames;
}

static RPCHelpMan getpeerinfo()
{
    return RPCHelpMan{
        "getpeerinfo",
        "Returns data about each connected network peer as a json array of objects.",
        {},
        RPCResult{
            RPCResult::Type::ARR, "", "",
            {
                {RPCResult::Type::OBJ, "", "",
                {
                    {
                    {RPCResult::Type::NUM, "id", "Peer index"},
                    {RPCResult::Type::STR, "addr", "(host:port) The IP address and port of the peer"},
                    {RPCResult::Type::STR, "addrbind", /*optional=*/true, "(ip:port) Bind address of the connection to the peer"},
                    {RPCResult::Type::STR, "addrlocal", /*optional=*/true, "(ip:port) Local address as reported by the peer"},
                    {RPCResult::Type::STR, "network", "Network (" + Join(GetNetworkNames(/*append_unroutable=*/true), ", ") + ")"},
                    {RPCResult::Type::NUM, "mapped_as", /*optional=*/true, "Mapped AS (Autonomous System) number at the end of the BGP route to the peer, used for diversifying\n"
                                                        "peer selection (only displayed if the -asmap config option is set)"},
                    {RPCResult::Type::STR_HEX, "services", "The services offered"},
                    {RPCResult::Type::ARR, "servicesnames", "the services offered, in human-readable form",
                    {
                        {RPCResult::Type::STR, "SERVICE_NAME", "the service name if it is recognised"}
                    }},
                    {RPCResult::Type::BOOL, "relaytxes", "Whether we relay transactions to this peer"},
                    {RPCResult::Type::NUM_TIME, "lastsend", "The " + UNIX_EPOCH_TIME + " of the last send"},
                    {RPCResult::Type::NUM_TIME, "lastrecv", "The " + UNIX_EPOCH_TIME + " of the last receive"},
                    {RPCResult::Type::NUM_TIME, "last_transaction", "The " + UNIX_EPOCH_TIME + " of the last valid transaction received from this peer"},
                    {RPCResult::Type::NUM_TIME, "last_block", "The " + UNIX_EPOCH_TIME + " of the last block received from this peer"},
                    {RPCResult::Type::NUM, "bytessent", "The total bytes sent"},
                    {RPCResult::Type::NUM, "bytesrecv", "The total bytes received"},
                    {RPCResult::Type::NUM_TIME, "conntime", "The " + UNIX_EPOCH_TIME + " of the connection"},
                    {RPCResult::Type::NUM, "timeoffset", "The time offset in seconds"},
                    {RPCResult::Type::NUM, "pingtime", /*optional=*/true, "The last ping time in milliseconds (ms), if any"},
                    {RPCResult::Type::NUM, "minping", /*optional=*/true, "The minimum observed ping time in milliseconds (ms), if any"},
                    {RPCResult::Type::NUM, "pingwait", /*optional=*/true, "The duration in milliseconds (ms) of an outstanding ping (if non-zero)"},
                    {RPCResult::Type::NUM, "version", "The peer version, such as 70001"},
                    {RPCResult::Type::STR, "subver", "The string version"},
                    {RPCResult::Type::BOOL, "inbound", "Inbound (true) or Outbound (false)"},
                    {RPCResult::Type::BOOL, "bip152_hb_to", "Whether we selected peer as (compact blocks) high-bandwidth peer"},
                    {RPCResult::Type::BOOL, "bip152_hb_from", "Whether peer selected us as (compact blocks) high-bandwidth peer"},
                    {RPCResult::Type::NUM, "startingheight", "The starting height (block) of the peer"},
                    {RPCResult::Type::NUM, "synced_headers", "The last header we have in common with this peer"},
                    {RPCResult::Type::NUM, "synced_blocks", "The last block we have in common with this peer"},
                    {RPCResult::Type::ARR, "inflight", "",
                    {
                        {RPCResult::Type::NUM, "n", "The heights of blocks we're currently asking from this peer"},
                    }},
                    {RPCResult::Type::BOOL, "addr_relay_enabled", "Whether we participate in address relay with this peer"},
                    {RPCResult::Type::NUM, "addr_processed", "The total number of addresses processed, excluding those dropped due to rate limiting"},
                    {RPCResult::Type::NUM, "addr_rate_limited", "The total number of addresses dropped due to rate limiting"},
                    {RPCResult::Type::ARR, "permissions", "Any special permissions that have been granted to this peer",
                    {
                        {RPCResult::Type::STR, "permission_type", Join(NET_PERMISSIONS_DOC, ",\n") + ".\n"},
                    }},
                    {RPCResult::Type::NUM, "minfeefilter", "The minimum fee rate for transactions this peer accepts"},
                    {RPCResult::Type::OBJ_DYN, "bytessent_per_msg", "",
                    {
                        {RPCResult::Type::NUM, "msg", "The total bytes sent aggregated by message type\n"
                                                      "When a message type is not listed in this json object, the bytes sent are 0.\n"
                                                      "Only known message types can appear as keys in the object."}
                    }},
                    {RPCResult::Type::OBJ_DYN, "bytesrecv_per_msg", "",
                    {
                        {RPCResult::Type::NUM, "msg", "The total bytes received aggregated by message type\n"
                                                      "When a message type is not listed in this json object, the bytes received are 0.\n"
                                                      "Only known message types can appear as keys in the object and all bytes received\n"
                                                      "of unknown message types are listed under '"+NET_MESSAGE_TYPE_OTHER+"'."}
                    }},
                    {RPCResult::Type::STR, "connection_type", "Type of connection: \n" + Join(CONNECTION_TYPE_DOC, ",\n") + ".\n"
                                                              "Please note this output is unlikely to be stable in upcoming releases as we iterate to\n"
                                                              "best capture connection behaviors."},
                    {RPCResult::Type::STR, "transport_protocol_type", "Type of transport protocol: \n" + Join(TRANSPORT_TYPE_DOC, ",\n") + ".\n"},
                    {RPCResult::Type::STR, "session_id", "The session ID for this connection, or \"\" if there is none (\"v2\" transport protocol only).\n"},
                }},
            }},
        },
        RPCExamples{
            HelpExampleCli("getpeerinfo", "")
            + HelpExampleRpc("getpeerinfo", "")
        },
        [&](const RPCHelpMan& self, const JSONRPCRequest& request) -> UniValue
{
    NodeContext& node = EnsureAnyNodeContext(request.context);
    const CConnman& connman = EnsureConnman(node);
    const PeerManager& peerman = EnsurePeerman(node);

    std::vector<CNodeStats> vstats;
    connman.GetNodeStats(vstats);

    UniValue ret(UniValue::VARR);

    for (const CNodeStats& stats : vstats) {
        UniValue obj(UniValue::VOBJ);
        CNodeStateStats statestats;
        bool fStateStats = peerman.GetNodeStateStats(stats.nodeid, statestats);
        // GetNodeStateStats() requires the existence of a CNodeState and a Peer object
        // to succeed for this peer. These are created at connection initialisation and
        // exist for the duration of the connection - except if there is a race where the
        // peer got disconnected in between the GetNodeStats() and the GetNodeStateStats()
        // calls. In this case, the peer doesn't need to be reported here.
        if (!fStateStats) {
            continue;
        }
        obj.pushKV("id", stats.nodeid);
        obj.pushKV("addr", stats.m_addr_name);
        if (stats.addrBind.IsValid()) {
            obj.pushKV("addrbind", stats.addrBind.ToStringAddrPort());
        }
        if (!(stats.addrLocal.empty())) {
            obj.pushKV("addrlocal", stats.addrLocal);
        }
        obj.pushKV("network", GetNetworkName(stats.m_network));
        if (stats.m_mapped_as != 0) {
            obj.pushKV("mapped_as", uint64_t(stats.m_mapped_as));
        }
        ServiceFlags services{statestats.their_services};
        obj.pushKV("services", strprintf("%016x", services));
        obj.pushKV("servicesnames", GetServicesNames(services));
        obj.pushKV("relaytxes", statestats.m_relay_txs);
        obj.pushKV("lastsend", count_seconds(stats.m_last_send));
        obj.pushKV("lastrecv", count_seconds(stats.m_last_recv));
        obj.pushKV("last_transaction", count_seconds(stats.m_last_tx_time));
        obj.pushKV("last_block", count_seconds(stats.m_last_block_time));
        obj.pushKV("bytessent", stats.nSendBytes);
        obj.pushKV("bytesrecv", stats.nRecvBytes);
        obj.pushKV("conntime", count_seconds(stats.m_connected));
        obj.pushKV("timeoffset", Ticks<std::chrono::seconds>(statestats.time_offset));
        if (stats.m_last_ping_time > 0us) {
            obj.pushKV("pingtime", Ticks<SecondsDouble>(stats.m_last_ping_time));
        }
        if (stats.m_min_ping_time < std::chrono::microseconds::max()) {
            obj.pushKV("minping", Ticks<SecondsDouble>(stats.m_min_ping_time));
        }
        if (statestats.m_ping_wait > 0s) {
            obj.pushKV("pingwait", Ticks<SecondsDouble>(statestats.m_ping_wait));
        }
        obj.pushKV("version", stats.nVersion);
        // Use the sanitized form of subver here, to avoid tricksy remote peers from
        // corrupting or modifying the JSON output by putting special characters in
        // their ver message.
        obj.pushKV("subver", stats.cleanSubVer);
        obj.pushKV("inbound", stats.fInbound);
        obj.pushKV("bip152_hb_to", stats.m_bip152_highbandwidth_to);
        obj.pushKV("bip152_hb_from", stats.m_bip152_highbandwidth_from);
        obj.pushKV("startingheight", statestats.m_starting_height);
        obj.pushKV("synced_headers", statestats.nSyncHeight);
        obj.pushKV("synced_blocks", statestats.nCommonHeight);
        UniValue heights(UniValue::VARR);
        for (const int height : statestats.vHeightInFlight) {
            heights.push_back(height);
        }
        obj.pushKV("inflight", std::move(heights));
        obj.pushKV("addr_relay_enabled", statestats.m_addr_relay_enabled);
        obj.pushKV("addr_processed", statestats.m_addr_processed);
        obj.pushKV("addr_rate_limited", statestats.m_addr_rate_limited);
        UniValue permissions(UniValue::VARR);
        for (const auto& permission : NetPermissions::ToStrings(stats.m_permission_flags)) {
            permissions.push_back(permission);
        }
        obj.pushKV("permissions", std::move(permissions));
        obj.pushKV("minfeefilter", ValueFromAmount(statestats.m_fee_filter_received));

        UniValue sendPerMsgType(UniValue::VOBJ);
        for (const auto& i : stats.mapSendBytesPerMsgType) {
            if (i.second > 0)
                sendPerMsgType.pushKV(i.first, i.second);
        }
        obj.pushKV("bytessent_per_msg", std::move(sendPerMsgType));

        UniValue recvPerMsgType(UniValue::VOBJ);
        for (const auto& i : stats.mapRecvBytesPerMsgType) {
            if (i.second > 0)
                recvPerMsgType.pushKV(i.first, i.second);
        }
        obj.pushKV("bytesrecv_per_msg", std::move(recvPerMsgType));
        obj.pushKV("connection_type", ConnectionTypeAsString(stats.m_conn_type));
        obj.pushKV("transport_protocol_type", TransportTypeAsString(stats.m_transport_type));
        obj.pushKV("session_id", stats.m_session_id);

        ret.push_back(std::move(obj));
    }

    return ret;
},
    };
}

static RPCHelpMan addnode()
{
    return RPCHelpMan{
        "addnode",
        "Attempts to add or remove a node from the addnode list.\n"
                "Or try a connection to a node once.\n"
                "Nodes added using addnode (or -connect) are protected from DoS disconnection and are not required to be\n"
                "full nodes/support SegWit as other outbound peers are (though such peers will not be synced from).\n" +
                strprintf("Addnode connections are limited to %u at a time", MAX_ADDNODE_CONNECTIONS) +
                " and are counted separately from the -maxconnections limit.\n",
                {
                    {"node", RPCArg::Type::STR, RPCArg::Optional::NO, "The address of the peer to connect to"},
                    {"command", RPCArg::Type::STR, RPCArg::Optional::NO, "'add' to add a node to the list, 'remove' to remove a node from the list, 'onetry' to try a connection to the node once"},
                    {"v2transport", RPCArg::Type::BOOL, RPCArg::DefaultHint{"set by -v2transport"}, "Attempt to connect using BIP324 v2 transport protocol (ignored for 'remove' command)"},
                },
                RPCResult{RPCResult::Type::NONE, "", ""},
                RPCExamples{
                    HelpExampleCli("addnode", "\"192.168.0.6:28333\" \"onetry\" true")
            + HelpExampleRpc("addnode", "\"192.168.0.6:28333\", \"onetry\" true")
                },
        [&](const RPCHelpMan& self, const JSONRPCRequest& request) -> UniValue
{
    const auto command{self.Arg<std::string>("command")};
    if (command != "onetry" && command != "add" && command != "remove") {
        throw std::runtime_error(
            self.ToString());
    }

    NodeContext& node = EnsureAnyNodeContext(request.context);
    CConnman& connman = EnsureConnman(node);

    const auto node_arg{self.Arg<std::string>("node")};
    bool node_v2transport = connman.GetLocalServices() & NODE_P2P_V2;
    bool use_v2transport = self.MaybeArg<bool>("v2transport").value_or(node_v2transport);

    if (use_v2transport && !node_v2transport) {
        throw JSONRPCError(RPC_INVALID_PARAMETER, "Error: v2transport requested but not enabled (see -v2transport)");
    }

    if (command == "onetry")
    {
        CAddress addr;
        connman.OpenNetworkConnection(addr, /*fCountFailure=*/false, /*grant_outbound=*/{}, node_arg.c_str(), ConnectionType::MANUAL, use_v2transport);
        return UniValue::VNULL;
    }

    if (command == "add")
    {
        if (!connman.AddNode({node_arg, use_v2transport})) {
            throw JSONRPCError(RPC_CLIENT_NODE_ALREADY_ADDED, "Error: Node already added");
        }
    }
    else if (command == "remove")
    {
        if (!connman.RemoveAddedNode(node_arg)) {
            throw JSONRPCError(RPC_CLIENT_NODE_NOT_ADDED, "Error: Node could not be removed. It has not been added previously.");
        }
    }

    return UniValue::VNULL;
},
    };
}

static RPCHelpMan addconnection()
{
    return RPCHelpMan{
        "addconnection",
        "Open an outbound connection to a specified node. This RPC is for testing only.\n",
        {
            {"address", RPCArg::Type::STR, RPCArg::Optional::NO, "The IP address and port to attempt connecting to."},
            {"connection_type", RPCArg::Type::STR, RPCArg::Optional::NO, "Type of connection to open (\"outbound-full-relay\", \"block-relay-only\", \"addr-fetch\" or \"feeler\")."},
            {"v2transport", RPCArg::Type::BOOL, RPCArg::Optional::NO, "Attempt to connect using BIP324 v2 transport protocol"},
        },
        RPCResult{
            RPCResult::Type::OBJ, "", "",
            {
                { RPCResult::Type::STR, "address", "Address of newly added connection." },
                { RPCResult::Type::STR, "connection_type", "Type of connection opened." },
            }},
        RPCExamples{
            HelpExampleCli("addconnection", "\"192.168.0.6:28333\" \"outbound-full-relay\" true")
            + HelpExampleRpc("addconnection", "\"192.168.0.6:28333\" \"outbound-full-relay\" true")
        },
        [&](const RPCHelpMan& self, const JSONRPCRequest& request) -> UniValue
{
    if (Params().GetChainType() != ChainType::REGTEST) {
        throw std::runtime_error("addconnection is for regression testing (-regtest mode) only.");
    }

    const std::string address = request.params[0].get_str();
    const std::string conn_type_in{TrimString(request.params[1].get_str())};
    ConnectionType conn_type{};
    if (conn_type_in == "outbound-full-relay") {
        conn_type = ConnectionType::OUTBOUND_FULL_RELAY;
    } else if (conn_type_in == "block-relay-only") {
        conn_type = ConnectionType::BLOCK_RELAY;
    } else if (conn_type_in == "addr-fetch") {
        conn_type = ConnectionType::ADDR_FETCH;
    } else if (conn_type_in == "feeler") {
        conn_type = ConnectionType::FEELER;
    } else {
        throw JSONRPCError(RPC_INVALID_PARAMETER, self.ToString());
    }
    bool use_v2transport{self.Arg<bool>("v2transport")};

    NodeContext& node = EnsureAnyNodeContext(request.context);
    CConnman& connman = EnsureConnman(node);

    if (use_v2transport && !(connman.GetLocalServices() & NODE_P2P_V2)) {
        throw JSONRPCError(RPC_INVALID_PARAMETER, "Error: Adding v2transport connections requires -v2transport init flag to be set.");
    }

    const bool success = connman.AddConnection(address, conn_type, use_v2transport);
    if (!success) {
        throw JSONRPCError(RPC_CLIENT_NODE_CAPACITY_REACHED, "Error: Already at capacity for specified connection type.");
    }

    UniValue info(UniValue::VOBJ);
    info.pushKV("address", address);
    info.pushKV("connection_type", conn_type_in);

    return info;
},
    };
}

static RPCHelpMan disconnectnode()
{
    return RPCHelpMan{
        "disconnectnode",
        "Immediately disconnects from the specified peer node.\n"
                "\nStrictly one out of 'address' and 'nodeid' can be provided to identify the node.\n"
                "\nTo disconnect by nodeid, either set 'address' to the empty string, or call using the named 'nodeid' argument only.\n",
                {
                    {"address", RPCArg::Type::STR, RPCArg::DefaultHint{"fallback to nodeid"}, "The IP address/port of the node"},
                    {"nodeid", RPCArg::Type::NUM, RPCArg::DefaultHint{"fallback to address"}, "The node ID (see getpeerinfo for node IDs)"},
                },
                RPCResult{RPCResult::Type::NONE, "", ""},
                RPCExamples{
                    HelpExampleCli("disconnectnode", "\"192.168.0.6:28333\"")
            + HelpExampleCli("disconnectnode", "\"\" 1")
            + HelpExampleRpc("disconnectnode", "\"192.168.0.6:28333\"")
            + HelpExampleRpc("disconnectnode", "\"\", 1")
                },
        [&](const RPCHelpMan& self, const JSONRPCRequest& request) -> UniValue
{
    NodeContext& node = EnsureAnyNodeContext(request.context);
    CConnman& connman = EnsureConnman(node);

    bool success;
    const UniValue &address_arg = request.params[0];
    const UniValue &id_arg = request.params[1];

    if (!address_arg.isNull() && id_arg.isNull()) {
        /* handle disconnect-by-address */
        success = connman.DisconnectNode(address_arg.get_str());
    } else if (!id_arg.isNull() && (address_arg.isNull() || (address_arg.isStr() && address_arg.get_str().empty()))) {
        /* handle disconnect-by-id */
        NodeId nodeid = (NodeId) id_arg.getInt<int64_t>();
        success = connman.DisconnectNode(nodeid);
    } else {
        throw JSONRPCError(RPC_INVALID_PARAMS, "Only one of address and nodeid should be provided.");
    }

    if (!success) {
        throw JSONRPCError(RPC_CLIENT_NODE_NOT_CONNECTED, "Node not found in connected nodes");
    }

    return UniValue::VNULL;
},
    };
}

static RPCHelpMan getaddednodeinfo()
{
    return RPCHelpMan{
        "getaddednodeinfo",
        "Returns information about the given added node, or all added nodes\n"
                "(note that onetry addnodes are not listed here)\n",
                {
                    {"node", RPCArg::Type::STR, RPCArg::DefaultHint{"all nodes"}, "If provided, return information about this specific node, otherwise all nodes are returned."},
                },
                RPCResult{
                    RPCResult::Type::ARR, "", "",
                    {
                        {RPCResult::Type::OBJ, "", "",
                        {
                            {RPCResult::Type::STR, "addednode", "The node IP address or name (as provided to addnode)"},
                            {RPCResult::Type::BOOL, "connected", "If connected"},
                            {RPCResult::Type::ARR, "addresses", "Only when connected = true",
                            {
                                {RPCResult::Type::OBJ, "", "",
                                {
                                    {RPCResult::Type::STR, "address", "The Riecoin server IP and port we're connected to"},
                                    {RPCResult::Type::STR, "connected", "connection, inbound or outbound"},
                                }},
                            }},
                        }},
                    }
                },
                RPCExamples{
                    HelpExampleCli("getaddednodeinfo", "\"192.168.0.201\"")
            + HelpExampleRpc("getaddednodeinfo", "\"192.168.0.201\"")
                },
        [&](const RPCHelpMan& self, const JSONRPCRequest& request) -> UniValue
{
    NodeContext& node = EnsureAnyNodeContext(request.context);
    const CConnman& connman = EnsureConnman(node);

    std::vector<AddedNodeInfo> vInfo = connman.GetAddedNodeInfo(/*include_connected=*/true);

    if (!request.params[0].isNull()) {
        bool found = false;
        for (const AddedNodeInfo& info : vInfo) {
            if (info.m_params.m_added_node == request.params[0].get_str()) {
                vInfo.assign(1, info);
                found = true;
                break;
            }
        }
        if (!found) {
            throw JSONRPCError(RPC_CLIENT_NODE_NOT_ADDED, "Error: Node has not been added.");
        }
    }

    UniValue ret(UniValue::VARR);

    for (const AddedNodeInfo& info : vInfo) {
        UniValue obj(UniValue::VOBJ);
        obj.pushKV("addednode", info.m_params.m_added_node);
        obj.pushKV("connected", info.fConnected);
        UniValue addresses(UniValue::VARR);
        if (info.fConnected) {
            UniValue address(UniValue::VOBJ);
            address.pushKV("address", info.resolvedAddress.ToStringAddrPort());
            address.pushKV("connected", info.fInbound ? "inbound" : "outbound");
            addresses.push_back(std::move(address));
        }
        obj.pushKV("addresses", std::move(addresses));
        ret.push_back(std::move(obj));
    }

    return ret;
},
    };
}

static RPCHelpMan getnettotals()
{
    return RPCHelpMan{"getnettotals",
        "Returns information about network traffic, including bytes in, bytes out,\n"
        "and current system time.",
        {},
                RPCResult{
                   RPCResult::Type::OBJ, "", "",
                   {
                       {RPCResult::Type::NUM, "totalbytesrecv", "Total bytes received"},
                       {RPCResult::Type::NUM, "totalbytessent", "Total bytes sent"},
                       {RPCResult::Type::NUM_TIME, "timemillis", "Current system " + UNIX_EPOCH_TIME + " in milliseconds"},
                       {RPCResult::Type::OBJ, "uploadtarget", "",
                       {
                           {RPCResult::Type::NUM, "timeframe", "Length of the measuring timeframe in seconds"},
                           {RPCResult::Type::NUM, "target", "Target in bytes"},
                           {RPCResult::Type::BOOL, "target_reached", "True if target is reached"},
                           {RPCResult::Type::BOOL, "serve_historical_blocks", "True if serving historical blocks"},
                           {RPCResult::Type::NUM, "bytes_left_in_cycle", "Bytes left in current time cycle"},
                           {RPCResult::Type::NUM, "time_left_in_cycle", "Seconds left in current time cycle"},
                        }},
                    }
                },
                RPCExamples{
                    HelpExampleCli("getnettotals", "")
            + HelpExampleRpc("getnettotals", "")
                },
        [&](const RPCHelpMan& self, const JSONRPCRequest& request) -> UniValue
{
    NodeContext& node = EnsureAnyNodeContext(request.context);
    const CConnman& connman = EnsureConnman(node);

    UniValue obj(UniValue::VOBJ);
    obj.pushKV("totalbytesrecv", connman.GetTotalBytesRecv());
    obj.pushKV("totalbytessent", connman.GetTotalBytesSent());
    obj.pushKV("timemillis", TicksSinceEpoch<std::chrono::milliseconds>(SystemClock::now()));

    UniValue outboundLimit(UniValue::VOBJ);
    outboundLimit.pushKV("timeframe", count_seconds(connman.GetMaxOutboundTimeframe()));
    outboundLimit.pushKV("target", connman.GetMaxOutboundTarget());
    outboundLimit.pushKV("target_reached", connman.OutboundTargetReached(false));
    outboundLimit.pushKV("serve_historical_blocks", !connman.OutboundTargetReached(true));
    outboundLimit.pushKV("bytes_left_in_cycle", connman.GetOutboundTargetBytesLeft());
    outboundLimit.pushKV("time_left_in_cycle", count_seconds(connman.GetMaxOutboundTimeLeftInCycle()));
    obj.pushKV("uploadtarget", std::move(outboundLimit));
    return obj;
},
    };
}

static UniValue GetNetworksInfo()
{
    UniValue networks(UniValue::VARR);
    for (int n = 0; n < NET_MAX; ++n) {
        enum Network network = static_cast<enum Network>(n);
        if (network == NET_UNROUTABLE || network == NET_INTERNAL) continue;
        Proxy proxy;
        UniValue obj(UniValue::VOBJ);
        GetProxy(network, proxy);
        obj.pushKV("name", GetNetworkName(network));
        obj.pushKV("limited", !g_reachable_nets.Contains(network));
        obj.pushKV("reachable", g_reachable_nets.Contains(network));
        obj.pushKV("proxy", proxy.IsValid() ? proxy.ToString() : std::string());
        obj.pushKV("proxy_randomize_credentials", proxy.m_tor_stream_isolation);
        networks.push_back(std::move(obj));
    }
    return networks;
}

static RPCHelpMan getnetworkinfo()
{
    return RPCHelpMan{"getnetworkinfo",
                "Returns an object containing various state info regarding P2P networking.\n",
                {},
                RPCResult{
                    RPCResult::Type::OBJ, "", "",
                    {
                        {RPCResult::Type::NUM, "version", "the server version"},
                        {RPCResult::Type::STR, "subversion", "the server subversion string"},
                        {RPCResult::Type::NUM, "protocolversion", "the protocol version"},
                        {RPCResult::Type::STR_HEX, "localservices", "the services we offer to the network"},
                        {RPCResult::Type::ARR, "localservicesnames", "the services we offer to the network, in human-readable form",
                        {
                            {RPCResult::Type::STR, "SERVICE_NAME", "the service name"},
                        }},
                        {RPCResult::Type::BOOL, "localrelay", "true if transaction relay is requested from peers"},
                        {RPCResult::Type::NUM, "timeoffset", "the time offset"},
                        {RPCResult::Type::NUM, "connections", "the total number of connections"},
                        {RPCResult::Type::NUM, "connections_in", "the number of inbound connections"},
                        {RPCResult::Type::NUM, "connections_out", "the number of outbound connections"},
                        {RPCResult::Type::BOOL, "networkactive", "whether p2p networking is enabled"},
                        {RPCResult::Type::ARR, "networks", "information per network",
                        {
                            {RPCResult::Type::OBJ, "", "",
                            {
                                {RPCResult::Type::STR, "name", "network (" + Join(GetNetworkNames(), ", ") + ")"},
                                {RPCResult::Type::BOOL, "limited", "is the network limited using -onlynet?"},
                                {RPCResult::Type::BOOL, "reachable", "is the network reachable?"},
                                {RPCResult::Type::STR, "proxy", "(\"host:port\") the proxy that is used for this network, or empty if none"},
                                {RPCResult::Type::BOOL, "proxy_randomize_credentials", "Whether randomized credentials are used"},
                            }},
                        }},
                        {RPCResult::Type::NUM, "relayfee", "minimum relay fee rate for transactions in " + CURRENCY_UNIT + "/kvB"},
                        {RPCResult::Type::NUM, "incrementalfee", "minimum fee rate increment for mempool limiting or replacement in " + CURRENCY_UNIT + "/kvB"},
                        {RPCResult::Type::ARR, "localaddresses", "list of local addresses",
                        {
                            {RPCResult::Type::OBJ, "", "",
                            {
                                {RPCResult::Type::STR, "address", "network address"},
                                {RPCResult::Type::NUM, "port", "network port"},
                                {RPCResult::Type::NUM, "score", "relative score"},
                            }},
                        }},
                        RPCResult{RPCResult::Type::ARR, "warnings", "any network and blockchain warnings",
                        {
                            {RPCResult::Type::STR, "", "warning"},
                        }},
                    }
                },
                RPCExamples{
                    HelpExampleCli("getnetworkinfo", "")
            + HelpExampleRpc("getnetworkinfo", "")
                },
        [&](const RPCHelpMan& self, const JSONRPCRequest& request) -> UniValue
{
    LOCK(cs_main);
    UniValue obj(UniValue::VOBJ);
    obj.pushKV("version",       CLIENT_VERSION);
    obj.pushKV("subversion",    strSubVersion);
    obj.pushKV("protocolversion",PROTOCOL_VERSION);
    NodeContext& node = EnsureAnyNodeContext(request.context);
    if (node.connman) {
        ServiceFlags services = node.connman->GetLocalServices();
        obj.pushKV("localservices", strprintf("%016x", services));
        obj.pushKV("localservicesnames", GetServicesNames(services));
    }
    if (node.peerman) {
        auto peerman_info{node.peerman->GetInfo()};
        obj.pushKV("localrelay", !peerman_info.ignores_incoming_txs);
        obj.pushKV("timeoffset", Ticks<std::chrono::seconds>(peerman_info.median_outbound_time_offset));
    }
    if (node.connman) {
        obj.pushKV("networkactive", node.connman->GetNetworkActive());
        obj.pushKV("connections", node.connman->GetNodeCount(ConnectionDirection::Both));
        obj.pushKV("connections_in", node.connman->GetNodeCount(ConnectionDirection::In));
        obj.pushKV("connections_out", node.connman->GetNodeCount(ConnectionDirection::Out));
    }
    obj.pushKV("networks",      GetNetworksInfo());
    if (node.mempool) {
        // Those fields can be deprecated, to be replaced by the getmempoolinfo fields
        obj.pushKV("relayfee", ValueFromAmount(node.mempool->m_opts.min_relay_feerate.GetFeePerK()));
        obj.pushKV("incrementalfee", ValueFromAmount(node.mempool->m_opts.incremental_relay_feerate.GetFeePerK()));
    }
    UniValue localAddresses(UniValue::VARR);
    {
        LOCK(g_maplocalhost_mutex);
        for (const std::pair<const CNetAddr, LocalServiceInfo> &item : mapLocalHost)
        {
            UniValue rec(UniValue::VOBJ);
            rec.pushKV("address", item.first.ToStringAddr());
            rec.pushKV("port", item.second.nPort);
            rec.pushKV("score", item.second.nScore);
            localAddresses.push_back(std::move(rec));
        }
    }
    obj.pushKV("localaddresses", std::move(localAddresses));
    obj.pushKV("warnings", node::GetWarningsForRpc(*CHECK_NONFATAL(node.warnings)));
    return obj;
},
    };
}

static RPCHelpMan setban()
{
    return RPCHelpMan{
        "setban",
        "Attempts to add or remove an IP/Subnet from the banned list.\n",
                {
                    {"subnet", RPCArg::Type::STR, RPCArg::Optional::NO, "The IP/Subnet (see getpeerinfo for nodes IP) with an optional netmask (default is /32 = single IP)"},
                    {"command", RPCArg::Type::STR, RPCArg::Optional::NO, "'add' to add an IP/Subnet to the list, 'remove' to remove an IP/Subnet from the list"},
                    {"bantime", RPCArg::Type::NUM, RPCArg::Default{0}, "time in seconds how long (or until when if [absolute] is set) the IP is banned (0 or empty means using the default time of 24h which can also be overwritten by the -bantime startup argument)"},
                    {"absolute", RPCArg::Type::BOOL, RPCArg::Default{false}, "If set, the bantime must be an absolute timestamp expressed in " + UNIX_EPOCH_TIME},
                },
                RPCResult{RPCResult::Type::NONE, "", ""},
                RPCExamples{
                    HelpExampleCli("setban", "\"192.168.0.6\" \"add\" 86400")
                            + HelpExampleCli("setban", "\"192.168.0.0/24\" \"add\"")
                            + HelpExampleRpc("setban", "\"192.168.0.6\", \"add\", 86400")
                },
        [&](const RPCHelpMan& help, const JSONRPCRequest& request) -> UniValue
{
    std::string strCommand;
    if (!request.params[1].isNull())
        strCommand = request.params[1].get_str();
    if (strCommand != "add" && strCommand != "remove") {
        throw std::runtime_error(help.ToString());
    }
    NodeContext& node = EnsureAnyNodeContext(request.context);
    BanMan& banman = EnsureBanman(node);

    CSubNet subNet;
    CNetAddr netAddr;
    bool isSubnet = false;

    if (request.params[0].get_str().find('/') != std::string::npos)
        isSubnet = true;

    if (!isSubnet) {
        const std::optional<CNetAddr> addr{LookupHost(request.params[0].get_str(), false)};
        if (addr.has_value()) {
            netAddr = static_cast<CNetAddr>(MaybeFlipIPv6toCJDNS(CService{addr.value(), /*port=*/0}));
        }
    }
    else
        subNet = LookupSubNet(request.params[0].get_str());

    if (! (isSubnet ? subNet.IsValid() : netAddr.IsValid()) )
        throw JSONRPCError(RPC_CLIENT_INVALID_IP_OR_SUBNET, "Error: Invalid IP/Subnet");

    if (strCommand == "add")
    {
        if (isSubnet ? banman.IsBanned(subNet) : banman.IsBanned(netAddr)) {
            throw JSONRPCError(RPC_CLIENT_NODE_ALREADY_ADDED, "Error: IP/Subnet already banned");
        }

        int64_t banTime = 0; //use standard bantime if not specified
        if (!request.params[2].isNull())
            banTime = request.params[2].getInt<int64_t>();

        const bool absolute{request.params[3].isNull() ? false : request.params[3].get_bool()};

        if (absolute && banTime < GetTime()) {
            throw JSONRPCError(RPC_INVALID_PARAMETER, "Error: Absolute timestamp is in the past");
        }

        if (isSubnet) {
            banman.Ban(subNet, banTime, absolute);
            if (node.connman) {
                node.connman->DisconnectNode(subNet);
            }
        } else {
            banman.Ban(netAddr, banTime, absolute);
            if (node.connman) {
                node.connman->DisconnectNode(netAddr);
            }
        }
    }
    else if(strCommand == "remove")
    {
        if (!( isSubnet ? banman.Unban(subNet) : banman.Unban(netAddr) )) {
            throw JSONRPCError(RPC_CLIENT_INVALID_IP_OR_SUBNET, "Error: Unban failed. Requested address/subnet was not previously manually banned.");
        }
    }
    return UniValue::VNULL;
},
    };
}

static RPCHelpMan listbanned()
{
    return RPCHelpMan{
        "listbanned",
        "List all manually banned IPs/Subnets.\n",
                {},
        RPCResult{RPCResult::Type::ARR, "", "",
            {
                {RPCResult::Type::OBJ, "", "",
                    {
                        {RPCResult::Type::STR, "address", "The IP/Subnet of the banned node"},
                        {RPCResult::Type::NUM_TIME, "ban_created", "The " + UNIX_EPOCH_TIME + " the ban was created"},
                        {RPCResult::Type::NUM_TIME, "banned_until", "The " + UNIX_EPOCH_TIME + " the ban expires"},
                        {RPCResult::Type::NUM_TIME, "ban_duration", "The ban duration, in seconds"},
                        {RPCResult::Type::NUM_TIME, "time_remaining", "The time remaining until the ban expires, in seconds"},
                    }},
            }},
                RPCExamples{
                    HelpExampleCli("listbanned", "")
                            + HelpExampleRpc("listbanned", "")
                },
        [&](const RPCHelpMan& self, const JSONRPCRequest& request) -> UniValue
{
    BanMan& banman = EnsureAnyBanman(request.context);

    banmap_t banMap;
    banman.GetBanned(banMap);
    const int64_t current_time{GetTime()};

    UniValue bannedAddresses(UniValue::VARR);
    for (const auto& entry : banMap)
    {
        const CBanEntry& banEntry = entry.second;
        UniValue rec(UniValue::VOBJ);
        rec.pushKV("address", entry.first.ToString());
        rec.pushKV("ban_created", banEntry.nCreateTime);
        rec.pushKV("banned_until", banEntry.nBanUntil);
        rec.pushKV("ban_duration", (banEntry.nBanUntil - banEntry.nCreateTime));
        rec.pushKV("time_remaining", (banEntry.nBanUntil - current_time));

        bannedAddresses.push_back(std::move(rec));
    }

    return bannedAddresses;
},
    };
}

static RPCHelpMan clearbanned()
{
    return RPCHelpMan{
        "clearbanned",
        "Clear all banned IPs.\n",
                {},
                RPCResult{RPCResult::Type::NONE, "", ""},
                RPCExamples{
                    HelpExampleCli("clearbanned", "")
                            + HelpExampleRpc("clearbanned", "")
                },
        [&](const RPCHelpMan& self, const JSONRPCRequest& request) -> UniValue
{
    BanMan& banman = EnsureAnyBanman(request.context);

    banman.ClearBanned();

    return UniValue::VNULL;
},
    };
}

static RPCHelpMan setnetworkactive()
{
    return RPCHelpMan{
        "setnetworkactive",
        "Disable/enable all p2p network activity.\n",
                {
                    {"state", RPCArg::Type::BOOL, RPCArg::Optional::NO, "true to enable networking, false to disable"},
                },
                RPCResult{RPCResult::Type::BOOL, "", "The value that was passed in"},
                RPCExamples{""},
        [&](const RPCHelpMan& self, const JSONRPCRequest& request) -> UniValue
{
    NodeContext& node = EnsureAnyNodeContext(request.context);
    CConnman& connman = EnsureConnman(node);

    connman.SetNetworkActive(request.params[0].get_bool());

    return connman.GetNetworkActive();
},
    };
}

static RPCHelpMan getnodeaddresses()
{
    return RPCHelpMan{"getnodeaddresses",
                "Return known addresses, after filtering for quality and recency.\n"
                "These can potentially be used to find new peers in the network.\n"
                "The total number of addresses known to the node may be higher.",
                {
                    {"count", RPCArg::Type::NUM, RPCArg::Default{1}, "The maximum number of addresses to return. Specify 0 to return all known addresses."},
                    {"network", RPCArg::Type::STR, RPCArg::DefaultHint{"all networks"}, "Return only addresses of the specified network. Can be one of: " + Join(GetNetworkNames(), ", ") + "."},
                },
                RPCResult{
                    RPCResult::Type::ARR, "", "",
                    {
                        {RPCResult::Type::OBJ, "", "",
                        {
                            {RPCResult::Type::NUM_TIME, "time", "The " + UNIX_EPOCH_TIME + " when the node was last seen"},
                            {RPCResult::Type::NUM, "services", "The services offered by the node"},
                            {RPCResult::Type::STR, "address", "The address of the node"},
                            {RPCResult::Type::NUM, "port", "The port number of the node"},
                            {RPCResult::Type::STR, "network", "The network (" + Join(GetNetworkNames(), ", ") + ") the node connected through"},
                        }},
                    }
                },
                RPCExamples{
                    HelpExampleCli("getnodeaddresses", "8")
                    + HelpExampleCli("getnodeaddresses", "4 \"i2p\"")
                    + HelpExampleCli("-named getnodeaddresses", "network=onion count=12")
                    + HelpExampleRpc("getnodeaddresses", "8")
                    + HelpExampleRpc("getnodeaddresses", "4, \"i2p\"")
                },
        [&](const RPCHelpMan& self, const JSONRPCRequest& request) -> UniValue
{
    NodeContext& node = EnsureAnyNodeContext(request.context);
    const CConnman& connman = EnsureConnman(node);

    const int count{request.params[0].isNull() ? 1 : request.params[0].getInt<int>()};
    if (count < 0) throw JSONRPCError(RPC_INVALID_PARAMETER, "Address count out of range");

    const std::optional<Network> network{request.params[1].isNull() ? std::nullopt : std::optional<Network>{ParseNetwork(request.params[1].get_str())}};
    if (network == NET_UNROUTABLE) {
        throw JSONRPCError(RPC_INVALID_PARAMETER, strprintf("Network not recognized: %s", request.params[1].get_str()));
    }

    // returns a shuffled list of CAddress
    const std::vector<CAddress> vAddr{connman.GetAddresses(count, /*max_pct=*/0, network)};
    UniValue ret(UniValue::VARR);

    for (const CAddress& addr : vAddr) {
        UniValue obj(UniValue::VOBJ);
        obj.pushKV("time", int64_t{TicksSinceEpoch<std::chrono::seconds>(addr.nTime)});
        obj.pushKV("services", (uint64_t)addr.nServices);
        obj.pushKV("address", addr.ToStringAddr());
        obj.pushKV("port", addr.GetPort());
        obj.pushKV("network", GetNetworkName(addr.GetNetClass()));
        ret.push_back(std::move(obj));
    }
    return ret;
},
    };
}

static RPCHelpMan addpeeraddress()
{
    return RPCHelpMan{"addpeeraddress",
        "Add the address of a potential peer to an address manager table. This RPC is for testing only.",
        {
            {"address", RPCArg::Type::STR, RPCArg::Optional::NO, "The IP address of the peer"},
            {"port", RPCArg::Type::NUM, RPCArg::Optional::NO, "The port of the peer"},
            {"tried", RPCArg::Type::BOOL, RPCArg::Default{false}, "If true, attempt to add the peer to the tried addresses table"},
        },
        RPCResult{
            RPCResult::Type::OBJ, "", "",
            {
                {RPCResult::Type::BOOL, "success", "whether the peer address was successfully added to the address manager table"},
                {RPCResult::Type::STR, "error", /*optional=*/true, "error description, if the address could not be added"},
            },
        },
        RPCExamples{
            HelpExampleCli("addpeeraddress", "\"1.2.3.4\" 28333 true")
    + HelpExampleRpc("addpeeraddress", "\"1.2.3.4\", 28333, true")
        },
        [&](const RPCHelpMan& self, const JSONRPCRequest& request) -> UniValue
{
    AddrMan& addrman = EnsureAnyAddrman(request.context);

    const std::string& addr_string{request.params[0].get_str()};
    const auto port{request.params[1].getInt<uint16_t>()};
    const bool tried{request.params[2].isNull() ? false : request.params[2].get_bool()};

    UniValue obj(UniValue::VOBJ);
    std::optional<CNetAddr> net_addr{LookupHost(addr_string, false)};
    bool success{false};

    if (net_addr.has_value()) {
        CService service{net_addr.value(), port};
        CAddress address{MaybeFlipIPv6toCJDNS(service), ServiceFlags{NODE_NETWORK | NODE_WITNESS}};
        address.nTime = Now<NodeSeconds>();
        // The source address is set equal to the address. This is equivalent to the peer
        // announcing itself.
        if (addrman.Add({address}, address)) {
            success = true;
            if (tried) {
                // Attempt to move the address to the tried addresses table.
                if (!addrman.Good(address)) {
                    success = false;
                    obj.pushKV("error", "failed-adding-to-tried");
                }
            }
        } else {
            obj.pushKV("error", "failed-adding-to-new");
        }
    }

    obj.pushKV("success", success);
    return obj;
},
    };
}

static RPCHelpMan sendmsgtopeer()
{
    return RPCHelpMan{
        "sendmsgtopeer",
        "Send a p2p message to a peer specified by id.\n"
        "The message type and body must be provided, the message header will be generated.\n"
        "This RPC is for testing only.",
        {
            {"peer_id", RPCArg::Type::NUM, RPCArg::Optional::NO, "The peer to send the message to."},
            {"msg_type", RPCArg::Type::STR, RPCArg::Optional::NO, strprintf("The message type (maximum length %i)", CMessageHeader::MESSAGE_TYPE_SIZE)},
            {"msg", RPCArg::Type::STR_HEX, RPCArg::Optional::NO, "The serialized message body to send, in hex, without a message header"},
        },
        RPCResult{RPCResult::Type::OBJ, "", "", std::vector<RPCResult>{}},
        RPCExamples{
            HelpExampleCli("sendmsgtopeer", "0 \"addr\" \"ffffff\"") + HelpExampleRpc("sendmsgtopeer", "0 \"addr\" \"ffffff\"")},
        [&](const RPCHelpMan& self, const JSONRPCRequest& request) -> UniValue {
            const NodeId peer_id{request.params[0].getInt<int64_t>()};
            const std::string& msg_type{request.params[1].get_str()};
            if (msg_type.size() > CMessageHeader::MESSAGE_TYPE_SIZE) {
                throw JSONRPCError(RPC_INVALID_PARAMETER, strprintf("Error: msg_type too long, max length is %i", CMessageHeader::MESSAGE_TYPE_SIZE));
            }
            auto msg{TryParseHex<unsigned char>(request.params[2].get_str())};
            if (!msg.has_value()) {
                throw JSONRPCError(RPC_INVALID_PARAMETER, "Error parsing input for msg");
            }

            NodeContext& node = EnsureAnyNodeContext(request.context);
            CConnman& connman = EnsureConnman(node);

            CSerializedNetMsg msg_ser;
            msg_ser.data = msg.value();
            msg_ser.m_type = msg_type;

            bool success = connman.ForNode(peer_id, [&](CNode* node) {
                connman.PushMessage(node, std::move(msg_ser));
                return true;
            });

            if (!success) {
                throw JSONRPCError(RPC_MISC_ERROR, "Error: Could not send message to peer");
            }

            UniValue ret{UniValue::VOBJ};
            return ret;
        },
    };
}

static RPCHelpMan getaddrmaninfo()
{
    return RPCHelpMan{
        "getaddrmaninfo",
        "Provides information about the node's address manager by returning the number of "
        "addresses in the `new` and `tried` tables and their sum for all networks.\n",
        {},
        RPCResult{
            RPCResult::Type::OBJ_DYN, "", "json object with network type as keys", {
                {RPCResult::Type::OBJ, "network", "the network (" + Join(GetNetworkNames(), ", ") + ", all_networks)", {
                {RPCResult::Type::NUM, "new", "number of addresses in the new table, which represent potential peers the node has discovered but hasn't yet successfully connected to."},
                {RPCResult::Type::NUM, "tried", "number of addresses in the tried table, which represent peers the node has successfully connected to in the past."},
                {RPCResult::Type::NUM, "total", "total number of addresses in both new/tried tables"},
            }},
        }},
        RPCExamples{HelpExampleCli("getaddrmaninfo", "") + HelpExampleRpc("getaddrmaninfo", "")},
        [&](const RPCHelpMan& self, const JSONRPCRequest& request) -> UniValue {
            AddrMan& addrman = EnsureAnyAddrman(request.context);

            UniValue ret(UniValue::VOBJ);
            for (int n = 0; n < NET_MAX; ++n) {
                enum Network network = static_cast<enum Network>(n);
                if (network == NET_UNROUTABLE || network == NET_INTERNAL) continue;
                UniValue obj(UniValue::VOBJ);
                obj.pushKV("new", addrman.Size(network, true));
                obj.pushKV("tried", addrman.Size(network, false));
                obj.pushKV("total", addrman.Size(network));
                ret.pushKV(GetNetworkName(network), std::move(obj));
            }
            UniValue obj(UniValue::VOBJ);
            obj.pushKV("new", addrman.Size(std::nullopt, true));
            obj.pushKV("tried", addrman.Size(std::nullopt, false));
            obj.pushKV("total", addrman.Size());
            ret.pushKV("all_networks", std::move(obj));
            return ret;
        },
    };
}

UniValue AddrmanEntryToJSON(const AddrInfo& info, const CConnman& connman)
{
    UniValue ret(UniValue::VOBJ);
    ret.pushKV("address", info.ToStringAddr());
    const uint32_t mapped_as{connman.GetMappedAS(info)};
    if (mapped_as) {
        ret.pushKV("mapped_as", mapped_as);
    }
    ret.pushKV("port", info.GetPort());
    ret.pushKV("services", (uint64_t)info.nServices);
    ret.pushKV("time", int64_t{TicksSinceEpoch<std::chrono::seconds>(info.nTime)});
    ret.pushKV("network", GetNetworkName(info.GetNetClass()));
    ret.pushKV("source", info.source.ToStringAddr());
    ret.pushKV("source_network", GetNetworkName(info.source.GetNetClass()));
    const uint32_t source_mapped_as{connman.GetMappedAS(info.source)};
    if (source_mapped_as) {
        ret.pushKV("source_mapped_as", source_mapped_as);
    }
    return ret;
}

UniValue AddrmanTableToJSON(const std::vector<std::pair<AddrInfo, AddressPosition>>& tableInfos, const CConnman& connman)
{
    UniValue table(UniValue::VOBJ);
    for (const auto& e : tableInfos) {
        AddrInfo info = e.first;
        AddressPosition location = e.second;
        std::ostringstream key;
        key << location.bucket << "/" << location.position;
        // Address manager tables have unique entries so there is no advantage
        // in using UniValue::pushKV, which checks if the key already exists
        // in O(N). UniValue::pushKVEnd is used instead which currently is O(1).
        table.pushKVEnd(key.str(), AddrmanEntryToJSON(info, connman));
    }
    return table;
}

static RPCHelpMan getrawaddrman()
{
    return RPCHelpMan{"getrawaddrman",
        "EXPERIMENTAL warning: this call may be changed in future releases.\n"
        "\nReturns information on all address manager entries for the new and tried tables.\n",
        {},
        RPCResult{
            RPCResult::Type::OBJ_DYN, "", "", {
                {RPCResult::Type::OBJ_DYN, "table", "buckets with addresses in the address manager table ( new, tried )", {
                    {RPCResult::Type::OBJ, "bucket/position", "the location in the address manager table (<bucket>/<position>)", {
                        {RPCResult::Type::STR, "address", "The address of the node"},
                        {RPCResult::Type::NUM, "mapped_as", /*optional=*/true, "Mapped AS (Autonomous System) number at the end of the BGP route to the peer, used for diversifying peer selection (only displayed if the -asmap config option is set)"},
                        {RPCResult::Type::NUM, "port", "The port number of the node"},
                        {RPCResult::Type::STR, "network", "The network (" + Join(GetNetworkNames(), ", ") + ") of the address"},
                        {RPCResult::Type::NUM, "services", "The services offered by the node"},
                        {RPCResult::Type::NUM_TIME, "time", "The " + UNIX_EPOCH_TIME + " when the node was last seen"},
                        {RPCResult::Type::STR, "source", "The address that relayed the address to us"},
                        {RPCResult::Type::STR, "source_network", "The network (" + Join(GetNetworkNames(), ", ") + ") of the source address"},
                        {RPCResult::Type::NUM, "source_mapped_as", /*optional=*/true, "Mapped AS (Autonomous System) number at the end of the BGP route to the source, used for diversifying peer selection (only displayed if the -asmap config option is set)"}
                    }}
                }}
            }
        },
        RPCExamples{
            HelpExampleCli("getrawaddrman", "")
            + HelpExampleRpc("getrawaddrman", "")
        },
        [&](const RPCHelpMan& self, const JSONRPCRequest& request) -> UniValue {
            AddrMan& addrman = EnsureAnyAddrman(request.context);
            NodeContext& node_context = EnsureAnyNodeContext(request.context);
            CConnman& connman = EnsureConnman(node_context);

            UniValue ret(UniValue::VOBJ);
            ret.pushKV("new", AddrmanTableToJSON(addrman.GetEntries(false), connman));
            ret.pushKV("tried", AddrmanTableToJSON(addrman.GetEntries(true), connman));
            return ret;
        },
    };
}

void RegisterNetRPCCommands(CRPCTable& t)
{
    static const CRPCCommand commands[]{
        {"network", &getconnectioncount},
        {"network", &ping},
        {"network", &getpeerinfo},
        {"network", &addnode},
        {"network", &disconnectnode},
        {"network", &getaddednodeinfo},
        {"network", &getnettotals},
        {"network", &getnetworkinfo},
        {"network", &setban},
        {"network", &listbanned},
        {"network", &clearbanned},
        {"network", &setnetworkactive},
        {"network", &getnodeaddresses},
        {"network", &getaddrmaninfo},
        {"hidden", &addconnection},
        {"hidden", &addpeeraddress},
        {"hidden", &sendmsgtopeer},
        {"hidden", &getrawaddrman},
    };
    for (const auto& c : commands) {
        t.appendCommand(c.name, &c);
    }
}<|MERGE_RESOLUTION|>--- conflicted
+++ resolved
@@ -1,9 +1,5 @@
-<<<<<<< HEAD
-// Copyright (c) 2009-2022 The Bitcoin Core developers
+// Copyright (c) 2009-present The Bitcoin Core developers
 // Copyright (c) 2013-present The Riecoin developers
-=======
-// Copyright (c) 2009-present The Bitcoin Core developers
->>>>>>> b7e9dc8e
 // Distributed under the MIT software license, see the accompanying
 // file COPYING or http://www.opensource.org/licenses/mit-license.php.
 
