// Copyright (c) 2010 Satoshi Nakamoto
// Copyright (c) 2009-2022 The Bitcoin Core developers
// Copyright (c) 2013-present The Riecoin developers
// Distributed under the MIT software license, see the accompanying
// file COPYING or http://www.opensource.org/licenses/mit-license.php.

#include <rpc/blockchain.h>

#include <blockfilter.h>
#include <chain.h>
#include <chainparams.h>
#include <chainparamsbase.h>
#include <clientversion.h>
#include <coins.h>
#include <common/args.h>
#include <consensus/amount.h>
#include <consensus/params.h>
#include <consensus/validation.h>
#include <core_io.h>
#include <deploymentinfo.h>
#include <deploymentstatus.h>
#include <flatfile.h>
#include <hash.h>
#include <index/blockfilterindex.h>
#include <index/coinstatsindex.h>
#include <interfaces/mining.h>
#include <kernel/coinstats.h>
#include <logging/timer.h>
#include <net.h>
#include <net_processing.h>
#include <node/blockstorage.h>
#include <node/context.h>
#include <node/transaction.h>
#include <node/utxo_snapshot.h>
<<<<<<< HEAD
#include <pow.h>
=======
#include <node/warnings.h>
>>>>>>> f7144b24
#include <primitives/transaction.h>
#include <rpc/server.h>
#include <rpc/server_util.h>
#include <rpc/util.h>
#include <script/descriptor.h>
#include <serialize.h>
#include <streams.h>
#include <sync.h>
#include <txdb.h>
#include <txmempool.h>
#include <undo.h>
#include <univalue.h>
#include <util/check.h>
#include <util/fs.h>
#include <util/strencodings.h>
#include <util/translation.h>
#include <validation.h>
#include <validationinterface.h>
#include <versionbits.h>

#include <stdint.h>

#include <condition_variable>
#include <memory>
#include <mutex>
#include <optional>

using kernel::CCoinsStats;
using kernel::CoinStatsHashType;

using interfaces::Mining;
using node::BlockManager;
using node::NodeContext;
using node::SnapshotMetadata;
using util::MakeUnorderedList;

std::tuple<std::unique_ptr<CCoinsViewCursor>, CCoinsStats, const CBlockIndex*>
PrepareUTXOSnapshot(
    Chainstate& chainstate,
    const std::function<void()>& interruption_point = {})
    EXCLUSIVE_LOCKS_REQUIRED(::cs_main);

UniValue WriteUTXOSnapshot(
    Chainstate& chainstate,
    CCoinsViewCursor* pcursor,
    CCoinsStats* maybe_stats,
    const CBlockIndex* tip,
    AutoFile& afile,
    const fs::path& path,
    const fs::path& temppath,
    const std::function<void()>& interruption_point = {});

/* Calculate the difficulty for a given block index.
 */
double GetDifficulty(const CBlockIndex& blockindex, const int32_t powVersionOverride)
{
    const uint32_t nBits(blockindex.nBits);
    int32_t powVersion(Params().GetConsensus().GetPoWVersionAtHeight(blockindex.nHeight));
    if (powVersionOverride != 0) // For blockchain_tests
        powVersion = powVersionOverride;
    if (powVersion == -1)
        return (nBits & 0x007FFFFFU) >> 8U; // The original PoW used the Bitcoin Compact format. This formula is equivalent for any block before Fork 2.
    else if (powVersion == 1)
        return static_cast<double>(nBits)/256.;
    else
        return 0.;
}

static int ComputeNextBlockAndDepth(const CBlockIndex& tip, const CBlockIndex& blockindex, const CBlockIndex*& next)
{
    next = tip.GetAncestor(blockindex.nHeight + 1);
    if (next && next->pprev == &blockindex) {
        return tip.nHeight - blockindex.nHeight + 1;
    }
    next = nullptr;
    return &blockindex == &tip ? 1 : -1;
}

static const CBlockIndex* ParseHashOrHeight(const UniValue& param, ChainstateManager& chainman)
{
    LOCK(::cs_main);
    CChain& active_chain = chainman.ActiveChain();

    if (param.isNum()) {
        const int height{param.getInt<int>()};
        if (height < 0) {
            throw JSONRPCError(RPC_INVALID_PARAMETER, strprintf("Target block height %d is negative", height));
        }
        const int current_tip{active_chain.Height()};
        if (height > current_tip) {
            throw JSONRPCError(RPC_INVALID_PARAMETER, strprintf("Target block height %d after current tip %d", height, current_tip));
        }

        return active_chain[height];
    } else {
        const uint256 hash{ParseHashV(param, "hash_or_height")};
        const CBlockIndex* pindex = chainman.m_blockman.LookupBlockIndex(hash);

        if (!pindex) {
            throw JSONRPCError(RPC_INVALID_ADDRESS_OR_KEY, "Block not found");
        }

        return pindex;
    }
}

UniValue blockheaderToJSON(const CBlockIndex& tip, const CBlockIndex& blockindex)
{
    // Serialize passed information without accessing chain state of the active chain!
    AssertLockNotHeld(cs_main); // For performance reasons

    UniValue result(UniValue::VOBJ);
    result.pushKV("hash", blockindex.GetBlockHash().GetHex());
    const CBlockIndex* pnext;
    int confirmations = ComputeNextBlockAndDepth(tip, blockindex, pnext);
    result.pushKV("confirmations", confirmations);
    result.pushKV("height", blockindex.nHeight);
    result.pushKV("version", blockindex.nVersion);
    result.pushKV("versionHex", strprintf("%08x", blockindex.nVersion));
    result.pushKV("merkleroot", blockindex.hashMerkleRoot.GetHex());
    result.pushKV("time", blockindex.nTime);
    result.pushKV("mediantime", blockindex.GetMedianTimePast());
    result.pushKV("nonce", blockindex.nNonce.GetHex());
    result.pushKV("bits", strprintf("%08x", blockindex.nBits));
    result.pushKV("difficulty", GetDifficulty(blockindex));
    result.pushKV("chainwork", blockindex.nChainWork.GetHex());
    result.pushKV("nTx", blockindex.nTx);

    if (blockindex.pprev)
        result.pushKV("previousblockhash", blockindex.pprev->GetBlockHash().GetHex());
    if (pnext)
        result.pushKV("nextblockhash", pnext->GetBlockHash().GetHex());
    return result;
}

UniValue blockToJSON(BlockManager& blockman, const CBlock& block, const CBlockIndex& tip, const CBlockIndex& blockindex, TxVerbosity verbosity)
{
    UniValue result = blockheaderToJSON(tip, blockindex);

    result.pushKV("strippedsize", (int)::GetSerializeSize(TX_NO_WITNESS(block)));
    result.pushKV("size", (int)::GetSerializeSize(TX_WITH_WITNESS(block)));
    result.pushKV("weight", (int)::GetBlockWeight(block));
    UniValue txs(UniValue::VARR);

    switch (verbosity) {
        case TxVerbosity::SHOW_TXID:
            for (const CTransactionRef& tx : block.vtx) {
                txs.push_back(tx->GetHash().GetHex());
            }
            break;

        case TxVerbosity::SHOW_DETAILS:
        case TxVerbosity::SHOW_DETAILS_AND_PREVOUT:
            CBlockUndo blockUndo;
            const bool is_not_pruned{WITH_LOCK(::cs_main, return !blockman.IsBlockPruned(blockindex))};
            bool have_undo{is_not_pruned && WITH_LOCK(::cs_main, return blockindex.nStatus & BLOCK_HAVE_UNDO)};
            if (have_undo && !blockman.UndoReadFromDisk(blockUndo, blockindex)) {
                throw JSONRPCError(RPC_INTERNAL_ERROR, "Undo data expected but can't be read. This could be due to disk corruption or a conflict with a pruning event.");
            }
            for (size_t i = 0; i < block.vtx.size(); ++i) {
                const CTransactionRef& tx = block.vtx.at(i);
                // coinbase transaction (i.e. i == 0) doesn't have undo data
                const CTxUndo* txundo = (have_undo && i > 0) ? &blockUndo.vtxundo.at(i - 1) : nullptr;
                UniValue objTx(UniValue::VOBJ);
                TxToUniv(*tx, /*block_hash=*/uint256(), /*entry=*/objTx, /*include_hex=*/true, txundo, verbosity);
                txs.push_back(std::move(objTx));
            }
            break;
    }

    result.pushKV("tx", std::move(txs));

    return result;
}

static RPCHelpMan getblockcount()
{
    return RPCHelpMan{"getblockcount",
                "\nReturns the height of the most-work fully-validated chain.\n"
                "The genesis block has height 0.\n",
                {},
                RPCResult{
                    RPCResult::Type::NUM, "", "The current block count"},
                RPCExamples{
                    HelpExampleCli("getblockcount", "")
            + HelpExampleRpc("getblockcount", "")
                },
        [&](const RPCHelpMan& self, const JSONRPCRequest& request) -> UniValue
{
    ChainstateManager& chainman = EnsureAnyChainman(request.context);
    LOCK(cs_main);
    return chainman.ActiveChain().Height();
},
    };
}

static RPCHelpMan getbestblockhash()
{
    return RPCHelpMan{"getbestblockhash",
                "\nReturns the hash of the best (tip) block in the most-work fully-validated chain.\n",
                {},
                RPCResult{
                    RPCResult::Type::STR_HEX, "", "the block hash, hex-encoded"},
                RPCExamples{
                    HelpExampleCli("getbestblockhash", "")
            + HelpExampleRpc("getbestblockhash", "")
                },
        [&](const RPCHelpMan& self, const JSONRPCRequest& request) -> UniValue
{
    ChainstateManager& chainman = EnsureAnyChainman(request.context);
    LOCK(cs_main);
    return chainman.ActiveChain().Tip()->GetBlockHash().GetHex();
},
    };
}

static RPCHelpMan waitfornewblock()
{
    return RPCHelpMan{"waitfornewblock",
                "\nWaits for any new block and returns useful info about it.\n"
                "\nReturns the current block on timeout or exit.\n"
                "\nMake sure to use no RPC timeout (bitcoin-cli -rpcclienttimeout=0)",
                {
                    {"timeout", RPCArg::Type::NUM, RPCArg::Default{0}, "Time in milliseconds to wait for a response. 0 indicates no timeout."},
                },
                RPCResult{
                    RPCResult::Type::OBJ, "", "",
                    {
                        {RPCResult::Type::STR_HEX, "hash", "The blockhash"},
                        {RPCResult::Type::NUM, "height", "Block height"},
                    }},
                RPCExamples{
                    HelpExampleCli("waitfornewblock", "1000")
            + HelpExampleRpc("waitfornewblock", "1000")
                },
        [&](const RPCHelpMan& self, const JSONRPCRequest& request) -> UniValue
{
    int timeout = 0;
    if (!request.params[0].isNull())
        timeout = request.params[0].getInt<int>();
    if (timeout < 0) throw JSONRPCError(RPC_MISC_ERROR, "Negative timeout");

    NodeContext& node = EnsureAnyNodeContext(request.context);
    Mining& miner = EnsureMining(node);

    auto block{CHECK_NONFATAL(miner.getTip()).value()};
    if (IsRPCRunning()) {
        block = timeout ? miner.waitTipChanged(block.hash, std::chrono::milliseconds(timeout)) : miner.waitTipChanged(block.hash);
    }

    UniValue ret(UniValue::VOBJ);
    ret.pushKV("hash", block.hash.GetHex());
    ret.pushKV("height", block.height);
    return ret;
},
    };
}

static RPCHelpMan waitforblock()
{
    return RPCHelpMan{"waitforblock",
                "\nWaits for a specific new block and returns useful info about it.\n"
                "\nReturns the current block on timeout or exit.\n"
                "\nMake sure to use no RPC timeout (bitcoin-cli -rpcclienttimeout=0)",
                {
                    {"blockhash", RPCArg::Type::STR_HEX, RPCArg::Optional::NO, "Block hash to wait for."},
                    {"timeout", RPCArg::Type::NUM, RPCArg::Default{0}, "Time in milliseconds to wait for a response. 0 indicates no timeout."},
                },
                RPCResult{
                    RPCResult::Type::OBJ, "", "",
                    {
                        {RPCResult::Type::STR_HEX, "hash", "The blockhash"},
                        {RPCResult::Type::NUM, "height", "Block height"},
                    }},
                RPCExamples{
                    HelpExampleCli("waitforblock", "\"0000000000079f8ef3d2c688c244eb7a4570b24c9ed7b4a8c619eb02596f8862\" 1000")
            + HelpExampleRpc("waitforblock", "\"0000000000079f8ef3d2c688c244eb7a4570b24c9ed7b4a8c619eb02596f8862\", 1000")
                },
        [&](const RPCHelpMan& self, const JSONRPCRequest& request) -> UniValue
{
    int timeout = 0;

    uint256 hash(ParseHashV(request.params[0], "blockhash"));

    if (!request.params[1].isNull())
        timeout = request.params[1].getInt<int>();
    if (timeout < 0) throw JSONRPCError(RPC_MISC_ERROR, "Negative timeout");

    NodeContext& node = EnsureAnyNodeContext(request.context);
    Mining& miner = EnsureMining(node);

    auto block{CHECK_NONFATAL(miner.getTip()).value()};
    const auto deadline{std::chrono::steady_clock::now() + 1ms * timeout};
    while (IsRPCRunning() && block.hash != hash) {
        if (timeout) {
            auto now{std::chrono::steady_clock::now()};
            if (now >= deadline) break;
            const MillisecondsDouble remaining{deadline - now};
            block = miner.waitTipChanged(block.hash, remaining);
        } else {
            block = miner.waitTipChanged(block.hash);
        }
    }

    UniValue ret(UniValue::VOBJ);
    ret.pushKV("hash", block.hash.GetHex());
    ret.pushKV("height", block.height);
    return ret;
},
    };
}

static RPCHelpMan waitforblockheight()
{
    return RPCHelpMan{"waitforblockheight",
                "\nWaits for (at least) block height and returns the height and hash\n"
                "of the current tip.\n"
                "\nReturns the current block on timeout or exit.\n"
                "\nMake sure to use no RPC timeout (bitcoin-cli -rpcclienttimeout=0)",
                {
                    {"height", RPCArg::Type::NUM, RPCArg::Optional::NO, "Block height to wait for."},
                    {"timeout", RPCArg::Type::NUM, RPCArg::Default{0}, "Time in milliseconds to wait for a response. 0 indicates no timeout."},
                },
                RPCResult{
                    RPCResult::Type::OBJ, "", "",
                    {
                        {RPCResult::Type::STR_HEX, "hash", "The blockhash"},
                        {RPCResult::Type::NUM, "height", "Block height"},
                    }},
                RPCExamples{
                    HelpExampleCli("waitforblockheight", "100 1000")
            + HelpExampleRpc("waitforblockheight", "100, 1000")
                },
        [&](const RPCHelpMan& self, const JSONRPCRequest& request) -> UniValue
{
    int timeout = 0;

    int height = request.params[0].getInt<int>();

    if (!request.params[1].isNull())
        timeout = request.params[1].getInt<int>();
    if (timeout < 0) throw JSONRPCError(RPC_MISC_ERROR, "Negative timeout");

    NodeContext& node = EnsureAnyNodeContext(request.context);
    Mining& miner = EnsureMining(node);

    auto block{CHECK_NONFATAL(miner.getTip()).value()};
    const auto deadline{std::chrono::steady_clock::now() + 1ms * timeout};

    while (IsRPCRunning() && block.height < height) {
        if (timeout) {
            auto now{std::chrono::steady_clock::now()};
            if (now >= deadline) break;
            const MillisecondsDouble remaining{deadline - now};
            block = miner.waitTipChanged(block.hash, remaining);
        } else {
            block = miner.waitTipChanged(block.hash);
        }
    }

    UniValue ret(UniValue::VOBJ);
    ret.pushKV("hash", block.hash.GetHex());
    ret.pushKV("height", block.height);
    return ret;
},
    };
}

static RPCHelpMan syncwithvalidationinterfacequeue()
{
    return RPCHelpMan{"syncwithvalidationinterfacequeue",
                "\nWaits for the validation interface queue to catch up on everything that was there when we entered this function.\n",
                {},
                RPCResult{RPCResult::Type::NONE, "", ""},
                RPCExamples{
                    HelpExampleCli("syncwithvalidationinterfacequeue","")
            + HelpExampleRpc("syncwithvalidationinterfacequeue","")
                },
        [&](const RPCHelpMan& self, const JSONRPCRequest& request) -> UniValue
{
    NodeContext& node = EnsureAnyNodeContext(request.context);
    CHECK_NONFATAL(node.validation_signals)->SyncWithValidationInterfaceQueue();
    return UniValue::VNULL;
},
    };
}

static RPCHelpMan getdifficulty()
{
    return RPCHelpMan{"getdifficulty",
                "\nReturns the proof-of-work difficulty (log2 of the prime numbers).\n",
                {},
                RPCResult{
                    RPCResult::Type::NUM, "", "the proof-of-work difficulty (log2 of the prime numbers)."},
                RPCExamples{
                    HelpExampleCli("getdifficulty", "")
            + HelpExampleRpc("getdifficulty", "")
                },
        [&](const RPCHelpMan& self, const JSONRPCRequest& request) -> UniValue
{
    ChainstateManager& chainman = EnsureAnyChainman(request.context);
    LOCK(cs_main);
    return GetDifficulty(*CHECK_NONFATAL(chainman.ActiveChain().Tip()));
},
    };
}

static RPCHelpMan getblockfrompeer()
{
    return RPCHelpMan{
        "getblockfrompeer",
        "Attempt to fetch block from a given peer.\n\n"
        "We must have the header for this block, e.g. using submitheader.\n"
        "The block will not have any undo data which can limit the usage of the block data in a context where the undo data is needed.\n"
        "Subsequent calls for the same block may cause the response from the previous peer to be ignored.\n"
        "Peers generally ignore requests for a stale block that they never fully verified, or one that is more than a month old.\n"
        "When a peer does not respond with a block, we will disconnect.\n"
        "Note: The block could be re-pruned as soon as it is received.\n\n"
        "Returns an empty JSON object if the request was successfully scheduled.",
        {
            {"blockhash", RPCArg::Type::STR_HEX, RPCArg::Optional::NO, "The block hash to try to fetch"},
            {"peer_id", RPCArg::Type::NUM, RPCArg::Optional::NO, "The peer to fetch it from (see getpeerinfo for peer IDs)"},
        },
        RPCResult{RPCResult::Type::OBJ, "", /*optional=*/false, "", {}},
        RPCExamples{
            HelpExampleCli("getblockfrompeer", "\"1beb3acc73cd02b99335f494163b5a0e4330f28a2d898b4695765cbd78928f37\" 0")
            + HelpExampleRpc("getblockfrompeer", "\"1beb3acc73cd02b99335f494163b5a0e4330f28a2d898b4695765cbd78928f37\" 0")
        },
        [&](const RPCHelpMan& self, const JSONRPCRequest& request) -> UniValue
{
    const NodeContext& node = EnsureAnyNodeContext(request.context);
    ChainstateManager& chainman = EnsureChainman(node);
    PeerManager& peerman = EnsurePeerman(node);

    const uint256& block_hash{ParseHashV(request.params[0], "blockhash")};
    const NodeId peer_id{request.params[1].getInt<int64_t>()};

    const CBlockIndex* const index = WITH_LOCK(cs_main, return chainman.m_blockman.LookupBlockIndex(block_hash););

    if (!index) {
        throw JSONRPCError(RPC_MISC_ERROR, "Block header missing");
    }

    // Fetching blocks before the node has syncing past their height can prevent block files from
    // being pruned, so we avoid it if the node is in prune mode.
    if (chainman.m_blockman.IsPruneMode() && index->nHeight > WITH_LOCK(chainman.GetMutex(), return chainman.ActiveTip()->nHeight)) {
        throw JSONRPCError(RPC_MISC_ERROR, "In prune mode, only blocks that the node has already synced previously can be fetched from a peer");
    }

    const bool block_has_data = WITH_LOCK(::cs_main, return index->nStatus & BLOCK_HAVE_DATA);
    if (block_has_data) {
        throw JSONRPCError(RPC_MISC_ERROR, "Block already downloaded");
    }

    if (const auto err{peerman.FetchBlock(peer_id, *index)}) {
        throw JSONRPCError(RPC_MISC_ERROR, err.value());
    }
    return UniValue::VOBJ;
},
    };
}

static RPCHelpMan getblockhash()
{
    return RPCHelpMan{"getblockhash",
                "\nReturns hash of block in best-block-chain at height provided.\n",
                {
                    {"height", RPCArg::Type::NUM, RPCArg::Optional::NO, "The height index"},
                },
                RPCResult{
                    RPCResult::Type::STR_HEX, "", "The block hash"},
                RPCExamples{
                    HelpExampleCli("getblockhash", "1000")
            + HelpExampleRpc("getblockhash", "1000")
                },
        [&](const RPCHelpMan& self, const JSONRPCRequest& request) -> UniValue
{
    ChainstateManager& chainman = EnsureAnyChainman(request.context);
    LOCK(cs_main);
    const CChain& active_chain = chainman.ActiveChain();

    int nHeight = request.params[0].getInt<int>();
    if (nHeight < 0 || nHeight > active_chain.Height())
        throw JSONRPCError(RPC_INVALID_PARAMETER, "Block height out of range");

    const CBlockIndex* pblockindex = active_chain[nHeight];
    return pblockindex->GetBlockHash().GetHex();
},
    };
}

static RPCHelpMan getblockheader()
{
    return RPCHelpMan{"getblockheader",
                "\nIf verbose is false, returns a string that is serialized, hex-encoded data for blockheader 'hash'.\n"
                "If verbose is true, returns an Object with information about blockheader <hash>.\n",
                {
                    {"blockhash", RPCArg::Type::STR_HEX, RPCArg::Optional::NO, "The block hash"},
                    {"verbose", RPCArg::Type::BOOL, RPCArg::Default{true}, "true for a json object, false for the hex-encoded data"},
                },
                {
                    RPCResult{"for verbose = true",
                        RPCResult::Type::OBJ, "", "",
                        {
                            {RPCResult::Type::STR_HEX, "hash", "the block hash (same as provided)"},
                            {RPCResult::Type::NUM, "confirmations", "The number of confirmations, or -1 if the block is not on the main chain"},
                            {RPCResult::Type::NUM, "height", "The block height or index"},
                            {RPCResult::Type::NUM, "version", "The block version"},
                            {RPCResult::Type::STR_HEX, "versionHex", "The block version formatted in hexadecimal"},
                            {RPCResult::Type::STR_HEX, "merkleroot", "The merkle root"},
                            {RPCResult::Type::NUM_TIME, "time", "The block time expressed in " + UNIX_EPOCH_TIME},
                            {RPCResult::Type::NUM_TIME, "mediantime", "The median block time expressed in " + UNIX_EPOCH_TIME},
                            {RPCResult::Type::STR_HEX, "nonce", "The nonce"},
                            {RPCResult::Type::STR_HEX, "bits", "The bits"},
                            {RPCResult::Type::NUM, "difficulty", "The difficulty"},
                            {RPCResult::Type::STR_HEX, "chainwork", "Expected number of hashes required to produce the current chain"},
                            {RPCResult::Type::NUM, "nTx", "The number of transactions in the block"},
                            {RPCResult::Type::STR_HEX, "previousblockhash", /*optional=*/true, "The hash of the previous block (if available)"},
                            {RPCResult::Type::STR_HEX, "nextblockhash", /*optional=*/true, "The hash of the next block (if available)"},
                        }},
                    RPCResult{"for verbose=false",
                        RPCResult::Type::STR_HEX, "", "A string that is serialized, hex-encoded data for block 'hash'"},
                },
                RPCExamples{
                    HelpExampleCli("getblockheader", "\"1beb3acc73cd02b99335f494163b5a0e4330f28a2d898b4695765cbd78928f37\"")
            + HelpExampleRpc("getblockheader", "\"1beb3acc73cd02b99335f494163b5a0e4330f28a2d898b4695765cbd78928f37\"")
                },
        [&](const RPCHelpMan& self, const JSONRPCRequest& request) -> UniValue
{
    uint256 hash(ParseHashV(request.params[0], "hash"));

    bool fVerbose = true;
    if (!request.params[1].isNull())
        fVerbose = request.params[1].get_bool();

    const CBlockIndex* pblockindex;
    const CBlockIndex* tip;
    {
        ChainstateManager& chainman = EnsureAnyChainman(request.context);
        LOCK(cs_main);
        pblockindex = chainman.m_blockman.LookupBlockIndex(hash);
        tip = chainman.ActiveChain().Tip();
    }

    if (!pblockindex) {
        throw JSONRPCError(RPC_INVALID_ADDRESS_OR_KEY, "Block not found");
    }

    if (!fVerbose)
    {
        DataStream ssBlock{};
        ssBlock << pblockindex->GetBlockHeader();
        std::string strHex = HexStr(ssBlock);
        return strHex;
    }

    return blockheaderToJSON(*tip, *pblockindex);
},
    };
}

void CheckBlockDataAvailability(BlockManager& blockman, const CBlockIndex& blockindex, bool check_for_undo)
{
    AssertLockHeld(cs_main);
    uint32_t flag = check_for_undo ? BLOCK_HAVE_UNDO : BLOCK_HAVE_DATA;
    if (!(blockindex.nStatus & flag)) {
        if (blockman.IsBlockPruned(blockindex)) {
            throw JSONRPCError(RPC_MISC_ERROR, strprintf("%s not available (pruned data)", check_for_undo ? "Undo data" : "Block"));
        }
        if (check_for_undo) {
            throw JSONRPCError(RPC_MISC_ERROR, "Undo data not available");
        }
        throw JSONRPCError(RPC_MISC_ERROR, "Block not available (not fully downloaded)");
    }
}

static CBlock GetBlockChecked(BlockManager& blockman, const CBlockIndex& blockindex)
{
    CBlock block;
    {
        LOCK(cs_main);
        CheckBlockDataAvailability(blockman, blockindex, /*check_for_undo=*/false);
    }

    if (!blockman.ReadBlockFromDisk(block, blockindex)) {
        // Block not found on disk. This shouldn't normally happen unless the block was
        // pruned right after we released the lock above.
        throw JSONRPCError(RPC_MISC_ERROR, "Block not found on disk");
    }

    return block;
}

static std::vector<uint8_t> GetRawBlockChecked(BlockManager& blockman, const CBlockIndex& blockindex)
{
    std::vector<uint8_t> data{};
    FlatFilePos pos{};
    {
        LOCK(cs_main);
        CheckBlockDataAvailability(blockman, blockindex, /*check_for_undo=*/false);
        pos = blockindex.GetBlockPos();
    }

    if (!blockman.ReadRawBlockFromDisk(data, pos)) {
        // Block not found on disk. This shouldn't normally happen unless the block was
        // pruned right after we released the lock above.
        throw JSONRPCError(RPC_MISC_ERROR, "Block not found on disk");
    }

    return data;
}

static CBlockUndo GetUndoChecked(BlockManager& blockman, const CBlockIndex& blockindex)
{
    CBlockUndo blockUndo;

    // The Genesis block does not have undo data
    if (blockindex.nHeight == 0) return blockUndo;

    {
        LOCK(cs_main);
        CheckBlockDataAvailability(blockman, blockindex, /*check_for_undo=*/true);
    }

    if (!blockman.UndoReadFromDisk(blockUndo, blockindex)) {
        throw JSONRPCError(RPC_MISC_ERROR, "Can't read undo data from disk");
    }

    return blockUndo;
}

const RPCResult getblock_vin{
    RPCResult::Type::ARR, "vin", "",
    {
        {RPCResult::Type::OBJ, "", "",
        {
            {RPCResult::Type::ELISION, "", "The same output as verbosity = 2"},
            {RPCResult::Type::OBJ, "prevout", "(Only if undo information is available)",
            {
                {RPCResult::Type::BOOL, "generated", "Coinbase or not"},
                {RPCResult::Type::NUM, "height", "The height of the prevout"},
                {RPCResult::Type::STR_AMOUNT, "value", "The value in " + CURRENCY_UNIT},
                {RPCResult::Type::OBJ, "scriptPubKey", "",
                {
                    {RPCResult::Type::STR, "asm", "Disassembly of the output script"},
                    {RPCResult::Type::STR, "desc", "Inferred descriptor for the output"},
<<<<<<< HEAD
                    {RPCResult::Type::STR_HEX, "hex", "The raw public key script bytes, hex-encoded"},
                    {RPCResult::Type::STR, "address", /*optional=*/true, "The Riecoin address (only if a well-defined address exists)"},
=======
                    {RPCResult::Type::STR_HEX, "hex", "The raw output script bytes, hex-encoded"},
                    {RPCResult::Type::STR, "address", /*optional=*/true, "The Bitcoin address (only if a well-defined address exists)"},
>>>>>>> f7144b24
                    {RPCResult::Type::STR, "type", "The type (one of: " + GetAllOutputTypes() + ")"},
                }},
            }},
        }},
    }
};

static RPCHelpMan getblock()
{
    return RPCHelpMan{"getblock",
                "\nIf verbosity is 0, returns a string that is serialized, hex-encoded data for block 'hash'.\n"
                "If verbosity is 1, returns an Object with information about block <hash>.\n"
                "If verbosity is 2, returns an Object with information about block <hash> and information about each transaction.\n"
                "If verbosity is 3, returns an Object with information about block <hash> and information about each transaction, including prevout information for inputs (only for unpruned blocks in the current best chain).\n",
                {
                    {"blockhash", RPCArg::Type::STR_HEX, RPCArg::Optional::NO, "The block hash"},
                    {"verbosity|verbose", RPCArg::Type::NUM, RPCArg::Default{1}, "0 for hex-encoded data, 1 for a JSON object, 2 for JSON object with transaction data, and 3 for JSON object with transaction data including prevout information for inputs",
                     RPCArgOptions{.skip_type_check = true}},
                },
                {
                    RPCResult{"for verbosity = 0",
                RPCResult::Type::STR_HEX, "", "A string that is serialized, hex-encoded data for block 'hash'"},
                    RPCResult{"for verbosity = 1",
                RPCResult::Type::OBJ, "", "",
                {
                    {RPCResult::Type::STR_HEX, "hash", "the block hash (same as provided)"},
                    {RPCResult::Type::NUM, "confirmations", "The number of confirmations, or -1 if the block is not on the main chain"},
                    {RPCResult::Type::NUM, "size", "The block size"},
                    {RPCResult::Type::NUM, "strippedsize", "The block size excluding witness data"},
                    {RPCResult::Type::NUM, "weight", "The block weight as defined in BIP 141"},
                    {RPCResult::Type::NUM, "height", "The block height or index"},
                    {RPCResult::Type::NUM, "version", "The block version"},
                    {RPCResult::Type::STR_HEX, "versionHex", "The block version formatted in hexadecimal"},
                    {RPCResult::Type::STR_HEX, "merkleroot", "The merkle root"},
                    {RPCResult::Type::ARR, "tx", "The transaction ids",
                        {{RPCResult::Type::STR_HEX, "", "The transaction id"}}},
                    {RPCResult::Type::NUM_TIME, "time",       "The block time expressed in " + UNIX_EPOCH_TIME},
                    {RPCResult::Type::NUM_TIME, "mediantime", "The median block time expressed in " + UNIX_EPOCH_TIME},
                    {RPCResult::Type::NUM, "nonce", "The nonce"},
                    {RPCResult::Type::STR_HEX, "bits", "The bits"},
                    {RPCResult::Type::NUM, "difficulty", "The difficulty"},
                    {RPCResult::Type::STR_HEX, "chainwork", "Expected number of hashes required to produce the chain up to this block (in hex)"},
                    {RPCResult::Type::NUM, "nTx", "The number of transactions in the block"},
                    {RPCResult::Type::STR_HEX, "previousblockhash", /*optional=*/true, "The hash of the previous block (if available)"},
                    {RPCResult::Type::STR_HEX, "nextblockhash", /*optional=*/true, "The hash of the next block (if available)"},
                }},
                    RPCResult{"for verbosity = 2",
                RPCResult::Type::OBJ, "", "",
                {
                    {RPCResult::Type::ELISION, "", "Same output as verbosity = 1"},
                    {RPCResult::Type::ARR, "tx", "",
                    {
                        {RPCResult::Type::OBJ, "", "",
                        {
                            {RPCResult::Type::ELISION, "", "The transactions in the format of the getrawtransaction RPC. Different from verbosity = 1 \"tx\" result"},
                            {RPCResult::Type::NUM, "fee", "The transaction fee in " + CURRENCY_UNIT + ", omitted if block undo data is not available"},
                        }},
                    }},
                }},
                    RPCResult{"for verbosity = 3",
                RPCResult::Type::OBJ, "", "",
                {
                    {RPCResult::Type::ELISION, "", "Same output as verbosity = 2"},
                    {RPCResult::Type::ARR, "tx", "",
                    {
                        {RPCResult::Type::OBJ, "", "",
                        {
                            getblock_vin,
                        }},
                    }},
                }},
        },
                RPCExamples{
                    HelpExampleCli("getblock", "\"1beb3acc73cd02b99335f494163b5a0e4330f28a2d898b4695765cbd78928f37\"")
            + HelpExampleRpc("getblock", "\"1beb3acc73cd02b99335f494163b5a0e4330f28a2d898b4695765cbd78928f37\"")
                },
        [&](const RPCHelpMan& self, const JSONRPCRequest& request) -> UniValue
{
    uint256 hash(ParseHashV(request.params[0], "blockhash"));

    int verbosity{ParseVerbosity(request.params[1], /*default_verbosity=*/1, /*allow_bool=*/true)};

    const CBlockIndex* pblockindex;
    const CBlockIndex* tip;
    ChainstateManager& chainman = EnsureAnyChainman(request.context);
    {
        LOCK(cs_main);
        pblockindex = chainman.m_blockman.LookupBlockIndex(hash);
        tip = chainman.ActiveChain().Tip();

        if (!pblockindex) {
            throw JSONRPCError(RPC_INVALID_ADDRESS_OR_KEY, "Block not found");
        }
    }

    const std::vector<uint8_t> block_data{GetRawBlockChecked(chainman.m_blockman, *pblockindex)};

    if (verbosity <= 0) {
        return HexStr(block_data);
    }

    DataStream block_stream{block_data};
    CBlock block{};
    block_stream >> TX_WITH_WITNESS(block);

    TxVerbosity tx_verbosity;
    if (verbosity == 1) {
        tx_verbosity = TxVerbosity::SHOW_TXID;
    } else if (verbosity == 2) {
        tx_verbosity = TxVerbosity::SHOW_DETAILS;
    } else {
        tx_verbosity = TxVerbosity::SHOW_DETAILS_AND_PREVOUT;
    }

    return blockToJSON(chainman.m_blockman, block, *tip, *pblockindex, tx_verbosity);
},
    };
}

//! Return height of highest block that has been pruned, or std::nullopt if no blocks have been pruned
std::optional<int> GetPruneHeight(const BlockManager& blockman, const CChain& chain) {
    AssertLockHeld(::cs_main);

    // Search for the last block missing block data or undo data. Don't let the
    // search consider the genesis block, because the genesis block does not
    // have undo data, but should not be considered pruned.
    const CBlockIndex* first_block{chain[1]};
    const CBlockIndex* chain_tip{chain.Tip()};

    // If there are no blocks after the genesis block, or no blocks at all, nothing is pruned.
    if (!first_block || !chain_tip) return std::nullopt;

    // If the chain tip is pruned, everything is pruned.
    if (!((chain_tip->nStatus & BLOCK_HAVE_MASK) == BLOCK_HAVE_MASK)) return chain_tip->nHeight;

    const auto& first_unpruned{*CHECK_NONFATAL(blockman.GetFirstBlock(*chain_tip, /*status_mask=*/BLOCK_HAVE_MASK, first_block))};
    if (&first_unpruned == first_block) {
        // All blocks between first_block and chain_tip have data, so nothing is pruned.
        return std::nullopt;
    }

    // Block before the first unpruned block is the last pruned block.
    return CHECK_NONFATAL(first_unpruned.pprev)->nHeight;
}

static RPCHelpMan pruneblockchain()
{
    return RPCHelpMan{"pruneblockchain", "",
                {
                    {"height", RPCArg::Type::NUM, RPCArg::Optional::NO, "The block height to prune up to. May be set to a discrete height, or to a " + UNIX_EPOCH_TIME + "\n"
            "                  to prune blocks whose block time is at least 2 hours older than the provided timestamp."},
                },
                RPCResult{
                    RPCResult::Type::NUM, "", "Height of the last block pruned"},
                RPCExamples{
                    HelpExampleCli("pruneblockchain", "1000")
            + HelpExampleRpc("pruneblockchain", "1000")
                },
        [&](const RPCHelpMan& self, const JSONRPCRequest& request) -> UniValue
{
    ChainstateManager& chainman = EnsureAnyChainman(request.context);
    if (!chainman.m_blockman.IsPruneMode()) {
        throw JSONRPCError(RPC_MISC_ERROR, "Cannot prune blocks because node is not in prune mode.");
    }

    LOCK(cs_main);
    Chainstate& active_chainstate = chainman.ActiveChainstate();
    CChain& active_chain = active_chainstate.m_chain;

    int heightParam = request.params[0].getInt<int>();
    if (heightParam < 0) {
        throw JSONRPCError(RPC_INVALID_PARAMETER, "Negative block height.");
    }

    // Height value more than a billion is too high to be a block height, and
    // too low to be a block time (corresponds to timestamp from Sep 2001).
    if (heightParam > 1000000000) {
        // Add a 2 hour buffer to include blocks which might have had old timestamps
        const CBlockIndex* pindex = active_chain.FindEarliestAtLeast(heightParam - TIMESTAMP_WINDOW, 0);
        if (!pindex) {
            throw JSONRPCError(RPC_INVALID_PARAMETER, "Could not find block with at least the specified timestamp.");
        }
        heightParam = pindex->nHeight;
    }

    unsigned int height = (unsigned int) heightParam;
    unsigned int chainHeight = (unsigned int) active_chain.Height();
    if (chainHeight < chainman.GetParams().PruneAfterHeight()) {
        throw JSONRPCError(RPC_MISC_ERROR, "Blockchain is too short for pruning.");
    } else if (height > chainHeight) {
        throw JSONRPCError(RPC_INVALID_PARAMETER, "Blockchain is shorter than the attempted prune height.");
    } else if (height > chainHeight - MIN_BLOCKS_TO_KEEP) {
        LogDebug(BCLog::RPC, "Attempt to prune blocks close to the tip.  Retaining the minimum number of blocks.\n");
        height = chainHeight - MIN_BLOCKS_TO_KEEP;
    }

    PruneBlockFilesManual(active_chainstate, height);
    return GetPruneHeight(chainman.m_blockman, active_chain).value_or(-1);
},
    };
}

CoinStatsHashType ParseHashType(const std::string& hash_type_input)
{
    if (hash_type_input == "hash_serialized_3") {
        return CoinStatsHashType::HASH_SERIALIZED;
    } else if (hash_type_input == "muhash") {
        return CoinStatsHashType::MUHASH;
    } else if (hash_type_input == "none") {
        return CoinStatsHashType::NONE;
    } else {
        throw JSONRPCError(RPC_INVALID_PARAMETER, strprintf("'%s' is not a valid hash_type", hash_type_input));
    }
}

/**
 * Calculate statistics about the unspent transaction output set
 *
 * @param[in] index_requested Signals if the coinstatsindex should be used (when available).
 */
static std::optional<kernel::CCoinsStats> GetUTXOStats(CCoinsView* view, node::BlockManager& blockman,
                                                       kernel::CoinStatsHashType hash_type,
                                                       const std::function<void()>& interruption_point = {},
                                                       const CBlockIndex* pindex = nullptr,
                                                       bool index_requested = true)
{
    // Use CoinStatsIndex if it is requested and available and a hash_type of Muhash or None was requested
    if ((hash_type == kernel::CoinStatsHashType::MUHASH || hash_type == kernel::CoinStatsHashType::NONE) && g_coin_stats_index && index_requested) {
        if (pindex) {
            return g_coin_stats_index->LookUpStats(*pindex);
        } else {
            CBlockIndex& block_index = *CHECK_NONFATAL(WITH_LOCK(::cs_main, return blockman.LookupBlockIndex(view->GetBestBlock())));
            return g_coin_stats_index->LookUpStats(block_index);
        }
    }

    // If the coinstats index isn't requested or is otherwise not usable, the
    // pindex should either be null or equal to the view's best block. This is
    // because without the coinstats index we can only get coinstats about the
    // best block.
    CHECK_NONFATAL(!pindex || pindex->GetBlockHash() == view->GetBestBlock());

    return kernel::ComputeUTXOStats(hash_type, view, blockman, interruption_point);
}

static RPCHelpMan gettxoutsetinfo()
{
    return RPCHelpMan{"gettxoutsetinfo",
                "\nReturns statistics about the unspent transaction output set.\n"
                "Note this call may take some time if you are not using coinstatsindex.\n",
                {
                    {"hash_type", RPCArg::Type::STR, RPCArg::Default{"hash_serialized_3"}, "Which UTXO set hash should be calculated. Options: 'hash_serialized_3' (the legacy algorithm), 'muhash', 'none'."},
                    {"hash_or_height", RPCArg::Type::NUM, RPCArg::DefaultHint{"the current best block"}, "The block hash or height of the target height (only available with coinstatsindex).",
                     RPCArgOptions{
                         .skip_type_check = true,
                         .type_str = {"", "string or numeric"},
                     }},
                    {"use_index", RPCArg::Type::BOOL, RPCArg::Default{true}, "Use coinstatsindex, if available."},
                },
                RPCResult{
                    RPCResult::Type::OBJ, "", "",
                    {
                        {RPCResult::Type::NUM, "height", "The block height (index) of the returned statistics"},
                        {RPCResult::Type::STR_HEX, "bestblock", "The hash of the block at which these statistics are calculated"},
                        {RPCResult::Type::NUM, "txouts", "The number of unspent transaction outputs"},
                        {RPCResult::Type::NUM, "bogosize", "Database-independent, meaningless metric indicating the UTXO set size"},
                        {RPCResult::Type::STR_HEX, "hash_serialized_3", /*optional=*/true, "The serialized hash (only present if 'hash_serialized_3' hash_type is chosen)"},
                        {RPCResult::Type::STR_HEX, "muhash", /*optional=*/true, "The serialized hash (only present if 'muhash' hash_type is chosen)"},
                        {RPCResult::Type::NUM, "transactions", /*optional=*/true, "The number of transactions with unspent outputs (not available when coinstatsindex is used)"},
                        {RPCResult::Type::NUM, "disk_size", /*optional=*/true, "The estimated size of the chainstate on disk (not available when coinstatsindex is used)"},
                        {RPCResult::Type::STR_AMOUNT, "total_amount", "The total amount of coins in the UTXO set"},
                        {RPCResult::Type::STR_AMOUNT, "total_unspendable_amount", /*optional=*/true, "The total amount of coins permanently excluded from the UTXO set (only available if coinstatsindex is used)"},
                        {RPCResult::Type::OBJ, "block_info", /*optional=*/true, "Info on amounts in the block at this block height (only available if coinstatsindex is used)",
                        {
                            {RPCResult::Type::STR_AMOUNT, "prevout_spent", "Total amount of all prevouts spent in this block"},
                            {RPCResult::Type::STR_AMOUNT, "coinbase", "Coinbase subsidy amount of this block"},
                            {RPCResult::Type::STR_AMOUNT, "new_outputs_ex_coinbase", "Total amount of new outputs created by this block"},
                            {RPCResult::Type::STR_AMOUNT, "unspendable", "Total amount of unspendable outputs created in this block"},
                            {RPCResult::Type::OBJ, "unspendables", "Detailed view of the unspendable categories",
                            {
                                {RPCResult::Type::STR_AMOUNT, "genesis_block", "The unspendable amount of the Genesis block subsidy"},
                                {RPCResult::Type::STR_AMOUNT, "bip30", "Transactions overridden by duplicates (no longer possible with BIP30)"},
                                {RPCResult::Type::STR_AMOUNT, "scripts", "Amounts sent to scripts that are unspendable (for example OP_RETURN outputs)"},
                                {RPCResult::Type::STR_AMOUNT, "unclaimed_rewards", "Fee rewards that miners did not claim in their coinbase transaction"},
                            }}
                        }},
                    }},
                RPCExamples{
                    HelpExampleCli("gettxoutsetinfo", "") +
                    HelpExampleCli("gettxoutsetinfo", R"("none")") +
                    HelpExampleCli("gettxoutsetinfo", R"("none" 1000)") +
                    HelpExampleCli("gettxoutsetinfo", R"("none" '"1beb3acc73cd02b99335f494163b5a0e4330f28a2d898b4695765cbd78928f37"')") +
                    HelpExampleCli("-named gettxoutsetinfo", R"(hash_type='muhash' use_index='false')") +
                    HelpExampleRpc("gettxoutsetinfo", "") +
                    HelpExampleRpc("gettxoutsetinfo", R"("none")") +
                    HelpExampleRpc("gettxoutsetinfo", R"("none", 1000)") +
                    HelpExampleRpc("gettxoutsetinfo", R"("none", "1beb3acc73cd02b99335f494163b5a0e4330f28a2d898b4695765cbd78928f37")")
                },
        [&](const RPCHelpMan& self, const JSONRPCRequest& request) -> UniValue
{
    UniValue ret(UniValue::VOBJ);

    const CBlockIndex* pindex{nullptr};
    const CoinStatsHashType hash_type{request.params[0].isNull() ? CoinStatsHashType::HASH_SERIALIZED : ParseHashType(request.params[0].get_str())};
    bool index_requested = request.params[2].isNull() || request.params[2].get_bool();

    NodeContext& node = EnsureAnyNodeContext(request.context);
    ChainstateManager& chainman = EnsureChainman(node);
    Chainstate& active_chainstate = chainman.ActiveChainstate();
    active_chainstate.ForceFlushStateToDisk();

    CCoinsView* coins_view;
    BlockManager* blockman;
    {
        LOCK(::cs_main);
        coins_view = &active_chainstate.CoinsDB();
        blockman = &active_chainstate.m_blockman;
        pindex = blockman->LookupBlockIndex(coins_view->GetBestBlock());
    }

    if (!request.params[1].isNull()) {
        if (!g_coin_stats_index) {
            throw JSONRPCError(RPC_INVALID_PARAMETER, "Querying specific block heights requires coinstatsindex");
        }

        if (hash_type == CoinStatsHashType::HASH_SERIALIZED) {
            throw JSONRPCError(RPC_INVALID_PARAMETER, "hash_serialized_3 hash type cannot be queried for a specific block");
        }

        if (!index_requested) {
            throw JSONRPCError(RPC_INVALID_PARAMETER, "Cannot set use_index to false when querying for a specific block");
        }
        pindex = ParseHashOrHeight(request.params[1], chainman);
    }

    if (index_requested && g_coin_stats_index) {
        if (!g_coin_stats_index->BlockUntilSyncedToCurrentChain()) {
            const IndexSummary summary{g_coin_stats_index->GetSummary()};

            // If a specific block was requested and the index has already synced past that height, we can return the
            // data already even though the index is not fully synced yet.
            if (pindex->nHeight > summary.best_block_height) {
                throw JSONRPCError(RPC_INTERNAL_ERROR, strprintf("Unable to get data because coinstatsindex is still syncing. Current height: %d", summary.best_block_height));
            }
        }
    }

    const std::optional<CCoinsStats> maybe_stats = GetUTXOStats(coins_view, *blockman, hash_type, node.rpc_interruption_point, pindex, index_requested);
    if (maybe_stats.has_value()) {
        const CCoinsStats& stats = maybe_stats.value();
        ret.pushKV("height", (int64_t)stats.nHeight);
        ret.pushKV("bestblock", stats.hashBlock.GetHex());
        ret.pushKV("txouts", (int64_t)stats.nTransactionOutputs);
        ret.pushKV("bogosize", (int64_t)stats.nBogoSize);
        if (hash_type == CoinStatsHashType::HASH_SERIALIZED) {
            ret.pushKV("hash_serialized_3", stats.hashSerialized.GetHex());
        }
        if (hash_type == CoinStatsHashType::MUHASH) {
            ret.pushKV("muhash", stats.hashSerialized.GetHex());
        }
        CHECK_NONFATAL(stats.total_amount.has_value());
        ret.pushKV("total_amount", ValueFromAmount(stats.total_amount.value()));
        if (!stats.index_used) {
            ret.pushKV("transactions", static_cast<int64_t>(stats.nTransactions));
            ret.pushKV("disk_size", stats.nDiskSize);
        } else {
            ret.pushKV("total_unspendable_amount", ValueFromAmount(stats.total_unspendable_amount));

            CCoinsStats prev_stats{};
            if (pindex->nHeight > 0) {
                const std::optional<CCoinsStats> maybe_prev_stats = GetUTXOStats(coins_view, *blockman, hash_type, node.rpc_interruption_point, pindex->pprev, index_requested);
                if (!maybe_prev_stats) {
                    throw JSONRPCError(RPC_INTERNAL_ERROR, "Unable to read UTXO set");
                }
                prev_stats = maybe_prev_stats.value();
            }

            UniValue block_info(UniValue::VOBJ);
            block_info.pushKV("prevout_spent", ValueFromAmount(stats.total_prevout_spent_amount - prev_stats.total_prevout_spent_amount));
            block_info.pushKV("coinbase", ValueFromAmount(stats.total_coinbase_amount - prev_stats.total_coinbase_amount));
            block_info.pushKV("new_outputs_ex_coinbase", ValueFromAmount(stats.total_new_outputs_ex_coinbase_amount - prev_stats.total_new_outputs_ex_coinbase_amount));
            block_info.pushKV("unspendable", ValueFromAmount(stats.total_unspendable_amount - prev_stats.total_unspendable_amount));

            UniValue unspendables(UniValue::VOBJ);
            unspendables.pushKV("genesis_block", ValueFromAmount(stats.total_unspendables_genesis_block - prev_stats.total_unspendables_genesis_block));
            unspendables.pushKV("bip30", ValueFromAmount(stats.total_unspendables_bip30 - prev_stats.total_unspendables_bip30));
            unspendables.pushKV("scripts", ValueFromAmount(stats.total_unspendables_scripts - prev_stats.total_unspendables_scripts));
            unspendables.pushKV("unclaimed_rewards", ValueFromAmount(stats.total_unspendables_unclaimed_rewards - prev_stats.total_unspendables_unclaimed_rewards));
            block_info.pushKV("unspendables", std::move(unspendables));

            ret.pushKV("block_info", std::move(block_info));
        }
    } else {
        throw JSONRPCError(RPC_INTERNAL_ERROR, "Unable to read UTXO set");
    }
    return ret;
},
    };
}

static RPCHelpMan gettxout()
{
    return RPCHelpMan{"gettxout",
        "\nReturns details about an unspent transaction output.\n",
        {
            {"txid", RPCArg::Type::STR, RPCArg::Optional::NO, "The transaction id"},
            {"n", RPCArg::Type::NUM, RPCArg::Optional::NO, "vout number"},
            {"include_mempool", RPCArg::Type::BOOL, RPCArg::Default{true}, "Whether to include the mempool. Note that an unspent output that is spent in the mempool won't appear."},
        },
        {
            RPCResult{"If the UTXO was not found", RPCResult::Type::NONE, "", ""},
            RPCResult{"Otherwise", RPCResult::Type::OBJ, "", "", {
                {RPCResult::Type::STR_HEX, "bestblock", "The hash of the block at the tip of the chain"},
                {RPCResult::Type::NUM, "confirmations", "The number of confirmations"},
                {RPCResult::Type::STR_AMOUNT, "value", "The transaction value in " + CURRENCY_UNIT},
                {RPCResult::Type::OBJ, "scriptPubKey", "", {
                    {RPCResult::Type::STR, "asm", "Disassembly of the output script"},
                    {RPCResult::Type::STR, "desc", "Inferred descriptor for the output"},
                    {RPCResult::Type::STR_HEX, "hex", "The raw output script bytes, hex-encoded"},
                    {RPCResult::Type::STR, "type", "The type, eg pubkeyhash"},
                    {RPCResult::Type::STR, "address", /*optional=*/true, "The Riecoin address (only if a well-defined address exists)"},
                }},
                {RPCResult::Type::BOOL, "coinbase", "Coinbase or not"},
            }},
        },
        RPCExamples{
            "\nGet unspent transactions\n"
            + HelpExampleCli("listunspent", "") +
            "\nView the details\n"
            + HelpExampleCli("gettxout", "\"txid\" 1") +
            "\nAs a JSON-RPC call\n"
            + HelpExampleRpc("gettxout", "\"txid\", 1")
                },
        [&](const RPCHelpMan& self, const JSONRPCRequest& request) -> UniValue
{
    NodeContext& node = EnsureAnyNodeContext(request.context);
    ChainstateManager& chainman = EnsureChainman(node);
    LOCK(cs_main);

    UniValue ret(UniValue::VOBJ);

    auto hash{Txid::FromUint256(ParseHashV(request.params[0], "txid"))};
    COutPoint out{hash, request.params[1].getInt<uint32_t>()};
    bool fMempool = true;
    if (!request.params[2].isNull())
        fMempool = request.params[2].get_bool();

    Chainstate& active_chainstate = chainman.ActiveChainstate();
    CCoinsViewCache* coins_view = &active_chainstate.CoinsTip();

    std::optional<Coin> coin;
    if (fMempool) {
        const CTxMemPool& mempool = EnsureMemPool(node);
        LOCK(mempool.cs);
        CCoinsViewMemPool view(coins_view, mempool);
        if (!mempool.isSpent(out)) coin = view.GetCoin(out);
    } else {
        coin = coins_view->GetCoin(out);
    }
    if (!coin) return UniValue::VNULL;

    const CBlockIndex* pindex = active_chainstate.m_blockman.LookupBlockIndex(coins_view->GetBestBlock());
    ret.pushKV("bestblock", pindex->GetBlockHash().GetHex());
    if (coin->nHeight == MEMPOOL_HEIGHT) {
        ret.pushKV("confirmations", 0);
    } else {
        ret.pushKV("confirmations", (int64_t)(pindex->nHeight - coin->nHeight + 1));
    }
    ret.pushKV("value", ValueFromAmount(coin->out.nValue));
    UniValue o(UniValue::VOBJ);
    ScriptToUniv(coin->out.scriptPubKey, /*out=*/o, /*include_hex=*/true, /*include_address=*/true);
    ret.pushKV("scriptPubKey", std::move(o));
    ret.pushKV("coinbase", (bool)coin->fCoinBase);

    return ret;
},
    };
}

static RPCHelpMan verifychain()
{
    return RPCHelpMan{"verifychain",
                "\nVerifies blockchain database.\n",
                {
                    {"checklevel", RPCArg::Type::NUM, RPCArg::DefaultHint{strprintf("%d, range=0-4", DEFAULT_CHECKLEVEL)},
                        strprintf("How thorough the block verification is:\n%s", MakeUnorderedList(CHECKLEVEL_DOC))},
                    {"nblocks", RPCArg::Type::NUM, RPCArg::DefaultHint{strprintf("%d, 0=all", DEFAULT_CHECKBLOCKS)}, "The number of blocks to check."},
                },
                RPCResult{
                    RPCResult::Type::BOOL, "", "Verification finished successfully. If false, check debug.log for reason."},
                RPCExamples{
                    HelpExampleCli("verifychain", "")
            + HelpExampleRpc("verifychain", "")
                },
        [&](const RPCHelpMan& self, const JSONRPCRequest& request) -> UniValue
{
    const int check_level{request.params[0].isNull() ? DEFAULT_CHECKLEVEL : request.params[0].getInt<int>()};
    const int check_depth{request.params[1].isNull() ? DEFAULT_CHECKBLOCKS : request.params[1].getInt<int>()};

    ChainstateManager& chainman = EnsureAnyChainman(request.context);
    LOCK(cs_main);

    Chainstate& active_chainstate = chainman.ActiveChainstate();
    return CVerifyDB(chainman.GetNotifications()).VerifyDB(
               active_chainstate, chainman.GetParams().GetConsensus(), active_chainstate.CoinsTip(), check_level, check_depth) == VerifyDBResult::SUCCESS;
},
    };
}

static std::vector<std::vector<int32_t>> supportedPatterns{
	{0},
	{0, 2},
	{0, 2, 4},
	{0, 4, 2},
	{0, 2, 4, 2},
	{0, 2, 4, 2, 4},
	{0, 4, 2, 4, 2},
	{0, 4, 2, 4, 2, 4},
	{0, 2, 4, 2, 4, 6, 2},
	{0, 2, 6, 4, 2, 4, 2},
	{0, 2, 4, 2, 4, 6, 2, 6},
	{0, 2, 4, 6, 2, 6, 4, 2},
	{0, 6, 2, 6, 4, 2, 4, 2},
	{0, 2, 4, 2, 4, 6, 2, 6, 4},
	{0, 2, 4, 6, 2, 6, 4, 2, 4},
	{0, 4, 2, 4, 6, 2, 6, 4, 2},
	{0, 4, 6, 2, 6, 4, 2, 4, 2},
	{0, 2, 4, 2, 4, 6, 2, 6, 4, 2},
	{0, 2, 4, 6, 2, 6, 4, 2, 4, 2},
	{0, 2, 4, 2, 4, 6, 2, 6, 4, 2, 4},
	{0, 4, 2, 4, 6, 2, 6, 4, 2, 4, 2},
	{0, 2, 4, 2, 4, 6, 2, 6, 4, 2, 4, 6},
	{0, 6, 4, 2, 4, 6, 2, 6, 4, 2, 4, 2},
};
static std::vector<int32_t> getOffsets(mpz_class n, uint32_t iterations) {
	std::vector<int32_t> primeOffsets;
	for (int32_t offset(-22) ; offset <= 42 ; offset += 2) {
		if (mpz_probab_prime_p(mpz_class(n + offset).get_mpz_t(), iterations) != 0)
			primeOffsets.push_back(offset);
	}
	if (primeOffsets.size() == 0)
		return {};
	for (uint16_t i(supportedPatterns.size() - 1) ; i > 0 ; i--) {
		if (supportedPatterns[i].size() > primeOffsets.size())
			continue;
		bool patternFound(false);
		int32_t initialOffset(0);
		for (uint32_t j(0) ; j < primeOffsets.size() - supportedPatterns[i].size() + 1 ; j++) {
			initialOffset = primeOffsets[j];
			for (uint32_t k(1) ; k < supportedPatterns[i].size() ; k++) {
				if (primeOffsets[j + k] - primeOffsets[j + k - 1] != supportedPatterns[i][k])
					break;
				if (k + 1 == supportedPatterns[i].size())
					patternFound = true;
			}
		}
		if (patternFound) {
			std::vector<int32_t> offsets;
			int32_t offset(initialOffset);
			for (const auto &o : supportedPatterns[i]) {
				offset += o;
				offsets.push_back(offset);
			}
			return offsets;
		}
	}
	return {primeOffsets[0]};
}

static RPCHelpMan getresult()
{
    return RPCHelpMan{"getresult",
                "\nReturns the PoW result of the provided block.\n",
                {
                    {"blockhash", RPCArg::Type::STR_HEX, RPCArg::Optional::NO, "The block hash"},
                    {"detailed", RPCArg::Type::BOOL, RPCArg::Default{false}, "Set to true to get more detailed PoW information"},
                },
                {
                    RPCResult{"for detailed = false", RPCResult::Type::STR, "", "The PoW result in an human readable format"},
                    RPCResult{"for detailed = true",
                        RPCResult::Type::OBJ, "", "",
                    {
                        {RPCResult::Type::STR, "type", "type of PoW"},
                        {RPCResult::Type::STR, "...", "various fields depending on the PoW type"},
                        {RPCResult::Type::NUM, "...", "..."},
                    }},
                },
                RPCExamples{
                    "\nGet the base prime of the block 1323777\n"
                    + HelpExampleCli("getresult", "3d46e0b9e6cf61165c66f3ac5ad6cd483a44f11efd1bb9df0c5e49cb645e7d7f") +
                    "\nAs a JSON-RPC call\n"
                    + HelpExampleRpc("getresult", "\"3d46e0b9e6cf61165c66f3ac5ad6cd483a44f11efd1bb9df0c5e49cb645e7d7f\"")
                },
        [&](const RPCHelpMan& self, const JSONRPCRequest& request) -> UniValue
{
    uint256 hash(ParseHashV(request.params[0], "blockhash"));
    CBlock block;
    const CBlockIndex* pblockindex;
    ChainstateManager& chainman = EnsureAnyChainman(request.context);
    {
        LOCK(cs_main);
        pblockindex = chainman.m_blockman.LookupBlockIndex(hash);
        if (!pblockindex) {
            throw JSONRPCError(RPC_INVALID_ADDRESS_OR_KEY, "Block not found");
        }
        block = GetBlockChecked(chainman.m_blockman, *pblockindex);
    }

    uint256 nNonce = ArithToUint256(block.nNonce);
    int32_t powVersion;
    if ((nNonce.GetUint64(0) & 1) == 1)
        powVersion = -1;
    else if ((nNonce.GetUint64(0) & 65535) == 2)
        powVersion = 1;
    else
        return "0";

    mpz_class target, offset;
    GenerateTarget(target, block.GetHashForPoW(), block.nBits, powVersion);
    if (powVersion == -1)
        mpz_import(offset.get_mpz_t(), 8, -1, sizeof(uint32_t), 0, 0, nNonce.begin()); // [31-0 Offset]
    else if (powVersion == 1)
    {
        const uint8_t* rawOffset(nNonce.begin()); // [31-30 Primorial Number|29-14 Primorial Factor|13-2 Primorial Offset|1-0 Reserved/Version]
        const uint16_t primorialNumber(reinterpret_cast<const uint16_t*>(&rawOffset[30])[0]);
        mpz_class primorial(1), primorialFactor, primorialOffset;
        for (uint16_t i(0) ; i < primorialNumber ; i++)
            mpz_mul_ui(primorial.get_mpz_t(), primorial.get_mpz_t(), primeTable[i]);
        mpz_import(primorialFactor.get_mpz_t(), 16, -1, sizeof(uint8_t), 0, 0, &rawOffset[14]);
        mpz_import(primorialOffset.get_mpz_t(), 12, -1, sizeof(uint8_t), 0, 0, &rawOffset[2]);
        offset = primorial - (target % primorial) + primorialFactor*primorial + primorialOffset;
    }
    const mpz_class result(target + offset);

    bool detailed(false);
    if (!request.params[1].isNull())
        detailed = request.params[1].get_bool();
    if (!detailed)
        return result.get_str();

    std::vector<int32_t> offsets(getOffsets(result, 32));
    UniValue offsetsUV(UniValue::VARR);
    for (const auto &offset : offsets)
        offsetsUV.push_back(offset);
    UniValue rv(UniValue::VOBJ);
<<<<<<< HEAD
    rv.pushKV("type", "prime constellation");
    rv.pushKV("n", result.get_str());
    rv.pushKV("offsets", offsetsUV);
    rv.pushKV("length", offsets.size());
    return rv;
},
    };
=======
    rv.pushKV("type", "buried");
    // getdeploymentinfo reports the softfork as active from when the chain height is
    // one below the activation height
    rv.pushKV("active", DeploymentActiveAfter(blockindex, chainman, dep));
    rv.pushKV("height", chainman.GetConsensus().DeploymentHeight(dep));
    softforks.pushKV(DeploymentName(dep), std::move(rv));
>>>>>>> f7144b24
}

static void SoftForkDescPushBack(const CBlockIndex* blockindex, UniValue& softforks, const ChainstateManager& chainman, Consensus::DeploymentPos id)
{
    // For BIP9 deployments.

    if (!DeploymentEnabled(chainman, id)) return;
    if (blockindex == nullptr) return;

    auto get_state_name = [](const ThresholdState state) -> std::string {
        switch (state) {
        case ThresholdState::DEFINED: return "defined";
        case ThresholdState::STARTED: return "started";
        case ThresholdState::LOCKED_IN: return "locked_in";
        case ThresholdState::ACTIVE: return "active";
        case ThresholdState::FAILED: return "failed";
        }
        return "invalid";
    };

    UniValue bip9(UniValue::VOBJ);

    const ThresholdState next_state = chainman.m_versionbitscache.State(blockindex, chainman.GetConsensus(), id);
    const ThresholdState current_state = chainman.m_versionbitscache.State(blockindex->pprev, chainman.GetConsensus(), id);

    const bool has_signal = (ThresholdState::STARTED == current_state || ThresholdState::LOCKED_IN == current_state);

    // BIP9 parameters
    if (has_signal) {
        bip9.pushKV("bit", chainman.GetConsensus().vDeployments[id].bit);
    }
    bip9.pushKV("start_time", chainman.GetConsensus().vDeployments[id].nStartTime);
    bip9.pushKV("timeout", chainman.GetConsensus().vDeployments[id].nTimeout);
    bip9.pushKV("min_activation_height", chainman.GetConsensus().vDeployments[id].min_activation_height);

    // BIP9 status
    bip9.pushKV("status", get_state_name(current_state));
    bip9.pushKV("since", chainman.m_versionbitscache.StateSinceHeight(blockindex->pprev, chainman.GetConsensus(), id));
    bip9.pushKV("status_next", get_state_name(next_state));

    // BIP9 signalling status, if applicable
    if (has_signal) {
        UniValue statsUV(UniValue::VOBJ);
        std::vector<bool> signals;
        BIP9Stats statsStruct = chainman.m_versionbitscache.Statistics(blockindex, chainman.GetConsensus(), id, &signals);
        statsUV.pushKV("period", statsStruct.period);
        statsUV.pushKV("elapsed", statsStruct.elapsed);
        statsUV.pushKV("count", statsStruct.count);
        if (ThresholdState::LOCKED_IN != current_state) {
            statsUV.pushKV("threshold", statsStruct.threshold);
            statsUV.pushKV("possible", statsStruct.possible);
        }
        bip9.pushKV("statistics", std::move(statsUV));

        std::string sig;
        sig.reserve(signals.size());
        for (const bool s : signals) {
            sig.push_back(s ? '#' : '-');
        }
        bip9.pushKV("signalling", sig);
    }

    UniValue rv(UniValue::VOBJ);
    rv.pushKV("type", "bip9");
    if (ThresholdState::ACTIVE == next_state) {
        rv.pushKV("height", chainman.m_versionbitscache.StateSinceHeight(blockindex, chainman.GetConsensus(), id));
    }
    rv.pushKV("active", ThresholdState::ACTIVE == next_state);
    rv.pushKV("bip9", std::move(bip9));

    softforks.pushKV(DeploymentName(id), std::move(rv));
}

// used by rest.cpp:rest_chaininfo, so cannot be static
RPCHelpMan getblockchaininfo()
{
    return RPCHelpMan{"getblockchaininfo",
        "Returns an object containing various state info regarding blockchain processing.\n",
        {},
        RPCResult{
            RPCResult::Type::OBJ, "", "",
            {
<<<<<<< HEAD
                {RPCResult::Type::STR, "chain", "current network name (main, test, regtest)"},
=======
                {RPCResult::Type::STR, "chain", "current network name (" LIST_CHAIN_NAMES ")"},
>>>>>>> f7144b24
                {RPCResult::Type::NUM, "blocks", "the height of the most-work fully-validated chain. The genesis block has height 0"},
                {RPCResult::Type::NUM, "headers", "the current number of headers we have validated"},
                {RPCResult::Type::STR, "bestblockhash", "the hash of the currently best block"},
                {RPCResult::Type::NUM, "difficulty", "the current difficulty"},
                {RPCResult::Type::NUM_TIME, "time", "The block time expressed in " + UNIX_EPOCH_TIME},
                {RPCResult::Type::NUM_TIME, "mediantime", "The median block time expressed in " + UNIX_EPOCH_TIME},
                {RPCResult::Type::NUM, "verificationprogress", "estimate of verification progress [0..1]"},
                {RPCResult::Type::BOOL, "initialblockdownload", "(debug information) estimate of whether this node is in Initial Block Download mode"},
                {RPCResult::Type::STR_HEX, "chainwork", "total amount of work in active chain, in hexadecimal"},
                {RPCResult::Type::NUM, "size_on_disk", "the estimated size of the block and undo files on disk"},
                {RPCResult::Type::BOOL, "pruned", "if the blocks are subject to pruning"},
                {RPCResult::Type::NUM, "pruneheight", /*optional=*/true, "height of the last block pruned, plus one (only present if pruning is enabled)"},
                {RPCResult::Type::BOOL, "automatic_pruning", /*optional=*/true, "whether automatic pruning is enabled (only present if pruning is enabled)"},
                {RPCResult::Type::NUM, "prune_target_size", /*optional=*/true, "the target size used by pruning (only present if automatic pruning is enabled)"},
                (IsDeprecatedRPCEnabled("warnings") ?
                    RPCResult{RPCResult::Type::STR, "warnings", "any network and blockchain warnings (DEPRECATED)"} :
                    RPCResult{RPCResult::Type::ARR, "warnings", "any network and blockchain warnings (run with `-deprecatedrpc=warnings` to return the latest warning as a single string)",
                    {
                        {RPCResult::Type::STR, "", "warning"},
                    }
                    }
                ),
            }},
        RPCExamples{
            HelpExampleCli("getblockchaininfo", "")
            + HelpExampleRpc("getblockchaininfo", "")
        },
        [&](const RPCHelpMan& self, const JSONRPCRequest& request) -> UniValue
{
    ChainstateManager& chainman = EnsureAnyChainman(request.context);
    LOCK(cs_main);
    Chainstate& active_chainstate = chainman.ActiveChainstate();

    const CBlockIndex& tip{*CHECK_NONFATAL(active_chainstate.m_chain.Tip())};
    const int height{tip.nHeight};
    UniValue obj(UniValue::VOBJ);
    obj.pushKV("chain", chainman.GetParams().GetChainTypeString());
    obj.pushKV("blocks", height);
    obj.pushKV("headers", chainman.m_best_header ? chainman.m_best_header->nHeight : -1);
    obj.pushKV("bestblockhash", tip.GetBlockHash().GetHex());
    obj.pushKV("difficulty", GetDifficulty(tip));
    obj.pushKV("time", tip.GetBlockTime());
    obj.pushKV("mediantime", tip.GetMedianTimePast());
    obj.pushKV("verificationprogress", GuessVerificationProgress(chainman.GetParams().TxData(), &tip));
    obj.pushKV("initialblockdownload", chainman.IsInitialBlockDownload());
    obj.pushKV("chainwork", tip.nChainWork.GetHex());
    obj.pushKV("size_on_disk", chainman.m_blockman.CalculateCurrentUsage());
    obj.pushKV("pruned", chainman.m_blockman.IsPruneMode());
    if (chainman.m_blockman.IsPruneMode()) {
        const auto prune_height{GetPruneHeight(chainman.m_blockman, active_chainstate.m_chain)};
        obj.pushKV("pruneheight", prune_height ? prune_height.value() + 1 : 0);

        const bool automatic_pruning{chainman.m_blockman.GetPruneTarget() != BlockManager::PRUNE_TARGET_MANUAL};
        obj.pushKV("automatic_pruning",  automatic_pruning);
        if (automatic_pruning) {
            obj.pushKV("prune_target_size", chainman.m_blockman.GetPruneTarget());
        }
    }

    NodeContext& node = EnsureAnyNodeContext(request.context);
    obj.pushKV("warnings", node::GetWarningsForRpc(*CHECK_NONFATAL(node.warnings), IsDeprecatedRPCEnabled("warnings")));
    return obj;
},
    };
}

namespace {
const std::vector<RPCResult> RPCHelpForDeployment{
    {RPCResult::Type::STR, "type", "For now, only \"bip9\""},
    {RPCResult::Type::NUM, "height", /*optional=*/true, "height of the first block which the rules are or will be enforced if applicable"},
    {RPCResult::Type::BOOL, "active", "true if the rules are enforced for the mempool and the next block"},
    {RPCResult::Type::OBJ, "bip9", /*optional=*/true, "status of bip9 softforks",
    {
        {RPCResult::Type::NUM, "bit", /*optional=*/true, "the bit (0-28) in the block version field used to signal this softfork (only for \"started\" and \"locked_in\" status)"},
        {RPCResult::Type::NUM_TIME, "start_time", "the minimum median time past of a block at which the bit gains its meaning"},
        {RPCResult::Type::NUM_TIME, "timeout", "the median time past of a block at which the deployment is considered failed if not yet locked in"},
        {RPCResult::Type::NUM, "min_activation_height", "minimum height of blocks for which the rules may be enforced"},
        {RPCResult::Type::STR, "status", "status of deployment at specified block (one of \"defined\", \"started\", \"locked_in\", \"active\", \"failed\")"},
        {RPCResult::Type::NUM, "since", "height of the first block to which the status applies"},
        {RPCResult::Type::STR, "status_next", "status of deployment at the next block"},
        {RPCResult::Type::OBJ, "statistics", /*optional=*/true, "numeric statistics about signalling for a softfork (only for \"started\" and \"locked_in\" status)",
        {
            {RPCResult::Type::NUM, "period", "the length in blocks of the signalling period"},
            {RPCResult::Type::NUM, "threshold", /*optional=*/true, "the number of blocks with the version bit set required to activate the feature (only for \"started\" status)"},
            {RPCResult::Type::NUM, "elapsed", "the number of blocks elapsed since the beginning of the current period"},
            {RPCResult::Type::NUM, "count", "the number of blocks with the version bit set in the current period"},
            {RPCResult::Type::BOOL, "possible", /*optional=*/true, "returns false if there are not enough blocks left in this period to pass activation threshold (only for \"started\" status)"},
        }},
        {RPCResult::Type::STR, "signalling", /*optional=*/true, "indicates blocks that signalled with a # and blocks that did not with a -"},
    }},
};

UniValue DeploymentInfo(const CBlockIndex* blockindex, const ChainstateManager& chainman)
{
    UniValue softforks(UniValue::VOBJ);
    // Unlike in Bitcoin Core, only put currently activating Soft Forks (and the Dummy one), not "Buried" ones.
    SoftForkDescPushBack(blockindex, softforks, chainman, Consensus::DEPLOYMENT_TESTDUMMY);
    return softforks;
}
} // anon namespace

RPCHelpMan getdeploymentinfo()
{
    return RPCHelpMan{"getdeploymentinfo",
        "Returns an object containing various state info regarding deployments of consensus changes.",
        {
            {"blockhash", RPCArg::Type::STR_HEX, RPCArg::Default{"hash of current chain tip"}, "The block hash at which to query deployment state"},
        },
        RPCResult{
            RPCResult::Type::OBJ, "", "", {
                {RPCResult::Type::STR, "hash", "requested block hash (or tip)"},
                {RPCResult::Type::NUM, "height", "requested block height (or tip)"},
                {RPCResult::Type::OBJ_DYN, "deployments", "", {
                    {RPCResult::Type::OBJ, "xxxx", "name of the deployment", RPCHelpForDeployment}
                }},
            }
        },
        RPCExamples{ HelpExampleCli("getdeploymentinfo", "") + HelpExampleRpc("getdeploymentinfo", "") },
        [&](const RPCHelpMan& self, const JSONRPCRequest& request) -> UniValue
        {
            const ChainstateManager& chainman = EnsureAnyChainman(request.context);
            LOCK(cs_main);
            const Chainstate& active_chainstate = chainman.ActiveChainstate();

            const CBlockIndex* blockindex;
            if (request.params[0].isNull()) {
                blockindex = CHECK_NONFATAL(active_chainstate.m_chain.Tip());
            } else {
                const uint256 hash(ParseHashV(request.params[0], "blockhash"));
                blockindex = chainman.m_blockman.LookupBlockIndex(hash);
                if (!blockindex) {
                    throw JSONRPCError(RPC_INVALID_ADDRESS_OR_KEY, "Block not found");
                }
            }

            UniValue deploymentinfo(UniValue::VOBJ);
            deploymentinfo.pushKV("hash", blockindex->GetBlockHash().ToString());
            deploymentinfo.pushKV("height", blockindex->nHeight);
            deploymentinfo.pushKV("deployments", DeploymentInfo(blockindex, chainman));
            return deploymentinfo;
        },
    };
}

/** Comparison function for sorting the getchaintips heads.  */
struct CompareBlocksByHeight
{
    bool operator()(const CBlockIndex* a, const CBlockIndex* b) const
    {
        /* Make sure that unequal blocks with the same height do not compare
           equal. Use the pointers themselves to make a distinction. */

        if (a->nHeight != b->nHeight)
          return (a->nHeight > b->nHeight);

        return a < b;
    }
};

static RPCHelpMan getchaintips()
{
    return RPCHelpMan{"getchaintips",
                "Return information about all known tips in the block tree,"
                " including the main chain as well as orphaned branches.\n",
                {},
                RPCResult{
                    RPCResult::Type::ARR, "", "",
                    {{RPCResult::Type::OBJ, "", "",
                        {
                            {RPCResult::Type::NUM, "height", "height of the chain tip"},
                            {RPCResult::Type::STR_HEX, "hash", "block hash of the tip"},
                            {RPCResult::Type::NUM, "branchlen", "zero for main chain, otherwise length of branch connecting the tip to the main chain"},
                            {RPCResult::Type::STR, "status", "status of the chain, \"active\" for the main chain\n"
            "Possible values for status:\n"
            "1.  \"invalid\"               This branch contains at least one invalid block\n"
            "2.  \"headers-only\"          Not all blocks for this branch are available, but the headers are valid\n"
            "3.  \"valid-headers\"         All blocks are available for this branch, but they were never fully validated\n"
            "4.  \"valid-fork\"            This branch is not part of the active chain, but is fully validated\n"
            "5.  \"active\"                This is the tip of the active main chain, which is certainly valid"},
                        }}}},
                RPCExamples{
                    HelpExampleCli("getchaintips", "")
            + HelpExampleRpc("getchaintips", "")
                },
        [&](const RPCHelpMan& self, const JSONRPCRequest& request) -> UniValue
{
    ChainstateManager& chainman = EnsureAnyChainman(request.context);
    LOCK(cs_main);
    CChain& active_chain = chainman.ActiveChain();

    /*
     * Idea: The set of chain tips is the active chain tip, plus orphan blocks which do not have another orphan building off of them.
     * Algorithm:
     *  - Make one pass through BlockIndex(), picking out the orphan blocks, and also storing a set of the orphan block's pprev pointers.
     *  - Iterate through the orphan blocks. If the block isn't pointed to by another orphan, it is a chain tip.
     *  - Add the active chain tip
     */
    std::set<const CBlockIndex*, CompareBlocksByHeight> setTips;
    std::set<const CBlockIndex*> setOrphans;
    std::set<const CBlockIndex*> setPrevs;

    for (const auto& [_, block_index] : chainman.BlockIndex()) {
        if (!active_chain.Contains(&block_index)) {
            setOrphans.insert(&block_index);
            setPrevs.insert(block_index.pprev);
        }
    }

    for (std::set<const CBlockIndex*>::iterator it = setOrphans.begin(); it != setOrphans.end(); ++it) {
        if (setPrevs.erase(*it) == 0) {
            setTips.insert(*it);
        }
    }

    // Always report the currently active tip.
    setTips.insert(active_chain.Tip());

    /* Construct the output array.  */
    UniValue res(UniValue::VARR);
    for (const CBlockIndex* block : setTips) {
        UniValue obj(UniValue::VOBJ);
        obj.pushKV("height", block->nHeight);
        obj.pushKV("hash", block->phashBlock->GetHex());

        const int branchLen = block->nHeight - active_chain.FindFork(block)->nHeight;
        obj.pushKV("branchlen", branchLen);

        std::string status;
        if (active_chain.Contains(block)) {
            // This block is part of the currently active chain.
            status = "active";
        } else if (block->nStatus & BLOCK_FAILED_MASK) {
            // This block or one of its ancestors is invalid.
            status = "invalid";
        } else if (!block->HaveNumChainTxs()) {
            // This block cannot be connected because full block data for it or one of its parents is missing.
            status = "headers-only";
        } else if (block->IsValid(BLOCK_VALID_SCRIPTS)) {
            // This block is fully validated, but no longer part of the active chain. It was probably the active block once, but was reorganized.
            status = "valid-fork";
        } else if (block->IsValid(BLOCK_VALID_TREE)) {
            // The headers for this block are valid, but it has not been validated. It was probably never part of the most-work chain.
            status = "valid-headers";
        } else {
            // No clue.
            status = "unknown";
        }
        obj.pushKV("status", status);

        res.push_back(std::move(obj));
    }

    return res;
},
    };
}

static RPCHelpMan preciousblock()
{
    return RPCHelpMan{"preciousblock",
                "\nTreats a block as if it were received before others with the same work.\n"
                "\nA later preciousblock call can override the effect of an earlier one.\n"
                "\nThe effects of preciousblock are not retained across restarts.\n",
                {
                    {"blockhash", RPCArg::Type::STR_HEX, RPCArg::Optional::NO, "the hash of the block to mark as precious"},
                },
                RPCResult{RPCResult::Type::NONE, "", ""},
                RPCExamples{
                    HelpExampleCli("preciousblock", "\"blockhash\"")
            + HelpExampleRpc("preciousblock", "\"blockhash\"")
                },
        [&](const RPCHelpMan& self, const JSONRPCRequest& request) -> UniValue
{
    uint256 hash(ParseHashV(request.params[0], "blockhash"));
    CBlockIndex* pblockindex;

    ChainstateManager& chainman = EnsureAnyChainman(request.context);
    {
        LOCK(cs_main);
        pblockindex = chainman.m_blockman.LookupBlockIndex(hash);
        if (!pblockindex) {
            throw JSONRPCError(RPC_INVALID_ADDRESS_OR_KEY, "Block not found");
        }
    }

    BlockValidationState state;
    chainman.ActiveChainstate().PreciousBlock(state, pblockindex);

    if (!state.IsValid()) {
        throw JSONRPCError(RPC_DATABASE_ERROR, state.ToString());
    }

    return UniValue::VNULL;
},
    };
}

void InvalidateBlock(ChainstateManager& chainman, const uint256 block_hash) {
    BlockValidationState state;
    CBlockIndex* pblockindex;
    {
        LOCK(chainman.GetMutex());
        pblockindex = chainman.m_blockman.LookupBlockIndex(block_hash);
        if (!pblockindex) {
            throw JSONRPCError(RPC_INVALID_ADDRESS_OR_KEY, "Block not found");
        }
    }
    chainman.ActiveChainstate().InvalidateBlock(state, pblockindex);

    if (state.IsValid()) {
        chainman.ActiveChainstate().ActivateBestChain(state);
    }

    if (!state.IsValid()) {
        throw JSONRPCError(RPC_DATABASE_ERROR, state.ToString());
    }
}

static RPCHelpMan invalidateblock()
{
    return RPCHelpMan{"invalidateblock",
                "\nPermanently marks a block as invalid, as if it violated a consensus rule.\n",
                {
                    {"blockhash", RPCArg::Type::STR_HEX, RPCArg::Optional::NO, "the hash of the block to mark as invalid"},
                },
                RPCResult{RPCResult::Type::NONE, "", ""},
                RPCExamples{
                    HelpExampleCli("invalidateblock", "\"blockhash\"")
            + HelpExampleRpc("invalidateblock", "\"blockhash\"")
                },
        [&](const RPCHelpMan& self, const JSONRPCRequest& request) -> UniValue
{
    ChainstateManager& chainman = EnsureAnyChainman(request.context);
    uint256 hash(ParseHashV(request.params[0], "blockhash"));

    InvalidateBlock(chainman, hash);

    return UniValue::VNULL;
},
    };
}

void ReconsiderBlock(ChainstateManager& chainman, uint256 block_hash) {
    {
        LOCK(chainman.GetMutex());
        CBlockIndex* pblockindex = chainman.m_blockman.LookupBlockIndex(block_hash);
        if (!pblockindex) {
            throw JSONRPCError(RPC_INVALID_ADDRESS_OR_KEY, "Block not found");
        }

        chainman.ActiveChainstate().ResetBlockFailureFlags(pblockindex);
        chainman.RecalculateBestHeader();
    }

    BlockValidationState state;
    chainman.ActiveChainstate().ActivateBestChain(state);

    if (!state.IsValid()) {
        throw JSONRPCError(RPC_DATABASE_ERROR, state.ToString());
    }
}

static RPCHelpMan reconsiderblock()
{
    return RPCHelpMan{"reconsiderblock",
                "\nRemoves invalidity status of a block, its ancestors and its descendants, reconsider them for activation.\n"
                "This can be used to undo the effects of invalidateblock.\n",
                {
                    {"blockhash", RPCArg::Type::STR_HEX, RPCArg::Optional::NO, "the hash of the block to reconsider"},
                },
                RPCResult{RPCResult::Type::NONE, "", ""},
                RPCExamples{
                    HelpExampleCli("reconsiderblock", "\"blockhash\"")
            + HelpExampleRpc("reconsiderblock", "\"blockhash\"")
                },
        [&](const RPCHelpMan& self, const JSONRPCRequest& request) -> UniValue
{
    ChainstateManager& chainman = EnsureAnyChainman(request.context);
    uint256 hash(ParseHashV(request.params[0], "blockhash"));

    ReconsiderBlock(chainman, hash);

    return UniValue::VNULL;
},
    };
}

static RPCHelpMan getchaintxstats()
{
    return RPCHelpMan{"getchaintxstats",
                "\nCompute statistics about the total number and rate of transactions in the chain.\n",
                {
                    {"nblocks", RPCArg::Type::NUM, RPCArg::DefaultHint{"one month"}, "Size of the window in number of blocks"},
                    {"blockhash", RPCArg::Type::STR_HEX, RPCArg::DefaultHint{"chain tip"}, "The hash of the block that ends the window."},
                },
                RPCResult{
                    RPCResult::Type::OBJ, "", "",
                    {
                        {RPCResult::Type::NUM_TIME, "time", "The timestamp for the final block in the window, expressed in " + UNIX_EPOCH_TIME},
                        {RPCResult::Type::NUM, "txcount", /*optional=*/true,
                         "The total number of transactions in the chain up to that point, if known. "
                         "It may be unknown when using assumeutxo."},
                        {RPCResult::Type::STR_HEX, "window_final_block_hash", "The hash of the final block in the window"},
                        {RPCResult::Type::NUM, "window_final_block_height", "The height of the final block in the window."},
                        {RPCResult::Type::NUM, "window_block_count", "Size of the window in number of blocks"},
                        {RPCResult::Type::NUM, "window_interval", /*optional=*/true, "The elapsed time in the window in seconds. Only returned if \"window_block_count\" is > 0"},
                        {RPCResult::Type::NUM, "window_tx_count", /*optional=*/true,
                         "The number of transactions in the window. "
                         "Only returned if \"window_block_count\" is > 0 and if txcount exists for the start and end of the window."},
                        {RPCResult::Type::NUM, "txrate", /*optional=*/true,
                         "The average rate of transactions per second in the window. "
                         "Only returned if \"window_interval\" is > 0 and if window_tx_count exists."},
                    }},
                RPCExamples{
                    HelpExampleCli("getchaintxstats", "")
            + HelpExampleRpc("getchaintxstats", "2016")
                },
        [&](const RPCHelpMan& self, const JSONRPCRequest& request) -> UniValue
{
    ChainstateManager& chainman = EnsureAnyChainman(request.context);
    const CBlockIndex* pindex;
    int blockcount = 30 * 24 * 60 * 60 / chainman.GetParams().GetConsensus().nPowTargetSpacing; // By default: 1 month

    if (request.params[1].isNull()) {
        LOCK(cs_main);
        pindex = chainman.ActiveChain().Tip();
    } else {
        uint256 hash(ParseHashV(request.params[1], "blockhash"));
        LOCK(cs_main);
        pindex = chainman.m_blockman.LookupBlockIndex(hash);
        if (!pindex) {
            throw JSONRPCError(RPC_INVALID_ADDRESS_OR_KEY, "Block not found");
        }
        if (!chainman.ActiveChain().Contains(pindex)) {
            throw JSONRPCError(RPC_INVALID_PARAMETER, "Block is not in main chain");
        }
    }

    CHECK_NONFATAL(pindex != nullptr);

    if (request.params[0].isNull()) {
        blockcount = std::max(0, std::min(blockcount, pindex->nHeight - 1));
    } else {
        blockcount = request.params[0].getInt<int>();

        if (blockcount < 0 || (blockcount > 0 && blockcount >= pindex->nHeight)) {
            throw JSONRPCError(RPC_INVALID_PARAMETER, "Invalid block count: should be between 0 and the block's height - 1");
        }
    }

    const CBlockIndex& past_block{*CHECK_NONFATAL(pindex->GetAncestor(pindex->nHeight - blockcount))};
    const int64_t nTimeDiff{pindex->GetMedianTimePast() - past_block.GetMedianTimePast()};

    UniValue ret(UniValue::VOBJ);
    ret.pushKV("time", (int64_t)pindex->nTime);
    if (pindex->m_chain_tx_count) {
        ret.pushKV("txcount", pindex->m_chain_tx_count);
    }
    ret.pushKV("window_final_block_hash", pindex->GetBlockHash().GetHex());
    ret.pushKV("window_final_block_height", pindex->nHeight);
    ret.pushKV("window_block_count", blockcount);
    if (blockcount > 0) {
        ret.pushKV("window_interval", nTimeDiff);
        if (pindex->m_chain_tx_count != 0 && past_block.m_chain_tx_count != 0) {
            const auto window_tx_count = pindex->m_chain_tx_count - past_block.m_chain_tx_count;
            ret.pushKV("window_tx_count", window_tx_count);
            if (nTimeDiff > 0) {
                ret.pushKV("txrate", double(window_tx_count) / nTimeDiff);
            }
        }
    }

    return ret;
},
    };
}

template<typename T>
static T CalculateTruncatedMedian(std::vector<T>& scores)
{
    size_t size = scores.size();
    if (size == 0) {
        return 0;
    }

    std::sort(scores.begin(), scores.end());
    if (size % 2 == 0) {
        return (scores[size / 2 - 1] + scores[size / 2]) / 2;
    } else {
        return scores[size / 2];
    }
}

void CalculatePercentilesByWeight(CAmount result[NUM_GETBLOCKSTATS_PERCENTILES], std::vector<std::pair<CAmount, int64_t>>& scores, int64_t total_weight)
{
    if (scores.empty()) {
        return;
    }

    std::sort(scores.begin(), scores.end());

    // 10th, 25th, 50th, 75th, and 90th percentile weight units.
    const double weights[NUM_GETBLOCKSTATS_PERCENTILES] = {
        total_weight / 10.0, total_weight / 4.0, total_weight / 2.0, (total_weight * 3.0) / 4.0, (total_weight * 9.0) / 10.0
    };

    int64_t next_percentile_index = 0;
    int64_t cumulative_weight = 0;
    for (const auto& element : scores) {
        cumulative_weight += element.second;
        while (next_percentile_index < NUM_GETBLOCKSTATS_PERCENTILES && cumulative_weight >= weights[next_percentile_index]) {
            result[next_percentile_index] = element.first;
            ++next_percentile_index;
        }
    }

    // Fill any remaining percentiles with the last value.
    for (int64_t i = next_percentile_index; i < NUM_GETBLOCKSTATS_PERCENTILES; i++) {
        result[i] = scores.back().first;
    }
}

template<typename T>
static inline bool SetHasKeys(const std::set<T>& set) {return false;}
template<typename T, typename Tk, typename... Args>
static inline bool SetHasKeys(const std::set<T>& set, const Tk& key, const Args&... args)
{
    return (set.count(key) != 0) || SetHasKeys(set, args...);
}

// outpoint (needed for the utxo index) + nHeight + fCoinBase
static constexpr size_t PER_UTXO_OVERHEAD = sizeof(COutPoint) + sizeof(uint32_t) + sizeof(bool);

static RPCHelpMan getblockstats()
{
    return RPCHelpMan{"getblockstats",
                "\nCompute per block statistics for a given window. All amounts are in satoshis.\n"
                "It won't work for some heights with pruning.\n",
                {
                    {"hash_or_height", RPCArg::Type::NUM, RPCArg::Optional::NO, "The block hash or height of the target block",
                     RPCArgOptions{
                         .skip_type_check = true,
                         .type_str = {"", "string or numeric"},
                     }},
                    {"stats", RPCArg::Type::ARR, RPCArg::DefaultHint{"all values"}, "Values to plot (see result below)",
                        {
                            {"height", RPCArg::Type::STR, RPCArg::Optional::OMITTED, "Selected statistic"},
                            {"time", RPCArg::Type::STR, RPCArg::Optional::OMITTED, "Selected statistic"},
                        },
                        RPCArgOptions{.oneline_description="stats"}},
                },
                RPCResult{
            RPCResult::Type::OBJ, "", "",
            {
                {RPCResult::Type::NUM, "avgfee", /*optional=*/true, "Average fee in the block"},
                {RPCResult::Type::NUM, "avgfeerate", /*optional=*/true, "Average feerate (in satoshis per virtual byte)"},
                {RPCResult::Type::NUM, "avgtxsize", /*optional=*/true, "Average transaction size"},
                {RPCResult::Type::STR_HEX, "blockhash", /*optional=*/true, "The block hash (to check for potential reorgs)"},
                {RPCResult::Type::ARR_FIXED, "feerate_percentiles", /*optional=*/true, "Feerates at the 10th, 25th, 50th, 75th, and 90th percentile weight unit (in satoshis per virtual byte)",
                {
                    {RPCResult::Type::NUM, "10th_percentile_feerate", "The 10th percentile feerate"},
                    {RPCResult::Type::NUM, "25th_percentile_feerate", "The 25th percentile feerate"},
                    {RPCResult::Type::NUM, "50th_percentile_feerate", "The 50th percentile feerate"},
                    {RPCResult::Type::NUM, "75th_percentile_feerate", "The 75th percentile feerate"},
                    {RPCResult::Type::NUM, "90th_percentile_feerate", "The 90th percentile feerate"},
                }},
                {RPCResult::Type::NUM, "height", /*optional=*/true, "The height of the block"},
                {RPCResult::Type::NUM, "ins", /*optional=*/true, "The number of inputs (excluding coinbase)"},
                {RPCResult::Type::NUM, "maxfee", /*optional=*/true, "Maximum fee in the block"},
                {RPCResult::Type::NUM, "maxfeerate", /*optional=*/true, "Maximum feerate (in satoshis per virtual byte)"},
                {RPCResult::Type::NUM, "maxtxsize", /*optional=*/true, "Maximum transaction size"},
                {RPCResult::Type::NUM, "medianfee", /*optional=*/true, "Truncated median fee in the block"},
                {RPCResult::Type::NUM, "mediantime", /*optional=*/true, "The block median time past"},
                {RPCResult::Type::NUM, "mediantxsize", /*optional=*/true, "Truncated median transaction size"},
                {RPCResult::Type::NUM, "minfee", /*optional=*/true, "Minimum fee in the block"},
                {RPCResult::Type::NUM, "minfeerate", /*optional=*/true, "Minimum feerate (in satoshis per virtual byte)"},
                {RPCResult::Type::NUM, "mintxsize", /*optional=*/true, "Minimum transaction size"},
                {RPCResult::Type::NUM, "outs", /*optional=*/true, "The number of outputs"},
                {RPCResult::Type::NUM, "subsidy", /*optional=*/true, "The block subsidy"},
                {RPCResult::Type::NUM, "swtotal_size", /*optional=*/true, "Total size of all segwit transactions"},
                {RPCResult::Type::NUM, "swtotal_weight", /*optional=*/true, "Total weight of all segwit transactions"},
                {RPCResult::Type::NUM, "swtxs", /*optional=*/true, "The number of segwit transactions"},
                {RPCResult::Type::NUM, "time", /*optional=*/true, "The block time"},
                {RPCResult::Type::NUM, "total_out", /*optional=*/true, "Total amount in all outputs (excluding coinbase and thus reward [ie subsidy + totalfee])"},
                {RPCResult::Type::NUM, "total_size", /*optional=*/true, "Total size of all non-coinbase transactions"},
                {RPCResult::Type::NUM, "total_weight", /*optional=*/true, "Total weight of all non-coinbase transactions"},
                {RPCResult::Type::NUM, "totalfee", /*optional=*/true, "The fee total"},
                {RPCResult::Type::NUM, "txs", /*optional=*/true, "The number of transactions (including coinbase)"},
                {RPCResult::Type::NUM, "utxo_increase", /*optional=*/true, "The increase/decrease in the number of unspent outputs (not discounting op_return and similar)"},
                {RPCResult::Type::NUM, "utxo_size_inc", /*optional=*/true, "The increase/decrease in size for the utxo index (not discounting op_return and similar)"},
                {RPCResult::Type::NUM, "utxo_increase_actual", /*optional=*/true, "The increase/decrease in the number of unspent outputs, not counting unspendables"},
                {RPCResult::Type::NUM, "utxo_size_inc_actual", /*optional=*/true, "The increase/decrease in size for the utxo index, not counting unspendables"},
            }},
                RPCExamples{
                    HelpExampleCli("getblockstats", R"('"1beb3acc73cd02b99335f494163b5a0e4330f28a2d898b4695765cbd78928f37"' '["minfeerate","avgfeerate"]')") +
                    HelpExampleCli("getblockstats", R"(1000 '["minfeerate","avgfeerate"]')") +
                    HelpExampleRpc("getblockstats", R"("1beb3acc73cd02b99335f494163b5a0e4330f28a2d898b4695765cbd78928f37", ["minfeerate","avgfeerate"])") +
                    HelpExampleRpc("getblockstats", R"(1000, ["minfeerate","avgfeerate"])")
                },
        [&](const RPCHelpMan& self, const JSONRPCRequest& request) -> UniValue
{
    ChainstateManager& chainman = EnsureAnyChainman(request.context);
    const CBlockIndex& pindex{*CHECK_NONFATAL(ParseHashOrHeight(request.params[0], chainman))};

    std::set<std::string> stats;
    if (!request.params[1].isNull()) {
        const UniValue stats_univalue = request.params[1].get_array();
        for (unsigned int i = 0; i < stats_univalue.size(); i++) {
            const std::string stat = stats_univalue[i].get_str();
            stats.insert(stat);
        }
    }

    const CBlock& block = GetBlockChecked(chainman.m_blockman, pindex);
    const CBlockUndo& blockUndo = GetUndoChecked(chainman.m_blockman, pindex);

    const bool do_all = stats.size() == 0; // Calculate everything if nothing selected (default)
    const bool do_mediantxsize = do_all || stats.count("mediantxsize") != 0;
    const bool do_medianfee = do_all || stats.count("medianfee") != 0;
    const bool do_feerate_percentiles = do_all || stats.count("feerate_percentiles") != 0;
    const bool loop_inputs = do_all || do_medianfee || do_feerate_percentiles ||
        SetHasKeys(stats, "utxo_increase", "utxo_increase_actual", "utxo_size_inc", "utxo_size_inc_actual", "totalfee", "avgfee", "avgfeerate", "minfee", "maxfee", "minfeerate", "maxfeerate");
    const bool loop_outputs = do_all || loop_inputs || stats.count("total_out");
    const bool do_calculate_size = do_mediantxsize ||
        SetHasKeys(stats, "total_size", "avgtxsize", "mintxsize", "maxtxsize", "swtotal_size");
    const bool do_calculate_weight = do_all || SetHasKeys(stats, "total_weight", "avgfeerate", "swtotal_weight", "avgfeerate", "feerate_percentiles", "minfeerate", "maxfeerate");
    const bool do_calculate_sw = do_all || SetHasKeys(stats, "swtxs", "swtotal_size", "swtotal_weight");

    CAmount maxfee = 0;
    CAmount maxfeerate = 0;
    CAmount minfee = MAX_MONEY;
    CAmount minfeerate = MAX_MONEY;
    CAmount total_out = 0;
    CAmount totalfee = 0;
    int64_t inputs = 0;
    int64_t maxtxsize = 0;
    int64_t mintxsize = MAX_BLOCK_SERIALIZED_SIZE;
    int64_t outputs = 0;
    int64_t swtotal_size = 0;
    int64_t swtotal_weight = 0;
    int64_t swtxs = 0;
    int64_t total_size = 0;
    int64_t total_weight = 0;
    int64_t utxos = 0;
    int64_t utxo_size_inc = 0;
    int64_t utxo_size_inc_actual = 0;
    std::vector<CAmount> fee_array;
    std::vector<std::pair<CAmount, int64_t>> feerate_array;
    std::vector<int64_t> txsize_array;

    for (size_t i = 0; i < block.vtx.size(); ++i) {
        const auto& tx = block.vtx.at(i);
        outputs += tx->vout.size();

        CAmount tx_total_out = 0;
        if (loop_outputs) {
            for (const CTxOut& out : tx->vout) {
                tx_total_out += out.nValue;

                size_t out_size = GetSerializeSize(out) + PER_UTXO_OVERHEAD;
                utxo_size_inc += out_size;

                // The Genesis block doesn't change the UTXO
                // set counts, so they have to be excluded from the statistics
                if (pindex.nHeight == 0) continue;
                // Skip unspendable outputs since they are not included in the UTXO set
                if (out.scriptPubKey.IsUnspendable()) continue;

                ++utxos;
                utxo_size_inc_actual += out_size;
            }
        }

        if (tx->IsCoinBase()) {
            continue;
        }

        inputs += tx->vin.size(); // Don't count coinbase's fake input
        total_out += tx_total_out; // Don't count coinbase reward

        int64_t tx_size = 0;
        if (do_calculate_size) {

            tx_size = tx->GetTotalSize();
            if (do_mediantxsize) {
                txsize_array.push_back(tx_size);
            }
            maxtxsize = std::max(maxtxsize, tx_size);
            mintxsize = std::min(mintxsize, tx_size);
            total_size += tx_size;
        }

        int64_t weight = 0;
        if (do_calculate_weight) {
            weight = GetTransactionWeight(*tx);
            total_weight += weight;
        }

        if (do_calculate_sw && tx->HasWitness()) {
            ++swtxs;
            swtotal_size += tx_size;
            swtotal_weight += weight;
        }

        if (loop_inputs) {
            CAmount tx_total_in = 0;
            const auto& txundo = blockUndo.vtxundo.at(i - 1);
            for (const Coin& coin: txundo.vprevout) {
                const CTxOut& prevoutput = coin.out;

                tx_total_in += prevoutput.nValue;
                size_t prevout_size = GetSerializeSize(prevoutput) + PER_UTXO_OVERHEAD;
                utxo_size_inc -= prevout_size;
                utxo_size_inc_actual -= prevout_size;
            }

            CAmount txfee = tx_total_in - tx_total_out;
            CHECK_NONFATAL(MoneyRange(txfee));
            if (do_medianfee) {
                fee_array.push_back(txfee);
            }
            maxfee = std::max(maxfee, txfee);
            minfee = std::min(minfee, txfee);
            totalfee += txfee;

            // New feerate uses satoshis per virtual byte instead of per serialized byte
            CAmount feerate = weight ? (txfee * WITNESS_SCALE_FACTOR) / weight : 0;
            if (do_feerate_percentiles) {
                feerate_array.emplace_back(feerate, weight);
            }
            maxfeerate = std::max(maxfeerate, feerate);
            minfeerate = std::min(minfeerate, feerate);
        }
    }

    CAmount feerate_percentiles[NUM_GETBLOCKSTATS_PERCENTILES] = { 0 };
    CalculatePercentilesByWeight(feerate_percentiles, feerate_array, total_weight);

    UniValue feerates_res(UniValue::VARR);
    for (int64_t i = 0; i < NUM_GETBLOCKSTATS_PERCENTILES; i++) {
        feerates_res.push_back(feerate_percentiles[i]);
    }

    UniValue ret_all(UniValue::VOBJ);
    ret_all.pushKV("avgfee", (block.vtx.size() > 1) ? totalfee / (block.vtx.size() - 1) : 0);
    ret_all.pushKV("avgfeerate", total_weight ? (totalfee * WITNESS_SCALE_FACTOR) / total_weight : 0); // Unit: sat/vbyte
    ret_all.pushKV("avgtxsize", (block.vtx.size() > 1) ? total_size / (block.vtx.size() - 1) : 0);
    ret_all.pushKV("blockhash", pindex.GetBlockHash().GetHex());
    ret_all.pushKV("feerate_percentiles", std::move(feerates_res));
    ret_all.pushKV("height", (int64_t)pindex.nHeight);
    ret_all.pushKV("ins", inputs);
    ret_all.pushKV("maxfee", maxfee);
    ret_all.pushKV("maxfeerate", maxfeerate);
    ret_all.pushKV("maxtxsize", maxtxsize);
    ret_all.pushKV("medianfee", CalculateTruncatedMedian(fee_array));
    ret_all.pushKV("mediantime", pindex.GetMedianTimePast());
    ret_all.pushKV("mediantxsize", CalculateTruncatedMedian(txsize_array));
    ret_all.pushKV("minfee", (minfee == MAX_MONEY) ? 0 : minfee);
    ret_all.pushKV("minfeerate", (minfeerate == MAX_MONEY) ? 0 : minfeerate);
    ret_all.pushKV("mintxsize", mintxsize == MAX_BLOCK_SERIALIZED_SIZE ? 0 : mintxsize);
    ret_all.pushKV("outs", outputs);
    ret_all.pushKV("subsidy", GetBlockSubsidy(pindex.nHeight, chainman.GetParams().GetConsensus()));
    ret_all.pushKV("swtotal_size", swtotal_size);
    ret_all.pushKV("swtotal_weight", swtotal_weight);
    ret_all.pushKV("swtxs", swtxs);
    ret_all.pushKV("time", pindex.GetBlockTime());
    ret_all.pushKV("total_out", total_out);
    ret_all.pushKV("total_size", total_size);
    ret_all.pushKV("total_weight", total_weight);
    ret_all.pushKV("totalfee", totalfee);
    ret_all.pushKV("txs", (int64_t)block.vtx.size());
    ret_all.pushKV("utxo_increase", outputs - inputs);
    ret_all.pushKV("utxo_size_inc", utxo_size_inc);
    ret_all.pushKV("utxo_increase_actual", utxos - inputs);
    ret_all.pushKV("utxo_size_inc_actual", utxo_size_inc_actual);

    if (do_all) {
        return ret_all;
    }

    UniValue ret(UniValue::VOBJ);
    for (const std::string& stat : stats) {
        const UniValue& value = ret_all[stat];
        if (value.isNull()) {
            throw JSONRPCError(RPC_INVALID_PARAMETER, strprintf("Invalid selected statistic '%s'", stat));
        }
        ret.pushKV(stat, value);
    }
    return ret;
},
    };
}

namespace {
//! Search for a given set of pubkey scripts
bool FindScriptPubKey(std::atomic<int>& scan_progress, const std::atomic<bool>& should_abort, int64_t& count, CCoinsViewCursor* cursor, const std::set<CScript>& needles, std::map<COutPoint, Coin>& out_results, std::function<void()>& interruption_point)
{
    scan_progress = 0;
    count = 0;
    while (cursor->Valid()) {
        COutPoint key;
        Coin coin;
        if (!cursor->GetKey(key) || !cursor->GetValue(coin)) return false;
        if (++count % 8192 == 0) {
            interruption_point();
            if (should_abort) {
                // allow to abort the scan via the abort reference
                return false;
            }
        }
        if (count % 256 == 0) {
            // update progress reference every 256 item
            uint32_t high = 0x100 * *UCharCast(key.hash.begin()) + *(UCharCast(key.hash.begin()) + 1);
            scan_progress = (int)(high * 100.0 / 65536.0 + 0.5);
        }
        if (needles.count(coin.out.scriptPubKey)) {
            out_results.emplace(key, coin);
        }
        cursor->Next();
    }
    scan_progress = 100;
    return true;
}
} // namespace

/** RAII object to prevent concurrency issue when scanning the txout set */
static std::atomic<int> g_scan_progress;
static std::atomic<bool> g_scan_in_progress;
static std::atomic<bool> g_should_abort_scan;
class CoinsViewScanReserver
{
private:
    bool m_could_reserve{false};
public:
    explicit CoinsViewScanReserver() = default;

    bool reserve() {
        CHECK_NONFATAL(!m_could_reserve);
        if (g_scan_in_progress.exchange(true)) {
            return false;
        }
        CHECK_NONFATAL(g_scan_progress == 0);
        m_could_reserve = true;
        return true;
    }

    ~CoinsViewScanReserver() {
        if (m_could_reserve) {
            g_scan_in_progress = false;
            g_scan_progress = 0;
        }
    }
};

static const auto scan_action_arg_desc = RPCArg{
    "action", RPCArg::Type::STR, RPCArg::Optional::NO, "The action to execute\n"
        "\"start\" for starting a scan\n"
        "\"abort\" for aborting the current scan (returns true when abort was successful)\n"
        "\"status\" for progress report (in %) of the current scan"
};

static const auto scan_objects_arg_desc = RPCArg{
    "scanobjects", RPCArg::Type::ARR, RPCArg::Optional::OMITTED, "Array of scan objects. Required for \"start\" action\n"
        "Every scan object is either a string descriptor or an object:",
    {
        {"descriptor", RPCArg::Type::STR, RPCArg::Optional::OMITTED, "An output descriptor"},
        {"", RPCArg::Type::OBJ, RPCArg::Optional::OMITTED, "An object with output descriptor and metadata",
            {
                {"desc", RPCArg::Type::STR, RPCArg::Optional::NO, "An output descriptor"},
                {"range", RPCArg::Type::RANGE, RPCArg::Default{1000}, "The range of HD chain indexes to explore (either end or [begin,end])"},
            }},
    },
    RPCArgOptions{.oneline_description="[scanobjects,...]"},
};

static const auto scan_result_abort = RPCResult{
    "when action=='abort'", RPCResult::Type::BOOL, "success",
    "True if scan will be aborted (not necessarily before this RPC returns), or false if there is no scan to abort"
};
static const auto scan_result_status_none = RPCResult{
    "when action=='status' and no scan is in progress - possibly already completed", RPCResult::Type::NONE, "", ""
};
static const auto scan_result_status_some = RPCResult{
    "when action=='status' and a scan is currently in progress", RPCResult::Type::OBJ, "", "",
    {{RPCResult::Type::NUM, "progress", "Approximate percent complete"},}
};


static RPCHelpMan scantxoutset()
{
    // raw() descriptor corresponding to mainnet address 12cbQLTFMXRnSzktFkuoG3eHoMeFtpTu3S
    const std::string EXAMPLE_DESCRIPTOR_RAW = "raw(76a91411b366edfc0a8b66feebae5c2e25a7b6a5d1cf3188ac)#fm24fxxy";

    return RPCHelpMan{"scantxoutset",
        "\nScans the unspent transaction output set for entries that match certain output descriptors.\n"
        "Examples of output descriptors are:\n"
        "    addr(<address>)                      Outputs whose output script corresponds to the specified address (does not include P2PK)\n"
        "    raw(<hex script>)                    Outputs whose output script equals the specified hex-encoded bytes\n"
        "    combo(<pubkey>)                      P2PK, P2PKH, P2WPKH, and P2SH-P2WPKH outputs for the given pubkey\n"
        "    pkh(<pubkey>)                        P2PKH outputs for the given pubkey\n"
        "    sh(multi(<n>,<pubkey>,<pubkey>,...)) P2SH-multisig outputs for the given threshold and pubkeys\n"
        "    tr(<pubkey>)                         P2TR\n"
        "    tr(<pubkey>,{pk(<pubkey>)})          P2TR with single fallback pubkey in tapscript\n"
        "    rawtr(<pubkey>)                      P2TR with the specified key as output key rather than inner\n"
        "    wsh(and_v(v:pk(<pubkey>),after(2)))  P2WSH miniscript with mandatory pubkey and a timelock\n"
        "\nIn the above, <pubkey> either refers to a fixed public key in hexadecimal notation, or to an xpub/xprv optionally followed by one\n"
        "or more path elements separated by \"/\", and optionally ending in \"/*\" (unhardened), or \"/*'\" or \"/*h\" (hardened) to specify all\n"
        "unhardened or hardened child keys.\n"
        "In the latter case, a range needs to be specified by below if different from 1000.\n"
        "For more information on output descriptors, see the documentation in the doc/descriptors.md file.\n",
        {
            scan_action_arg_desc,
            scan_objects_arg_desc,
        },
        {
            RPCResult{"when action=='start'; only returns after scan completes", RPCResult::Type::OBJ, "", "", {
                {RPCResult::Type::BOOL, "success", "Whether the scan was completed"},
                {RPCResult::Type::NUM, "txouts", "The number of unspent transaction outputs scanned"},
                {RPCResult::Type::NUM, "height", "The block height at which the scan was done"},
                {RPCResult::Type::STR_HEX, "bestblock", "The hash of the block at the tip of the chain"},
                {RPCResult::Type::ARR, "unspents", "",
                {
                    {RPCResult::Type::OBJ, "", "",
                    {
                        {RPCResult::Type::STR_HEX, "txid", "The transaction id"},
                        {RPCResult::Type::NUM, "vout", "The vout value"},
                        {RPCResult::Type::STR_HEX, "scriptPubKey", "The output script"},
                        {RPCResult::Type::STR, "desc", "A specialized descriptor for the matched output script"},
                        {RPCResult::Type::STR_AMOUNT, "amount", "The total amount in " + CURRENCY_UNIT + " of the unspent output"},
                        {RPCResult::Type::BOOL, "coinbase", "Whether this is a coinbase output"},
                        {RPCResult::Type::NUM, "height", "Height of the unspent transaction output"},
                        {RPCResult::Type::STR_HEX, "blockhash", "Blockhash of the unspent transaction output"},
                        {RPCResult::Type::NUM, "confirmations", "Number of confirmations of the unspent transaction output when the scan was done"},
                    }},
                }},
                {RPCResult::Type::STR_AMOUNT, "total_amount", "The total amount of all found unspent outputs in " + CURRENCY_UNIT},
            }},
            scan_result_abort,
            scan_result_status_some,
            scan_result_status_none,
        },
        RPCExamples{
            HelpExampleCli("scantxoutset", "start \'[\"" + EXAMPLE_DESCRIPTOR_RAW + "\"]\'") +
            HelpExampleCli("scantxoutset", "status") +
            HelpExampleCli("scantxoutset", "abort") +
            HelpExampleRpc("scantxoutset", "\"start\", [\"" + EXAMPLE_DESCRIPTOR_RAW + "\"]") +
            HelpExampleRpc("scantxoutset", "\"status\"") +
            HelpExampleRpc("scantxoutset", "\"abort\"")
        },
        [&](const RPCHelpMan& self, const JSONRPCRequest& request) -> UniValue
{
    UniValue result(UniValue::VOBJ);
    const auto action{self.Arg<std::string>("action")};
    if (action == "status") {
        CoinsViewScanReserver reserver;
        if (reserver.reserve()) {
            // no scan in progress
            return UniValue::VNULL;
        }
        result.pushKV("progress", g_scan_progress.load());
        return result;
    } else if (action == "abort") {
        CoinsViewScanReserver reserver;
        if (reserver.reserve()) {
            // reserve was possible which means no scan was running
            return false;
        }
        // set the abort flag
        g_should_abort_scan = true;
        return true;
    } else if (action == "start") {
        CoinsViewScanReserver reserver;
        if (!reserver.reserve()) {
            throw JSONRPCError(RPC_INVALID_PARAMETER, "Scan already in progress, use action \"abort\" or \"status\"");
        }

        if (request.params.size() < 2) {
            throw JSONRPCError(RPC_MISC_ERROR, "scanobjects argument is required for the start action");
        }

        std::set<CScript> needles;
        std::map<CScript, std::string> descriptors;
        CAmount total_in = 0;

        // loop through the scan objects
        for (const UniValue& scanobject : request.params[1].get_array().getValues()) {
            FlatSigningProvider provider;
            auto scripts = EvalDescriptorStringOrObject(scanobject, provider);
            for (CScript& script : scripts) {
                std::string inferred = InferDescriptor(script, provider)->ToString();
                needles.emplace(script);
                descriptors.emplace(std::move(script), std::move(inferred));
            }
        }

        // Scan the unspent transaction output set for inputs
        UniValue unspents(UniValue::VARR);
        std::vector<CTxOut> input_txos;
        std::map<COutPoint, Coin> coins;
        g_should_abort_scan = false;
        int64_t count = 0;
        std::unique_ptr<CCoinsViewCursor> pcursor;
        const CBlockIndex* tip;
        NodeContext& node = EnsureAnyNodeContext(request.context);
        {
            ChainstateManager& chainman = EnsureChainman(node);
            LOCK(cs_main);
            Chainstate& active_chainstate = chainman.ActiveChainstate();
            active_chainstate.ForceFlushStateToDisk();
            pcursor = CHECK_NONFATAL(active_chainstate.CoinsDB().Cursor());
            tip = CHECK_NONFATAL(active_chainstate.m_chain.Tip());
        }
        bool res = FindScriptPubKey(g_scan_progress, g_should_abort_scan, count, pcursor.get(), needles, coins, node.rpc_interruption_point);
        result.pushKV("success", res);
        result.pushKV("txouts", count);
        result.pushKV("height", tip->nHeight);
        result.pushKV("bestblock", tip->GetBlockHash().GetHex());

        for (const auto& it : coins) {
            const COutPoint& outpoint = it.first;
            const Coin& coin = it.second;
            const CTxOut& txo = coin.out;
            const CBlockIndex& coinb_block{*CHECK_NONFATAL(tip->GetAncestor(coin.nHeight))};
            input_txos.push_back(txo);
            total_in += txo.nValue;

            UniValue unspent(UniValue::VOBJ);
            unspent.pushKV("txid", outpoint.hash.GetHex());
            unspent.pushKV("vout", outpoint.n);
            unspent.pushKV("scriptPubKey", HexStr(txo.scriptPubKey));
            unspent.pushKV("desc", descriptors[txo.scriptPubKey]);
            unspent.pushKV("amount", ValueFromAmount(txo.nValue));
            unspent.pushKV("coinbase", coin.IsCoinBase());
            unspent.pushKV("height", coin.nHeight);
            unspent.pushKV("blockhash", coinb_block.GetBlockHash().GetHex());
            unspent.pushKV("confirmations", tip->nHeight - coin.nHeight + 1);

            unspents.push_back(std::move(unspent));
        }
        result.pushKV("unspents", std::move(unspents));
        result.pushKV("total_amount", ValueFromAmount(total_in));
    } else {
        throw JSONRPCError(RPC_INVALID_PARAMETER, strprintf("Invalid action '%s'", action));
    }
    return result;
},
    };
}

/** RAII object to prevent concurrency issue when scanning blockfilters */
static std::atomic<int> g_scanfilter_progress;
static std::atomic<int> g_scanfilter_progress_height;
static std::atomic<bool> g_scanfilter_in_progress;
static std::atomic<bool> g_scanfilter_should_abort_scan;
class BlockFiltersScanReserver
{
private:
    bool m_could_reserve{false};
public:
    explicit BlockFiltersScanReserver() = default;

    bool reserve() {
        CHECK_NONFATAL(!m_could_reserve);
        if (g_scanfilter_in_progress.exchange(true)) {
            return false;
        }
        m_could_reserve = true;
        return true;
    }

    ~BlockFiltersScanReserver() {
        if (m_could_reserve) {
            g_scanfilter_in_progress = false;
        }
    }
};

static bool CheckBlockFilterMatches(BlockManager& blockman, const CBlockIndex& blockindex, const GCSFilter::ElementSet& needles)
{
    const CBlock block{GetBlockChecked(blockman, blockindex)};
    const CBlockUndo block_undo{GetUndoChecked(blockman, blockindex)};

    // Check if any of the outputs match the scriptPubKey
    for (const auto& tx : block.vtx) {
        if (std::any_of(tx->vout.cbegin(), tx->vout.cend(), [&](const auto& txout) {
                return needles.count(std::vector<unsigned char>(txout.scriptPubKey.begin(), txout.scriptPubKey.end())) != 0;
            })) {
            return true;
        }
    }
    // Check if any of the inputs match the scriptPubKey
    for (const auto& txundo : block_undo.vtxundo) {
        if (std::any_of(txundo.vprevout.cbegin(), txundo.vprevout.cend(), [&](const auto& coin) {
                return needles.count(std::vector<unsigned char>(coin.out.scriptPubKey.begin(), coin.out.scriptPubKey.end())) != 0;
            })) {
            return true;
        }
    }

    return false;
}

static RPCHelpMan scanblocks()
{
    return RPCHelpMan{"scanblocks",
        "\nReturn relevant blockhashes for given descriptors (requires blockfilterindex).\n"
        "This call may take several minutes. Make sure to use no RPC timeout (bitcoin-cli -rpcclienttimeout=0)",
        {
            scan_action_arg_desc,
            scan_objects_arg_desc,
            RPCArg{"start_height", RPCArg::Type::NUM, RPCArg::Default{0}, "Height to start to scan from"},
            RPCArg{"stop_height", RPCArg::Type::NUM, RPCArg::DefaultHint{"chain tip"}, "Height to stop to scan"},
            RPCArg{"filtertype", RPCArg::Type::STR, RPCArg::Default{BlockFilterTypeName(BlockFilterType::BASIC)}, "The type name of the filter"},
            RPCArg{"options", RPCArg::Type::OBJ_NAMED_PARAMS, RPCArg::Optional::OMITTED, "",
                {
                    {"filter_false_positives", RPCArg::Type::BOOL, RPCArg::Default{false}, "Filter false positives (slower and may fail on pruned nodes). Otherwise they may occur at a rate of 1/M"},
                },
                RPCArgOptions{.oneline_description="options"}},
        },
        {
            scan_result_status_none,
            RPCResult{"When action=='start'; only returns after scan completes", RPCResult::Type::OBJ, "", "", {
                {RPCResult::Type::NUM, "from_height", "The height we started the scan from"},
                {RPCResult::Type::NUM, "to_height", "The height we ended the scan at"},
                {RPCResult::Type::ARR, "relevant_blocks", "Blocks that may have matched a scanobject.", {
                    {RPCResult::Type::STR_HEX, "blockhash", "A relevant blockhash"},
                }},
                {RPCResult::Type::BOOL, "completed", "true if the scan process was not aborted"}
            }},
            RPCResult{"when action=='status' and a scan is currently in progress", RPCResult::Type::OBJ, "", "", {
                    {RPCResult::Type::NUM, "progress", "Approximate percent complete"},
                    {RPCResult::Type::NUM, "current_height", "Height of the block currently being scanned"},
                },
            },
            scan_result_abort,
        },
        RPCExamples{
            HelpExampleCli("scanblocks", "start '[\"addr(bcrt1q4u4nsgk6ug0sqz7r3rj9tykjxrsl0yy4d0wwte)\"]' 300000") +
            HelpExampleCli("scanblocks", "start '[\"addr(bcrt1q4u4nsgk6ug0sqz7r3rj9tykjxrsl0yy4d0wwte)\"]' 100 150 basic") +
            HelpExampleCli("scanblocks", "status") +
            HelpExampleRpc("scanblocks", "\"start\", [\"addr(bcrt1q4u4nsgk6ug0sqz7r3rj9tykjxrsl0yy4d0wwte)\"], 300000") +
            HelpExampleRpc("scanblocks", "\"start\", [\"addr(bcrt1q4u4nsgk6ug0sqz7r3rj9tykjxrsl0yy4d0wwte)\"], 100, 150, \"basic\"") +
            HelpExampleRpc("scanblocks", "\"status\"")
        },
        [&](const RPCHelpMan& self, const JSONRPCRequest& request) -> UniValue
{
    UniValue ret(UniValue::VOBJ);
    if (request.params[0].get_str() == "status") {
        BlockFiltersScanReserver reserver;
        if (reserver.reserve()) {
            // no scan in progress
            return NullUniValue;
        }
        ret.pushKV("progress", g_scanfilter_progress.load());
        ret.pushKV("current_height", g_scanfilter_progress_height.load());
        return ret;
    } else if (request.params[0].get_str() == "abort") {
        BlockFiltersScanReserver reserver;
        if (reserver.reserve()) {
            // reserve was possible which means no scan was running
            return false;
        }
        // set the abort flag
        g_scanfilter_should_abort_scan = true;
        return true;
    } else if (request.params[0].get_str() == "start") {
        BlockFiltersScanReserver reserver;
        if (!reserver.reserve()) {
            throw JSONRPCError(RPC_INVALID_PARAMETER, "Scan already in progress, use action \"abort\" or \"status\"");
        }
        const std::string filtertype_name{request.params[4].isNull() ? "basic" : request.params[4].get_str()};

        BlockFilterType filtertype;
        if (!BlockFilterTypeByName(filtertype_name, filtertype)) {
            throw JSONRPCError(RPC_INVALID_ADDRESS_OR_KEY, "Unknown filtertype");
        }

        UniValue options{request.params[5].isNull() ? UniValue::VOBJ : request.params[5]};
        bool filter_false_positives{options.exists("filter_false_positives") ? options["filter_false_positives"].get_bool() : false};

        BlockFilterIndex* index = GetBlockFilterIndex(filtertype);
        if (!index) {
            throw JSONRPCError(RPC_MISC_ERROR, "Index is not enabled for filtertype " + filtertype_name);
        }

        NodeContext& node = EnsureAnyNodeContext(request.context);
        ChainstateManager& chainman = EnsureChainman(node);

        // set the start-height
        const CBlockIndex* start_index = nullptr;
        const CBlockIndex* stop_block = nullptr;
        {
            LOCK(cs_main);
            CChain& active_chain = chainman.ActiveChain();
            start_index = active_chain.Genesis();
            stop_block = active_chain.Tip(); // If no stop block is provided, stop at the chain tip.
            if (!request.params[2].isNull()) {
                start_index = active_chain[request.params[2].getInt<int>()];
                if (!start_index) {
                    throw JSONRPCError(RPC_MISC_ERROR, "Invalid start_height");
                }
            }
            if (!request.params[3].isNull()) {
                stop_block = active_chain[request.params[3].getInt<int>()];
                if (!stop_block || stop_block->nHeight < start_index->nHeight) {
                    throw JSONRPCError(RPC_MISC_ERROR, "Invalid stop_height");
                }
            }
        }
        CHECK_NONFATAL(start_index);
        CHECK_NONFATAL(stop_block);

        // loop through the scan objects, add scripts to the needle_set
        GCSFilter::ElementSet needle_set;
        for (const UniValue& scanobject : request.params[1].get_array().getValues()) {
            FlatSigningProvider provider;
            std::vector<CScript> scripts = EvalDescriptorStringOrObject(scanobject, provider);
            for (const CScript& script : scripts) {
                needle_set.emplace(script.begin(), script.end());
            }
        }
        UniValue blocks(UniValue::VARR);
        const int amount_per_chunk = 10000;
        std::vector<BlockFilter> filters;
        int start_block_height = start_index->nHeight; // for progress reporting
        const int total_blocks_to_process = stop_block->nHeight - start_block_height;

        g_scanfilter_should_abort_scan = false;
        g_scanfilter_progress = 0;
        g_scanfilter_progress_height = start_block_height;
        bool completed = true;

        const CBlockIndex* end_range = nullptr;
        do {
            node.rpc_interruption_point(); // allow a clean shutdown
            if (g_scanfilter_should_abort_scan) {
                completed = false;
                break;
            }

            // split the lookup range in chunks if we are deeper than 'amount_per_chunk' blocks from the stopping block
            int start_block = !end_range ? start_index->nHeight : start_index->nHeight + 1; // to not include the previous round 'end_range' block
            end_range = (start_block + amount_per_chunk < stop_block->nHeight) ?
                    WITH_LOCK(::cs_main, return chainman.ActiveChain()[start_block + amount_per_chunk]) :
                    stop_block;

            if (index->LookupFilterRange(start_block, end_range, filters)) {
                for (const BlockFilter& filter : filters) {
                    // compare the elements-set with each filter
                    if (filter.GetFilter().MatchAny(needle_set)) {
                        if (filter_false_positives) {
                            // Double check the filter matches by scanning the block
                            const CBlockIndex& blockindex = *CHECK_NONFATAL(WITH_LOCK(cs_main, return chainman.m_blockman.LookupBlockIndex(filter.GetBlockHash())));

                            if (!CheckBlockFilterMatches(chainman.m_blockman, blockindex, needle_set)) {
                                continue;
                            }
                        }

                        blocks.push_back(filter.GetBlockHash().GetHex());
                    }
                }
            }
            start_index = end_range;

            // update progress
            int blocks_processed = end_range->nHeight - start_block_height;
            if (total_blocks_to_process > 0) { // avoid division by zero
                g_scanfilter_progress = (int)(100.0 / total_blocks_to_process * blocks_processed);
            } else {
                g_scanfilter_progress = 100;
            }
            g_scanfilter_progress_height = end_range->nHeight;

        // Finish if we reached the stop block
        } while (start_index != stop_block);

        ret.pushKV("from_height", start_block_height);
        ret.pushKV("to_height", start_index->nHeight); // start_index is always the last scanned block here
        ret.pushKV("relevant_blocks", std::move(blocks));
        ret.pushKV("completed", completed);
    }
    else {
        throw JSONRPCError(RPC_INVALID_PARAMETER, strprintf("Invalid action '%s'", request.params[0].get_str()));
    }
    return ret;
},
    };
}

static RPCHelpMan getblockfilter()
{
    return RPCHelpMan{"getblockfilter",
                "\nRetrieve a BIP 157 content filter for a particular block.\n",
                {
                    {"blockhash", RPCArg::Type::STR_HEX, RPCArg::Optional::NO, "The hash of the block"},
                    {"filtertype", RPCArg::Type::STR, RPCArg::Default{BlockFilterTypeName(BlockFilterType::BASIC)}, "The type name of the filter"},
                },
                RPCResult{
                    RPCResult::Type::OBJ, "", "",
                    {
                        {RPCResult::Type::STR_HEX, "filter", "the hex-encoded filter data"},
                        {RPCResult::Type::STR_HEX, "header", "the hex-encoded filter header"},
                    }},
                RPCExamples{
                    HelpExampleCli("getblockfilter", "\"1beb3acc73cd02b99335f494163b5a0e4330f28a2d898b4695765cbd78928f37\" \"basic\"") +
                    HelpExampleRpc("getblockfilter", "\"1beb3acc73cd02b99335f494163b5a0e4330f28a2d898b4695765cbd78928f37\", \"basic\"")
                },
        [&](const RPCHelpMan& self, const JSONRPCRequest& request) -> UniValue
{
    uint256 block_hash = ParseHashV(request.params[0], "blockhash");
    std::string filtertype_name = BlockFilterTypeName(BlockFilterType::BASIC);
    if (!request.params[1].isNull()) {
        filtertype_name = request.params[1].get_str();
    }

    BlockFilterType filtertype;
    if (!BlockFilterTypeByName(filtertype_name, filtertype)) {
        throw JSONRPCError(RPC_INVALID_ADDRESS_OR_KEY, "Unknown filtertype");
    }

    BlockFilterIndex* index = GetBlockFilterIndex(filtertype);
    if (!index) {
        throw JSONRPCError(RPC_MISC_ERROR, "Index is not enabled for filtertype " + filtertype_name);
    }

    const CBlockIndex* block_index;
    bool block_was_connected;
    {
        ChainstateManager& chainman = EnsureAnyChainman(request.context);
        LOCK(cs_main);
        block_index = chainman.m_blockman.LookupBlockIndex(block_hash);
        if (!block_index) {
            throw JSONRPCError(RPC_INVALID_ADDRESS_OR_KEY, "Block not found");
        }
        block_was_connected = block_index->IsValid(BLOCK_VALID_SCRIPTS);
    }

    bool index_ready = index->BlockUntilSyncedToCurrentChain();

    BlockFilter filter;
    uint256 filter_header;
    if (!index->LookupFilter(block_index, filter) ||
        !index->LookupFilterHeader(block_index, filter_header)) {
        int err_code;
        std::string errmsg = "Filter not found.";

        if (!block_was_connected) {
            err_code = RPC_INVALID_ADDRESS_OR_KEY;
            errmsg += " Block was not connected to active chain.";
        } else if (!index_ready) {
            err_code = RPC_MISC_ERROR;
            errmsg += " Block filters are still in the process of being indexed.";
        } else {
            err_code = RPC_INTERNAL_ERROR;
            errmsg += " This error is unexpected and indicates index corruption.";
        }

        throw JSONRPCError(err_code, errmsg);
    }

    UniValue ret(UniValue::VOBJ);
    ret.pushKV("filter", HexStr(filter.GetEncodedFilter()));
    ret.pushKV("header", filter_header.GetHex());
    return ret;
},
    };
}

/**
 * RAII class that disables the network in its constructor and enables it in its
 * destructor.
 */
class NetworkDisable
{
    CConnman& m_connman;
public:
    NetworkDisable(CConnman& connman) : m_connman(connman) {
        m_connman.SetNetworkActive(false);
        if (m_connman.GetNetworkActive()) {
            throw JSONRPCError(RPC_MISC_ERROR, "Network activity could not be suspended.");
        }
    };
    ~NetworkDisable() {
        m_connman.SetNetworkActive(true);
    };
};

/**
 * RAII class that temporarily rolls back the local chain in it's constructor
 * and rolls it forward again in it's destructor.
 */
class TemporaryRollback
{
    ChainstateManager& m_chainman;
    const CBlockIndex& m_invalidate_index;
public:
    TemporaryRollback(ChainstateManager& chainman, const CBlockIndex& index) : m_chainman(chainman), m_invalidate_index(index) {
        InvalidateBlock(m_chainman, m_invalidate_index.GetBlockHash());
    };
    ~TemporaryRollback() {
        ReconsiderBlock(m_chainman, m_invalidate_index.GetBlockHash());
    };
};

/**
 * Serialize the UTXO set to a file for loading elsewhere.
 *
 * @see SnapshotMetadata
 */
static RPCHelpMan dumptxoutset()
{
    return RPCHelpMan{
        "dumptxoutset",
        "Write the serialized UTXO set to a file. This can be used in loadtxoutset afterwards if this snapshot height is supported in the chainparams as well.\n\n"
        "Unless the the \"latest\" type is requested, the node will roll back to the requested height and network activity will be suspended during this process. "
        "Because of this it is discouraged to interact with the node in any other way during the execution of this call to avoid inconsistent results and race conditions, particularly RPCs that interact with blockstorage.\n\n"
        "This call may take several minutes. Make sure to use no RPC timeout (bitcoin-cli -rpcclienttimeout=0)",
        {
            {"path", RPCArg::Type::STR, RPCArg::Optional::NO, "Path to the output file. If relative, will be prefixed by datadir."},
            {"type", RPCArg::Type::STR, RPCArg::Default(""), "The type of snapshot to create. Can be \"latest\" to create a snapshot of the current UTXO set or \"rollback\" to temporarily roll back the state of the node to a historical block before creating the snapshot of a historical UTXO set. This parameter can be omitted if a separate \"rollback\" named parameter is specified indicating the height or hash of a specific historical block. If \"rollback\" is specified and separate \"rollback\" named parameter is not specified, this will roll back to the latest valid snapshot block that can currently be loaded with loadtxoutset."},
            {"options", RPCArg::Type::OBJ_NAMED_PARAMS, RPCArg::Optional::OMITTED, "",
                {
                    {"rollback", RPCArg::Type::NUM, RPCArg::Optional::OMITTED,
                        "Height or hash of the block to roll back to before creating the snapshot. Note: The further this number is from the tip, the longer this process will take. Consider setting a higher -rpcclienttimeout value in this case.",
                    RPCArgOptions{.skip_type_check = true, .type_str = {"", "string or numeric"}}},
                },
            },
        },
        RPCResult{
            RPCResult::Type::OBJ, "", "",
                {
                    {RPCResult::Type::NUM, "coins_written", "the number of coins written in the snapshot"},
                    {RPCResult::Type::STR_HEX, "base_hash", "the hash of the base of the snapshot"},
                    {RPCResult::Type::NUM, "base_height", "the height of the base of the snapshot"},
                    {RPCResult::Type::STR, "path", "the absolute path that the snapshot was written to"},
                    {RPCResult::Type::STR_HEX, "txoutset_hash", "the hash of the UTXO set contents"},
                    {RPCResult::Type::NUM, "nchaintx", "the number of transactions in the chain up to and including the base block"},
                }
        },
        RPCExamples{
            HelpExampleCli("-rpcclienttimeout=0 dumptxoutset", "utxo.dat latest") +
            HelpExampleCli("-rpcclienttimeout=0 dumptxoutset", "utxo.dat rollback") +
            HelpExampleCli("-rpcclienttimeout=0 -named dumptxoutset", R"(utxo.dat rollback=853456)")
        },
        [&](const RPCHelpMan& self, const JSONRPCRequest& request) -> UniValue
{
    NodeContext& node = EnsureAnyNodeContext(request.context);
    const CBlockIndex* tip{WITH_LOCK(::cs_main, return node.chainman->ActiveChain().Tip())};
    const CBlockIndex* target_index{nullptr};
    const std::string snapshot_type{self.Arg<std::string>("type")};
    const UniValue options{request.params[2].isNull() ? UniValue::VOBJ : request.params[2]};
    if (options.exists("rollback")) {
        if (!snapshot_type.empty() && snapshot_type != "rollback") {
            throw JSONRPCError(RPC_INVALID_PARAMETER, strprintf("Invalid snapshot type \"%s\" specified with rollback option", snapshot_type));
        }
        target_index = ParseHashOrHeight(options["rollback"], *node.chainman);
    } else if (snapshot_type == "rollback") {
        auto snapshot_heights = node.chainman->GetParams().GetAvailableSnapshotHeights();
        CHECK_NONFATAL(snapshot_heights.size() > 0);
        auto max_height = std::max_element(snapshot_heights.begin(), snapshot_heights.end());
        target_index = ParseHashOrHeight(*max_height, *node.chainman);
    } else if (snapshot_type == "latest") {
        target_index = tip;
    } else {
        throw JSONRPCError(RPC_INVALID_PARAMETER, strprintf("Invalid snapshot type \"%s\" specified. Please specify \"rollback\" or \"latest\"", snapshot_type));
    }

    const ArgsManager& args{EnsureAnyArgsman(request.context)};
    const fs::path path = fsbridge::AbsPathJoin(args.GetDataDirNet(), fs::u8path(request.params[0].get_str()));
    // Write to a temporary path and then move into `path` on completion
    // to avoid confusion due to an interruption.
    const fs::path temppath = fsbridge::AbsPathJoin(args.GetDataDirNet(), fs::u8path(request.params[0].get_str() + ".incomplete"));

    if (fs::exists(path)) {
        throw JSONRPCError(
            RPC_INVALID_PARAMETER,
            path.utf8string() + " already exists. If you are sure this is what you want, "
            "move it out of the way first");
    }

    FILE* file{fsbridge::fopen(temppath, "wb")};
    AutoFile afile{file};
    if (afile.IsNull()) {
        throw JSONRPCError(
            RPC_INVALID_PARAMETER,
            "Couldn't open file " + temppath.utf8string() + " for writing.");
    }

    CConnman& connman = EnsureConnman(node);
    const CBlockIndex* invalidate_index{nullptr};
    std::optional<NetworkDisable> disable_network;
    std::optional<TemporaryRollback> temporary_rollback;

    // If the user wants to dump the txoutset of the current tip, we don't have
    // to roll back at all
    if (target_index != tip) {
        // If the node is running in pruned mode we ensure all necessary block
        // data is available before starting to roll back.
        if (node.chainman->m_blockman.IsPruneMode()) {
            LOCK(node.chainman->GetMutex());
            const CBlockIndex* current_tip{node.chainman->ActiveChain().Tip()};
            const CBlockIndex* first_block{node.chainman->m_blockman.GetFirstBlock(*current_tip, /*status_mask=*/BLOCK_HAVE_MASK)};
            if (first_block->nHeight > target_index->nHeight) {
                throw JSONRPCError(RPC_MISC_ERROR, "Could not roll back to requested height since necessary block data is already pruned.");
            }
        }

        // Suspend network activity for the duration of the process when we are
        // rolling back the chain to get a utxo set from a past height. We do
        // this so we don't punish peers that send us that send us data that
        // seems wrong in this temporary state. For example a normal new block
        // would be classified as a block connecting an invalid block.
        // Skip if the network is already disabled because this
        // automatically re-enables the network activity at the end of the
        // process which may not be what the user wants.
        if (connman.GetNetworkActive()) {
            disable_network.emplace(connman);
        }

        invalidate_index = WITH_LOCK(::cs_main, return node.chainman->ActiveChain().Next(target_index));
        temporary_rollback.emplace(*node.chainman, *invalidate_index);
    }

    Chainstate* chainstate;
    std::unique_ptr<CCoinsViewCursor> cursor;
    CCoinsStats stats;
    {
        // Lock the chainstate before calling PrepareUtxoSnapshot, to be able
        // to get a UTXO database cursor while the chain is pointing at the
        // target block. After that, release the lock while calling
        // WriteUTXOSnapshot. The cursor will remain valid and be used by
        // WriteUTXOSnapshot to write a consistent snapshot even if the
        // chainstate changes.
        LOCK(node.chainman->GetMutex());
        chainstate = &node.chainman->ActiveChainstate();
        // In case there is any issue with a block being read from disk we need
        // to stop here, otherwise the dump could still be created for the wrong
        // height.
        // The new tip could also not be the target block if we have a stale
        // sister block of invalidate_index. This block (or a descendant) would
        // be activated as the new tip and we would not get to new_tip_index.
        if (target_index != chainstate->m_chain.Tip()) {
            LogWarning("dumptxoutset failed to roll back to requested height, reverting to tip.\n");
            throw JSONRPCError(RPC_MISC_ERROR, "Could not roll back to requested height.");
        } else {
            std::tie(cursor, stats, tip) = PrepareUTXOSnapshot(*chainstate, node.rpc_interruption_point);
        }
    }

    UniValue result = WriteUTXOSnapshot(*chainstate, cursor.get(), &stats, tip, afile, path, temppath, node.rpc_interruption_point);
    fs::rename(temppath, path);

    result.pushKV("path", path.utf8string());
    return result;
},
    };
}

std::tuple<std::unique_ptr<CCoinsViewCursor>, CCoinsStats, const CBlockIndex*>
PrepareUTXOSnapshot(
    Chainstate& chainstate,
    const std::function<void()>& interruption_point)
{
    std::unique_ptr<CCoinsViewCursor> pcursor;
    std::optional<CCoinsStats> maybe_stats;
    const CBlockIndex* tip;

    {
        // We need to lock cs_main to ensure that the coinsdb isn't written to
        // between (i) flushing coins cache to disk (coinsdb), (ii) getting stats
        // based upon the coinsdb, and (iii) constructing a cursor to the
        // coinsdb for use in WriteUTXOSnapshot.
        //
        // Cursors returned by leveldb iterate over snapshots, so the contents
        // of the pcursor will not be affected by simultaneous writes during
        // use below this block.
        //
        // See discussion here:
        //   https://github.com/bitcoin/bitcoin/pull/15606#discussion_r274479369
        //
        AssertLockHeld(::cs_main);

        chainstate.ForceFlushStateToDisk();

        maybe_stats = GetUTXOStats(&chainstate.CoinsDB(), chainstate.m_blockman, CoinStatsHashType::HASH_SERIALIZED, interruption_point);
        if (!maybe_stats) {
            throw JSONRPCError(RPC_INTERNAL_ERROR, "Unable to read UTXO set");
        }

        pcursor = chainstate.CoinsDB().Cursor();
        tip = CHECK_NONFATAL(chainstate.m_blockman.LookupBlockIndex(maybe_stats->hashBlock));
    }

    return {std::move(pcursor), *CHECK_NONFATAL(maybe_stats), tip};
}

UniValue WriteUTXOSnapshot(
    Chainstate& chainstate,
    CCoinsViewCursor* pcursor,
    CCoinsStats* maybe_stats,
    const CBlockIndex* tip,
    AutoFile& afile,
    const fs::path& path,
    const fs::path& temppath,
    const std::function<void()>& interruption_point)
{
    LOG_TIME_SECONDS(strprintf("writing UTXO snapshot at height %s (%s) to file %s (via %s)",
        tip->nHeight, tip->GetBlockHash().ToString(),
        fs::PathToString(path), fs::PathToString(temppath)));

    SnapshotMetadata metadata{chainstate.m_chainman.GetParams().MessageStart(), tip->GetBlockHash(), maybe_stats->coins_count};

    afile << metadata;

    COutPoint key;
    Txid last_hash;
    Coin coin;
    unsigned int iter{0};
    size_t written_coins_count{0};
    std::vector<std::pair<uint32_t, Coin>> coins;

    // To reduce space the serialization format of the snapshot avoids
    // duplication of tx hashes. The code takes advantage of the guarantee by
    // leveldb that keys are lexicographically sorted.
    // In the coins vector we collect all coins that belong to a certain tx hash
    // (key.hash) and when we have them all (key.hash != last_hash) we write
    // them to file using the below lambda function.
    // See also https://github.com/bitcoin/bitcoin/issues/25675
    auto write_coins_to_file = [&](AutoFile& afile, const Txid& last_hash, const std::vector<std::pair<uint32_t, Coin>>& coins, size_t& written_coins_count) {
        afile << last_hash;
        WriteCompactSize(afile, coins.size());
        for (const auto& [n, coin] : coins) {
            WriteCompactSize(afile, n);
            afile << coin;
            ++written_coins_count;
        }
    };

    pcursor->GetKey(key);
    last_hash = key.hash;
    while (pcursor->Valid()) {
        if (iter % 5000 == 0) interruption_point();
        ++iter;
        if (pcursor->GetKey(key) && pcursor->GetValue(coin)) {
            if (key.hash != last_hash) {
                write_coins_to_file(afile, last_hash, coins, written_coins_count);
                last_hash = key.hash;
                coins.clear();
            }
            coins.emplace_back(key.n, coin);
        }
        pcursor->Next();
    }

    if (!coins.empty()) {
        write_coins_to_file(afile, last_hash, coins, written_coins_count);
    }

    CHECK_NONFATAL(written_coins_count == maybe_stats->coins_count);

    afile.fclose();

    UniValue result(UniValue::VOBJ);
    result.pushKV("coins_written", written_coins_count);
    result.pushKV("base_hash", tip->GetBlockHash().ToString());
    result.pushKV("base_height", tip->nHeight);
    result.pushKV("path", path.utf8string());
    result.pushKV("txoutset_hash", maybe_stats->hashSerialized.ToString());
    result.pushKV("nchaintx", tip->m_chain_tx_count);
    return result;
}

UniValue CreateUTXOSnapshot(
    node::NodeContext& node,
    Chainstate& chainstate,
    AutoFile& afile,
    const fs::path& path,
    const fs::path& tmppath)
{
    auto [cursor, stats, tip]{WITH_LOCK(::cs_main, return PrepareUTXOSnapshot(chainstate, node.rpc_interruption_point))};
    return WriteUTXOSnapshot(chainstate, cursor.get(), &stats, tip, afile, path, tmppath, node.rpc_interruption_point);
}

static RPCHelpMan loadtxoutset()
{
    return RPCHelpMan{
        "loadtxoutset",
        "Load the serialized UTXO set from a file.\n"
        "Once this snapshot is loaded, its contents will be "
        "deserialized into a second chainstate data structure, which is then used to sync to "
        "the network's tip. "
        "Meanwhile, the original chainstate will complete the initial block download process in "
        "the background, eventually validating up to the block that the snapshot is based upon.\n\n"

        "The result is a usable bitcoind instance that is current with the network tip in a "
        "matter of minutes rather than hours. UTXO snapshot are typically obtained from "
        "third-party sources (HTTP, torrent, etc.) which is reasonable since their "
        "contents are always checked by hash.\n\n"

        "You can find more information on this process in the `assumeutxo` design "
        "document (<https://github.com/bitcoin/bitcoin/blob/master/doc/design/assumeutxo.md>).",
        {
            {"path",
                RPCArg::Type::STR,
                RPCArg::Optional::NO,
                "path to the snapshot file. If relative, will be prefixed by datadir."},
        },
        RPCResult{
            RPCResult::Type::OBJ, "", "",
                {
                    {RPCResult::Type::NUM, "coins_loaded", "the number of coins loaded from the snapshot"},
                    {RPCResult::Type::STR_HEX, "tip_hash", "the hash of the base of the snapshot"},
                    {RPCResult::Type::NUM, "base_height", "the height of the base of the snapshot"},
                    {RPCResult::Type::STR, "path", "the absolute path that the snapshot was loaded from"},
                }
        },
        RPCExamples{
            HelpExampleCli("-rpcclienttimeout=0 loadtxoutset", "utxo.dat")
        },
        [&](const RPCHelpMan& self, const JSONRPCRequest& request) -> UniValue
{
    NodeContext& node = EnsureAnyNodeContext(request.context);
    ChainstateManager& chainman = EnsureChainman(node);
    const fs::path path{AbsPathForConfigVal(EnsureArgsman(node), fs::u8path(self.Arg<std::string>("path")))};

    FILE* file{fsbridge::fopen(path, "rb")};
    AutoFile afile{file};
    if (afile.IsNull()) {
        throw JSONRPCError(
            RPC_INVALID_PARAMETER,
            "Couldn't open file " + path.utf8string() + " for reading.");
    }

    SnapshotMetadata metadata{chainman.GetParams().MessageStart()};
    try {
        afile >> metadata;
    } catch (const std::ios_base::failure& e) {
        throw JSONRPCError(RPC_DESERIALIZATION_ERROR, strprintf("Unable to parse metadata: %s", e.what()));
    }

    auto activation_result{chainman.ActivateSnapshot(afile, metadata, false)};
    if (!activation_result) {
        throw JSONRPCError(RPC_INTERNAL_ERROR, strprintf("Unable to load UTXO snapshot: %s. (%s)", util::ErrorString(activation_result).original, path.utf8string()));
    }

    // Because we can't provide historical blocks during tip or background sync.
    // Update local services to reflect we are a limited peer until we are fully sync.
    node.connman->RemoveLocalServices(NODE_NETWORK);
    // Setting the limited state is usually redundant because the node can always
    // provide the last 288 blocks, but it doesn't hurt to set it.
    node.connman->AddLocalServices(NODE_NETWORK_LIMITED);

    CBlockIndex& snapshot_index{*CHECK_NONFATAL(*activation_result)};

    UniValue result(UniValue::VOBJ);
    result.pushKV("coins_loaded", metadata.m_coins_count);
    result.pushKV("tip_hash", snapshot_index.GetBlockHash().ToString());
    result.pushKV("base_height", snapshot_index.nHeight);
    result.pushKV("path", fs::PathToString(path));
    return result;
},
    };
}

const std::vector<RPCResult> RPCHelpForChainstate{
    {RPCResult::Type::NUM, "blocks", "number of blocks in this chainstate"},
    {RPCResult::Type::STR_HEX, "bestblockhash", "blockhash of the tip"},
    {RPCResult::Type::NUM, "difficulty", "difficulty of the tip"},
    {RPCResult::Type::NUM, "verificationprogress", "progress towards the network tip"},
    {RPCResult::Type::STR_HEX, "snapshot_blockhash", /*optional=*/true, "the base block of the snapshot this chainstate is based on, if any"},
    {RPCResult::Type::NUM, "coins_db_cache_bytes", "size of the coinsdb cache"},
    {RPCResult::Type::NUM, "coins_tip_cache_bytes", "size of the coinstip cache"},
    {RPCResult::Type::BOOL, "validated", "whether the chainstate is fully validated. True if all blocks in the chainstate were validated, false if the chain is based on a snapshot and the snapshot has not yet been validated."},
};

static RPCHelpMan getchainstates()
{
return RPCHelpMan{
        "getchainstates",
        "\nReturn information about chainstates.\n",
        {},
        RPCResult{
            RPCResult::Type::OBJ, "", "", {
                {RPCResult::Type::NUM, "headers", "the number of headers seen so far"},
                {RPCResult::Type::ARR, "chainstates", "list of the chainstates ordered by work, with the most-work (active) chainstate last", {{RPCResult::Type::OBJ, "", "", RPCHelpForChainstate},}},
            }
        },
        RPCExamples{
            HelpExampleCli("getchainstates", "")
    + HelpExampleRpc("getchainstates", "")
        },
        [&](const RPCHelpMan& self, const JSONRPCRequest& request) -> UniValue
{
    LOCK(cs_main);
    UniValue obj(UniValue::VOBJ);

    ChainstateManager& chainman = EnsureAnyChainman(request.context);

    auto make_chain_data = [&](const Chainstate& cs, bool validated) EXCLUSIVE_LOCKS_REQUIRED(::cs_main) {
        AssertLockHeld(::cs_main);
        UniValue data(UniValue::VOBJ);
        if (!cs.m_chain.Tip()) {
            return data;
        }
        const CChain& chain = cs.m_chain;
        const CBlockIndex* tip = chain.Tip();

        data.pushKV("blocks",                (int)chain.Height());
        data.pushKV("bestblockhash",         tip->GetBlockHash().GetHex());
        data.pushKV("difficulty", GetDifficulty(*tip));
        data.pushKV("verificationprogress",  GuessVerificationProgress(Params().TxData(), tip));
        data.pushKV("coins_db_cache_bytes",  cs.m_coinsdb_cache_size_bytes);
        data.pushKV("coins_tip_cache_bytes", cs.m_coinstip_cache_size_bytes);
        if (cs.m_from_snapshot_blockhash) {
            data.pushKV("snapshot_blockhash", cs.m_from_snapshot_blockhash->ToString());
        }
        data.pushKV("validated", validated);
        return data;
    };

    obj.pushKV("headers", chainman.m_best_header ? chainman.m_best_header->nHeight : -1);

    const auto& chainstates = chainman.GetAll();
    UniValue obj_chainstates{UniValue::VARR};
    for (Chainstate* cs : chainstates) {
      obj_chainstates.push_back(make_chain_data(*cs, !cs->m_from_snapshot_blockhash || chainstates.size() == 1));
    }
    obj.pushKV("chainstates", std::move(obj_chainstates));
    return obj;
}
    };
}


void RegisterBlockchainRPCCommands(CRPCTable& t)
{
    static const CRPCCommand commands[]{
        {"blockchain", &getblockchaininfo},
        {"blockchain", &getchaintxstats},
        {"blockchain", &getblockstats},
        {"blockchain", &getbestblockhash},
        {"blockchain", &getblockcount},
        {"blockchain", &getblock},
        {"blockchain", &getblockfrompeer},
        {"blockchain", &getblockhash},
        {"blockchain", &getblockheader},
        {"blockchain", &getchaintips},
        {"blockchain", &getdifficulty},
        {"blockchain", &getdeploymentinfo},
        {"blockchain", &gettxout},
        {"blockchain", &gettxoutsetinfo},
        {"blockchain", &pruneblockchain},
        {"blockchain", &verifychain},
        {"blockchain", &getresult},
        {"blockchain", &preciousblock},
        {"blockchain", &scantxoutset},
        {"blockchain", &scanblocks},
        {"blockchain", &getblockfilter},
        {"blockchain", &dumptxoutset},
        {"blockchain", &loadtxoutset},
        {"blockchain", &getchainstates},
        {"hidden", &invalidateblock},
        {"hidden", &reconsiderblock},
        {"hidden", &waitfornewblock},
        {"hidden", &waitforblock},
        {"hidden", &waitforblockheight},
        {"hidden", &syncwithvalidationinterfacequeue},
    };
    for (const auto& c : commands) {
        t.appendCommand(c.name, &c);
    }
}<|MERGE_RESOLUTION|>--- conflicted
+++ resolved
@@ -32,11 +32,8 @@
 #include <node/context.h>
 #include <node/transaction.h>
 #include <node/utxo_snapshot.h>
-<<<<<<< HEAD
 #include <pow.h>
-=======
 #include <node/warnings.h>
->>>>>>> f7144b24
 #include <primitives/transaction.h>
 #include <rpc/server.h>
 #include <rpc/server_util.h>
@@ -683,13 +680,8 @@
                 {
                     {RPCResult::Type::STR, "asm", "Disassembly of the output script"},
                     {RPCResult::Type::STR, "desc", "Inferred descriptor for the output"},
-<<<<<<< HEAD
-                    {RPCResult::Type::STR_HEX, "hex", "The raw public key script bytes, hex-encoded"},
+                    {RPCResult::Type::STR_HEX, "hex", "The raw output script bytes, hex-encoded"},
                     {RPCResult::Type::STR, "address", /*optional=*/true, "The Riecoin address (only if a well-defined address exists)"},
-=======
-                    {RPCResult::Type::STR_HEX, "hex", "The raw output script bytes, hex-encoded"},
-                    {RPCResult::Type::STR, "address", /*optional=*/true, "The Bitcoin address (only if a well-defined address exists)"},
->>>>>>> f7144b24
                     {RPCResult::Type::STR, "type", "The type (one of: " + GetAllOutputTypes() + ")"},
                 }},
             }},
@@ -1335,7 +1327,6 @@
     for (const auto &offset : offsets)
         offsetsUV.push_back(offset);
     UniValue rv(UniValue::VOBJ);
-<<<<<<< HEAD
     rv.pushKV("type", "prime constellation");
     rv.pushKV("n", result.get_str());
     rv.pushKV("offsets", offsetsUV);
@@ -1343,14 +1334,6 @@
     return rv;
 },
     };
-=======
-    rv.pushKV("type", "buried");
-    // getdeploymentinfo reports the softfork as active from when the chain height is
-    // one below the activation height
-    rv.pushKV("active", DeploymentActiveAfter(blockindex, chainman, dep));
-    rv.pushKV("height", chainman.GetConsensus().DeploymentHeight(dep));
-    softforks.pushKV(DeploymentName(dep), std::move(rv));
->>>>>>> f7144b24
 }
 
 static void SoftForkDescPushBack(const CBlockIndex* blockindex, UniValue& softforks, const ChainstateManager& chainman, Consensus::DeploymentPos id)
@@ -1433,11 +1416,7 @@
         RPCResult{
             RPCResult::Type::OBJ, "", "",
             {
-<<<<<<< HEAD
-                {RPCResult::Type::STR, "chain", "current network name (main, test, regtest)"},
-=======
                 {RPCResult::Type::STR, "chain", "current network name (" LIST_CHAIN_NAMES ")"},
->>>>>>> f7144b24
                 {RPCResult::Type::NUM, "blocks", "the height of the most-work fully-validated chain. The genesis block has height 0"},
                 {RPCResult::Type::NUM, "headers", "the current number of headers we have validated"},
                 {RPCResult::Type::STR, "bestblockhash", "the hash of the currently best block"},
@@ -1452,14 +1431,10 @@
                 {RPCResult::Type::NUM, "pruneheight", /*optional=*/true, "height of the last block pruned, plus one (only present if pruning is enabled)"},
                 {RPCResult::Type::BOOL, "automatic_pruning", /*optional=*/true, "whether automatic pruning is enabled (only present if pruning is enabled)"},
                 {RPCResult::Type::NUM, "prune_target_size", /*optional=*/true, "the target size used by pruning (only present if automatic pruning is enabled)"},
-                (IsDeprecatedRPCEnabled("warnings") ?
-                    RPCResult{RPCResult::Type::STR, "warnings", "any network and blockchain warnings (DEPRECATED)"} :
-                    RPCResult{RPCResult::Type::ARR, "warnings", "any network and blockchain warnings (run with `-deprecatedrpc=warnings` to return the latest warning as a single string)",
-                    {
-                        {RPCResult::Type::STR, "", "warning"},
-                    }
-                    }
-                ),
+                RPCResult{RPCResult::Type::ARR, "warnings", "any network and blockchain warnings",
+                {
+                    {RPCResult::Type::STR, "", "warning"},
+                }},
             }},
         RPCExamples{
             HelpExampleCli("getblockchaininfo", "")
@@ -1498,7 +1473,7 @@
     }
 
     NodeContext& node = EnsureAnyNodeContext(request.context);
-    obj.pushKV("warnings", node::GetWarningsForRpc(*CHECK_NONFATAL(node.warnings), IsDeprecatedRPCEnabled("warnings")));
+    obj.pushKV("warnings", node::GetWarningsForRpc(*CHECK_NONFATAL(node.warnings)));
     return obj;
 },
     };
