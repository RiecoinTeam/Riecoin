--- conflicted
+++ resolved
@@ -165,10 +165,6 @@
     result.pushKV("mediantime", blockindex.GetMedianTimePast());
     result.pushKV("nonce", blockindex.nNonce.GetHex());
     result.pushKV("bits", strprintf("%08x", blockindex.nBits));
-<<<<<<< HEAD
-=======
-    result.pushKV("target", GetTarget(blockindex, pow_limit).GetHex());
->>>>>>> 5c5704e7
     result.pushKV("difficulty", GetDifficulty(blockindex));
     result.pushKV("chainwork", blockindex.nChainWork.GetHex());
     result.pushKV("nTx", blockindex.nTx);
