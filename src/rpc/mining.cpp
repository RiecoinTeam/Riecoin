// Copyright (c) 2010 Satoshi Nakamoto
// Copyright (c) 2009-present The Bitcoin Core developers
// Copyright (c) 2013-present The Riecoin developers
// Distributed under the MIT software license, see the accompanying
// file COPYING or http://www.opensource.org/licenses/mit-license.php.

#include <riecoin-build-config.h> // IWYU pragma: keep

#include <chain.h>
#include <chainparams.h>
#include <chainparamsbase.h>
#include <common/system.h>
#include <consensus/amount.h>
#include <consensus/consensus.h>
#include <consensus/merkle.h>
#include <consensus/params.h>
#include <consensus/validation.h>
#include <core_io.h>
#include <deploymentinfo.h>
#include <deploymentstatus.h>
#include <interfaces/mining.h>
#include <key_io.h>
#include <net.h>
#include <node/context.h>
#include <node/miner.h>
#include <node/warnings.h>
#include <policy/ephemeral_policy.h>
#include <pow.h>
#include <rpc/blockchain.h>
#include <rpc/mining.h>
#include <rpc/server.h>
#include <rpc/server_util.h>
#include <rpc/util.h>
#include <script/descriptor.h>
#include <script/script.h>
#include <script/signingprovider.h>
#include <txmempool.h>
#include <univalue.h>
#include <util/signalinterrupt.h>
#include <util/strencodings.h>
#include <util/string.h>
#include <util/time.h>
#include <util/translation.h>
#include <validation.h>
#include <validationinterface.h>

#include <cstdint>
#include <memory>

using interfaces::BlockRef;
using interfaces::BlockTemplate;
using interfaces::Mining;
using node::BlockAssembler;
using node::NodeContext;
using node::RegenerateCommitments;
using node::UpdateTime;
using util::ToString;

/**
 * Return estimated mining power based on the last 'lookup' blocks at the time when a given block was found.
 * The mining power is standardized such that 1 corresponds to finding a minimum difficulty block every 150 s.
 * Note that the metric cannot be used across different Constellation Lengths (mining power at any length would be standardized to 1 at Min Difficulty but obviously a longer tuple would be much harder to find)
 * It is assumed to be proportional to Difficulty^(Constellation Length + 2.3), corresponding to observations using the current miner implementation.
 * The metric may be improved at any time.
 */
static UniValue GetNetworkMiningPower(int lookup, int height, const CChain& active_chain) {
    if (lookup <= 0)
        throw JSONRPCError(RPC_INVALID_PARAMETER, "Invalid nblocks. Must be greater than 0.");
    if (height < -1 || height > active_chain.Height())
        throw JSONRPCError(RPC_INVALID_PARAMETER, "Block does not exist at specified height");
    const CBlockIndex* pb = active_chain.Tip();

    if (height >= 0)
        pb = active_chain[height];

    if (pb == nullptr || !pb->nHeight)
        return 0;

    // If lookup is larger than chain, then set it to chain length.
    if (lookup > pb->nHeight)
        lookup = pb->nHeight;

    const CBlockIndex* pb0 = pb;
    int64_t minTime = pb0->GetBlockTime();
    int64_t maxTime = minTime;
    const Consensus::Params& consensusParams(Params().GetConsensus());
    double miningPower(0.), expectedDuration(consensusParams.nPowTargetSpacing*lookup);
    for (int i = 0; i < lookup; i++) {
        double difficulty(GetDifficulty(*pb0)),
               referenceDifficulty(static_cast<double>((consensusParams.nBitsMin)/256.)),
               constellationSize(consensusParams.GetPowAcceptedPatternsAtHeight(pb0->nHeight)[0].size());
        miningPower += std::pow(difficulty/referenceDifficulty, constellationSize + 2.3);
        pb0 = pb0->pprev;
        int64_t time = pb0->GetBlockTime();
        minTime = std::min(time, minTime);
        maxTime = std::max(time, maxTime);
    }

    // In case there's a situation where minTime == maxTime, we don't want a divide by zero exception.
    if (minTime == maxTime)
        return 0;

    return (expectedDuration/(maxTime - minTime))*(miningPower/lookup);
}

static RPCHelpMan getnetworkminingpower()
{
    return RPCHelpMan{
        "getnetworkminingpower",
        "Returns the estimated network mining power based on the last n blocks.\n"
        "The mining power is normalized such that 1 corresponds to finding a minimum difficulty block every 150 s.\n"
                "Pass in [height] to estimate the network speed at the time when a certain block was found.\n",
                {
                    {"nblocks", RPCArg::Type::NUM, RPCArg::Default{120}, "The number of blocks."},
                    {"height", RPCArg::Type::NUM, RPCArg::Default{-1}, "To estimate at the time of the given height."},
                },
                RPCResult{
                    RPCResult::Type::NUM, "", "Hashes per second estimated"},
                RPCExamples{
                    HelpExampleCli("getnetworkminingpower", "")
            + HelpExampleRpc("getnetworkminingpower", "")
                },
        [&](const RPCHelpMan& self, const JSONRPCRequest& request) -> UniValue
{
    ChainstateManager& chainman = EnsureAnyChainman(request.context);
    LOCK(cs_main);
    return GetNetworkMiningPower(self.Arg<int>("nblocks"), self.Arg<int>("height"), chainman.ActiveChain());
},
    };
}

static bool GenerateBlock(ChainstateManager& chainman, CBlock&& block, uint64_t& max_tries, std::shared_ptr<const CBlock>& block_out, bool process_new_block)
{
    block_out.reset();
    block.hashMerkleRoot = BlockMerkleRoot(block);

    block.nNonce = UintToArith256(uint256{"0000000000000000000000000000000000000000000000000000000000000002"}); // PoW Version 1 (0002), Primorial Number 1 (Primorial = 2), Parameters at 0. Note that due to the Primorial then being 1 here, +1 is added to the Primorial Offsets for the Target Offsets.
    while (max_tries > 0 && block.nNonce < std::numeric_limits<uint32_t>::max() && !CheckProofOfWork(block.GetHashForPoW(), block.nBits, ArithToUint256(block.nNonce), chainman.GetConsensus()) && !chainman.m_interrupt) {
        block.nNonce += 131072; // Brute Force Prime Number Search (increment by 2 until we find one)
        --max_tries;
    }
    if (max_tries == 0 || chainman.m_interrupt) {
        return false;
    }

    block_out = std::make_shared<const CBlock>(std::move(block));

    if (!process_new_block) return true;

    if (!chainman.ProcessNewBlock(block_out, /*force_processing=*/true, nullptr)) {
        throw JSONRPCError(RPC_INTERNAL_ERROR, "ProcessNewBlock, block not accepted");
    }

    return true;
}

static UniValue generateBlocks(ChainstateManager& chainman, Mining& miner, const CScript& coinbase_output_script, int nGenerate, uint64_t nMaxTries)
{
    UniValue blockHashes(UniValue::VARR);
    while (nGenerate > 0 && !chainman.m_interrupt) {
        std::unique_ptr<BlockTemplate> block_template(miner.createNewBlock({ .coinbase_output_script = coinbase_output_script }));
        CHECK_NONFATAL(block_template);

        std::shared_ptr<const CBlock> block_out;
        if (!GenerateBlock(chainman, block_template->getBlock(), nMaxTries, block_out, /*process_new_block=*/true)) {
            break;
        }

        if (block_out) {
            --nGenerate;
            blockHashes.push_back(block_out->GetHash().GetHex());
        }
    }
    return blockHashes;
}

static bool getScriptFromDescriptor(std::string_view descriptor, CScript& script, std::string& error)
{
    FlatSigningProvider key_provider;
    const auto descs = Parse(descriptor, key_provider, error);
    if (descs.empty()) return false;
    if (descs.size() > 1) {
        throw JSONRPCError(RPC_INVALID_PARAMETER, "Multipath descriptor not accepted");
    }
    const auto& desc = descs.at(0);
    if (desc->IsRange()) {
        throw JSONRPCError(RPC_INVALID_PARAMETER, "Ranged descriptor not accepted. Maybe pass through deriveaddresses first?");
    }

    FlatSigningProvider provider;
    std::vector<CScript> scripts;
    if (!desc->Expand(0, key_provider, scripts, provider)) {
        throw JSONRPCError(RPC_INVALID_ADDRESS_OR_KEY, "Cannot derive script without private keys");
    }

    // Combo descriptors can have 2 or 4 scripts, so we can't just check scripts.size() == 1
    CHECK_NONFATAL(scripts.size() > 0 && scripts.size() <= 4);

    if (scripts.size() == 1) {
        script = scripts.at(0);
    } else if (scripts.size() == 4) {
        // For uncompressed keys, take the 3rd script, since it is p2wpkh
        script = scripts.at(2);
    } else {
        // Else take the 2nd script, since it is p2pkh
        script = scripts.at(1);
    }

    return true;
}

static RPCHelpMan generatetodescriptor()
{
    return RPCHelpMan{
        "generatetodescriptor",
        "Mine to a specified descriptor and return the block hashes.",
        {
            {"num_blocks", RPCArg::Type::NUM, RPCArg::Optional::NO, "How many blocks are generated."},
            {"descriptor", RPCArg::Type::STR, RPCArg::Optional::NO, "The descriptor to send the newly generated Riecoins to."},
            {"maxtries", RPCArg::Type::NUM, RPCArg::Default{DEFAULT_MAX_TRIES}, "How many iterations to try."},
        },
        RPCResult{
            RPCResult::Type::ARR, "", "hashes of blocks generated",
            {
                {RPCResult::Type::STR_HEX, "", "blockhash"},
            }
        },
        RPCExamples{
            "\nGenerate 11 blocks to mydesc\n" + HelpExampleCli("generatetodescriptor", "11 \"mydesc\"")},
        [&](const RPCHelpMan& self, const JSONRPCRequest& request) -> UniValue
{
    const auto num_blocks{self.Arg<int>("num_blocks")};
    const auto max_tries{self.Arg<uint64_t>("maxtries")};

    CScript coinbase_output_script;
    std::string error;
    if (!getScriptFromDescriptor(self.Arg<std::string_view>("descriptor"), coinbase_output_script, error)) {
        throw JSONRPCError(RPC_INVALID_ADDRESS_OR_KEY, error);
    }

    NodeContext& node = EnsureAnyNodeContext(request.context);
    Mining& miner = EnsureMining(node);
    ChainstateManager& chainman = EnsureChainman(node);

    return generateBlocks(chainman, miner, coinbase_output_script, num_blocks, max_tries);
},
    };
}

static RPCHelpMan generate()
{
    return RPCHelpMan{"generate", "has been replaced by the -generate cli option. Refer to -help for more information.", {}, {}, RPCExamples{""}, [&](const RPCHelpMan& self, const JSONRPCRequest& request) -> UniValue {
        throw JSONRPCError(RPC_METHOD_NOT_FOUND, self.ToString());
    }};
}

static RPCHelpMan generatetoaddress()
{
    return RPCHelpMan{"generatetoaddress",
        "Mine to a specified address and return the block hashes.",
         {
             {"nblocks", RPCArg::Type::NUM, RPCArg::Optional::NO, "How many blocks are generated."},
             {"address", RPCArg::Type::STR, RPCArg::Optional::NO, "The address to send the newly generated Riecoins to."},
             {"maxtries", RPCArg::Type::NUM, RPCArg::Default{DEFAULT_MAX_TRIES}, "How many iterations to try."},
         },
         RPCResult{
             RPCResult::Type::ARR, "", "hashes of blocks generated",
             {
                 {RPCResult::Type::STR_HEX, "", "blockhash"},
             }},
         RPCExamples{
            "\nGenerate 11 blocks to myaddress\n"
            + HelpExampleCli("generatetoaddress", "11 \"myaddress\"")
            + "If you are using the " CLIENT_NAME " wallet, you can get a new address to send the newly generated Riecoins to with:\n"
            + HelpExampleCli("getnewaddress", "")
                },
        [&](const RPCHelpMan& self, const JSONRPCRequest& request) -> UniValue
{
    const int num_blocks{request.params[0].getInt<int>()};
    const uint64_t max_tries{request.params[2].isNull() ? DEFAULT_MAX_TRIES : request.params[2].getInt<int>()};

    CTxDestination destination = DecodeDestination(request.params[1].get_str());
    if (!IsValidDestination(destination)) {
        throw JSONRPCError(RPC_INVALID_ADDRESS_OR_KEY, "Error: Invalid address");
    }

    NodeContext& node = EnsureAnyNodeContext(request.context);
    Mining& miner = EnsureMining(node);
    ChainstateManager& chainman = EnsureChainman(node);

    CScript coinbase_output_script = GetScriptForDestination(destination);

    return generateBlocks(chainman, miner, coinbase_output_script, num_blocks, max_tries);
},
    };
}

static RPCHelpMan generateblock()
{
    return RPCHelpMan{"generateblock",
        "Mine a set of ordered transactions to a specified address or descriptor and return the block hash.",
        {
            {"output", RPCArg::Type::STR, RPCArg::Optional::NO, "The address or descriptor to send the newly generated bitcoin to."},
            {"transactions", RPCArg::Type::ARR, RPCArg::Optional::NO, "An array of hex strings which are either txids or raw transactions.\n"
                "Txids must reference transactions currently in the mempool.\n"
                "All transactions must be valid and in valid order, otherwise the block will be rejected.",
                {
                    {"rawtx/txid", RPCArg::Type::STR_HEX, RPCArg::Optional::OMITTED, ""},
                },
            },
            {"submit", RPCArg::Type::BOOL, RPCArg::Default{true}, "Whether to submit the block before the RPC call returns or to return it as hex."},
        },
        RPCResult{
            RPCResult::Type::OBJ, "", "",
            {
                {RPCResult::Type::STR_HEX, "hash", "hash of generated block"},
                {RPCResult::Type::STR_HEX, "hex", /*optional=*/true, "hex of generated block, only present when submit=false"},
            }
        },
        RPCExamples{
            "\nGenerate a block to myaddress, with txs rawtx and mempool_txid\n"
            + HelpExampleCli("generateblock", R"("myaddress" '["rawtx", "mempool_txid"]')")
        },
        [&](const RPCHelpMan& self, const JSONRPCRequest& request) -> UniValue
{
    const auto address_or_descriptor = request.params[0].get_str();
    CScript coinbase_output_script;
    std::string error;

    if (!getScriptFromDescriptor(address_or_descriptor, coinbase_output_script, error)) {
        const auto destination = DecodeDestination(address_or_descriptor);
        if (!IsValidDestination(destination)) {
            throw JSONRPCError(RPC_INVALID_ADDRESS_OR_KEY, "Error: Invalid address or descriptor");
        }

        coinbase_output_script = GetScriptForDestination(destination);
    }

    NodeContext& node = EnsureAnyNodeContext(request.context);
    Mining& miner = EnsureMining(node);
    const CTxMemPool& mempool = EnsureMemPool(node);

    std::vector<CTransactionRef> txs;
    const auto raw_txs_or_txids = request.params[1].get_array();
    for (size_t i = 0; i < raw_txs_or_txids.size(); i++) {
        const auto& str{raw_txs_or_txids[i].get_str()};

        CMutableTransaction mtx;
        if (auto txid{Txid::FromHex(str)}) {
            const auto tx{mempool.get(*txid)};
            if (!tx) {
                throw JSONRPCError(RPC_INVALID_ADDRESS_OR_KEY, strprintf("Transaction %s not in mempool.", str));
            }

            txs.emplace_back(tx);

        } else if (DecodeHexTx(mtx, str)) {
            txs.push_back(MakeTransactionRef(std::move(mtx)));

        } else {
            throw JSONRPCError(RPC_DESERIALIZATION_ERROR, strprintf("Transaction decode failed for %s. Make sure the tx has at least one input.", str));
        }
    }

    const bool process_new_block{request.params[2].isNull() ? true : request.params[2].get_bool()};
    CBlock block;

    ChainstateManager& chainman = EnsureChainman(node);
    {
        LOCK(chainman.GetMutex());
        {
            std::unique_ptr<BlockTemplate> block_template{miner.createNewBlock({.use_mempool = false, .coinbase_output_script = coinbase_output_script})};
            CHECK_NONFATAL(block_template);

            block = block_template->getBlock();
        }

        CHECK_NONFATAL(block.vtx.size() == 1);

        // Add transactions
        block.vtx.insert(block.vtx.end(), txs.begin(), txs.end());
        RegenerateCommitments(block, chainman);

        if (BlockValidationState state{TestBlockValidity(chainman.ActiveChainstate(), block, /*check_pow=*/false, /*check_merkle_root=*/false)}; !state.IsValid()) {
            throw JSONRPCError(RPC_VERIFY_ERROR, strprintf("TestBlockValidity failed: %s", state.ToString()));
        }
    }

    std::shared_ptr<const CBlock> block_out;
    uint64_t max_tries{DEFAULT_MAX_TRIES};

    if (!GenerateBlock(chainman, std::move(block), max_tries, block_out, process_new_block) || !block_out) {
        throw JSONRPCError(RPC_MISC_ERROR, "Failed to make block.");
    }

    UniValue obj(UniValue::VOBJ);
    obj.pushKV("hash", block_out->GetHash().GetHex());
    if (!process_new_block) {
        DataStream block_ser;
        block_ser << TX_WITH_WITNESS(*block_out);
        obj.pushKV("hex", HexStr(block_ser));
    }
    return obj;
},
    };
}

static RPCHelpMan getmininginfo()
{
    return RPCHelpMan{
        "getmininginfo",
        "Returns a json object containing mining-related information.",
                {},
                RPCResult{
                    RPCResult::Type::OBJ, "", "",
                    {
                        {RPCResult::Type::NUM, "blocks", "The current block"},
                        {RPCResult::Type::NUM, "currentblockweight", /*optional=*/true, "The block weight (including reserved weight for block header, txs count and coinbase tx) of the last assembled block (only present if a block was ever assembled)"},
                        {RPCResult::Type::NUM, "currentblocktx", /*optional=*/true, "The number of block transactions (excluding coinbase) of the last assembled block (only present if a block was ever assembled)"},
                        {RPCResult::Type::STR_HEX, "bits", "The current nBits, integer representation of the block difficulty target"},
                        {RPCResult::Type::NUM, "difficulty", "The current difficulty"},
                        {RPCResult::Type::NUM, "networkminingpower", "The network mining power"},
                        {RPCResult::Type::NUM, "pooledtx", "The size of the mempool"},
                        {RPCResult::Type::STR_AMOUNT, "blockmintxfee", "Minimum feerate of packages selected for block inclusion in " + CURRENCY_UNIT + "/kvB"},
                        {RPCResult::Type::STR, "chain", "current network name (" LIST_CHAIN_NAMES ")"},
                        {RPCResult::Type::OBJ, "next", "The next block",
                        {
                            {RPCResult::Type::NUM, "height", "The next height"},
                            {RPCResult::Type::STR_HEX, "bits", "The next target nBits"},
                            {RPCResult::Type::NUM, "difficulty", "The next difficulty"},
                        }},
                        RPCResult{RPCResult::Type::ARR, "warnings", "any network and blockchain warnings",
                        {
                            {RPCResult::Type::STR, "", "warning"},
                        }},
                    }},
                RPCExamples{
                    HelpExampleCli("getmininginfo", "")
            + HelpExampleRpc("getmininginfo", "")
                },
        [&](const RPCHelpMan& self, const JSONRPCRequest& request) -> UniValue
{
    NodeContext& node = EnsureAnyNodeContext(request.context);
    const CTxMemPool& mempool = EnsureMemPool(node);
    ChainstateManager& chainman = EnsureChainman(node);
    LOCK(cs_main);
    const CChain& active_chain = chainman.ActiveChain();
    CBlockIndex& tip{*CHECK_NONFATAL(active_chain.Tip())};

    UniValue obj(UniValue::VOBJ);
    obj.pushKV("blocks",           active_chain.Height());
    if (BlockAssembler::m_last_block_weight) obj.pushKV("currentblockweight", *BlockAssembler::m_last_block_weight);
    if (BlockAssembler::m_last_block_num_txs) obj.pushKV("currentblocktx", *BlockAssembler::m_last_block_num_txs);
    obj.pushKV("bits", strprintf("%08x", tip.nBits));
    obj.pushKV("difficulty", GetDifficulty(tip));
    obj.pushKV("networkminingpower", getnetworkminingpower().HandleRequest(request));
    obj.pushKV("pooledtx",         (uint64_t)mempool.size());
    BlockAssembler::Options assembler_options;
    ApplyArgsManOptions(*node.args, assembler_options);
    obj.pushKV("blockmintxfee", ValueFromAmount(assembler_options.blockMinFeeRate.GetFeePerK()));
    obj.pushKV("chain", chainman.GetParams().GetChainTypeString());

    UniValue next(UniValue::VOBJ);
    CBlockIndex next_index;
    NextEmptyBlockIndex(tip, chainman.GetConsensus(), next_index);

    next.pushKV("height", next_index.nHeight);
    next.pushKV("bits", strprintf("%08x", next_index.nBits));
    next.pushKV("difficulty", GetDifficulty(next_index));
    obj.pushKV("next", next);
    obj.pushKV("warnings", node::GetWarningsForRpc(*CHECK_NONFATAL(node.warnings)));
    return obj;
},
    };
}


// NOTE: Unlike wallet RPC (which use BTC values), mining RPCs follow GBT (BIP 22) in using riemann amounts
static RPCHelpMan prioritisetransaction()
{
    return RPCHelpMan{"prioritisetransaction",
                "Accepts the transaction into mined blocks at a higher (or lower) priority\n",
                {
                    {"txid", RPCArg::Type::STR_HEX, RPCArg::Optional::NO, "The transaction id."},
                    {"fee_delta", RPCArg::Type::NUM, RPCArg::Optional::NO, "The fee value (in riemanns) to add (or subtract, if negative).\n"
            "                  Note, that this value is not a fee rate. It is a value to modify absolute fee of the TX.\n"
            "                  The fee is not actually paid, only the algorithm for selecting transactions into a block\n"
            "                  considers the transaction as it would have paid a higher (or lower) fee."},
                },
                RPCResult{
                    RPCResult::Type::BOOL, "", "Returns true"},
                RPCExamples{
                    HelpExampleCli("prioritisetransaction", "\"txid\" 10000")
            + HelpExampleRpc("prioritisetransaction", "\"txid\", 10000")
                },
        [&](const RPCHelpMan& self, const JSONRPCRequest& request) -> UniValue
{
    LOCK(cs_main);

<<<<<<< HEAD
    uint256 hash(ParseHashV(request.params[0], "txid"));
    CAmount nAmount = request.params[1].getInt<int64_t>();
=======
    auto txid{Txid::FromUint256(ParseHashV(request.params[0], "txid"))};
    const auto dummy{self.MaybeArg<double>("dummy")};
    CAmount nAmount = request.params[2].getInt<int64_t>();

    if (dummy && *dummy != 0) {
        throw JSONRPCError(RPC_INVALID_PARAMETER, "Priority is no longer supported, dummy argument to prioritisetransaction must be 0.");
    }
>>>>>>> 5c5704e7

    CTxMemPool& mempool = EnsureAnyMemPool(request.context);

    // Non-0 fee dust transactions are not allowed for entry, and modification not allowed afterwards
    const auto& tx = mempool.get(txid);
    if (mempool.m_opts.require_standard && tx && !GetDust(*tx, mempool.m_opts.dust_relay_feerate).empty()) {
        throw JSONRPCError(RPC_INVALID_PARAMETER, "Priority is not supported for transactions with dust outputs.");
    }

    mempool.PrioritiseTransaction(txid, nAmount);
    return true;
},
    };
}

static RPCHelpMan getprioritisedtransactions()
{
    return RPCHelpMan{"getprioritisedtransactions",
        "Returns a map of all user-created (see prioritisetransaction) fee deltas by txid, and whether the tx is present in mempool.",
        {},
        RPCResult{
            RPCResult::Type::OBJ_DYN, "", "prioritisation keyed by txid",
            {
                {RPCResult::Type::OBJ, "<transactionid>", "", {
                    {RPCResult::Type::NUM, "fee_delta", "transaction fee delta in satoshis"},
                    {RPCResult::Type::BOOL, "in_mempool", "whether this transaction is currently in mempool"},
                    {RPCResult::Type::NUM, "modified_fee", /*optional=*/true, "modified fee in satoshis. Only returned if in_mempool=true"},
                }}
            },
        },
        RPCExamples{
            HelpExampleCli("getprioritisedtransactions", "")
            + HelpExampleRpc("getprioritisedtransactions", "")
        },
        [&](const RPCHelpMan& self, const JSONRPCRequest& request) -> UniValue
        {
            NodeContext& node = EnsureAnyNodeContext(request.context);
            CTxMemPool& mempool = EnsureMemPool(node);
            UniValue rpc_result{UniValue::VOBJ};
            for (const auto& delta_info : mempool.GetPrioritisedTransactions()) {
                UniValue result_inner{UniValue::VOBJ};
                result_inner.pushKV("fee_delta", delta_info.delta);
                result_inner.pushKV("in_mempool", delta_info.in_mempool);
                if (delta_info.in_mempool) {
                    result_inner.pushKV("modified_fee", *delta_info.modified_fee);
                }
                rpc_result.pushKV(delta_info.txid.GetHex(), std::move(result_inner));
            }
            return rpc_result;
        },
    };
}


// NOTE: Assumes a conclusive result; if result is inconclusive, it must be handled by caller
static UniValue BIP22ValidationResult(const BlockValidationState& state)
{
    if (state.IsValid())
        return UniValue::VNULL;

    if (state.IsError())
        throw JSONRPCError(RPC_VERIFY_ERROR, state.ToString());
    if (state.IsInvalid())
    {
        std::string strRejectReason = state.GetRejectReason();
        if (strRejectReason.empty())
            return "rejected";
        return strRejectReason;
    }
    // Should be impossible
    return "valid?";
}

// Prefix rule name with ! if not optional, see BIP9
static std::string gbt_rule_value(const std::string& name, bool gbt_optional_rule)
{
    std::string s{name};
    if (!gbt_optional_rule) {
        s.insert(s.begin(), '!');
    }
    return s;
}

static RPCHelpMan getblocktemplate()
{
    return RPCHelpMan{
        "getblocktemplate",
        "If the request parameters include a 'mode' key, that is used to explicitly select between the default 'template' request or a 'proposal'.\n"
        "It returns data needed to construct a block to work on.\n"
        "For full specification, see BIPs 22, 23, 9, and 145:\n"
        "    https://github.com/bitcoin/bips/blob/master/bip-0022.mediawiki\n"
        "    https://github.com/bitcoin/bips/blob/master/bip-0023.mediawiki\n"
        "    https://github.com/bitcoin/bips/blob/master/bip-0009.mediawiki#getblocktemplate_changes\n"
        "    https://github.com/bitcoin/bips/blob/master/bip-0145.mediawiki\n",
        {
            {"template_request", RPCArg::Type::OBJ, RPCArg::Optional::NO, "Format of the template",
            {
                {"mode", RPCArg::Type::STR, /* treat as named arg */ RPCArg::Optional::OMITTED, "This must be set to \"template\", \"proposal\" (see BIP 23), or omitted"},
                {"capabilities", RPCArg::Type::ARR, /* treat as named arg */ RPCArg::Optional::OMITTED, "A list of strings",
                {
                    {"str", RPCArg::Type::STR, RPCArg::Optional::OMITTED, "client side supported feature, 'longpoll', 'coinbasevalue', 'proposal', 'serverlist', 'workid'"},
                }},
                {"rules", RPCArg::Type::ARR, RPCArg::Optional::NO, "A list of strings",
                {
                    {"str", RPCArg::Type::STR, RPCArg::Optional::OMITTED, "other client side supported softfork deployment"},
                }},
                {"longpollid", RPCArg::Type::STR, RPCArg::Optional::OMITTED, "delay processing request until the result would vary significantly from the \"longpollid\" of a prior template"},
                {"data", RPCArg::Type::STR_HEX, RPCArg::Optional::OMITTED, "proposed block data to check, encoded in hexadecimal; valid only for mode=\"proposal\""},
            },
            },
        },
        {
            RPCResult{"If the proposal was accepted with mode=='proposal'", RPCResult::Type::NONE, "", ""},
            RPCResult{"If the proposal was not accepted with mode=='proposal'", RPCResult::Type::STR, "", "According to BIP22"},
            RPCResult{"Otherwise", RPCResult::Type::OBJ, "", "",
            {
                {RPCResult::Type::NUM, "version", "The preferred block version"},
                {RPCResult::Type::ARR, "rules", "specific block rules that are to be enforced",
                {
                    {RPCResult::Type::STR, "", "name of a rule the client must understand to some extent; see BIP 9 for format"},
                }},
                {RPCResult::Type::OBJ_DYN, "vbavailable", "set of pending, supported versionbit (BIP 9) softfork deployments",
                {
                    {RPCResult::Type::NUM, "rulename", "identifies the bit number as indicating acceptance and readiness for the named softfork rule"},
                }},
                {RPCResult::Type::ARR, "capabilities", "",
                {
                    {RPCResult::Type::STR, "value", "A supported feature, for example 'proposal'"},
                }},
                {RPCResult::Type::NUM, "vbrequired", "bit mask of versionbits the server requires set in submissions"},
                {RPCResult::Type::STR, "previousblockhash", "The hash of current highest block"},
                {RPCResult::Type::ARR, "transactions", "contents of non-coinbase transactions that should be included in the next block",
                {
                    {RPCResult::Type::OBJ, "", "",
                    {
                        {RPCResult::Type::STR_HEX, "data", "transaction data encoded in hexadecimal (byte-for-byte)"},
                        {RPCResult::Type::STR_HEX, "txid", "transaction hash excluding witness data, shown in byte-reversed hex"},
                        {RPCResult::Type::STR_HEX, "hash", "transaction hash including witness data, shown in byte-reversed hex"},
                        {RPCResult::Type::ARR, "depends", "array of numbers",
                        {
                            {RPCResult::Type::NUM, "", "transactions before this one (by 1-based index in 'transactions' list) that must be present in the final block if this one is"},
                        }},
                        {RPCResult::Type::NUM, "fee", "difference in value between transaction inputs and outputs (in satoshis); for coinbase transactions, this is a negative Number of the total collected block fees (ie, not including the block subsidy); if key is not present, fee is unknown and clients MUST NOT assume there isn't one"},
                        {RPCResult::Type::NUM, "sigops", "total SigOps cost, as counted for purposes of block limits; if key is not present, sigop cost is unknown and clients MUST NOT assume it is zero"},
                        {RPCResult::Type::NUM, "weight", "total transaction weight, as counted for purposes of block limits"},
                    }},
                }},
                {RPCResult::Type::OBJ_DYN, "coinbaseaux", "data that should be included in the coinbase's scriptSig content",
                {
                    {RPCResult::Type::STR_HEX, "key", "values must be in the coinbase (keys may be ignored)"},
                }},
                {RPCResult::Type::NUM, "coinbasevalue", "maximum allowable input to coinbase transaction, including the generation award and transaction fees (in satoshis)"},
                {RPCResult::Type::STR, "longpollid", "an id to include with a request to longpoll on an update to this template"},
                {RPCResult::Type::NUM_TIME, "mintime", "The minimum timestamp appropriate for the next block time, expressed in " + UNIX_EPOCH_TIME},
                {RPCResult::Type::ARR, "mutable", "list of ways the block template may be changed",
                {
                    {RPCResult::Type::STR, "value", "A way the block template may be changed, e.g. 'time', 'transactions', 'prevblock'"},
                }},
                {RPCResult::Type::NUM, "sigoplimit", "limit of sigops in blocks"},
                {RPCResult::Type::NUM, "sizelimit", "limit of block size"},
                {RPCResult::Type::NUM, "weightlimit", /*optional=*/true, "limit of block weight"},
                {RPCResult::Type::NUM_TIME, "curtime", "current timestamp in " + UNIX_EPOCH_TIME},
                {RPCResult::Type::STR, "bits", "compressed target of next block"},
                {RPCResult::Type::NUM, "height", "The height of the next block"},
                {RPCResult::Type::NUM, "powversion", "The PoW version"},
                {RPCResult::Type::ARR, "patterns", "The accepted constellation patterns",
                {
                    {RPCResult::Type::ARR, "", "pattern",
                    {
                        {RPCResult::Type::NUM, "", "offset"},
                    }},
                }},
                {RPCResult::Type::STR_HEX, "default_witness_commitment", /*optional=*/true, "a valid witness commitment for the unmodified block template"},
            }},
        },
        RPCExamples{
                    HelpExampleCli("getblocktemplate", "'{\"rules\": [\"segwit\"]}'")
            + HelpExampleRpc("getblocktemplate", "{\"rules\": [\"segwit\"]}")
                },
        [&](const RPCHelpMan& self, const JSONRPCRequest& request) -> UniValue
{
    NodeContext& node = EnsureAnyNodeContext(request.context);
    ChainstateManager& chainman = EnsureChainman(node);
    Mining& miner = EnsureMining(node);

    std::string strMode = "template";
    UniValue lpval = NullUniValue;
    std::set<std::string> setClientRules;
    if (!request.params[0].isNull())
    {
        const UniValue& oparam = request.params[0].get_obj();
        const UniValue& modeval = oparam.find_value("mode");
        if (modeval.isStr())
            strMode = modeval.get_str();
        else if (modeval.isNull())
        {
            /* Do nothing */
        }
        else
            throw JSONRPCError(RPC_INVALID_PARAMETER, "Invalid mode");
        lpval = oparam.find_value("longpollid");

        if (strMode == "proposal")
        {
            const UniValue& dataval = oparam.find_value("data");
            if (!dataval.isStr())
                throw JSONRPCError(RPC_TYPE_ERROR, "Missing data String key for proposal");

            CBlock block;
            if (!DecodeHexBlk(block, dataval.get_str()))
                throw JSONRPCError(RPC_DESERIALIZATION_ERROR, "Block decode failed");

            uint256 hash = block.GetHash();
            LOCK(cs_main);
            const CBlockIndex* pindex = chainman.m_blockman.LookupBlockIndex(hash);
            if (pindex) {
                if (pindex->IsValid(BLOCK_VALID_SCRIPTS))
                    return "duplicate";
                if (pindex->nStatus & BLOCK_FAILED_MASK)
                    return "duplicate-invalid";
                return "duplicate-inconclusive";
            }

            return BIP22ValidationResult(TestBlockValidity(chainman.ActiveChainstate(), block, /*check_pow=*/false, /*check_merkle_root=*/true));
        }

        const UniValue& aClientRules = oparam.find_value("rules");
        if (aClientRules.isArray()) {
            for (unsigned int i = 0; i < aClientRules.size(); ++i) {
                const UniValue& v = aClientRules[i];
                setClientRules.insert(v.get_str());
            }
        }
    }

    if (strMode != "template")
        throw JSONRPCError(RPC_INVALID_PARAMETER, "Invalid mode");

    if (!miner.isTestChain()) {
        const CConnman& connman = EnsureConnman(node);
        if (connman.GetNodeCount(ConnectionDirection::Both) == 0) {
            throw JSONRPCError(RPC_CLIENT_NOT_CONNECTED, CLIENT_NAME " is not connected!");
        }

        if (miner.isInitialBlockDownload()) {
            throw JSONRPCError(RPC_CLIENT_IN_INITIAL_DOWNLOAD, CLIENT_NAME " is in initial sync and waiting for blocks...");
        }
    }

    static unsigned int nTransactionsUpdatedLast;
    const CTxMemPool& mempool = EnsureMemPool(node);

    WAIT_LOCK(cs_main, cs_main_lock);
    uint256 tip{CHECK_NONFATAL(miner.getTip()).value().hash};

    // Long Polling (BIP22)
    if (!lpval.isNull()) {
        /**
         * Wait to respond until either the best block changes, OR there are more
         * transactions.
         *
         * The check for new transactions first happens after 1 minute and
         * subsequently every 10 seconds. BIP22 does not require this particular interval.
         * On mainnet the mempool changes frequently enough that in practice this RPC
         * returns after 60 seconds, or sooner if the best block changes.
         *
         * getblocktemplate is unlikely to be called by bitcoin-cli, so
         * -rpcclienttimeout is not a concern. BIP22 recommends a long request timeout.
         *
         * The longpollid is assumed to be a tip hash if it has the right format.
         */
        uint256 hashWatchedChain;
        unsigned int nTransactionsUpdatedLastLP;

        if (lpval.isStr())
        {
            // Format: <hashBestChain><nTransactionsUpdatedLast>
            const std::string& lpstr = lpval.get_str();

            // Assume the longpollid is a block hash. If it's not then we return
            // early below.
            hashWatchedChain = ParseHashV(lpstr.substr(0, 64), "longpollid");
            nTransactionsUpdatedLastLP = LocaleIndependentAtoi<int64_t>(lpstr.substr(64));
        }
        else
        {
            // NOTE: Spec does not specify behaviour for non-string longpollid, but this makes testing easier
            hashWatchedChain = tip;
            nTransactionsUpdatedLastLP = nTransactionsUpdatedLast;
        }

        // Release lock while waiting
        {
            REVERSE_LOCK(cs_main_lock, cs_main);
            MillisecondsDouble checktxtime{std::chrono::minutes(1)};
            while (IsRPCRunning()) {
                // If hashWatchedChain is not a real block hash, this will
                // return immediately.
                std::optional<BlockRef> maybe_tip{miner.waitTipChanged(hashWatchedChain, checktxtime)};
                // Node is shutting down
                if (!maybe_tip) break;
                tip = maybe_tip->hash;
                if (tip != hashWatchedChain) break;

                // Check transactions for update without holding the mempool
                // lock to avoid deadlocks.
                if (mempool.GetTransactionsUpdated() != nTransactionsUpdatedLastLP) {
                    break;
                }
                checktxtime = std::chrono::seconds(10);
            }
        }
        tip = CHECK_NONFATAL(miner.getTip()).value().hash;

        if (!IsRPCRunning())
            throw JSONRPCError(RPC_CLIENT_NOT_CONNECTED, "Shutting down");
        // TODO: Maybe recheck connections/IBD and (if something wrong) send an expires-immediately template to stop miners?
    }

    const Consensus::Params& consensusParams = chainman.GetParams().GetConsensus();

    // Update block
    static CBlockIndex* pindexPrev;
    static int64_t time_start;
    static std::unique_ptr<BlockTemplate> block_template;
    if (!pindexPrev || pindexPrev->GetBlockHash() != tip ||
        (mempool.GetTransactionsUpdated() != nTransactionsUpdatedLast && GetTime() - time_start > 5))
    {
        // Clear pindexPrev so future calls make a new block, despite any failures from here on
        pindexPrev = nullptr;

        // Store the pindexBest used before createNewBlock, to avoid races
        nTransactionsUpdatedLast = mempool.GetTransactionsUpdated();
        CBlockIndex* pindexPrevNew = chainman.m_blockman.LookupBlockIndex(tip);
        time_start = GetTime();

        // Create new block
        block_template = miner.createNewBlock();
        CHECK_NONFATAL(block_template);


        // Need to update only after we know createNewBlock succeeded
        pindexPrev = pindexPrevNew;
    }
    CHECK_NONFATAL(pindexPrev);
    CBlock block{block_template->getBlock()};

    // Update nTime
    UpdateTime(&block, consensusParams, pindexPrev);
    block.nNonce = 0;


    UniValue aCaps(UniValue::VARR); aCaps.push_back("proposal");

    UniValue transactions(UniValue::VARR);
    std::map<Txid, int64_t> setTxIndex;
    std::vector<CAmount> tx_fees{block_template->getTxFees()};
    std::vector<CAmount> tx_sigops{block_template->getTxSigops()};

    int i = 0;
    for (const auto& it : block.vtx) {
        const CTransaction& tx = *it;
        Txid txHash = tx.GetHash();
        setTxIndex[txHash] = i++;

        if (tx.IsCoinBase())
            continue;

        UniValue entry(UniValue::VOBJ);

        entry.pushKV("data", EncodeHexTx(tx));
        entry.pushKV("txid", txHash.GetHex());
        entry.pushKV("hash", tx.GetWitnessHash().GetHex());

        UniValue deps(UniValue::VARR);
        for (const CTxIn &in : tx.vin)
        {
            if (setTxIndex.count(in.prevout.hash))
                deps.push_back(setTxIndex[in.prevout.hash]);
        }
        entry.pushKV("depends", std::move(deps));

        int index_in_template = i - 2;
        entry.pushKV("fee", tx_fees.at(index_in_template));
        int64_t nTxSigOps{tx_sigops.at(index_in_template)};
        entry.pushKV("sigops", nTxSigOps);
        entry.pushKV("weight", GetTransactionWeight(tx));

        transactions.push_back(std::move(entry));
    }

    UniValue aux(UniValue::VOBJ);

    UniValue aMutable(UniValue::VARR);
    aMutable.push_back("time");
    aMutable.push_back("transactions");
    aMutable.push_back("prevblock");

    UniValue result(UniValue::VOBJ);
    result.pushKV("capabilities", std::move(aCaps));

    UniValue aRules(UniValue::VARR);
    aRules.push_back("csv");
    aRules.push_back("!segwit");

    UniValue vbavailable(UniValue::VOBJ);
    const auto gbtstatus = chainman.m_versionbitscache.GBTStatus(*pindexPrev, consensusParams);

    for (const auto& [name, info] : gbtstatus.signalling) {
        vbavailable.pushKV(gbt_rule_value(name, info.gbt_optional_rule), info.bit);
        if (!info.gbt_optional_rule && !setClientRules.count(name)) {
            // If the client doesn't support this, don't indicate it in the [default] version
            block.nVersion &= ~info.mask;
        }
    }

    for (const auto& [name, info] : gbtstatus.locked_in) {
        block.nVersion |= info.mask;
        vbavailable.pushKV(gbt_rule_value(name, info.gbt_optional_rule), info.bit);
        if (!info.gbt_optional_rule && !setClientRules.count(name)) {
            // If the client doesn't support this, don't indicate it in the [default] version
            block.nVersion &= ~info.mask;
        }
    }

    for (const auto& [name, info] : gbtstatus.active) {
        aRules.push_back(gbt_rule_value(name, info.gbt_optional_rule));
        if (!info.gbt_optional_rule && !setClientRules.count(name)) {
            // Not supported by the client; make sure it's safe to proceed
            throw JSONRPCError(RPC_INVALID_PARAMETER, strprintf("Support for '%s' rule requires explicit client support", name));
        }
    }

    result.pushKV("version", block.nVersion);
    result.pushKV("rules", std::move(aRules));
    result.pushKV("vbavailable", std::move(vbavailable));
    result.pushKV("vbrequired", int(0));

    result.pushKV("previousblockhash", block.hashPrevBlock.GetHex());
    result.pushKV("transactions", std::move(transactions));
    result.pushKV("coinbaseaux", std::move(aux));
    result.pushKV("coinbasevalue", (int64_t)block.vtx[0]->vout[0].nValue);
    result.pushKV("longpollid", tip.GetHex() + ToString(nTransactionsUpdatedLast));
    result.pushKV("mintime", (int64_t)pindexPrev->GetMedianTimePast()+1);
    result.pushKV("mutable", std::move(aMutable));
    int64_t nSigOpLimit = MAX_BLOCK_SIGOPS_COST;
    int64_t nSizeLimit = MAX_BLOCK_SERIALIZED_SIZE;
    result.pushKV("sigoplimit", nSigOpLimit);
    result.pushKV("sizelimit", nSizeLimit);
    result.pushKV("weightlimit", (int64_t)MAX_BLOCK_WEIGHT);
    result.pushKV("curtime", block.GetBlockTime());
    result.pushKV("bits", strprintf("%08x", block.nBits));
    result.pushKV("height", (int64_t)(pindexPrev->nHeight+1));
    result.pushKV("powversion", consensusParams.GetPoWVersionAtHeight(pindexPrev->nHeight + 1));
    UniValue patternsUV(UniValue::VARR);
    std::vector<std::vector<int32_t>> patterns(consensusParams.GetPowAcceptedPatternsAtHeight(pindexPrev->nHeight + 1));
    for (const auto &pattern : patterns)
    {
        UniValue patternUV(UniValue::VARR);
        for (const auto &offset : pattern)
            patternUV.push_back(offset);
        patternsUV.push_back(patternUV);
    }
    result.pushKV("patterns", patternsUV);

    if (!block_template->getCoinbaseCommitment().empty()) {
        result.pushKV("default_witness_commitment", HexStr(block_template->getCoinbaseCommitment()));
    }

    return result;
},
    };
}

class submitblock_StateCatcher final : public CValidationInterface
{
public:
    uint256 hash;
    bool found{false};
    BlockValidationState state;

    explicit submitblock_StateCatcher(const uint256 &hashIn) : hash(hashIn), state() {}

protected:
    void BlockChecked(const std::shared_ptr<const CBlock>& block, const BlockValidationState& stateIn) override
    {
        if (block->GetHash() != hash) return;
        found = true;
        state = stateIn;
    }
};

static RPCHelpMan submitblock()
{
    // We allow 2 arguments for compliance with BIP22. Argument 2 is ignored.
    return RPCHelpMan{
        "submitblock",
        "Attempts to submit new block to network.\n"
        "See https://en.bitcoin.it/wiki/BIP_0022 for full specification.\n",
        {
            {"hexdata", RPCArg::Type::STR_HEX, RPCArg::Optional::NO, "the hex-encoded block data to submit"},
            {"dummy", RPCArg::Type::STR, RPCArg::DefaultHint{"ignored"}, "dummy value, for compatibility with BIP22. This value is ignored."},
        },
        {
            RPCResult{"If the block was accepted", RPCResult::Type::NONE, "", ""},
            RPCResult{"Otherwise", RPCResult::Type::STR, "", "According to BIP22"},
        },
        RPCExamples{
                    HelpExampleCli("submitblock", "\"mydata\"")
            + HelpExampleRpc("submitblock", "\"mydata\"")
                },
        [&](const RPCHelpMan& self, const JSONRPCRequest& request) -> UniValue
{
    std::shared_ptr<CBlock> blockptr = std::make_shared<CBlock>();
    CBlock& block = *blockptr;
    if (!DecodeHexBlk(block, request.params[0].get_str())) {
        throw JSONRPCError(RPC_DESERIALIZATION_ERROR, "Block decode failed");
    }

    ChainstateManager& chainman = EnsureAnyChainman(request.context);
    {
        LOCK(cs_main);
        const CBlockIndex* pindex = chainman.m_blockman.LookupBlockIndex(block.hashPrevBlock);
        if (pindex) {
            chainman.UpdateUncommittedBlockStructures(block, pindex);
        }
    }

    bool new_block;
    auto sc = std::make_shared<submitblock_StateCatcher>(block.GetHash());
    CHECK_NONFATAL(chainman.m_options.signals)->RegisterSharedValidationInterface(sc);
    bool accepted = chainman.ProcessNewBlock(blockptr, /*force_processing=*/true, /*new_block=*/&new_block);
    CHECK_NONFATAL(chainman.m_options.signals)->UnregisterSharedValidationInterface(sc);
    if (!new_block && accepted) {
        return "duplicate";
    }
    if (!sc->found) {
        return "inconclusive";
    }
    return BIP22ValidationResult(sc->state);
},
    };
}

static RPCHelpMan submitheader()
{
    return RPCHelpMan{
        "submitheader",
        "Decode the given hexdata as a header and submit it as a candidate chain tip if valid."
                "\nThrows when the header is invalid.\n",
                {
                    {"hexdata", RPCArg::Type::STR_HEX, RPCArg::Optional::NO, "the hex-encoded block header data"},
                },
                RPCResult{
                    RPCResult::Type::NONE, "", "None"},
                RPCExamples{
                    HelpExampleCli("submitheader", "\"aabbcc\"") +
                    HelpExampleRpc("submitheader", "\"aabbcc\"")
                },
        [&](const RPCHelpMan& self, const JSONRPCRequest& request) -> UniValue
{
    CBlockHeader h;
    if (!DecodeHexBlockHeader(h, request.params[0].get_str())) {
        throw JSONRPCError(RPC_DESERIALIZATION_ERROR, "Block header decode failed");
    }
    ChainstateManager& chainman = EnsureAnyChainman(request.context);
    {
        LOCK(cs_main);
        if (!chainman.m_blockman.LookupBlockIndex(h.hashPrevBlock)) {
            throw JSONRPCError(RPC_VERIFY_ERROR, "Must submit previous header (" + h.hashPrevBlock.GetHex() + ") first");
        }
    }

    BlockValidationState state;
    chainman.ProcessNewBlockHeaders({{h}}, state);
    if (state.IsValid()) return UniValue::VNULL;
    if (state.IsError()) {
        throw JSONRPCError(RPC_VERIFY_ERROR, state.ToString());
    }
    throw JSONRPCError(RPC_VERIFY_ERROR, state.GetRejectReason());
},
    };
}

void RegisterMiningRPCCommands(CRPCTable& t)
{
    static const CRPCCommand commands[]{
        {"mining", &getnetworkminingpower},
        {"mining", &getmininginfo},
        {"mining", &prioritisetransaction},
        {"mining", &getprioritisedtransactions},
        {"mining", &getblocktemplate},
        {"mining", &submitblock},
        {"mining", &submitheader},

        {"hidden", &generatetoaddress},
        {"hidden", &generatetodescriptor},
        {"hidden", &generateblock},
        {"hidden", &generate},
    };
    for (const auto& c : commands) {
        t.appendCommand(c.name, &c);
    }
}<|MERGE_RESOLUTION|>--- conflicted
+++ resolved
@@ -497,18 +497,8 @@
 {
     LOCK(cs_main);
 
-<<<<<<< HEAD
-    uint256 hash(ParseHashV(request.params[0], "txid"));
+    auto txid{Txid::FromUint256(ParseHashV(request.params[0], "txid"))};
     CAmount nAmount = request.params[1].getInt<int64_t>();
-=======
-    auto txid{Txid::FromUint256(ParseHashV(request.params[0], "txid"))};
-    const auto dummy{self.MaybeArg<double>("dummy")};
-    CAmount nAmount = request.params[2].getInt<int64_t>();
-
-    if (dummy && *dummy != 0) {
-        throw JSONRPCError(RPC_INVALID_PARAMETER, "Priority is no longer supported, dummy argument to prioritisetransaction must be 0.");
-    }
->>>>>>> 5c5704e7
 
     CTxMemPool& mempool = EnsureAnyMemPool(request.context);
 
