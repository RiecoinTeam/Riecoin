--- conflicted
+++ resolved
@@ -50,7 +50,6 @@
 using interfaces::BlockTemplate;
 using interfaces::Mining;
 using node::BlockAssembler;
-using node::GetMinimumTime;
 using node::NodeContext;
 using node::RegenerateCommitments;
 using node::UpdateTime;
@@ -417,22 +416,12 @@
                         {RPCResult::Type::NUM, "blocks", "The current block"},
                         {RPCResult::Type::NUM, "currentblockweight", /*optional=*/true, "The block weight of the last assembled block (only present if a block was ever assembled)"},
                         {RPCResult::Type::NUM, "currentblocktx", /*optional=*/true, "The number of block transactions of the last assembled block (only present if a block was ever assembled)"},
-                        {RPCResult::Type::STR_HEX, "bits", "The current nBits, compact representation of the block difficulty target"},
+                        {RPCResult::Type::STR_HEX, "bits", "The current nBits, integer representation of the block difficulty target"},
                         {RPCResult::Type::NUM, "difficulty", "The current difficulty"},
-<<<<<<< HEAD
+                        {RPCResult::Type::STR_HEX, "target", "The current target"},
                         {RPCResult::Type::NUM, "networkminingpower", "The network mining power"},
                         {RPCResult::Type::NUM, "pooledtx", "The size of the mempool"},
                         {RPCResult::Type::STR, "chain", "current network name (" LIST_CHAIN_NAMES ")"},
-                        RPCResult{RPCResult::Type::ARR, "warnings", "any network and blockchain warnings",
-                        {
-                            {RPCResult::Type::STR, "", "warning"},
-                        }},
-=======
-                        {RPCResult::Type::STR_HEX, "target", "The current target"},
-                        {RPCResult::Type::NUM, "networkhashps", "The network hashes per second"},
-                        {RPCResult::Type::NUM, "pooledtx", "The size of the mempool"},
-                        {RPCResult::Type::STR, "chain", "current network name (" LIST_CHAIN_NAMES ")"},
-                        {RPCResult::Type::STR_HEX, "signet_challenge", /*optional=*/true, "The block challenge (aka. block script), in hexadecimal (only present if the current network is a signet)"},
                         {RPCResult::Type::OBJ, "next", "The next block",
                         {
                             {RPCResult::Type::NUM, "height", "The next height"},
@@ -440,15 +429,10 @@
                             {RPCResult::Type::NUM, "difficulty", "The next difficulty"},
                             {RPCResult::Type::STR_HEX, "target", "The next target"}
                         }},
-                        (IsDeprecatedRPCEnabled("warnings") ?
-                            RPCResult{RPCResult::Type::STR, "warnings", "any network and blockchain warnings (DEPRECATED)"} :
-                            RPCResult{RPCResult::Type::ARR, "warnings", "any network and blockchain warnings (run with `-deprecatedrpc=warnings` to return the latest warning as a single string)",
-                            {
-                                {RPCResult::Type::STR, "", "warning"},
-                            }
-                            }
-                        ),
->>>>>>> fb0ada98
+                        RPCResult{RPCResult::Type::ARR, "warnings", "any network and blockchain warnings",
+                        {
+                            {RPCResult::Type::STR, "", "warning"},
+                        }},
                     }},
                 RPCExamples{
                     HelpExampleCli("getmininginfo", "")
@@ -467,19 +451,12 @@
     obj.pushKV("blocks",           active_chain.Height());
     if (BlockAssembler::m_last_block_weight) obj.pushKV("currentblockweight", *BlockAssembler::m_last_block_weight);
     if (BlockAssembler::m_last_block_num_txs) obj.pushKV("currentblocktx", *BlockAssembler::m_last_block_num_txs);
-<<<<<<< HEAD
-    obj.pushKV("difficulty", GetDifficulty(*CHECK_NONFATAL(active_chain.Tip())));
+    obj.pushKV("bits", strprintf("%08x", tip.nBits));
+    obj.pushKV("difficulty", GetDifficulty(tip));
+    obj.pushKV("target", GetTarget(tip, chainman.GetConsensus().nBitsMin).get_str(16));
     obj.pushKV("networkminingpower", getnetworkminingpower().HandleRequest(request));
     obj.pushKV("pooledtx",         (uint64_t)mempool.size());
     obj.pushKV("chain", chainman.GetParams().GetChainTypeString());
-    obj.pushKV("warnings", node::GetWarningsForRpc(*CHECK_NONFATAL(node.warnings)));
-=======
-    obj.pushKV("bits", strprintf("%08x", tip.nBits));
-    obj.pushKV("difficulty", GetDifficulty(tip));
-    obj.pushKV("target", GetTarget(tip, chainman.GetConsensus().powLimit).GetHex());
-    obj.pushKV("networkhashps",    getnetworkhashps().HandleRequest(request));
-    obj.pushKV("pooledtx",         (uint64_t)mempool.size());
-    obj.pushKV("chain", chainman.GetParams().GetChainTypeString());
 
     UniValue next(UniValue::VOBJ);
     CBlockIndex next_index;
@@ -488,16 +465,9 @@
     next.pushKV("height", next_index.nHeight);
     next.pushKV("bits", strprintf("%08x", next_index.nBits));
     next.pushKV("difficulty", GetDifficulty(next_index));
-    next.pushKV("target", GetTarget(next_index, chainman.GetConsensus().powLimit).GetHex());
+    next.pushKV("target", GetTarget(next_index, chainman.GetConsensus().nBitsMin).get_str(16));
     obj.pushKV("next", next);
-
-    if (chainman.GetParams().GetChainType() == ChainType::SIGNET) {
-        const std::vector<uint8_t>& signet_challenge =
-            chainman.GetConsensus().signet_challenge;
-        obj.pushKV("signet_challenge", HexStr(signet_challenge));
-    }
-    obj.pushKV("warnings", node::GetWarningsForRpc(*CHECK_NONFATAL(node.warnings), IsDeprecatedRPCEnabled("warnings")));
->>>>>>> fb0ada98
+    obj.pushKV("warnings", node::GetWarningsForRpc(*CHECK_NONFATAL(node.warnings)));
     return obj;
 },
     };
@@ -680,12 +650,7 @@
                 }},
                 {RPCResult::Type::NUM, "coinbasevalue", "maximum allowable input to coinbase transaction, including the generation award and transaction fees (in satoshis)"},
                 {RPCResult::Type::STR, "longpollid", "an id to include with a request to longpoll on an update to this template"},
-<<<<<<< HEAD
                 {RPCResult::Type::NUM_TIME, "mintime", "The minimum timestamp appropriate for the next block time, expressed in " + UNIX_EPOCH_TIME},
-=======
-                {RPCResult::Type::STR, "target", "The hash target"},
-                {RPCResult::Type::NUM_TIME, "mintime", "The minimum timestamp appropriate for the next block time, expressed in " + UNIX_EPOCH_TIME + ". Adjusted for the proposed BIP94 timewarp rule."},
->>>>>>> fb0ada98
                 {RPCResult::Type::ARR, "mutable", "list of ways the block template may be changed",
                 {
                     {RPCResult::Type::STR, "value", "A way the block template may be changed, e.g. 'time', 'transactions', 'prevblock'"},
@@ -693,7 +658,7 @@
                 {RPCResult::Type::NUM, "sigoplimit", "limit of sigops in blocks"},
                 {RPCResult::Type::NUM, "sizelimit", "limit of block size"},
                 {RPCResult::Type::NUM, "weightlimit", /*optional=*/true, "limit of block weight"},
-                {RPCResult::Type::NUM_TIME, "curtime", "current timestamp in " + UNIX_EPOCH_TIME + ". Adjusted for the proposed BIP94 timewarp rule."},
+                {RPCResult::Type::NUM_TIME, "curtime", "current timestamp in " + UNIX_EPOCH_TIME},
                 {RPCResult::Type::STR, "bits", "compressed target of next block"},
                 {RPCResult::Type::NUM, "height", "The height of the next block"},
                 {RPCResult::Type::NUM, "powversion", "The PoW version"},
@@ -975,12 +940,7 @@
     result.pushKV("coinbaseaux", std::move(aux));
     result.pushKV("coinbasevalue", (int64_t)block.vtx[0]->vout[0].nValue);
     result.pushKV("longpollid", tip.GetHex() + ToString(nTransactionsUpdatedLast));
-<<<<<<< HEAD
     result.pushKV("mintime", (int64_t)pindexPrev->GetMedianTimePast()+1);
-=======
-    result.pushKV("target", hashTarget.GetHex());
-    result.pushKV("mintime", GetMinimumTime(pindexPrev, consensusParams.DifficultyAdjustmentInterval()));
->>>>>>> fb0ada98
     result.pushKV("mutable", std::move(aMutable));
     int64_t nSigOpLimit = MAX_BLOCK_SIGOPS_COST;
     int64_t nSizeLimit = MAX_BLOCK_SERIALIZED_SIZE;
