// Copyright (c) 2010 Satoshi Nakamoto
<<<<<<< HEAD
// Copyright (c) 2009-2022 The Bitcoin Core developers
// Copyright (c) 2013-present The Riecoin developers
=======
// Copyright (c) 2009-present The Bitcoin Core developers
>>>>>>> 4036ee3f
// Distributed under the MIT software license, see the accompanying
// file COPYING or http://www.opensource.org/licenses/mit-license.php.

#include <bitcoin-build-config.h> // IWYU pragma: keep

#include <chain.h>
#include <chainparams.h>
#include <chainparamsbase.h>
#include <common/system.h>
#include <consensus/amount.h>
#include <consensus/consensus.h>
#include <consensus/merkle.h>
#include <consensus/params.h>
#include <consensus/validation.h>
#include <core_io.h>
#include <deploymentinfo.h>
#include <deploymentstatus.h>
#include <interfaces/mining.h>
#include <key_io.h>
#include <net.h>
#include <node/context.h>
#include <node/miner.h>
#include <node/warnings.h>
#include <policy/ephemeral_policy.h>
#include <pow.h>
#include <rpc/blockchain.h>
#include <rpc/mining.h>
#include <rpc/server.h>
#include <rpc/server_util.h>
#include <rpc/util.h>
#include <script/descriptor.h>
#include <script/script.h>
#include <script/signingprovider.h>
#include <txmempool.h>
#include <univalue.h>
#include <util/signalinterrupt.h>
#include <util/strencodings.h>
#include <util/string.h>
#include <util/time.h>
#include <util/translation.h>
#include <validation.h>
#include <validationinterface.h>

#include <memory>
#include <stdint.h>

using interfaces::BlockTemplate;
using interfaces::Mining;
using node::BlockAssembler;
using node::NodeContext;
using node::RegenerateCommitments;
using node::UpdateTime;
using util::ToString;

/**
 * Return estimated mining power based on the last 'lookup' blocks at the time when a given block was found.
 * The mining power is standardized such that 1 corresponds to finding a minimum difficulty block every 150 s.
 * Note that the metric cannot be used across different Constellation Lengths (mining power at any length would be standardized to 1 at Min Difficulty but obviously a longer tuple would be much harder to find)
 * It is assumed to be proportional to Difficulty^(Constellation Length + 2.3), corresponding to observations using the current miner implementation.
 * The metric may be improved at any time.
 */
static UniValue GetNetworkMiningPower(int lookup, int height, const CChain& active_chain) {
    if (lookup <= 0)
        throw JSONRPCError(RPC_INVALID_PARAMETER, "Invalid nblocks. Must be greater than 0.");
    if (height < -1 || height > active_chain.Height())
        throw JSONRPCError(RPC_INVALID_PARAMETER, "Block does not exist at specified height");
    const CBlockIndex* pb = active_chain.Tip();

    if (height >= 0)
        pb = active_chain[height];

    if (pb == nullptr || !pb->nHeight)
        return 0;

    // If lookup is larger than chain, then set it to chain length.
    if (lookup > pb->nHeight)
        lookup = pb->nHeight;

    const CBlockIndex* pb0 = pb;
    int64_t minTime = pb0->GetBlockTime();
    int64_t maxTime = minTime;
    const Consensus::Params& consensusParams(Params().GetConsensus());
    double miningPower(0.), expectedDuration(consensusParams.nPowTargetSpacing*lookup);
    for (int i = 0; i < lookup; i++) {
        double difficulty(GetDifficulty(*pb0)),
               referenceDifficulty(static_cast<double>((consensusParams.nBitsMin)/256.)),
               constellationSize(consensusParams.GetPowAcceptedPatternsAtHeight(pb0->nHeight)[0].size());
        miningPower += std::pow(difficulty/referenceDifficulty, constellationSize + 2.3);
        pb0 = pb0->pprev;
        int64_t time = pb0->GetBlockTime();
        minTime = std::min(time, minTime);
        maxTime = std::max(time, maxTime);
    }

    // In case there's a situation where minTime == maxTime, we don't want a divide by zero exception.
    if (minTime == maxTime)
        return 0;

    return (expectedDuration/(maxTime - minTime))*(miningPower/lookup);
}

static RPCHelpMan getnetworkminingpower()
{
    return RPCHelpMan{"getnetworkminingpower",
                "\nReturns the estimated network mining power based on the last n blocks.\n"
                "\nThe mining power is normalized such that 1 corresponds to finding a minimum difficulty block every 150 s.\n"
                "Pass in [blocks] to override # of blocks.\n"
                "Pass in [height] to estimate the network speed at the time when a certain block was found.\n",
                {
                    {"nblocks", RPCArg::Type::NUM, RPCArg::Default{120}, "The number of blocks."},
                    {"height", RPCArg::Type::NUM, RPCArg::Default{-1}, "To estimate at the time of the given height."},
                },
                RPCResult{
                    RPCResult::Type::NUM, "", "Hashes per second estimated"},
                RPCExamples{
                    HelpExampleCli("getnetworkminingpower", "")
            + HelpExampleRpc("getnetworkminingpower", "")
                },
        [&](const RPCHelpMan& self, const JSONRPCRequest& request) -> UniValue
{
    ChainstateManager& chainman = EnsureAnyChainman(request.context);
    LOCK(cs_main);
    return GetNetworkMiningPower(self.Arg<int>("nblocks"), self.Arg<int>("height"), chainman.ActiveChain());
},
    };
}

static bool GenerateBlock(ChainstateManager& chainman, CBlock&& block, uint64_t& max_tries, std::shared_ptr<const CBlock>& block_out, bool process_new_block)
{
    block_out.reset();
    block.hashMerkleRoot = BlockMerkleRoot(block);

    block.nNonce = UintToArith256(uint256{"0000000000000000000000000000000000000000000000000000000000000002"}); // PoW Version 1 (0002), Primorial Number 1 (Primorial = 2), Parameters at 0. Note that due to the Primorial then being 1 here, +1 is added to the Primorial Offsets for the Target Offsets.
    while (max_tries > 0 && block.nNonce < std::numeric_limits<uint32_t>::max() && !CheckProofOfWork(block.GetHashForPoW(), block.nBits, ArithToUint256(block.nNonce), chainman.GetConsensus()) && !chainman.m_interrupt) {
        block.nNonce += 131072; // Brute Force Prime Number Search (increment by 2 until we find one)
        --max_tries;
    }
    if (max_tries == 0 || chainman.m_interrupt) {
        return false;
    }

    block_out = std::make_shared<const CBlock>(std::move(block));

    if (!process_new_block) return true;

    if (!chainman.ProcessNewBlock(block_out, /*force_processing=*/true, /*min_pow_checked=*/true, nullptr)) {
        throw JSONRPCError(RPC_INTERNAL_ERROR, "ProcessNewBlock, block not accepted");
    }

    return true;
}

static UniValue generateBlocks(ChainstateManager& chainman, Mining& miner, const CScript& coinbase_output_script, int nGenerate, uint64_t nMaxTries)
{
    UniValue blockHashes(UniValue::VARR);
    while (nGenerate > 0 && !chainman.m_interrupt) {
        std::unique_ptr<BlockTemplate> block_template(miner.createNewBlock({ .coinbase_output_script = coinbase_output_script }));
        CHECK_NONFATAL(block_template);

        std::shared_ptr<const CBlock> block_out;
        if (!GenerateBlock(chainman, block_template->getBlock(), nMaxTries, block_out, /*process_new_block=*/true)) {
            break;
        }

        if (block_out) {
            --nGenerate;
            blockHashes.push_back(block_out->GetHash().GetHex());
        }
    }
    return blockHashes;
}

static bool getScriptFromDescriptor(const std::string& descriptor, CScript& script, std::string& error)
{
    FlatSigningProvider key_provider;
    const auto descs = Parse(descriptor, key_provider, error, /* require_checksum = */ false);
    if (descs.empty()) return false;
    if (descs.size() > 1) {
        throw JSONRPCError(RPC_INVALID_PARAMETER, "Multipath descriptor not accepted");
    }
    const auto& desc = descs.at(0);
    if (desc->IsRange()) {
        throw JSONRPCError(RPC_INVALID_PARAMETER, "Ranged descriptor not accepted. Maybe pass through deriveaddresses first?");
    }

    FlatSigningProvider provider;
    std::vector<CScript> scripts;
    if (!desc->Expand(0, key_provider, scripts, provider)) {
        throw JSONRPCError(RPC_INVALID_ADDRESS_OR_KEY, "Cannot derive script without private keys");
    }

    // Combo descriptors can have 2 or 4 scripts, so we can't just check scripts.size() == 1
    CHECK_NONFATAL(scripts.size() > 0 && scripts.size() <= 4);

    if (scripts.size() == 1) {
        script = scripts.at(0);
    } else if (scripts.size() == 4) {
        // For uncompressed keys, take the 3rd script, since it is p2wpkh
        script = scripts.at(2);
    } else {
        // Else take the 2nd script, since it is p2pkh
        script = scripts.at(1);
    }

    return true;
}

static RPCHelpMan generatetodescriptor()
{
    return RPCHelpMan{
        "generatetodescriptor",
        "Mine to a specified descriptor and return the block hashes.",
        {
            {"num_blocks", RPCArg::Type::NUM, RPCArg::Optional::NO, "How many blocks are generated."},
            {"descriptor", RPCArg::Type::STR, RPCArg::Optional::NO, "The descriptor to send the newly generated Riecoins to."},
            {"maxtries", RPCArg::Type::NUM, RPCArg::Default{DEFAULT_MAX_TRIES}, "How many iterations to try."},
        },
        RPCResult{
            RPCResult::Type::ARR, "", "hashes of blocks generated",
            {
                {RPCResult::Type::STR_HEX, "", "blockhash"},
            }
        },
        RPCExamples{
            "\nGenerate 11 blocks to mydesc\n" + HelpExampleCli("generatetodescriptor", "11 \"mydesc\"")},
        [&](const RPCHelpMan& self, const JSONRPCRequest& request) -> UniValue
{
    const auto num_blocks{self.Arg<int>("num_blocks")};
    const auto max_tries{self.Arg<uint64_t>("maxtries")};

    CScript coinbase_output_script;
    std::string error;
    if (!getScriptFromDescriptor(self.Arg<std::string>("descriptor"), coinbase_output_script, error)) {
        throw JSONRPCError(RPC_INVALID_ADDRESS_OR_KEY, error);
    }

    NodeContext& node = EnsureAnyNodeContext(request.context);
    Mining& miner = EnsureMining(node);
    ChainstateManager& chainman = EnsureChainman(node);

    return generateBlocks(chainman, miner, coinbase_output_script, num_blocks, max_tries);
},
    };
}

static RPCHelpMan generate()
{
    return RPCHelpMan{"generate", "has been replaced by the -generate cli option. Refer to -help for more information.", {}, {}, RPCExamples{""}, [&](const RPCHelpMan& self, const JSONRPCRequest& request) -> UniValue {
        throw JSONRPCError(RPC_METHOD_NOT_FOUND, self.ToString());
    }};
}

static RPCHelpMan generatetoaddress()
{
    return RPCHelpMan{"generatetoaddress",
        "Mine to a specified address and return the block hashes.",
         {
             {"nblocks", RPCArg::Type::NUM, RPCArg::Optional::NO, "How many blocks are generated."},
             {"address", RPCArg::Type::STR, RPCArg::Optional::NO, "The address to send the newly generated Riecoins to."},
             {"maxtries", RPCArg::Type::NUM, RPCArg::Default{DEFAULT_MAX_TRIES}, "How many iterations to try."},
         },
         RPCResult{
             RPCResult::Type::ARR, "", "hashes of blocks generated",
             {
                 {RPCResult::Type::STR_HEX, "", "blockhash"},
             }},
         RPCExamples{
            "\nGenerate 11 blocks to myaddress\n"
            + HelpExampleCli("generatetoaddress", "11 \"myaddress\"")
            + "If you are using the " CLIENT_NAME " wallet, you can get a new address to send the newly generated Riecoins to with:\n"
            + HelpExampleCli("getnewaddress", "")
                },
        [&](const RPCHelpMan& self, const JSONRPCRequest& request) -> UniValue
{
    const int num_blocks{request.params[0].getInt<int>()};
    const uint64_t max_tries{request.params[2].isNull() ? DEFAULT_MAX_TRIES : request.params[2].getInt<int>()};

    CTxDestination destination = DecodeDestination(request.params[1].get_str());
    if (!IsValidDestination(destination)) {
        throw JSONRPCError(RPC_INVALID_ADDRESS_OR_KEY, "Error: Invalid address");
    }

    NodeContext& node = EnsureAnyNodeContext(request.context);
    Mining& miner = EnsureMining(node);
    ChainstateManager& chainman = EnsureChainman(node);

    CScript coinbase_output_script = GetScriptForDestination(destination);

    return generateBlocks(chainman, miner, coinbase_output_script, num_blocks, max_tries);
},
    };
}

static RPCHelpMan generateblock()
{
    return RPCHelpMan{"generateblock",
        "Mine a set of ordered transactions to a specified address or descriptor and return the block hash.",
        {
            {"output", RPCArg::Type::STR, RPCArg::Optional::NO, "The address or descriptor to send the newly generated bitcoin to."},
            {"transactions", RPCArg::Type::ARR, RPCArg::Optional::NO, "An array of hex strings which are either txids or raw transactions.\n"
                "Txids must reference transactions currently in the mempool.\n"
                "All transactions must be valid and in valid order, otherwise the block will be rejected.",
                {
                    {"rawtx/txid", RPCArg::Type::STR_HEX, RPCArg::Optional::OMITTED, ""},
                },
            },
            {"submit", RPCArg::Type::BOOL, RPCArg::Default{true}, "Whether to submit the block before the RPC call returns or to return it as hex."},
        },
        RPCResult{
            RPCResult::Type::OBJ, "", "",
            {
                {RPCResult::Type::STR_HEX, "hash", "hash of generated block"},
                {RPCResult::Type::STR_HEX, "hex", /*optional=*/true, "hex of generated block, only present when submit=false"},
            }
        },
        RPCExamples{
            "\nGenerate a block to myaddress, with txs rawtx and mempool_txid\n"
            + HelpExampleCli("generateblock", R"("myaddress" '["rawtx", "mempool_txid"]')")
        },
        [&](const RPCHelpMan& self, const JSONRPCRequest& request) -> UniValue
{
    const auto address_or_descriptor = request.params[0].get_str();
    CScript coinbase_output_script;
    std::string error;

    if (!getScriptFromDescriptor(address_or_descriptor, coinbase_output_script, error)) {
        const auto destination = DecodeDestination(address_or_descriptor);
        if (!IsValidDestination(destination)) {
            throw JSONRPCError(RPC_INVALID_ADDRESS_OR_KEY, "Error: Invalid address or descriptor");
        }

        coinbase_output_script = GetScriptForDestination(destination);
    }

    NodeContext& node = EnsureAnyNodeContext(request.context);
    Mining& miner = EnsureMining(node);
    const CTxMemPool& mempool = EnsureMemPool(node);

    std::vector<CTransactionRef> txs;
    const auto raw_txs_or_txids = request.params[1].get_array();
    for (size_t i = 0; i < raw_txs_or_txids.size(); i++) {
        const auto& str{raw_txs_or_txids[i].get_str()};

        CMutableTransaction mtx;
        if (auto hash{uint256::FromHex(str)}) {
            const auto tx{mempool.get(*hash)};
            if (!tx) {
                throw JSONRPCError(RPC_INVALID_ADDRESS_OR_KEY, strprintf("Transaction %s not in mempool.", str));
            }

            txs.emplace_back(tx);

        } else if (DecodeHexTx(mtx, str)) {
            txs.push_back(MakeTransactionRef(std::move(mtx)));

        } else {
            throw JSONRPCError(RPC_DESERIALIZATION_ERROR, strprintf("Transaction decode failed for %s. Make sure the tx has at least one input.", str));
        }
    }

    const bool process_new_block{request.params[2].isNull() ? true : request.params[2].get_bool()};
    CBlock block;

    ChainstateManager& chainman = EnsureChainman(node);
    {
        LOCK(chainman.GetMutex());
        {
            std::unique_ptr<BlockTemplate> block_template{miner.createNewBlock({.use_mempool = false, .coinbase_output_script = coinbase_output_script})};
            CHECK_NONFATAL(block_template);

            block = block_template->getBlock();
        }

        CHECK_NONFATAL(block.vtx.size() == 1);

        // Add transactions
        block.vtx.insert(block.vtx.end(), txs.begin(), txs.end());
        RegenerateCommitments(block, chainman);

        BlockValidationState state;
        if (!TestBlockValidity(state, chainman.GetParams(), chainman.ActiveChainstate(), block, chainman.m_blockman.LookupBlockIndex(block.hashPrevBlock), /*fCheckPOW=*/false, /*fCheckMerkleRoot=*/false)) {
            throw JSONRPCError(RPC_VERIFY_ERROR, strprintf("TestBlockValidity failed: %s", state.ToString()));
        }
    }

    std::shared_ptr<const CBlock> block_out;
    uint64_t max_tries{DEFAULT_MAX_TRIES};

    if (!GenerateBlock(chainman, std::move(block), max_tries, block_out, process_new_block) || !block_out) {
        throw JSONRPCError(RPC_MISC_ERROR, "Failed to make block.");
    }

    UniValue obj(UniValue::VOBJ);
    obj.pushKV("hash", block_out->GetHash().GetHex());
    if (!process_new_block) {
        DataStream block_ser;
        block_ser << TX_WITH_WITNESS(*block_out);
        obj.pushKV("hex", HexStr(block_ser));
    }
    return obj;
},
    };
}

static RPCHelpMan getmininginfo()
{
    return RPCHelpMan{"getmininginfo",
                "\nReturns a json object containing mining-related information.",
                {},
                RPCResult{
                    RPCResult::Type::OBJ, "", "",
                    {
                        {RPCResult::Type::NUM, "blocks", "The current block"},
                        {RPCResult::Type::NUM, "currentblockweight", /*optional=*/true, "The block weight of the last assembled block (only present if a block was ever assembled)"},
                        {RPCResult::Type::NUM, "currentblocktx", /*optional=*/true, "The number of block transactions of the last assembled block (only present if a block was ever assembled)"},
                        {RPCResult::Type::NUM, "difficulty", "The current difficulty"},
                        {RPCResult::Type::NUM, "networkminingpower", "The network mining power"},
                        {RPCResult::Type::NUM, "pooledtx", "The size of the mempool"},
                        {RPCResult::Type::STR, "chain", "current network name (" LIST_CHAIN_NAMES ")"},
<<<<<<< HEAD
                        RPCResult{RPCResult::Type::ARR, "warnings", "any network and blockchain warnings",
                        {
                            {RPCResult::Type::STR, "", "warning"},
                        }},
=======
                        {RPCResult::Type::STR_HEX, "signet_challenge", /*optional=*/true, "The block challenge (aka. block script), in hexadecimal (only present if the current network is a signet)"},
                        (IsDeprecatedRPCEnabled("warnings") ?
                            RPCResult{RPCResult::Type::STR, "warnings", "any network and blockchain warnings (DEPRECATED)"} :
                            RPCResult{RPCResult::Type::ARR, "warnings", "any network and blockchain warnings (run with `-deprecatedrpc=warnings` to return the latest warning as a single string)",
                            {
                                {RPCResult::Type::STR, "", "warning"},
                            }
                            }
                        ),
>>>>>>> 4036ee3f
                    }},
                RPCExamples{
                    HelpExampleCli("getmininginfo", "")
            + HelpExampleRpc("getmininginfo", "")
                },
        [&](const RPCHelpMan& self, const JSONRPCRequest& request) -> UniValue
{
    NodeContext& node = EnsureAnyNodeContext(request.context);
    const CTxMemPool& mempool = EnsureMemPool(node);
    ChainstateManager& chainman = EnsureChainman(node);
    LOCK(cs_main);
    const CChain& active_chain = chainman.ActiveChain();

    UniValue obj(UniValue::VOBJ);
    obj.pushKV("blocks",           active_chain.Height());
    if (BlockAssembler::m_last_block_weight) obj.pushKV("currentblockweight", *BlockAssembler::m_last_block_weight);
    if (BlockAssembler::m_last_block_num_txs) obj.pushKV("currentblocktx", *BlockAssembler::m_last_block_num_txs);
    obj.pushKV("difficulty", GetDifficulty(*CHECK_NONFATAL(active_chain.Tip())));
    obj.pushKV("networkminingpower", getnetworkminingpower().HandleRequest(request));
    obj.pushKV("pooledtx",         (uint64_t)mempool.size());
    obj.pushKV("chain", chainman.GetParams().GetChainTypeString());
<<<<<<< HEAD
    obj.pushKV("warnings", node::GetWarningsForRpc(*CHECK_NONFATAL(node.warnings)));
=======
    if (chainman.GetParams().GetChainType() == ChainType::SIGNET) {
        const std::vector<uint8_t>& signet_challenge =
            chainman.GetParams().GetConsensus().signet_challenge;
        obj.pushKV("signet_challenge", HexStr(signet_challenge));
    }
    obj.pushKV("warnings", node::GetWarningsForRpc(*CHECK_NONFATAL(node.warnings), IsDeprecatedRPCEnabled("warnings")));
>>>>>>> 4036ee3f
    return obj;
},
    };
}


// NOTE: Unlike wallet RPC (which use BTC values), mining RPCs follow GBT (BIP 22) in using riemann amounts
static RPCHelpMan prioritisetransaction()
{
    return RPCHelpMan{"prioritisetransaction",
                "Accepts the transaction into mined blocks at a higher (or lower) priority\n",
                {
                    {"txid", RPCArg::Type::STR_HEX, RPCArg::Optional::NO, "The transaction id."},
                    {"fee_delta", RPCArg::Type::NUM, RPCArg::Optional::NO, "The fee value (in riemanns) to add (or subtract, if negative).\n"
            "                  Note, that this value is not a fee rate. It is a value to modify absolute fee of the TX.\n"
            "                  The fee is not actually paid, only the algorithm for selecting transactions into a block\n"
            "                  considers the transaction as it would have paid a higher (or lower) fee."},
                },
                RPCResult{
                    RPCResult::Type::BOOL, "", "Returns true"},
                RPCExamples{
                    HelpExampleCli("prioritisetransaction", "\"txid\" 10000")
            + HelpExampleRpc("prioritisetransaction", "\"txid\", 10000")
                },
        [&](const RPCHelpMan& self, const JSONRPCRequest& request) -> UniValue
{
    LOCK(cs_main);

    uint256 hash(ParseHashV(request.params[0], "txid"));
    CAmount nAmount = request.params[1].getInt<int64_t>();

    CTxMemPool& mempool = EnsureAnyMemPool(request.context);

    // Non-0 fee dust transactions are not allowed for entry, and modification not allowed afterwards
    const auto& tx = mempool.get(hash);
    if (mempool.m_opts.require_standard && tx && !GetDust(*tx, mempool.m_opts.dust_relay_feerate).empty()) {
        throw JSONRPCError(RPC_INVALID_PARAMETER, "Priority is not supported for transactions with dust outputs.");
    }

    mempool.PrioritiseTransaction(hash, nAmount);
    return true;
},
    };
}

static RPCHelpMan getprioritisedtransactions()
{
    return RPCHelpMan{"getprioritisedtransactions",
        "Returns a map of all user-created (see prioritisetransaction) fee deltas by txid, and whether the tx is present in mempool.",
        {},
        RPCResult{
            RPCResult::Type::OBJ_DYN, "", "prioritisation keyed by txid",
            {
                {RPCResult::Type::OBJ, "<transactionid>", "", {
                    {RPCResult::Type::NUM, "fee_delta", "transaction fee delta in satoshis"},
                    {RPCResult::Type::BOOL, "in_mempool", "whether this transaction is currently in mempool"},
                    {RPCResult::Type::NUM, "modified_fee", /*optional=*/true, "modified fee in satoshis. Only returned if in_mempool=true"},
                }}
            },
        },
        RPCExamples{
            HelpExampleCli("getprioritisedtransactions", "")
            + HelpExampleRpc("getprioritisedtransactions", "")
        },
        [&](const RPCHelpMan& self, const JSONRPCRequest& request) -> UniValue
        {
            NodeContext& node = EnsureAnyNodeContext(request.context);
            CTxMemPool& mempool = EnsureMemPool(node);
            UniValue rpc_result{UniValue::VOBJ};
            for (const auto& delta_info : mempool.GetPrioritisedTransactions()) {
                UniValue result_inner{UniValue::VOBJ};
                result_inner.pushKV("fee_delta", delta_info.delta);
                result_inner.pushKV("in_mempool", delta_info.in_mempool);
                if (delta_info.in_mempool) {
                    result_inner.pushKV("modified_fee", *delta_info.modified_fee);
                }
                rpc_result.pushKV(delta_info.txid.GetHex(), std::move(result_inner));
            }
            return rpc_result;
        },
    };
}


// NOTE: Assumes a conclusive result; if result is inconclusive, it must be handled by caller
static UniValue BIP22ValidationResult(const BlockValidationState& state)
{
    if (state.IsValid())
        return UniValue::VNULL;

    if (state.IsError())
        throw JSONRPCError(RPC_VERIFY_ERROR, state.ToString());
    if (state.IsInvalid())
    {
        std::string strRejectReason = state.GetRejectReason();
        if (strRejectReason.empty())
            return "rejected";
        return strRejectReason;
    }
    // Should be impossible
    return "valid?";
}

static std::string gbt_vb_name(const Consensus::DeploymentPos pos) {
    const struct VBDeploymentInfo& vbinfo = VersionBitsDeploymentInfo[pos];
    std::string s = vbinfo.name;
    if (!vbinfo.gbt_force) {
        s.insert(s.begin(), '!');
    }
    return s;
}

static RPCHelpMan getblocktemplate()
{
    return RPCHelpMan{"getblocktemplate",
        "\nIf the request parameters include a 'mode' key, that is used to explicitly select between the default 'template' request or a 'proposal'.\n"
        "It returns data needed to construct a block to work on.\n"
        "For full specification, see BIPs 22, 23, 9, and 145:\n"
        "    https://github.com/bitcoin/bips/blob/master/bip-0022.mediawiki\n"
        "    https://github.com/bitcoin/bips/blob/master/bip-0023.mediawiki\n"
        "    https://github.com/bitcoin/bips/blob/master/bip-0009.mediawiki#getblocktemplate_changes\n"
        "    https://github.com/bitcoin/bips/blob/master/bip-0145.mediawiki\n",
        {
            {"template_request", RPCArg::Type::OBJ, RPCArg::Optional::NO, "Format of the template",
            {
                {"mode", RPCArg::Type::STR, /* treat as named arg */ RPCArg::Optional::OMITTED, "This must be set to \"template\", \"proposal\" (see BIP 23), or omitted"},
                {"capabilities", RPCArg::Type::ARR, /* treat as named arg */ RPCArg::Optional::OMITTED, "A list of strings",
                {
                    {"str", RPCArg::Type::STR, RPCArg::Optional::OMITTED, "client side supported feature, 'longpoll', 'coinbasevalue', 'proposal', 'serverlist', 'workid'"},
                }},
                {"rules", RPCArg::Type::ARR, RPCArg::Optional::NO, "A list of strings",
                {
                    {"segwit", RPCArg::Type::STR, RPCArg::Optional::NO, "(literal) indicates client side segwit support"},
                    {"str", RPCArg::Type::STR, RPCArg::Optional::OMITTED, "other client side supported softfork deployment"},
                }},
                {"longpollid", RPCArg::Type::STR, RPCArg::Optional::OMITTED, "delay processing request until the result would vary significantly from the \"longpollid\" of a prior template"},
                {"data", RPCArg::Type::STR_HEX, RPCArg::Optional::OMITTED, "proposed block data to check, encoded in hexadecimal; valid only for mode=\"proposal\""},
            },
            },
        },
        {
            RPCResult{"If the proposal was accepted with mode=='proposal'", RPCResult::Type::NONE, "", ""},
            RPCResult{"If the proposal was not accepted with mode=='proposal'", RPCResult::Type::STR, "", "According to BIP22"},
            RPCResult{"Otherwise", RPCResult::Type::OBJ, "", "",
            {
                {RPCResult::Type::NUM, "version", "The preferred block version"},
                {RPCResult::Type::ARR, "rules", "specific block rules that are to be enforced",
                {
                    {RPCResult::Type::STR, "", "name of a rule the client must understand to some extent; see BIP 9 for format"},
                }},
                {RPCResult::Type::OBJ_DYN, "vbavailable", "set of pending, supported versionbit (BIP 9) softfork deployments",
                {
                    {RPCResult::Type::NUM, "rulename", "identifies the bit number as indicating acceptance and readiness for the named softfork rule"},
                }},
                {RPCResult::Type::ARR, "capabilities", "",
                {
                    {RPCResult::Type::STR, "value", "A supported feature, for example 'proposal'"},
                }},
                {RPCResult::Type::NUM, "vbrequired", "bit mask of versionbits the server requires set in submissions"},
                {RPCResult::Type::STR, "previousblockhash", "The hash of current highest block"},
                {RPCResult::Type::ARR, "transactions", "contents of non-coinbase transactions that should be included in the next block",
                {
                    {RPCResult::Type::OBJ, "", "",
                    {
                        {RPCResult::Type::STR_HEX, "data", "transaction data encoded in hexadecimal (byte-for-byte)"},
                        {RPCResult::Type::STR_HEX, "txid", "transaction id encoded in little-endian hexadecimal"},
                        {RPCResult::Type::STR_HEX, "hash", "hash encoded in little-endian hexadecimal (including witness data)"},
                        {RPCResult::Type::ARR, "depends", "array of numbers",
                        {
                            {RPCResult::Type::NUM, "", "transactions before this one (by 1-based index in 'transactions' list) that must be present in the final block if this one is"},
                        }},
                        {RPCResult::Type::NUM, "fee", "difference in value between transaction inputs and outputs (in satoshis); for coinbase transactions, this is a negative Number of the total collected block fees (ie, not including the block subsidy); if key is not present, fee is unknown and clients MUST NOT assume there isn't one"},
                        {RPCResult::Type::NUM, "sigops", "total SigOps cost, as counted for purposes of block limits; if key is not present, sigop cost is unknown and clients MUST NOT assume it is zero"},
                        {RPCResult::Type::NUM, "weight", "total transaction weight, as counted for purposes of block limits"},
                    }},
                }},
                {RPCResult::Type::OBJ_DYN, "coinbaseaux", "data that should be included in the coinbase's scriptSig content",
                {
                    {RPCResult::Type::STR_HEX, "key", "values must be in the coinbase (keys may be ignored)"},
                }},
                {RPCResult::Type::NUM, "coinbasevalue", "maximum allowable input to coinbase transaction, including the generation award and transaction fees (in satoshis)"},
                {RPCResult::Type::STR, "longpollid", "an id to include with a request to longpoll on an update to this template"},
                {RPCResult::Type::NUM_TIME, "mintime", "The minimum timestamp appropriate for the next block time, expressed in " + UNIX_EPOCH_TIME},
                {RPCResult::Type::ARR, "mutable", "list of ways the block template may be changed",
                {
                    {RPCResult::Type::STR, "value", "A way the block template may be changed, e.g. 'time', 'transactions', 'prevblock'"},
                }},
                {RPCResult::Type::NUM, "sigoplimit", "limit of sigops in blocks"},
                {RPCResult::Type::NUM, "sizelimit", "limit of block size"},
                {RPCResult::Type::NUM, "weightlimit", /*optional=*/true, "limit of block weight"},
                {RPCResult::Type::NUM_TIME, "curtime", "current timestamp in " + UNIX_EPOCH_TIME},
                {RPCResult::Type::STR, "bits", "compressed target of next block"},
                {RPCResult::Type::NUM, "height", "The height of the next block"},
                {RPCResult::Type::NUM, "powversion", "The PoW version"},
                {RPCResult::Type::ARR, "patterns", "The accepted constellation patterns",
                {
                    {RPCResult::Type::ARR, "", "pattern",
                    {
                        {RPCResult::Type::NUM, "", "offset"},
                    }},
                }},
                {RPCResult::Type::STR_HEX, "default_witness_commitment", /*optional=*/true, "a valid witness commitment for the unmodified block template"},
            }},
        },
        RPCExamples{
                    HelpExampleCli("getblocktemplate", "'{\"rules\": [\"segwit\"]}'")
            + HelpExampleRpc("getblocktemplate", "{\"rules\": [\"segwit\"]}")
                },
        [&](const RPCHelpMan& self, const JSONRPCRequest& request) -> UniValue
{
    NodeContext& node = EnsureAnyNodeContext(request.context);
    ChainstateManager& chainman = EnsureChainman(node);
    Mining& miner = EnsureMining(node);
    LOCK(cs_main);
    uint256 tip{CHECK_NONFATAL(miner.getTip()).value().hash};

    std::string strMode = "template";
    UniValue lpval = NullUniValue;
    std::set<std::string> setClientRules;
    if (!request.params[0].isNull())
    {
        const UniValue& oparam = request.params[0].get_obj();
        const UniValue& modeval = oparam.find_value("mode");
        if (modeval.isStr())
            strMode = modeval.get_str();
        else if (modeval.isNull())
        {
            /* Do nothing */
        }
        else
            throw JSONRPCError(RPC_INVALID_PARAMETER, "Invalid mode");
        lpval = oparam.find_value("longpollid");

        if (strMode == "proposal")
        {
            const UniValue& dataval = oparam.find_value("data");
            if (!dataval.isStr())
                throw JSONRPCError(RPC_TYPE_ERROR, "Missing data String key for proposal");

            CBlock block;
            if (!DecodeHexBlk(block, dataval.get_str()))
                throw JSONRPCError(RPC_DESERIALIZATION_ERROR, "Block decode failed");

            uint256 hash = block.GetHash();
            const CBlockIndex* pindex = chainman.m_blockman.LookupBlockIndex(hash);
            if (pindex) {
                if (pindex->IsValid(BLOCK_VALID_SCRIPTS))
                    return "duplicate";
                if (pindex->nStatus & BLOCK_FAILED_MASK)
                    return "duplicate-invalid";
                return "duplicate-inconclusive";
            }

            // TestBlockValidity only supports blocks built on the current Tip
            if (block.hashPrevBlock != tip) {
                return "inconclusive-not-best-prevblk";
            }
            BlockValidationState state;
            TestBlockValidity(state, chainman.GetParams(), chainman.ActiveChainstate(), block, chainman.m_blockman.LookupBlockIndex(block.hashPrevBlock), /*fCheckPOW=*/false, /*fCheckMerkleRoot=*/true);
            return BIP22ValidationResult(state);
        }

        const UniValue& aClientRules = oparam.find_value("rules");
        if (aClientRules.isArray()) {
            for (unsigned int i = 0; i < aClientRules.size(); ++i) {
                const UniValue& v = aClientRules[i];
                setClientRules.insert(v.get_str());
            }
        }
    }

    if (strMode != "template")
        throw JSONRPCError(RPC_INVALID_PARAMETER, "Invalid mode");

    if (!miner.isTestChain()) {
        const CConnman& connman = EnsureConnman(node);
        if (connman.GetNodeCount(ConnectionDirection::Both) == 0) {
            throw JSONRPCError(RPC_CLIENT_NOT_CONNECTED, CLIENT_NAME " is not connected!");
        }

        if (miner.isInitialBlockDownload()) {
            throw JSONRPCError(RPC_CLIENT_IN_INITIAL_DOWNLOAD, CLIENT_NAME " is in initial sync and waiting for blocks...");
        }
    }

    static unsigned int nTransactionsUpdatedLast;
    const CTxMemPool& mempool = EnsureMemPool(node);

    if (!lpval.isNull())
    {
        // Wait to respond until either the best block changes, OR a minute has passed and there are more transactions
        uint256 hashWatchedChain;
        unsigned int nTransactionsUpdatedLastLP;

        if (lpval.isStr())
        {
            // Format: <hashBestChain><nTransactionsUpdatedLast>
            const std::string& lpstr = lpval.get_str();

            hashWatchedChain = ParseHashV(lpstr.substr(0, 64), "longpollid");
            nTransactionsUpdatedLastLP = LocaleIndependentAtoi<int64_t>(lpstr.substr(64));
        }
        else
        {
            // NOTE: Spec does not specify behaviour for non-string longpollid, but this makes testing easier
            hashWatchedChain = tip;
            nTransactionsUpdatedLastLP = nTransactionsUpdatedLast;
        }

        // Release lock while waiting
        LEAVE_CRITICAL_SECTION(cs_main);
        {
            MillisecondsDouble checktxtime{std::chrono::minutes(1)};
            while (tip == hashWatchedChain && IsRPCRunning()) {
                tip = miner.waitTipChanged(hashWatchedChain, checktxtime).hash;
                // Timeout: Check transactions for update
                // without holding the mempool lock to avoid deadlocks
                if (mempool.GetTransactionsUpdated() != nTransactionsUpdatedLastLP)
                    break;
                checktxtime = std::chrono::seconds(10);
            }
        }
        ENTER_CRITICAL_SECTION(cs_main);

        tip = CHECK_NONFATAL(miner.getTip()).value().hash;

        if (!IsRPCRunning())
            throw JSONRPCError(RPC_CLIENT_NOT_CONNECTED, "Shutting down");
        // TODO: Maybe recheck connections/IBD and (if something wrong) send an expires-immediately template to stop miners?
    }

    const Consensus::Params& consensusParams = chainman.GetParams().GetConsensus();

    // GBT must be called with 'segwit' set in the rules
    if (setClientRules.count("segwit") != 1) {
        throw JSONRPCError(RPC_INVALID_PARAMETER, "getblocktemplate must be called with the segwit rule set (call with {\"rules\": [\"segwit\"]})");
    }

    // Update block
    static CBlockIndex* pindexPrev;
    static int64_t time_start;
    static std::unique_ptr<BlockTemplate> block_template;
    if (!pindexPrev || pindexPrev->GetBlockHash() != tip ||
        (mempool.GetTransactionsUpdated() != nTransactionsUpdatedLast && GetTime() - time_start > 5))
    {
        // Clear pindexPrev so future calls make a new block, despite any failures from here on
        pindexPrev = nullptr;

        // Store the pindexBest used before createNewBlock, to avoid races
        nTransactionsUpdatedLast = mempool.GetTransactionsUpdated();
        CBlockIndex* pindexPrevNew = chainman.m_blockman.LookupBlockIndex(tip);
        time_start = GetTime();

        // Create new block
        block_template = miner.createNewBlock();
        CHECK_NONFATAL(block_template);


        // Need to update only after we know createNewBlock succeeded
        pindexPrev = pindexPrevNew;
    }
    CHECK_NONFATAL(pindexPrev);
    CBlock block{block_template->getBlock()};

    // Update nTime
    UpdateTime(&block, consensusParams, pindexPrev);
    block.nNonce = 0;


    UniValue aCaps(UniValue::VARR); aCaps.push_back("proposal");

    UniValue transactions(UniValue::VARR);
    std::map<uint256, int64_t> setTxIndex;
    std::vector<CAmount> tx_fees{block_template->getTxFees()};
    std::vector<CAmount> tx_sigops{block_template->getTxSigops()};

    int i = 0;
    for (const auto& it : block.vtx) {
        const CTransaction& tx = *it;
        uint256 txHash = tx.GetHash();
        setTxIndex[txHash] = i++;

        if (tx.IsCoinBase())
            continue;

        UniValue entry(UniValue::VOBJ);

        entry.pushKV("data", EncodeHexTx(tx));
        entry.pushKV("txid", txHash.GetHex());
        entry.pushKV("hash", tx.GetWitnessHash().GetHex());

        UniValue deps(UniValue::VARR);
        for (const CTxIn &in : tx.vin)
        {
            if (setTxIndex.count(in.prevout.hash))
                deps.push_back(setTxIndex[in.prevout.hash]);
        }
        entry.pushKV("depends", std::move(deps));

        int index_in_template = i - 1;
        entry.pushKV("fee", tx_fees.at(index_in_template));
        int64_t nTxSigOps{tx_sigops.at(index_in_template)};
        entry.pushKV("sigops", nTxSigOps);
        entry.pushKV("weight", GetTransactionWeight(tx));

        transactions.push_back(std::move(entry));
    }

    UniValue aux(UniValue::VOBJ);

    UniValue aMutable(UniValue::VARR);
    aMutable.push_back("time");
    aMutable.push_back("transactions");
    aMutable.push_back("prevblock");

    UniValue result(UniValue::VOBJ);
    result.pushKV("capabilities", std::move(aCaps));

    UniValue aRules(UniValue::VARR);
    aRules.push_back("csv");
    aRules.push_back("!segwit");

    UniValue vbavailable(UniValue::VOBJ);
    for (int j = 0; j < (int)Consensus::MAX_VERSION_BITS_DEPLOYMENTS; ++j) {
        Consensus::DeploymentPos pos = Consensus::DeploymentPos(j);
        ThresholdState state = chainman.m_versionbitscache.State(pindexPrev, consensusParams, pos);
        switch (state) {
            case ThresholdState::DEFINED:
            case ThresholdState::FAILED:
                // Not exposed to GBT at all
                break;
            case ThresholdState::LOCKED_IN:
                // Ensure bit is set in block version
                block.nVersion |= chainman.m_versionbitscache.Mask(consensusParams, pos);
                [[fallthrough]];
            case ThresholdState::STARTED:
            {
                const struct VBDeploymentInfo& vbinfo = VersionBitsDeploymentInfo[pos];
                vbavailable.pushKV(gbt_vb_name(pos), consensusParams.vDeployments[pos].bit);
                if (setClientRules.find(vbinfo.name) == setClientRules.end()) {
                    if (!vbinfo.gbt_force) {
                        // If the client doesn't support this, don't indicate it in the [default] version
                        block.nVersion &= ~chainman.m_versionbitscache.Mask(consensusParams, pos);
                    }
                }
                break;
            }
            case ThresholdState::ACTIVE:
            {
                // Add to rules only
                const struct VBDeploymentInfo& vbinfo = VersionBitsDeploymentInfo[pos];
                aRules.push_back(gbt_vb_name(pos));
                if (setClientRules.find(vbinfo.name) == setClientRules.end()) {
                    // Not supported by the client; make sure it's safe to proceed
                    if (!vbinfo.gbt_force) {
                        throw JSONRPCError(RPC_INVALID_PARAMETER, strprintf("Support for '%s' rule requires explicit client support", vbinfo.name));
                    }
                }
                break;
            }
        }
    }
    result.pushKV("version", block.nVersion);
    result.pushKV("rules", std::move(aRules));
    result.pushKV("vbavailable", std::move(vbavailable));
    result.pushKV("vbrequired", int(0));

    result.pushKV("previousblockhash", block.hashPrevBlock.GetHex());
    result.pushKV("transactions", std::move(transactions));
    result.pushKV("coinbaseaux", std::move(aux));
    result.pushKV("coinbasevalue", (int64_t)block.vtx[0]->vout[0].nValue);
    result.pushKV("longpollid", tip.GetHex() + ToString(nTransactionsUpdatedLast));
    result.pushKV("mintime", (int64_t)pindexPrev->GetMedianTimePast()+1);
    result.pushKV("mutable", std::move(aMutable));
    int64_t nSigOpLimit = MAX_BLOCK_SIGOPS_COST;
    int64_t nSizeLimit = MAX_BLOCK_SERIALIZED_SIZE;
    result.pushKV("sigoplimit", nSigOpLimit);
    result.pushKV("sizelimit", nSizeLimit);
    result.pushKV("weightlimit", (int64_t)MAX_BLOCK_WEIGHT);
    result.pushKV("curtime", block.GetBlockTime());
    result.pushKV("bits", strprintf("%08x", block.nBits));
    result.pushKV("height", (int64_t)(pindexPrev->nHeight+1));
    result.pushKV("powversion", consensusParams.GetPoWVersionAtHeight(pindexPrev->nHeight + 1));
    UniValue patternsUV(UniValue::VARR);
    std::vector<std::vector<int32_t>> patterns(consensusParams.GetPowAcceptedPatternsAtHeight(pindexPrev->nHeight + 1));
    for (const auto &pattern : patterns)
    {
        UniValue patternUV(UniValue::VARR);
        for (const auto &offset : pattern)
            patternUV.push_back(offset);
        patternsUV.push_back(patternUV);
    }
    result.pushKV("patterns", patternsUV);

    if (!block_template->getCoinbaseCommitment().empty()) {
        result.pushKV("default_witness_commitment", HexStr(block_template->getCoinbaseCommitment()));
    }

    return result;
},
    };
}

class submitblock_StateCatcher final : public CValidationInterface
{
public:
    uint256 hash;
    bool found{false};
    BlockValidationState state;

    explicit submitblock_StateCatcher(const uint256 &hashIn) : hash(hashIn), state() {}

protected:
    void BlockChecked(const CBlock& block, const BlockValidationState& stateIn) override {
        if (block.GetHash() != hash)
            return;
        found = true;
        state = stateIn;
    }
};

static RPCHelpMan submitblock()
{
    // We allow 2 arguments for compliance with BIP22. Argument 2 is ignored.
    return RPCHelpMan{"submitblock",
        "\nAttempts to submit new block to network.\n"
        "See https://en.bitcoin.it/wiki/BIP_0022 for full specification.\n",
        {
            {"hexdata", RPCArg::Type::STR_HEX, RPCArg::Optional::NO, "the hex-encoded block data to submit"},
            {"dummy", RPCArg::Type::STR, RPCArg::DefaultHint{"ignored"}, "dummy value, for compatibility with BIP22. This value is ignored."},
        },
        {
            RPCResult{"If the block was accepted", RPCResult::Type::NONE, "", ""},
            RPCResult{"Otherwise", RPCResult::Type::STR, "", "According to BIP22"},
        },
        RPCExamples{
                    HelpExampleCli("submitblock", "\"mydata\"")
            + HelpExampleRpc("submitblock", "\"mydata\"")
                },
        [&](const RPCHelpMan& self, const JSONRPCRequest& request) -> UniValue
{
    std::shared_ptr<CBlock> blockptr = std::make_shared<CBlock>();
    CBlock& block = *blockptr;
    if (!DecodeHexBlk(block, request.params[0].get_str())) {
        throw JSONRPCError(RPC_DESERIALIZATION_ERROR, "Block decode failed");
    }

    ChainstateManager& chainman = EnsureAnyChainman(request.context);
<<<<<<< HEAD
    uint256 hash = block.GetHash();
    {
        LOCK(cs_main);
        if (block.GetPoWVersion() != Params().GetConsensus().GetPoWVersionAtHeight(chainman.ActiveChain().Height() + 1))
            return "bad-pow-version";
        const CBlockIndex* pindex = chainman.m_blockman.LookupBlockIndex(hash);
        if (pindex) {
            if (pindex->IsValid(BLOCK_VALID_SCRIPTS)) {
                return "duplicate";
            }
            if (pindex->nStatus & BLOCK_FAILED_MASK) {
                return "duplicate-invalid";
            }
        }
    }

=======
>>>>>>> 4036ee3f
    {
        LOCK(cs_main);
        const CBlockIndex* pindex = chainman.m_blockman.LookupBlockIndex(block.hashPrevBlock);
        if (pindex) {
            chainman.UpdateUncommittedBlockStructures(block, pindex);
        }
    }

    bool new_block;
    auto sc = std::make_shared<submitblock_StateCatcher>(block.GetHash());
    CHECK_NONFATAL(chainman.m_options.signals)->RegisterSharedValidationInterface(sc);
    bool accepted = chainman.ProcessNewBlock(blockptr, /*force_processing=*/true, /*min_pow_checked=*/true, /*new_block=*/&new_block);
    CHECK_NONFATAL(chainman.m_options.signals)->UnregisterSharedValidationInterface(sc);
    if (!new_block && accepted) {
        return "duplicate";
    }
    if (!sc->found) {
        return "inconclusive";
    }
    return BIP22ValidationResult(sc->state);
},
    };
}

static RPCHelpMan submitheader()
{
    return RPCHelpMan{"submitheader",
                "\nDecode the given hexdata as a header and submit it as a candidate chain tip if valid."
                "\nThrows when the header is invalid.\n",
                {
                    {"hexdata", RPCArg::Type::STR_HEX, RPCArg::Optional::NO, "the hex-encoded block header data"},
                },
                RPCResult{
                    RPCResult::Type::NONE, "", "None"},
                RPCExamples{
                    HelpExampleCli("submitheader", "\"aabbcc\"") +
                    HelpExampleRpc("submitheader", "\"aabbcc\"")
                },
        [&](const RPCHelpMan& self, const JSONRPCRequest& request) -> UniValue
{
    CBlockHeader h;
    if (!DecodeHexBlockHeader(h, request.params[0].get_str())) {
        throw JSONRPCError(RPC_DESERIALIZATION_ERROR, "Block header decode failed");
    }
    ChainstateManager& chainman = EnsureAnyChainman(request.context);
    {
        LOCK(cs_main);
        if (!chainman.m_blockman.LookupBlockIndex(h.hashPrevBlock)) {
            throw JSONRPCError(RPC_VERIFY_ERROR, "Must submit previous header (" + h.hashPrevBlock.GetHex() + ") first");
        }
    }

    BlockValidationState state;
    chainman.ProcessNewBlockHeaders({{h}}, /*min_pow_checked=*/true, state);
    if (state.IsValid()) return UniValue::VNULL;
    if (state.IsError()) {
        throw JSONRPCError(RPC_VERIFY_ERROR, state.ToString());
    }
    throw JSONRPCError(RPC_VERIFY_ERROR, state.GetRejectReason());
},
    };
}

void RegisterMiningRPCCommands(CRPCTable& t)
{
    static const CRPCCommand commands[]{
        {"mining", &getnetworkminingpower},
        {"mining", &getmininginfo},
        {"mining", &prioritisetransaction},
        {"mining", &getprioritisedtransactions},
        {"mining", &getblocktemplate},
        {"mining", &submitblock},
        {"mining", &submitheader},

        {"hidden", &generatetoaddress},
        {"hidden", &generatetodescriptor},
        {"hidden", &generateblock},
        {"hidden", &generate},
    };
    for (const auto& c : commands) {
        t.appendCommand(c.name, &c);
    }
}<|MERGE_RESOLUTION|>--- conflicted
+++ resolved
@@ -1,10 +1,6 @@
 // Copyright (c) 2010 Satoshi Nakamoto
-<<<<<<< HEAD
-// Copyright (c) 2009-2022 The Bitcoin Core developers
+// Copyright (c) 2009-present The Bitcoin Core developers
 // Copyright (c) 2013-present The Riecoin developers
-=======
-// Copyright (c) 2009-present The Bitcoin Core developers
->>>>>>> 4036ee3f
 // Distributed under the MIT software license, see the accompanying
 // file COPYING or http://www.opensource.org/licenses/mit-license.php.
 
@@ -424,22 +420,10 @@
                         {RPCResult::Type::NUM, "networkminingpower", "The network mining power"},
                         {RPCResult::Type::NUM, "pooledtx", "The size of the mempool"},
                         {RPCResult::Type::STR, "chain", "current network name (" LIST_CHAIN_NAMES ")"},
-<<<<<<< HEAD
                         RPCResult{RPCResult::Type::ARR, "warnings", "any network and blockchain warnings",
                         {
                             {RPCResult::Type::STR, "", "warning"},
                         }},
-=======
-                        {RPCResult::Type::STR_HEX, "signet_challenge", /*optional=*/true, "The block challenge (aka. block script), in hexadecimal (only present if the current network is a signet)"},
-                        (IsDeprecatedRPCEnabled("warnings") ?
-                            RPCResult{RPCResult::Type::STR, "warnings", "any network and blockchain warnings (DEPRECATED)"} :
-                            RPCResult{RPCResult::Type::ARR, "warnings", "any network and blockchain warnings (run with `-deprecatedrpc=warnings` to return the latest warning as a single string)",
-                            {
-                                {RPCResult::Type::STR, "", "warning"},
-                            }
-                            }
-                        ),
->>>>>>> 4036ee3f
                     }},
                 RPCExamples{
                     HelpExampleCli("getmininginfo", "")
@@ -461,16 +445,7 @@
     obj.pushKV("networkminingpower", getnetworkminingpower().HandleRequest(request));
     obj.pushKV("pooledtx",         (uint64_t)mempool.size());
     obj.pushKV("chain", chainman.GetParams().GetChainTypeString());
-<<<<<<< HEAD
     obj.pushKV("warnings", node::GetWarningsForRpc(*CHECK_NONFATAL(node.warnings)));
-=======
-    if (chainman.GetParams().GetChainType() == ChainType::SIGNET) {
-        const std::vector<uint8_t>& signet_challenge =
-            chainman.GetParams().GetConsensus().signet_challenge;
-        obj.pushKV("signet_challenge", HexStr(signet_challenge));
-    }
-    obj.pushKV("warnings", node::GetWarningsForRpc(*CHECK_NONFATAL(node.warnings), IsDeprecatedRPCEnabled("warnings")));
->>>>>>> 4036ee3f
     return obj;
 },
     };
@@ -1019,25 +994,6 @@
     }
 
     ChainstateManager& chainman = EnsureAnyChainman(request.context);
-<<<<<<< HEAD
-    uint256 hash = block.GetHash();
-    {
-        LOCK(cs_main);
-        if (block.GetPoWVersion() != Params().GetConsensus().GetPoWVersionAtHeight(chainman.ActiveChain().Height() + 1))
-            return "bad-pow-version";
-        const CBlockIndex* pindex = chainman.m_blockman.LookupBlockIndex(hash);
-        if (pindex) {
-            if (pindex->IsValid(BLOCK_VALID_SCRIPTS)) {
-                return "duplicate";
-            }
-            if (pindex->nStatus & BLOCK_FAILED_MASK) {
-                return "duplicate-invalid";
-            }
-        }
-    }
-
-=======
->>>>>>> 4036ee3f
     {
         LOCK(cs_main);
         const CBlockIndex* pindex = chainman.m_blockman.LookupBlockIndex(block.hashPrevBlock);
