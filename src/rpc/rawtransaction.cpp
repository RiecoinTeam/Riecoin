--- conflicted
+++ resolved
@@ -1555,14 +1555,9 @@
 
 static RPCHelpMan combinepsbt()
 {
-<<<<<<< HEAD
-    return RPCHelpMan{"combinepsbt",
-                "\nCombine multiple partially signed Riecoin transactions into one transaction.\n"
-=======
     return RPCHelpMan{
         "combinepsbt",
-        "Combine multiple partially signed Bitcoin transactions into one transaction.\n"
->>>>>>> b7e9dc8e
+        "Combine multiple partially signed Riecoin transactions into one transaction.\n"
                 "Implements the Combiner role.\n",
                 {
                     {"txs", RPCArg::Type::ARR, RPCArg::Optional::NO, "The base64 strings of partially signed transactions",
