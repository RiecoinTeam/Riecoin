--- conflicted
+++ resolved
@@ -8,28 +8,18 @@
 
 #include <util/macros.h>
 
-#include <bitcoin-build-config.h> // IWYU pragma: keep
+#include <riecoin-build-config.h> // IWYU pragma: keep
 
 // Check that required client information is defined
 #if !defined(CLIENT_VERSION_MONTH) || !defined(CLIENT_VERSION_REVISION) || !defined(CLIENT_VERSION_IS_RELEASE) || !defined(COPYRIGHT_YEAR)
-#error Client version information missing: version is not defined by bitcoin-build-config.h or in any other way
+#error Client version information missing: version is not defined by riecoin-build-config.h or in any other way
 #endif
 
 //! Copyright string used in Windows .rc files
 #define COPYRIGHT_STR "2009-" STRINGIZE(COPYRIGHT_YEAR) " " COPYRIGHT_HOLDERS_FINAL
 
-<<<<<<< HEAD
-/**
- * riecoind-res.rc includes this file, but it cannot cope with real c++ code.
- * WINDRES_PREPROC is defined to indicate that its pre-processor is running.
- * Anything other than a define should be guarded below.
- */
-
-#if !defined(WINDRES_PREPROC)
-=======
 // Windows .rc files include this header, but they cannot cope with real C++ code.
 #if !defined(RC_INVOKED)
->>>>>>> b7e9dc8e
 
 #include <string>
 #include <vector>
