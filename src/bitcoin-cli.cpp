--- conflicted
+++ resolved
@@ -77,11 +77,6 @@
 
     const auto defaultBaseParams = CreateBaseChainParams(ChainType::MAIN);
     const auto testnetBaseParams = CreateBaseChainParams(ChainType::TESTNET);
-<<<<<<< HEAD
-=======
-    const auto testnet4BaseParams = CreateBaseChainParams(ChainType::TESTNET4);
-    const auto signetBaseParams = CreateBaseChainParams(ChainType::SIGNET);
->>>>>>> f7144b24
     const auto regtestBaseParams = CreateBaseChainParams(ChainType::REGTEST);
 
     argsman.AddArg("-version", "Print version and exit", ArgsManager::ALLOW_ANY, OptionsCategory::OPTIONS);
@@ -104,11 +99,7 @@
     argsman.AddArg("-rpcconnect=<ip>", strprintf("Send commands to node running on <ip> (default: %s)", DEFAULT_RPCCONNECT), ArgsManager::ALLOW_ANY, OptionsCategory::OPTIONS);
     argsman.AddArg("-rpccookiefile=<loc>", "Location of the auth cookie. Relative paths will be prefixed by a net-specific datadir location. (default: data dir)", ArgsManager::ALLOW_ANY, OptionsCategory::OPTIONS);
     argsman.AddArg("-rpcpassword=<pw>", "Password for JSON-RPC connections", ArgsManager::ALLOW_ANY, OptionsCategory::OPTIONS);
-<<<<<<< HEAD
     argsman.AddArg("-rpcport=<port>", strprintf("Connect to JSON-RPC on <port> (default: %u, testnet: %u, regtest: %u)", defaultBaseParams->RPCPort(), testnetBaseParams->RPCPort(), regtestBaseParams->RPCPort()), ArgsManager::ALLOW_ANY | ArgsManager::NETWORK_ONLY, OptionsCategory::OPTIONS);
-=======
-    argsman.AddArg("-rpcport=<port>", strprintf("Connect to JSON-RPC on <port> (default: %u, testnet: %u, testnet4: %u, signet: %u, regtest: %u)", defaultBaseParams->RPCPort(), testnetBaseParams->RPCPort(), testnet4BaseParams->RPCPort(), signetBaseParams->RPCPort(), regtestBaseParams->RPCPort()), ArgsManager::ALLOW_ANY | ArgsManager::NETWORK_ONLY, OptionsCategory::OPTIONS);
->>>>>>> f7144b24
     argsman.AddArg("-rpcuser=<user>", "Username for JSON-RPC connections", ArgsManager::ALLOW_ANY, OptionsCategory::OPTIONS);
     argsman.AddArg("-rpcwait", "Wait for RPC server to start", ArgsManager::ALLOW_ANY, OptionsCategory::OPTIONS);
     argsman.AddArg("-rpcwaittimeout=<n>", strprintf("Timeout in seconds to wait for the RPC server to start, or 0 for no timeout. (default: %d)", DEFAULT_WAIT_CLIENT_TIMEOUT), ArgsManager::ALLOW_ANY | ArgsManager::DISALLOW_NEGATION, OptionsCategory::OPTIONS);
@@ -160,23 +151,16 @@
             strUsage += FormatParagraph(LicenseInfo());
         } else {
             strUsage += "\n"
-<<<<<<< HEAD
-                "Usage:  riecoin-cli [options] <command> [params]  Send command to " PACKAGE_NAME "\n"
-                "or:     riecoin-cli [options] -named <command> [name=value]...  Send command to " PACKAGE_NAME " (with named arguments)\n"
-                "or:     riecoin-cli [options] help                List commands\n"
-                "or:     riecoin-cli [options] help <command>      Get help for a command\n";
-=======
-                "The bitcoin-cli utility provides a command line interface to interact with a " CLIENT_NAME " RPC server.\n"
+                "The riecoin-cli utility provides a command line interface to interact with a " CLIENT_NAME " RPC server.\n"
                 "\nIt can be used to query network information, manage wallets, create or broadcast transactions, and control the " CLIENT_NAME " server.\n"
                 "\nUse the \"help\" command to list all commands. Use \"help <command>\" to show help for that command.\n"
                 "The -named option allows you to specify parameters using the key=value format, eliminating the need to pass unused positional parameters.\n"
                 "\n"
-                "Usage: bitcoin-cli [options] <command> [params]\n"
-                "or:    bitcoin-cli [options] -named <command> [name=value]...\n"
-                "or:    bitcoin-cli [options] help\n"
-                "or:    bitcoin-cli [options] help <command>\n"
+                "Usage: riecoin-cli [options] <command> [params]\n"
+                "or:    riecoin-cli [options] -named <command> [name=value]...\n"
+                "or:    riecoin-cli [options] help\n"
+                "or:    riecoin-cli [options] help <command>\n"
                 "\n";
->>>>>>> f7144b24
             strUsage += "\n" + gArgs.GetHelpMessage();
         }
 
@@ -453,8 +437,6 @@
     std::string ChainToString() const
     {
         switch (gArgs.GetChainType()) {
-        case ChainType::TESTNET4:
-            return " testnet4";
         case ChainType::TESTNET:
             return " testnet";
         case ChainType::REGTEST:
@@ -499,20 +481,16 @@
             if (ParseUInt8(args.at(0), &n)) {
                 m_details_level = std::min(n, NETINFO_MAX_LEVEL);
             } else {
-<<<<<<< HEAD
-                throw std::runtime_error(strprintf("invalid -netinfo argument: %s\nFor more information, run: riecoin-cli -netinfo help", args.at(0)));
-=======
-                throw std::runtime_error(strprintf("invalid -netinfo level argument: %s\nFor more information, run: bitcoin-cli -netinfo help", args.at(0)));
+                throw std::runtime_error(strprintf("invalid -netinfo level argument: %s\nFor more information, run: riecoin-cli -netinfo help", args.at(0)));
             }
             if (args.size() > 1) {
                 if (std::string_view s{args.at(1)}; n && (s == "o" || s == "outonly")) {
                     m_outbound_only_selected = true;
                 } else if (n) {
-                    throw std::runtime_error(strprintf("invalid -netinfo outonly argument: %s\nFor more information, run: bitcoin-cli -netinfo help", s));
+                    throw std::runtime_error(strprintf("invalid -netinfo outonly argument: %s\nFor more information, run: riecoin-cli -netinfo help", s));
                 } else {
-                    throw std::runtime_error(strprintf("invalid -netinfo outonly argument: %s\nThe outonly argument is only valid for a level greater than 0 (the first argument). For more information, run: bitcoin-cli -netinfo help", s));
+                    throw std::runtime_error(strprintf("invalid -netinfo outonly argument: %s\nThe outonly argument is only valid for a level greater than 0 (the first argument). For more information, run: riecoin-cli -netinfo help", s));
                 }
->>>>>>> f7144b24
             }
         }
         UniValue result(UniValue::VARR);
@@ -753,17 +731,11 @@
         "The same, preceded by a peers listing without address and version columns\n"
         "> riecoin-cli -netinfo 1\n\n"
         "Full dashboard\n"
-<<<<<<< HEAD
-        + strprintf("> riecoin-cli -netinfo %d\n\n", MAX_DETAIL_LEVEL) +
+        + strprintf("> riecoin-cli -netinfo %d\n\n", NETINFO_MAX_LEVEL) +
+        "Full dashboard, but with outbound peers only\n"
+        + strprintf("> riecoin-cli -netinfo %d outonly\n\n", NETINFO_MAX_LEVEL) +
         "Full live dashboard, adjust --interval or --no-title as needed (Linux)\n"
-        + strprintf("> watch --interval 1 --no-title riecoin-cli -netinfo %d\n\n", MAX_DETAIL_LEVEL) +
-=======
-        + strprintf("> bitcoin-cli -netinfo %d\n\n", NETINFO_MAX_LEVEL) +
-        "Full dashboard, but with outbound peers only\n"
-        + strprintf("> bitcoin-cli -netinfo %d outonly\n\n", NETINFO_MAX_LEVEL) +
-        "Full live dashboard, adjust --interval or --no-title as needed (Linux)\n"
-        + strprintf("> watch --interval 1 --no-title bitcoin-cli -netinfo %d\n\n", NETINFO_MAX_LEVEL) +
->>>>>>> f7144b24
+        + strprintf("> watch --interval 1 --no-title riecoin-cli -netinfo %d\n\n", NETINFO_MAX_LEVEL) +
         "See this help\n"
         "> riecoin-cli -netinfo help\n"};
 };
@@ -1019,12 +991,8 @@
             strPrint += ("error message:\n" + err_msg.get_str());
         }
         if (err_code.isNum() && err_code.getInt<int>() == RPC_WALLET_NOT_SPECIFIED) {
-<<<<<<< HEAD
-            strPrint += "\nTry adding \"-rpcwallet=<filename>\" option to riecoin-cli command line.";
-=======
             strPrint += " Or for the CLI, specify the \"-rpcwallet=<walletname>\" option before the command";
-            strPrint += " (run \"bitcoin-cli -h\" for help or \"bitcoin-cli listwallets\" to see which wallets are currently loaded).";
->>>>>>> f7144b24
+            strPrint += " (run \"riecoin-cli -h\" for help or \"riecoin-cli listwallets\" to see which wallets are currently loaded).";
         }
     } else {
         strPrint = "error: " + error.write();
