--- conflicted
+++ resolved
@@ -425,11 +425,7 @@
 
     // check that any deployment on any chain can conceivably reach both
     // ACTIVE and FAILED states in roughly the way we expect
-<<<<<<< HEAD
     for (const auto& chain_type: {ChainType::MAIN, ChainType::TESTNET, ChainType::REGTEST}) {
-=======
-    for (const auto& chain_type: {ChainType::MAIN, ChainType::TESTNET, ChainType::TESTNET4, ChainType::SIGNET, ChainType::REGTEST}) {
->>>>>>> f7144b24
         const auto chainParams = CreateChainParams(*m_node.args, chain_type);
         uint32_t chain_all_vbits{0};
         for (int i = 0; i < (int)Consensus::MAX_VERSION_BITS_DEPLOYMENTS; ++i) {
