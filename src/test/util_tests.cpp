--- conflicted
+++ resolved
@@ -4,17 +4,11 @@
 // file COPYING or http://www.opensource.org/licenses/mit-license.php.
 
 #include <clientversion.h>
-<<<<<<< HEAD
-#include <common/signmessage.h> // For MessageSign(), MessageVerify(), MESSAGE_MAGIC
-#include <hash.h> // For Hash()
-#include <key.h>  // For CKey
-#include <key_io.h> // EncodeDestination
-#include <outputtype.h> // For BIP-322 tests
-=======
 #include <common/signmessage.h>
 #include <hash.h>
 #include <key.h>
->>>>>>> b7e9dc8e
+#include <key_io.h>
+#include <outputtype.h>
 #include <script/parsing.h>
 #include <span.h>
 #include <sync.h>
@@ -34,12 +28,9 @@
 
 #include <array>
 #include <cmath>
-<<<<<<< HEAD
-#include <deque>
-=======
 #include <cstdint>
 #include <cstring>
->>>>>>> b7e9dc8e
+#include <deque>
 #include <fstream>
 #include <limits>
 #include <map>
