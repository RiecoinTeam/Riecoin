--- conflicted
+++ resolved
@@ -7,13 +7,10 @@
 #include <common/signmessage.h> // For MessageSign(), MessageVerify(), MESSAGE_MAGIC
 #include <hash.h> // For Hash()
 #include <key.h>  // For CKey
-<<<<<<< HEAD
 #include <key_io.h> // EncodeDestination
 #include <outputtype.h> // For BIP-322 tests
-=======
 #include <script/parsing.h>
 #include <span.h>
->>>>>>> f7144b24
 #include <sync.h>
 #include <test/util/random.h>
 #include <test/util/setup_common.h>
@@ -187,12 +184,8 @@
     result = TryParseHex<uint8_t>("12 34 56 78").value();
     BOOST_CHECK_EQUAL_COLLECTIONS(result.begin(), result.end(), expected.begin(), expected.end());
 
-<<<<<<< HEAD
     // Leading space must be supported
-=======
-    // Leading space must be supported (used in BerkeleyEnvironment::Salvage)
     expected = {0x89, 0x34, 0x56, 0x78};
->>>>>>> f7144b24
     result = ParseHex(" 89 34 56 78");
     BOOST_CHECK_EQUAL_COLLECTIONS(result.begin(), result.end(), expected.begin(), expected.end());
     result = TryParseHex<uint8_t>(" 89 34 56 78").value();
