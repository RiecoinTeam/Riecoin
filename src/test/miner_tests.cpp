--- conflicted
+++ resolved
@@ -70,20 +70,9 @@
 
 static CFeeRate blockMinFeeRate = CFeeRate(DEFAULT_BLOCK_MIN_TX_FEE);
 
-<<<<<<< HEAD
-BlockAssembler MinerTestingSetup::AssemblerForTest(CTxMemPool& tx_mempool, BlockAssembler::Options options)
-{
-    options.nBlockMaxWeight = MAX_BLOCK_WEIGHT;
-    options.blockMinFeeRate = blockMinFeeRate;
-    return BlockAssembler{m_node.chainman->ActiveChainstate(), &tx_mempool, options};
-}
-
 // Todo: rewrite the CreateNewBlock_validity test for Riecoin
 // Put valid ExtraNonces/Offsets for this test
 /*constexpr static struct {
-=======
-constexpr static struct {
->>>>>>> fb0ada98
     unsigned char extranonce;
     uint256 nonce;
 } blockinfo[] = {
@@ -248,19 +237,12 @@
     tx.vin[0].prevout.n = 1;
     tx.vout[0].nValue = 100000000 - 10000; // 10k satoshi fee
     AddToMempool(tx_mempool, entry.Fee(10000).FromTx(tx));
-<<<<<<< HEAD
-    pblocktemplate = AssemblerForTest(tx_mempool, options).CreateNewBlock();
+    block_template = mining->createNewBlock(options);
+    BOOST_REQUIRE(block_template);
+    block = block_template->getBlock();
     BOOST_REQUIRE_EQUAL(pblocktemplate->block.vtx.size(), 9U);
     BOOST_CHECK(pblocktemplate->block.vtx[8]->GetHash() == hashLowFeeTx2);
 }*/
-=======
-    block_template = mining->createNewBlock(options);
-    BOOST_REQUIRE(block_template);
-    block = block_template->getBlock();
-    BOOST_REQUIRE_EQUAL(block.vtx.size(), 9U);
-    BOOST_CHECK(block.vtx[8]->GetHash() == hashLowFeeTx2);
-}
->>>>>>> fb0ada98
 
 void MinerTestingSetup::TestBasicMining(const CScript& scriptPubKey, const std::vector<CTransactionRef>& txFirst, int baseheight)
 {
@@ -562,15 +544,10 @@
     tx.vin[0].nSequence = CTxIn::SEQUENCE_LOCKTIME_TYPE_FLAG | 1;
     BOOST_CHECK(!TestSequenceLocks(CTransaction{tx}, tx_mempool)); // Sequence locks fail
 
-<<<<<<< HEAD
-    BOOST_CHECK_EXCEPTION(AssemblerForTest(tx_mempool, options).CreateNewBlock(), std::runtime_error, HasReason("bad-txns-nonfinal"));
+    BOOST_CHECK_EXCEPTION(mining->createNewBlock(options), std::runtime_error, HasReason("bad-txns-nonfinal"));
     /* Todo: investigate whether it still makes sense to adapt the original Test below (which relied on making Cltv Preactivation Transactions, but since 24.04 the Soft Forks are unconditionally active after a refactoring) or if it can just be deleted.
-    auto pblocktemplate = AssemblerForTest(tx_mempool, options).CreateNewBlock();
-    BOOST_CHECK(pblocktemplate);
-=======
     auto block_template = mining->createNewBlock(options);
     BOOST_REQUIRE(block_template);
->>>>>>> fb0ada98
 
     // None of the of the absolute height/time locked tx should have made
     // it into the template because we still check IsFinalTx in CreateNewBlock,
@@ -586,15 +563,10 @@
     m_node.chainman->ActiveChain().Tip()->nHeight++;
     SetMockTime(m_node.chainman->ActiveChain().Tip()->GetMedianTimePast() + 1);
 
-<<<<<<< HEAD
-    BOOST_CHECK(pblocktemplate = AssemblerForTest(tx_mempool, options).CreateNewBlock());
-    BOOST_CHECK_EQUAL(pblocktemplate->block.vtx.size(), 5U);*/
-=======
     block_template = mining->createNewBlock(options);
     BOOST_REQUIRE(block_template);
     block = block_template->getBlock();
-    BOOST_CHECK_EQUAL(block.vtx.size(), 5U);
->>>>>>> fb0ada98
+    BOOST_CHECK_EQUAL(block.vtx.size(), 5U);*/
 }
 
 void MinerTestingSetup::TestPrioritisedMining(const CScript& scriptPubKey, const std::vector<CTransactionRef>& txFirst)
@@ -686,13 +658,10 @@
 // NOTE: These tests rely on CreateNewBlock doing its own self-validation!
 BOOST_AUTO_TEST_CASE(CreateNewBlock_validity)
 {
-<<<<<<< HEAD
     return;}/*
-=======
     auto mining{MakeMining()};
     BOOST_REQUIRE(mining);
 
->>>>>>> fb0ada98
     // Note that by default, these tests run with size accounting enabled.
     CScript scriptPubKey = CScript() << "04678afdb0fe5548271967f1a67130b7105cd6a828e03909a67962e0ea1f61deb649f6bc3f4cef38c4f35504e51ec112de5c384df7ba0b8d578a4c702b6bf11d5f"_hex << OP_CHECKSIG;
     BlockAssembler::Options options;
@@ -733,9 +702,9 @@
         // Alternate calls between Chainman's ProcessNewBlock and submitSolution
         // via the Mining interface. The former is used by net_processing as well
         // as the submitblock RPC.
-        if (current_height % 2 == 0) {
-            BOOST_REQUIRE(Assert(m_node.chainman)->ProcessNewBlock(shared_pblock, /*force_processing=*/true, /*min_pow_checked=*/true, nullptr));
-        } else {
+        if (current_height % 2 == 0) {*/
+            //BOOST_REQUIRE(Assert(m_node.chainman)->ProcessNewBlock(shared_pblock, /*force_processing=*/true, /*min_pow_checked=*/true, nullptr));
+        /*} else {
             BOOST_REQUIRE(block_template->submitSolution(block.nVersion, block.nTime, block.nNonce, MakeTransactionRef(txCoinbase)));
         }
         {
