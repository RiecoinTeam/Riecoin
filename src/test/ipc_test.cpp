--- conflicted
+++ resolved
@@ -102,28 +102,6 @@
     std::vector<char> vec2{foo->passVectorChar(vec1)};
     BOOST_CHECK_EQUAL(std::string_view(vec1.begin(), vec1.end()), std::string_view(vec2.begin(), vec2.end()));
 
-<<<<<<< HEAD
-    BlockValidationState bs1;
-    bs1.Invalid(BlockValidationResult::BLOCK_CHECKPOINT, "reject reason", "debug message");
-    BlockValidationState bs2{foo->passBlockState(bs1)};
-    BOOST_CHECK_EQUAL(bs1.IsValid(), bs2.IsValid());
-    BOOST_CHECK_EQUAL(bs1.IsError(), bs2.IsError());
-    BOOST_CHECK_EQUAL(bs1.IsInvalid(), bs2.IsInvalid());
-    BOOST_CHECK_EQUAL(static_cast<int>(bs1.GetResult()), static_cast<int>(bs2.GetResult()));
-    BOOST_CHECK_EQUAL(bs1.GetRejectReason(), bs2.GetRejectReason());
-    BOOST_CHECK_EQUAL(bs1.GetDebugMessage(), bs2.GetDebugMessage());
-
-    BlockValidationState bs3;
-    BlockValidationState bs4{foo->passBlockState(bs3)};
-    BOOST_CHECK_EQUAL(bs3.IsValid(), bs4.IsValid());
-    BOOST_CHECK_EQUAL(bs3.IsError(), bs4.IsError());
-    BOOST_CHECK_EQUAL(bs3.IsInvalid(), bs4.IsInvalid());
-    BOOST_CHECK_EQUAL(static_cast<int>(bs3.GetResult()), static_cast<int>(bs4.GetResult()));
-    BOOST_CHECK_EQUAL(bs3.GetRejectReason(), bs4.GetRejectReason());
-    BOOST_CHECK_EQUAL(bs3.GetDebugMessage(), bs4.GetDebugMessage());
-
-=======
->>>>>>> b7e9dc8e
     auto script1{CScript() << OP_11};
     auto script2{foo->passScript(script1)};
     BOOST_CHECK_EQUAL(HexStr(script1), HexStr(script2));
