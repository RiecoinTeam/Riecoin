--- conflicted
+++ resolved
@@ -70,11 +70,7 @@
     const bool b = fuzzed_data_provider.ConsumeBool();
 
     const Consensus::Params& consensus_params = Params().GetConsensus();
-<<<<<<< HEAD
-    (void)CheckProofOfWork(u256, u32, u256, consensus_params);
-=======
-    (void)CheckProofOfWorkImpl(u256, u32, consensus_params);
->>>>>>> f7144b24
+    (void)CheckProofOfWorkImpl(u256, u32, u256, consensus_params);
     if (u64 <= MAX_MONEY) {
         const uint64_t compressed_money_amount = CompressAmount(u64);
         assert(u64 == DecompressAmount(compressed_money_amount));
