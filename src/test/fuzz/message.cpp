// Copyright (c) 2020 The Bitcoin Core developers
// Copyright (c) 2013-present The Riecoin developers
// Distributed under the MIT software license, see the accompanying
// file COPYING or http://www.opensource.org/licenses/mit-license.php.

#include <chainparams.h>
#include <common/signmessage.h>
#include <key_io.h>
#include <test/fuzz/FuzzedDataProvider.h>
#include <test/fuzz/fuzz.h>
#include <test/fuzz/util.h>
#include <util/chaintype.h>
#include <util/strencodings.h>

#include <cassert>
#include <cstdint>
#include <iostream>
#include <string>
#include <vector>

void initialize_message()
{
    static ECC_Context ecc_context{};
    SelectParams(ChainType::REGTEST);
}

FUZZ_TARGET(message, .init = initialize_message)
{
    FuzzedDataProvider fuzzed_data_provider(buffer.data(), buffer.size());
    const std::string random_message = fuzzed_data_provider.ConsumeRandomLengthString(1024);
    {
        CKey private_key = ConsumePrivateKey(fuzzed_data_provider);
        std::string signature;
        const bool message_signed = MessageSign(private_key, random_message, signature);
        if (private_key.IsValid()) {
            assert(message_signed);
            const MessageVerificationResult verification_result = MessageVerify(EncodeDestination(PKHash(private_key.GetPubKey().GetID())), signature, random_message);
            assert(verification_result == MessageVerificationResult::OK);
        }
    }
    {
<<<<<<< HEAD
        (void)MessageHash(random_message, MessageSignatureFormat::LEGACY);
        (void)MessageVerify(fuzzed_data_provider.ConsumeRandomLengthString(1024), fuzzed_data_provider.ConsumeRandomLengthString(1024), random_message);
=======
        (void)MessageHash(random_message);
        auto address = fuzzed_data_provider.ConsumeRandomLengthString(1024);
        auto signature = fuzzed_data_provider.ConsumeRandomLengthString(1024);
        (void)MessageVerify(address, signature, random_message);
>>>>>>> f7144b24
        (void)SigningResultString(fuzzed_data_provider.PickValueInArray({SigningResult::OK, SigningResult::PRIVATE_KEY_NOT_AVAILABLE, SigningResult::SIGNING_FAILED}));
    }
}<|MERGE_RESOLUTION|>--- conflicted
+++ resolved
@@ -39,15 +39,10 @@
         }
     }
     {
-<<<<<<< HEAD
         (void)MessageHash(random_message, MessageSignatureFormat::LEGACY);
-        (void)MessageVerify(fuzzed_data_provider.ConsumeRandomLengthString(1024), fuzzed_data_provider.ConsumeRandomLengthString(1024), random_message);
-=======
-        (void)MessageHash(random_message);
         auto address = fuzzed_data_provider.ConsumeRandomLengthString(1024);
         auto signature = fuzzed_data_provider.ConsumeRandomLengthString(1024);
         (void)MessageVerify(address, signature, random_message);
->>>>>>> f7144b24
         (void)SigningResultString(fuzzed_data_provider.PickValueInArray({SigningResult::OK, SigningResult::PRIVATE_KEY_NOT_AVAILABLE, SigningResult::SIGNING_FAILED}));
     }
 }