--- conflicted
+++ resolved
@@ -179,15 +179,9 @@
     // Errors are expected because block data is junk, thrown AFTER successful read
     CBlock read_block;
     BOOST_CHECK_EQUAL(read_block.nVersion, 0);
-<<<<<<< HEAD
     /*{
-        ASSERT_DEBUG_LOG("ReadBlockFromDisk: Errors in block header");
-        BOOST_CHECK(!blockman.ReadBlockFromDisk(read_block, pos1));
-=======
-    {
         ASSERT_DEBUG_LOG("ReadBlock: Errors in block header");
         BOOST_CHECK(!blockman.ReadBlock(read_block, pos1));
->>>>>>> fb0ada98
         BOOST_CHECK_EQUAL(read_block.nVersion, 1);
     }
     {
