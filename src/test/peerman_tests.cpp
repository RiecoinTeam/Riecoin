// Copyright (c) 2024-present The Bitcoin Core developers
// Copyright (c) 2013-present The Riecoin developers
// Distributed under the MIT software license, see the accompanying
// file COPYING or https://www.opensource.org/licenses/mit-license.php.

#include <chainparams.h>
#include <node/miner.h>
#include <net_processing.h>
#include <pow.h>
#include <test/util/setup_common.h>
#include <validation.h>

#include <boost/test/unit_test.hpp>

BOOST_FIXTURE_TEST_SUITE(peerman_tests, RegTestingSetup)

/** Window, in blocks, for connecting to NODE_NETWORK_LIMITED peers */
static constexpr int64_t NODE_NETWORK_LIMITED_ALLOW_CONN_BLOCKS = 144;

static void mineBlock(const node::NodeContext& node, std::chrono::seconds block_time)
{
    auto curr_time = GetTime<std::chrono::seconds>();
    SetMockTime(block_time); // update time so the block is created with it
<<<<<<< HEAD
    node::BlockAssembler::Options options;
    CBlock block = node::BlockAssembler{node.chainman->ActiveChainstate(), nullptr, options}.CreateNewBlock(CScript() << OP_TRUE)->block;
    block.nNonce = UintToArith256(uint256{"0000000000000000000000000000000000000000000000000000000000000002"});
    while (!CheckProofOfWork(block.GetHashForPoW(), block.nBits, ArithToUint256(block.nNonce), node.chainman->GetConsensus())) block.nNonce += 131072;
=======
    CBlock block = node::BlockAssembler{node.chainman->ActiveChainstate(), nullptr, {}}.CreateNewBlock()->block;
    while (!CheckProofOfWork(block.GetHash(), block.nBits, node.chainman->GetConsensus())) ++block.nNonce;
>>>>>>> 4036ee3f
    block.fChecked = true; // little speedup
    SetMockTime(curr_time); // process block at current time
    Assert(node.chainman->ProcessNewBlock(std::make_shared<const CBlock>(block), /*force_processing=*/true, /*min_pow_checked=*/true, nullptr));
    node.validation_signals->SyncWithValidationInterfaceQueue(); // drain events queue
}

// Verifying when network-limited peer connections are desirable based on the node's proximity to the tip
BOOST_AUTO_TEST_CASE(connections_desirable_service_flags)
{
    std::unique_ptr<PeerManager> peerman = PeerManager::make(*m_node.connman, *m_node.addrman, nullptr, *m_node.chainman, *m_node.mempool, *m_node.warnings, {});
    auto consensus = m_node.chainman->GetParams().GetConsensus();

    // Check we start connecting to full nodes
    ServiceFlags peer_flags{NODE_WITNESS | NODE_NETWORK_LIMITED};
    BOOST_CHECK(peerman->GetDesirableServiceFlags(peer_flags) == ServiceFlags(NODE_NETWORK | NODE_WITNESS));

    // Make peerman aware of the initial best block and verify we accept limited peers when we start close to the tip time.
    auto tip = WITH_LOCK(::cs_main, return m_node.chainman->ActiveChain().Tip());
    uint64_t tip_block_time = tip->GetBlockTime();
    int tip_block_height = tip->nHeight;
    peerman->SetBestBlock(tip_block_height, std::chrono::seconds{tip_block_time});

    SetMockTime(tip_block_time + 1); // Set node time to tip time
    BOOST_CHECK(peerman->GetDesirableServiceFlags(peer_flags) == ServiceFlags(NODE_NETWORK_LIMITED | NODE_WITNESS));

    // Check we don't disallow limited peers connections when we are behind but still recoverable (below the connection safety window)
    SetMockTime(GetTime<std::chrono::seconds>() + std::chrono::seconds{consensus.nPowTargetSpacing * (NODE_NETWORK_LIMITED_ALLOW_CONN_BLOCKS - 1)});
    BOOST_CHECK(peerman->GetDesirableServiceFlags(peer_flags) == ServiceFlags(NODE_NETWORK_LIMITED | NODE_WITNESS));

    // Check we disallow limited peers connections when we are further than the limited peers safety window
    SetMockTime(GetTime<std::chrono::seconds>() + std::chrono::seconds{consensus.nPowTargetSpacing * 2});
    BOOST_CHECK(peerman->GetDesirableServiceFlags(peer_flags) == ServiceFlags(NODE_NETWORK | NODE_WITNESS));

    // By now, we tested that the connections desirable services flags change based on the node's time proximity to the tip.
    // Now, perform the same tests for when the node receives a block.
    m_node.validation_signals->RegisterValidationInterface(peerman.get());

    // First, verify a block in the past doesn't enable limited peers connections
    // At this point, our time is (NODE_NETWORK_LIMITED_ALLOW_CONN_BLOCKS + 1) * 10 minutes ahead the tip's time.
    mineBlock(m_node, /*block_time=*/std::chrono::seconds{tip_block_time + 1});
    BOOST_CHECK(peerman->GetDesirableServiceFlags(peer_flags) == ServiceFlags(NODE_NETWORK | NODE_WITNESS));

    // Verify a block close to the tip enables limited peers connections
    mineBlock(m_node, /*block_time=*/GetTime<std::chrono::seconds>());
    BOOST_CHECK(peerman->GetDesirableServiceFlags(peer_flags) == ServiceFlags(NODE_NETWORK_LIMITED | NODE_WITNESS));

    // Lastly, verify the stale tip checks can disallow limited peers connections after not receiving blocks for a prolonged period.
    SetMockTime(GetTime<std::chrono::seconds>() + std::chrono::seconds{consensus.nPowTargetSpacing * NODE_NETWORK_LIMITED_ALLOW_CONN_BLOCKS + 1});
    BOOST_CHECK(peerman->GetDesirableServiceFlags(peer_flags) == ServiceFlags(NODE_NETWORK | NODE_WITNESS));
}

BOOST_AUTO_TEST_SUITE_END()<|MERGE_RESOLUTION|>--- conflicted
+++ resolved
@@ -1,5 +1,5 @@
 // Copyright (c) 2024-present The Bitcoin Core developers
-// Copyright (c) 2013-present The Riecoin developers
+// Copyright (c) 2024-present The Riecoin developers
 // Distributed under the MIT software license, see the accompanying
 // file COPYING or https://www.opensource.org/licenses/mit-license.php.
 
@@ -21,15 +21,9 @@
 {
     auto curr_time = GetTime<std::chrono::seconds>();
     SetMockTime(block_time); // update time so the block is created with it
-<<<<<<< HEAD
-    node::BlockAssembler::Options options;
-    CBlock block = node::BlockAssembler{node.chainman->ActiveChainstate(), nullptr, options}.CreateNewBlock(CScript() << OP_TRUE)->block;
+    CBlock block = node::BlockAssembler{node.chainman->ActiveChainstate(), nullptr, {}}.CreateNewBlock()->block;
     block.nNonce = UintToArith256(uint256{"0000000000000000000000000000000000000000000000000000000000000002"});
     while (!CheckProofOfWork(block.GetHashForPoW(), block.nBits, ArithToUint256(block.nNonce), node.chainman->GetConsensus())) block.nNonce += 131072;
-=======
-    CBlock block = node::BlockAssembler{node.chainman->ActiveChainstate(), nullptr, {}}.CreateNewBlock()->block;
-    while (!CheckProofOfWork(block.GetHash(), block.nBits, node.chainman->GetConsensus())) ++block.nNonce;
->>>>>>> 4036ee3f
     block.fChecked = true; // little speedup
     SetMockTime(curr_time); // process block at current time
     Assert(node.chainman->ProcessNewBlock(std::make_shared<const CBlock>(block), /*force_processing=*/true, /*min_pow_checked=*/true, nullptr));
