--- conflicted
+++ resolved
@@ -17,12 +17,7 @@
 #include <boost/test/unit_test.hpp>
 
 struct Dersig100Setup : public TestChain100Setup {
-<<<<<<< HEAD
     Dersig100Setup() : TestChain100Setup{ChainType::REGTEST} {}
-=======
-    Dersig100Setup()
-        : TestChain100Setup{ChainType::REGTEST, {.extra_args = {"-testactivationheight=dersig@102"}}} {}
->>>>>>> f7144b24
 };
 
 bool CheckInputScripts(const CTransaction& tx, TxValidationState& state,
