--- conflicted
+++ resolved
@@ -370,12 +370,7 @@
     {
         LOCK(::cs_main);
         assert(
-<<<<<<< HEAD
-            m_node.chainman->ActiveChain().Tip()->GetBlockHash().ToString() == "6dcdbb069a598de55640f1034918f019a9c865ee8df0cc1d53557ad53d6bebf5");
-=======
-            m_node.chainman->ActiveChain().Tip()->GetBlockHash().ToString() ==
-            "0c8c5f79505775a0f6aed6aca2350718ceb9c6f2c878667864d5c7a6d8ffa2a6");
->>>>>>> 59e09e0f
+            m_node.chainman->ActiveChain().Tip()->GetBlockHash().ToString() == "4458482feb90695b1d513edd2c4163e6f9b141dc9edb25ef937288c51b2c4ddb");
     }
 }
 
