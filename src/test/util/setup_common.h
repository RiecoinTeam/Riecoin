--- conflicted
+++ resolved
@@ -1,9 +1,5 @@
-<<<<<<< HEAD
-// Copyright (c) 2015-2022 The Bitcoin Core developers
+// Copyright (c) 2015-present The Bitcoin Core developers
 // Copyright (c) 2013-present The Riecoin developers
-=======
-// Copyright (c) 2015-present The Bitcoin Core developers
->>>>>>> f7144b24
 // Distributed under the MIT software license, see the accompanying
 // file COPYING or http://www.opensource.org/licenses/mit-license.php.
 
