--- conflicted
+++ resolved
@@ -142,13 +142,9 @@
   data/asmap.raw
 )
 
-<<<<<<< HEAD
+add_windows_application_manifest(test_riecoin)
+
 target_link_libraries(test_riecoin
-=======
-add_windows_application_manifest(test_bitcoin)
-
-target_link_libraries(test_bitcoin
->>>>>>> b7e9dc8e
   core_interface
   test_util
   riecoin_cli
@@ -165,7 +161,7 @@
 endif()
 
 if(ENABLE_IPC)
-  target_link_libraries(bitcoin_ipc_test
+  target_link_libraries(riecoin_ipc_test
     PRIVATE
       core_interface
       univalue
@@ -176,7 +172,7 @@
     PRIVATE
       ipc_tests.cpp
   )
-  target_link_libraries(test_riecoin bitcoin_ipc_test bitcoin_ipc)
+  target_link_libraries(test_riecoin riecoin_ipc_test riecoin_ipc)
 endif()
 
 function(add_boost_test source_file)
