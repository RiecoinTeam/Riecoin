// Copyright (c) 2012-present The Bitcoin Core developers
<<<<<<< HEAD
// Copyright (c) 2013-present The Riecoin developers
=======
>>>>>>> a2039286
// Distributed under the MIT software license, see the accompanying
// file COPYING or http://www.opensource.org/licenses/mit-license.php.

#include <key.h>

#include <common/system.h>
#include <key_io.h>
#include <span.h>
#include <streams.h>
#include <secp256k1_extrakeys.h>
#include <test/util/random.h>
#include <test/util/setup_common.h>
#include <uint256.h>
#include <util/strencodings.h>
#include <util/string.h>

#include <string>
#include <vector>

#include <boost/test/unit_test.hpp>

using namespace util::hex_literals;
using util::ToString;

static const std::string strSecret1C = "prv12b004fff7f4b69ef8650e767f18f11ede158148b425660723b9f9a66e61f747";
static const std::string strSecret2C = "prvb524c28b61c9b2c49b2c7dd4c2d75887abb78768c054bd7c01af4029f6c0d117";
static const std::string addr1C = "76a914ef1caef64ee1e2aff877b7e8e9713dc25b2289f288ac";
static const std::string addr2C = "76a9147d5671f4de5e3d054859e06f20919cc3d882220288ac";

static const std::string strAddressBad = "77a914ef1caef64ee1e2aff877b7e8e9713dc25b2289f288ac";


BOOST_FIXTURE_TEST_SUITE(key_tests, BasicTestingSetup)

BOOST_AUTO_TEST_CASE(key_test1)
{
    CKey key1C = DecodeSecret(strSecret1C);
    BOOST_CHECK(key1C.IsValid() && key1C.IsCompressed());
    CKey key2C = DecodeSecret(strSecret2C);
    BOOST_CHECK(key2C.IsValid() && key2C.IsCompressed());
    CKey bad_key = DecodeSecret(strAddressBad);
    BOOST_CHECK(!bad_key.IsValid());

    CPubKey pubkey1C = key1C.GetPubKey();
    CPubKey pubkey2C = key2C.GetPubKey();

    BOOST_CHECK(key1C.VerifyPubKey(pubkey1C));
    BOOST_CHECK(!key1C.VerifyPubKey(pubkey2C));

    BOOST_CHECK(!key2C.VerifyPubKey(pubkey1C));
    BOOST_CHECK(key2C.VerifyPubKey(pubkey2C));

    BOOST_CHECK(DecodeDestination(addr1C) == CTxDestination(PKHash(pubkey1C)));
    BOOST_CHECK(DecodeDestination(addr2C) == CTxDestination(PKHash(pubkey2C)));

    for (int n=0; n<16; n++)
    {
        std::string strMsg = strprintf("Very secret message %i: 11", n);
        uint256 hashMsg = Hash(strMsg);

        // normal signatures

        std::vector<unsigned char> sign1C, sign2C;

        BOOST_CHECK(key1C.Sign(hashMsg, sign1C));
        BOOST_CHECK(key2C.Sign(hashMsg, sign2C));

        BOOST_CHECK( pubkey1C.Verify(hashMsg, sign1C));
        BOOST_CHECK(!pubkey1C.Verify(hashMsg, sign2C));

        BOOST_CHECK(!pubkey2C.Verify(hashMsg, sign1C));
        BOOST_CHECK( pubkey2C.Verify(hashMsg, sign2C));

        // compact signatures (with key recovery)

        std::vector<unsigned char> csign1C, csign2C;

        BOOST_CHECK(key1C.SignCompact(hashMsg, csign1C));
        BOOST_CHECK(key2C.SignCompact(hashMsg, csign2C));

        CPubKey rkey1C, rkey2C;

        BOOST_CHECK(rkey1C.RecoverCompact(hashMsg, csign1C));
        BOOST_CHECK(rkey2C.RecoverCompact(hashMsg, csign2C));

        BOOST_CHECK(rkey1C == pubkey1C);
        BOOST_CHECK(rkey2C == pubkey2C);
    }

    // test deterministic signing

    std::vector<unsigned char> detsigc;
    std::string strMsg = "Very deterministic message";
    uint256 hashMsg = Hash(strMsg);
    BOOST_CHECK(key1C.Sign(hashMsg, detsigc));
    BOOST_CHECK_EQUAL(HexStr(detsigc), "304402205dbbddda71772d95ce91cd2d14b592cfbc1dd0aabd6a394b6c2d377bbe59d31d022014ddda21494a4e221f0824f0b8b924c43fa43c0ad57dccdaa11f81a6bd4582f6");

    BOOST_CHECK(key2C.Sign(hashMsg, detsigc));
    BOOST_CHECK_EQUAL(HexStr(detsigc), "3044022052d8a32079c11e79db95af63bb9600c5b04f21a9ca33dc129c2bfa8ac9dc1cd5022061d8ae5e0f6c1a16bde3719c64c2fd70e404b6428ab9a69566962e8771b5944d");

    BOOST_CHECK(key1C.SignCompact(hashMsg, detsigc));
    BOOST_CHECK_EQUAL(HexStr(detsigc), "205dbbddda71772d95ce91cd2d14b592cfbc1dd0aabd6a394b6c2d377bbe59d31d14ddda21494a4e221f0824f0b8b924c43fa43c0ad57dccdaa11f81a6bd4582f6");

    BOOST_CHECK(key2C.SignCompact(hashMsg, detsigc));
    BOOST_CHECK_EQUAL(HexStr(detsigc), "2052d8a32079c11e79db95af63bb9600c5b04f21a9ca33dc129c2bfa8ac9dc1cd561d8ae5e0f6c1a16bde3719c64c2fd70e404b6428ab9a69566962e8771b5944d");
}

BOOST_AUTO_TEST_CASE(key_signature_tests)
{
    // When entropy is specified, we should see at least one high R signature within 20 signatures
    CKey key = DecodeSecret(strSecret1C);
    std::string msg = "A message to be signed";
    uint256 msg_hash = Hash(msg);
    std::vector<unsigned char> sig;
    bool found = false;

    for (int i = 1; i <=20; ++i) {
        sig.clear();
        BOOST_CHECK(key.Sign(msg_hash, sig, false, i));
        found = sig[3] == 0x21 && sig[4] == 0x00;
        if (found) {
            break;
        }
    }
    BOOST_CHECK(found);

    // When entropy is not specified, we should always see low R signatures that are less than or equal to 70 bytes in 256 tries
    // The low R signatures should always have the value of their "length of R" byte less than or equal to 32
    // We should see at least one signature that is less than 70 bytes.
    bool found_small = false;
    bool found_big = false;
    bool bad_sign = false;
    for (int i = 0; i < 256; ++i) {
        sig.clear();
        std::string msg = "A message to be signed" + ToString(i);
        msg_hash = Hash(msg);
        if (!key.Sign(msg_hash, sig)) {
            bad_sign = true;
            break;
        }
        // sig.size() > 70 implies sig[3] > 32, because S is always low.
        // But check both conditions anyway, just in case this implication is broken for some reason
        if (sig[3] > 32 || sig.size() > 70) {
            found_big = true;
            break;
        }
        found_small |= sig.size() < 70;
    }
    BOOST_CHECK(!bad_sign);
    BOOST_CHECK(!found_big);
    BOOST_CHECK(found_small);
}

static CPubKey UnserializePubkey(const std::vector<uint8_t>& data)
{
    DataStream stream{};
    stream << data;
    CPubKey pubkey;
    stream >> pubkey;
    return pubkey;
}

static unsigned int GetLen(unsigned char chHeader)
{
    if (chHeader == 2 || chHeader == 3)
        return CPubKey::COMPRESSED_SIZE;
    if (chHeader == 4 || chHeader == 6 || chHeader == 7)
        return CPubKey::SIZE;
    return 0;
}

static void CmpSerializationPubkey(const CPubKey& pubkey)
{
    DataStream stream{};
    stream << pubkey;
    CPubKey pubkey2;
    stream >> pubkey2;
    BOOST_CHECK(pubkey == pubkey2);
}

BOOST_AUTO_TEST_CASE(pubkey_unserialize)
{
    for (uint8_t i = 2; i <= 7; ++i) {
        CPubKey key = UnserializePubkey({0x02});
        BOOST_CHECK(!key.IsValid());
        CmpSerializationPubkey(key);
        key = UnserializePubkey(std::vector<uint8_t>(GetLen(i), i));
        CmpSerializationPubkey(key);
        if (i == 5) {
            BOOST_CHECK(!key.IsValid());
        } else {
            BOOST_CHECK(key.IsValid());
        }
    }
}

BOOST_AUTO_TEST_CASE(bip340_test_vectors)
{
    static const std::vector<std::pair<std::array<std::string, 3>, bool>> VECTORS = {
        {{"F9308A019258C31049344F85F89D5229B531C845836F99B08601F113BCE036F9", "0000000000000000000000000000000000000000000000000000000000000000", "E907831F80848D1069A5371B402410364BDF1C5F8307B0084C55F1CE2DCA821525F66A4A85EA8B71E482A74F382D2CE5EBEEE8FDB2172F477DF4900D310536C0"}, true},
        {{"DFF1D77F2A671C5F36183726DB2341BE58FEAE1DA2DECED843240F7B502BA659", "243F6A8885A308D313198A2E03707344A4093822299F31D0082EFA98EC4E6C89", "6896BD60EEAE296DB48A229FF71DFE071BDE413E6D43F917DC8DCF8C78DE33418906D11AC976ABCCB20B091292BFF4EA897EFCB639EA871CFA95F6DE339E4B0A"}, true},
        {{"DD308AFEC5777E13121FA72B9CC1B7CC0139715309B086C960E18FD969774EB8", "7E2D58D8B3BCDF1ABADEC7829054F90DDA9805AAB56C77333024B9D0A508B75C", "5831AAEED7B44BB74E5EAB94BA9D4294C49BCF2A60728D8B4C200F50DD313C1BAB745879A5AD954A72C45A91C3A51D3C7ADEA98D82F8481E0E1E03674A6F3FB7"}, true},
        {{"25D1DFF95105F5253C4022F628A996AD3A0D95FBF21D468A1B33F8C160D8F517", "FFFFFFFFFFFFFFFFFFFFFFFFFFFFFFFFFFFFFFFFFFFFFFFFFFFFFFFFFFFFFFFF", "7EB0509757E246F19449885651611CB965ECC1A187DD51B64FDA1EDC9637D5EC97582B9CB13DB3933705B32BA982AF5AF25FD78881EBB32771FC5922EFC66EA3"}, true},
        {{"D69C3509BB99E412E68B0FE8544E72837DFA30746D8BE2AA65975F29D22DC7B9", "4DF3C3F68FCC83B27E9D42C90431A72499F17875C81A599B566C9889B9696703", "00000000000000000000003B78CE563F89A0ED9414F5AA28AD0D96D6795F9C6376AFB1548AF603B3EB45C9F8207DEE1060CB71C04E80F593060B07D28308D7F4"}, true},
        {{"EEFDEA4CDB677750A420FEE807EACF21EB9898AE79B9768766E4FAA04A2D4A34", "243F6A8885A308D313198A2E03707344A4093822299F31D0082EFA98EC4E6C89", "6CFF5C3BA86C69EA4B7376F31A9BCB4F74C1976089B2D9963DA2E5543E17776969E89B4C5564D00349106B8497785DD7D1D713A8AE82B32FA79D5F7FC407D39B"}, false},
        {{"DFF1D77F2A671C5F36183726DB2341BE58FEAE1DA2DECED843240F7B502BA659", "243F6A8885A308D313198A2E03707344A4093822299F31D0082EFA98EC4E6C89", "FFF97BD5755EEEA420453A14355235D382F6472F8568A18B2F057A14602975563CC27944640AC607CD107AE10923D9EF7A73C643E166BE5EBEAFA34B1AC553E2"}, false},
        {{"DFF1D77F2A671C5F36183726DB2341BE58FEAE1DA2DECED843240F7B502BA659", "243F6A8885A308D313198A2E03707344A4093822299F31D0082EFA98EC4E6C89", "1FA62E331EDBC21C394792D2AB1100A7B432B013DF3F6FF4F99FCB33E0E1515F28890B3EDB6E7189B630448B515CE4F8622A954CFE545735AAEA5134FCCDB2BD"}, false},
        {{"DFF1D77F2A671C5F36183726DB2341BE58FEAE1DA2DECED843240F7B502BA659", "243F6A8885A308D313198A2E03707344A4093822299F31D0082EFA98EC4E6C89", "6CFF5C3BA86C69EA4B7376F31A9BCB4F74C1976089B2D9963DA2E5543E177769961764B3AA9B2FFCB6EF947B6887A226E8D7C93E00C5ED0C1834FF0D0C2E6DA6"}, false},
        {{"DFF1D77F2A671C5F36183726DB2341BE58FEAE1DA2DECED843240F7B502BA659", "243F6A8885A308D313198A2E03707344A4093822299F31D0082EFA98EC4E6C89", "0000000000000000000000000000000000000000000000000000000000000000123DDA8328AF9C23A94C1FEECFD123BA4FB73476F0D594DCB65C6425BD186051"}, false},
        {{"DFF1D77F2A671C5F36183726DB2341BE58FEAE1DA2DECED843240F7B502BA659", "243F6A8885A308D313198A2E03707344A4093822299F31D0082EFA98EC4E6C89", "00000000000000000000000000000000000000000000000000000000000000017615FBAF5AE28864013C099742DEADB4DBA87F11AC6754F93780D5A1837CF197"}, false},
        {{"DFF1D77F2A671C5F36183726DB2341BE58FEAE1DA2DECED843240F7B502BA659", "243F6A8885A308D313198A2E03707344A4093822299F31D0082EFA98EC4E6C89", "4A298DACAE57395A15D0795DDBFD1DCB564DA82B0F269BC70A74F8220429BA1D69E89B4C5564D00349106B8497785DD7D1D713A8AE82B32FA79D5F7FC407D39B"}, false},
        {{"DFF1D77F2A671C5F36183726DB2341BE58FEAE1DA2DECED843240F7B502BA659", "243F6A8885A308D313198A2E03707344A4093822299F31D0082EFA98EC4E6C89", "FFFFFFFFFFFFFFFFFFFFFFFFFFFFFFFFFFFFFFFFFFFFFFFFFFFFFFFEFFFFFC2F69E89B4C5564D00349106B8497785DD7D1D713A8AE82B32FA79D5F7FC407D39B"}, false},
        {{"DFF1D77F2A671C5F36183726DB2341BE58FEAE1DA2DECED843240F7B502BA659", "243F6A8885A308D313198A2E03707344A4093822299F31D0082EFA98EC4E6C89", "6CFF5C3BA86C69EA4B7376F31A9BCB4F74C1976089B2D9963DA2E5543E177769FFFFFFFFFFFFFFFFFFFFFFFFFFFFFFFEBAAEDCE6AF48A03BBFD25E8CD0364141"}, false},
        {{"FFFFFFFFFFFFFFFFFFFFFFFFFFFFFFFFFFFFFFFFFFFFFFFFFFFFFFFEFFFFFC30", "243F6A8885A308D313198A2E03707344A4093822299F31D0082EFA98EC4E6C89", "6CFF5C3BA86C69EA4B7376F31A9BCB4F74C1976089B2D9963DA2E5543E17776969E89B4C5564D00349106B8497785DD7D1D713A8AE82B32FA79D5F7FC407D39B"}, false}
    };

    for (const auto& test : VECTORS) {
        auto pubkey = ParseHex(test.first[0]);
        auto msg = ParseHex(test.first[1]);
        auto sig = ParseHex(test.first[2]);
        BOOST_CHECK_EQUAL(XOnlyPubKey(pubkey).VerifySchnorr(uint256(msg), sig), test.second);
    }

    static const std::vector<std::array<std::string, 5>> SIGN_VECTORS = {
        {{"0000000000000000000000000000000000000000000000000000000000000003", "F9308A019258C31049344F85F89D5229B531C845836F99B08601F113BCE036F9", "0000000000000000000000000000000000000000000000000000000000000000", "0000000000000000000000000000000000000000000000000000000000000000", "E907831F80848D1069A5371B402410364BDF1C5F8307B0084C55F1CE2DCA821525F66A4A85EA8B71E482A74F382D2CE5EBEEE8FDB2172F477DF4900D310536C0"}},
        {{"B7E151628AED2A6ABF7158809CF4F3C762E7160F38B4DA56A784D9045190CFEF", "DFF1D77F2A671C5F36183726DB2341BE58FEAE1DA2DECED843240F7B502BA659", "0000000000000000000000000000000000000000000000000000000000000001", "243F6A8885A308D313198A2E03707344A4093822299F31D0082EFA98EC4E6C89", "6896BD60EEAE296DB48A229FF71DFE071BDE413E6D43F917DC8DCF8C78DE33418906D11AC976ABCCB20B091292BFF4EA897EFCB639EA871CFA95F6DE339E4B0A"}},
        {{"C90FDAA22168C234C4C6628B80DC1CD129024E088A67CC74020BBEA63B14E5C9", "DD308AFEC5777E13121FA72B9CC1B7CC0139715309B086C960E18FD969774EB8", "C87AA53824B4D7AE2EB035A2B5BBBCCC080E76CDC6D1692C4B0B62D798E6D906", "7E2D58D8B3BCDF1ABADEC7829054F90DDA9805AAB56C77333024B9D0A508B75C", "5831AAEED7B44BB74E5EAB94BA9D4294C49BCF2A60728D8B4C200F50DD313C1BAB745879A5AD954A72C45A91C3A51D3C7ADEA98D82F8481E0E1E03674A6F3FB7"}},
        {{"0B432B2677937381AEF05BB02A66ECD012773062CF3FA2549E44F58ED2401710", "25D1DFF95105F5253C4022F628A996AD3A0D95FBF21D468A1B33F8C160D8F517", "FFFFFFFFFFFFFFFFFFFFFFFFFFFFFFFFFFFFFFFFFFFFFFFFFFFFFFFFFFFFFFFF", "FFFFFFFFFFFFFFFFFFFFFFFFFFFFFFFFFFFFFFFFFFFFFFFFFFFFFFFFFFFFFFFF", "7EB0509757E246F19449885651611CB965ECC1A187DD51B64FDA1EDC9637D5EC97582B9CB13DB3933705B32BA982AF5AF25FD78881EBB32771FC5922EFC66EA3"}},
    };

    for (const auto& [sec_hex, pub_hex, aux_hex, msg_hex, sig_hex] : SIGN_VECTORS) {
        auto sec = ParseHex(sec_hex);
        auto pub = ParseHex(pub_hex);
        uint256 aux256(ParseHex(aux_hex));
        uint256 msg256(ParseHex(msg_hex));
        auto sig = ParseHex(sig_hex);
        unsigned char sig64[64];

        // Run the untweaked test vectors above, comparing with exact expected signature.
        CKey key;
        key.Set(sec.begin(), sec.end(), true);
        XOnlyPubKey pubkey(key.GetPubKey());
        BOOST_CHECK(std::equal(pubkey.begin(), pubkey.end(), pub.begin(), pub.end()));
        bool ok = key.SignSchnorr(msg256, sig64, nullptr, aux256);
        BOOST_CHECK(ok);
        BOOST_CHECK(std::vector<unsigned char>(sig64, sig64 + 64) == sig);
        // Verify those signatures for good measure.
        BOOST_CHECK(pubkey.VerifySchnorr(msg256, sig64));

        // Repeat the same check, but use the KeyPair directly without any merkle tweak
        KeyPair keypair = key.ComputeKeyPair(/*merkle_root=*/nullptr);
        bool kp_ok = keypair.SignSchnorr(msg256, sig64, aux256);
        BOOST_CHECK(kp_ok);
        BOOST_CHECK(pubkey.VerifySchnorr(msg256, sig64));
        BOOST_CHECK(std::vector<unsigned char>(sig64, sig64 + 64) == sig);

        // Do 10 iterations where we sign with a random Merkle root to tweak,
        // and compare against the resulting tweaked keys, with random aux.
        // In iteration i=0 we tweak with empty Merkle tree.
        for (int i = 0; i < 10; ++i) {
            uint256 merkle_root;
            if (i) merkle_root = m_rng.rand256();
            auto tweaked = pubkey.CreateTapTweak(i ? &merkle_root : nullptr);
            BOOST_CHECK(tweaked);
            XOnlyPubKey tweaked_key = tweaked->first;
            aux256 = m_rng.rand256();
            bool ok = key.SignSchnorr(msg256, sig64, &merkle_root, aux256);
            BOOST_CHECK(ok);
            BOOST_CHECK(tweaked_key.VerifySchnorr(msg256, sig64));

            // Repeat the same check, but use the KeyPair class directly
            KeyPair keypair = key.ComputeKeyPair(&merkle_root);
            bool kp_ok = keypair.SignSchnorr(msg256, sig64, aux256);
            BOOST_CHECK(kp_ok);
            BOOST_CHECK(tweaked_key.VerifySchnorr(msg256, sig64));
        }
    }
}

BOOST_AUTO_TEST_CASE(key_ellswift)
{
    for (const auto& secret : {strSecret1C, strSecret2C}) {
        CKey key = DecodeSecret(secret);
        BOOST_CHECK(key.IsValid());

        uint256 ent32 = m_rng.rand256();
        auto ellswift = key.EllSwiftCreate(std::as_bytes(std::span{ent32}));

        CPubKey decoded_pubkey = ellswift.Decode();
        if (!key.IsCompressed()) {
            // The decoding constructor returns a compressed pubkey. If the
            // original was uncompressed, we must decompress the decoded one
            // to compare.
            decoded_pubkey.Decompress();
        }
        BOOST_CHECK(key.GetPubKey() == decoded_pubkey);
    }
}

BOOST_AUTO_TEST_CASE(bip341_test_h)
{
    constexpr auto G_uncompressed{"0479be667ef9dcbbac55a06295ce870b07029bfcdb2dce28d959f2815b16f81798483ada7726a3c4655da4fbfc0e1108a8fd17b448a68554199c47d08ffb10d4b8"_hex};
    HashWriter hw;
    hw.write(G_uncompressed);
    XOnlyPubKey H{hw.GetSHA256()};
    BOOST_CHECK(XOnlyPubKey::NUMS_H == H);
}

BOOST_AUTO_TEST_CASE(key_schnorr_tweak_smoke_test)
{
    // Sanity check to ensure we get the same tweak using CPubKey vs secp256k1 functions
    secp256k1_context* secp256k1_context_sign = secp256k1_context_create(SECP256K1_CONTEXT_NONE);

    CKey key;
    key.MakeNewKey(true);
    uint256 merkle_root = m_rng.rand256();

    // secp256k1 functions
    secp256k1_keypair keypair;
    BOOST_CHECK(secp256k1_keypair_create(secp256k1_context_sign, &keypair, UCharCast(key.begin())));
    secp256k1_xonly_pubkey xonly_pubkey;
    BOOST_CHECK(secp256k1_keypair_xonly_pub(secp256k1_context_sign, &xonly_pubkey, nullptr, &keypair));
    unsigned char xonly_bytes[32];
    BOOST_CHECK(secp256k1_xonly_pubkey_serialize(secp256k1_context_sign, xonly_bytes, &xonly_pubkey));
    uint256 tweak_old = XOnlyPubKey(xonly_bytes).ComputeTapTweakHash(&merkle_root);

    // CPubKey
    CPubKey pubkey = key.GetPubKey();
    uint256 tweak_new = XOnlyPubKey(pubkey).ComputeTapTweakHash(&merkle_root);

    BOOST_CHECK_EQUAL(tweak_old, tweak_new);

    secp256k1_context_destroy(secp256k1_context_sign);
}

BOOST_AUTO_TEST_SUITE_END()<|MERGE_RESOLUTION|>--- conflicted
+++ resolved
@@ -1,8 +1,5 @@
 // Copyright (c) 2012-present The Bitcoin Core developers
-<<<<<<< HEAD
 // Copyright (c) 2013-present The Riecoin developers
-=======
->>>>>>> a2039286
 // Distributed under the MIT software license, see the accompanying
 // file COPYING or http://www.opensource.org/licenses/mit-license.php.
 
