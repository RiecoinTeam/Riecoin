--- conflicted
+++ resolved
@@ -50,13 +50,8 @@
     BOOST_CHECK_EQUAL(vMatched[0], txhash2);
     BOOST_CHECK_EQUAL(vIndex[0], 1U);
 
-<<<<<<< HEAD
-    BOOST_CHECK_EQUAL(vMatched[1].ToString(), txhash1.ToString());
+    BOOST_CHECK_EQUAL(vMatched[1], txhash1);
     BOOST_CHECK_EQUAL(vIndex[1], 5U);
-=======
-    BOOST_CHECK_EQUAL(vMatched[1], txhash1);
-    BOOST_CHECK_EQUAL(vIndex[1], 8U);
->>>>>>> 5c5704e7
 }
 
 
