// Copyright (c) 2011-2022 The Bitcoin Core developers
// Copyright (c) 2013-present The Riecoin developers
// Distributed under the MIT software license, see the accompanying
// file COPYING or http://www.opensource.org/licenses/mit-license.php.

#include <node/blockstorage.h>

#include <arith_uint256.h>
#include <chain.h>
#include <consensus/params.h>
#include <consensus/validation.h>
#include <dbwrapper.h>
#include <flatfile.h>
#include <hash.h>
#include <kernel/blockmanager_opts.h>
#include <kernel/chainparams.h>
#include <kernel/messagestartchars.h>
#include <kernel/notifications_interface.h>
#include <logging.h>
#include <pow.h>
#include <primitives/block.h>
#include <primitives/transaction.h>
#include <random.h>
#include <serialize.h>
#include <span.h>
#include <streams.h>
#include <sync.h>
#include <tinyformat.h>
#include <uint256.h>
#include <undo.h>
#include <util/batchpriority.h>
#include <util/check.h>
#include <util/fs.h>
#include <util/signalinterrupt.h>
#include <util/strencodings.h>
#include <util/translation.h>
#include <validation.h>

#include <cstddef>
#include <map>
#include <ranges>
#include <unordered_map>

namespace kernel {
static constexpr uint8_t DB_BLOCK_FILES{'f'};
static constexpr uint8_t DB_BLOCK_INDEX{'b'};
static constexpr uint8_t DB_FLAG{'F'};
static constexpr uint8_t DB_REINDEX_FLAG{'R'};
static constexpr uint8_t DB_LAST_BLOCK{'l'};
// Keys used in previous version that might still be found in the DB:
// BlockTreeDB::DB_TXINDEX_BLOCK{'T'};
// BlockTreeDB::DB_TXINDEX{'t'}
// BlockTreeDB::ReadFlag("txindex")

bool BlockTreeDB::ReadBlockFileInfo(int nFile, CBlockFileInfo& info)
{
    return Read(std::make_pair(DB_BLOCK_FILES, nFile), info);
}

bool BlockTreeDB::WriteReindexing(bool fReindexing)
{
    if (fReindexing) {
        return Write(DB_REINDEX_FLAG, uint8_t{'1'});
    } else {
        return Erase(DB_REINDEX_FLAG);
    }
}

void BlockTreeDB::ReadReindexing(bool& fReindexing)
{
    fReindexing = Exists(DB_REINDEX_FLAG);
}

bool BlockTreeDB::ReadLastBlockFile(int& nFile)
{
    return Read(DB_LAST_BLOCK, nFile);
}

bool BlockTreeDB::WriteBatchSync(const std::vector<std::pair<int, const CBlockFileInfo*>>& fileInfo, int nLastFile, const std::vector<const CBlockIndex*>& blockinfo)
{
    CDBBatch batch(*this);
    for (const auto& [file, info] : fileInfo) {
        batch.Write(std::make_pair(DB_BLOCK_FILES, file), *info);
    }
    batch.Write(DB_LAST_BLOCK, nLastFile);
    for (const CBlockIndex* bi : blockinfo) {
        batch.Write(std::make_pair(DB_BLOCK_INDEX, bi->GetBlockHash()), CDiskBlockIndex{bi});
    }
    return WriteBatch(batch, true);
}

bool BlockTreeDB::WriteFlag(const std::string& name, bool fValue)
{
    return Write(std::make_pair(DB_FLAG, name), fValue ? uint8_t{'1'} : uint8_t{'0'});
}

bool BlockTreeDB::ReadFlag(const std::string& name, bool& fValue)
{
    uint8_t ch;
    if (!Read(std::make_pair(DB_FLAG, name), ch)) {
        return false;
    }
    fValue = ch == uint8_t{'1'};
    return true;
}

bool BlockTreeDB::LoadBlockIndexGuts(const Consensus::Params& consensusParams, std::function<CBlockIndex*(const uint256&)> insertBlockIndex, const util::SignalInterrupt& interrupt)
{
    AssertLockHeld(::cs_main);
    std::unique_ptr<CDBIterator> pcursor(NewIterator());
    pcursor->Seek(std::make_pair(DB_BLOCK_INDEX, uint256()));

    // Load m_block_index
    while (pcursor->Valid()) {
        if (interrupt) return false;
        std::pair<uint8_t, uint256> key;
        if (pcursor->GetKey(key) && key.first == DB_BLOCK_INDEX) {
            CDiskBlockIndex diskindex;
            if (pcursor->GetValue(diskindex)) {
                // Construct block index object
                CBlockIndex* pindexNew = insertBlockIndex(diskindex.ConstructBlockHash());
                pindexNew->pprev          = insertBlockIndex(diskindex.hashPrev);
                pindexNew->nHeight        = diskindex.nHeight;
                pindexNew->nFile          = diskindex.nFile;
                pindexNew->nDataPos       = diskindex.nDataPos;
                pindexNew->nUndoPos       = diskindex.nUndoPos;
                pindexNew->nVersion       = diskindex.nVersion;
                pindexNew->hashMerkleRoot = diskindex.hashMerkleRoot;
                pindexNew->nTime          = diskindex.nTime;
                pindexNew->nBits          = diskindex.nBits;
                pindexNew->nNonce         = diskindex.nNonce;
                pindexNew->nStatus        = diskindex.nStatus;
                pindexNew->nTx            = diskindex.nTx;

                // This makes the start very long and disabling this check should not have any practical drawback. It has been so since at least 0.10.2 (2014). So, assume that the disk's PoW data is valid.
                /*if (!CheckProofOfWork(pindexNew->GetBlockHeader().GetHashForPoW(), pindexNew->nBits, ArithToUint256(pindexNew->nNonce), consensusParams)) {
                    LogError("%s: CheckProofOfWork failed: %s\n", __func__, pindexNew->ToString());
                    return false;
                }*/

                pcursor->Next();
            } else {
                LogError("%s: failed to read value\n", __func__);
                return false;
            }
        } else {
            break;
        }
    }

    return true;
}
} // namespace kernel

namespace node {

bool CBlockIndexWorkComparator::operator()(const CBlockIndex* pa, const CBlockIndex* pb) const
{
    // First sort by most total work, ...
    if (pa->nChainWork > pb->nChainWork) return false;
    if (pa->nChainWork < pb->nChainWork) return true;

    // ... then by earliest time received, ...
    if (pa->nSequenceId < pb->nSequenceId) return false;
    if (pa->nSequenceId > pb->nSequenceId) return true;

    // Use pointer address as tie breaker (should only happen with blocks
    // loaded from disk, as those all have id 0).
    if (pa < pb) return false;
    if (pa > pb) return true;

    // Identical blocks.
    return false;
}

bool CBlockIndexHeightOnlyComparator::operator()(const CBlockIndex* pa, const CBlockIndex* pb) const
{
    return pa->nHeight < pb->nHeight;
}

std::vector<CBlockIndex*> BlockManager::GetAllBlockIndices()
{
    AssertLockHeld(cs_main);
    std::vector<CBlockIndex*> rv;
    rv.reserve(m_block_index.size());
    for (auto& [_, block_index] : m_block_index) {
        rv.push_back(&block_index);
    }
    return rv;
}

CBlockIndex* BlockManager::LookupBlockIndex(const uint256& hash)
{
    AssertLockHeld(cs_main);
    BlockMap::iterator it = m_block_index.find(hash);
    return it == m_block_index.end() ? nullptr : &it->second;
}

const CBlockIndex* BlockManager::LookupBlockIndex(const uint256& hash) const
{
    AssertLockHeld(cs_main);
    BlockMap::const_iterator it = m_block_index.find(hash);
    return it == m_block_index.end() ? nullptr : &it->second;
}

CBlockIndex* BlockManager::AddToBlockIndex(const CBlockHeader& block, CBlockIndex*& best_header)
{
    AssertLockHeld(cs_main);

    auto [mi, inserted] = m_block_index.try_emplace(block.GetHash(), block);
    if (!inserted) {
        return &mi->second;
    }
    CBlockIndex* pindexNew = &(*mi).second;

    // We assign the sequence id to blocks only when the full data is available,
    // to avoid miners withholding blocks but broadcasting headers, to get a
    // competitive advantage.
    pindexNew->nSequenceId = 0;

    pindexNew->phashBlock = &((*mi).first);
    BlockMap::iterator miPrev = m_block_index.find(block.hashPrevBlock);
    if (miPrev != m_block_index.end()) {
        pindexNew->pprev = &(*miPrev).second;
        pindexNew->nHeight = pindexNew->pprev->nHeight + 1;
        pindexNew->BuildSkip();
    }
    pindexNew->nTimeMax = (pindexNew->pprev ? std::max(pindexNew->pprev->nTimeMax, pindexNew->nTime) : pindexNew->nTime);
    pindexNew->nChainWork = (pindexNew->pprev ? pindexNew->pprev->nChainWork : 0) + GetBlockProof(*pindexNew);
    pindexNew->RaiseValidity(BLOCK_VALID_TREE);
    if (best_header == nullptr || best_header->nChainWork < pindexNew->nChainWork) {
        best_header = pindexNew;
    }

    m_dirty_blockindex.insert(pindexNew);

    return pindexNew;
}

void BlockManager::PruneOneBlockFile(const int fileNumber)
{
    AssertLockHeld(cs_main);
    LOCK(cs_LastBlockFile);

    for (auto& entry : m_block_index) {
        CBlockIndex* pindex = &entry.second;
        if (pindex->nFile == fileNumber) {
            pindex->nStatus &= ~BLOCK_HAVE_DATA;
            pindex->nStatus &= ~BLOCK_HAVE_UNDO;
            pindex->nFile = 0;
            pindex->nDataPos = 0;
            pindex->nUndoPos = 0;
            m_dirty_blockindex.insert(pindex);

            // Prune from m_blocks_unlinked -- any block we prune would have
            // to be downloaded again in order to consider its chain, at which
            // point it would be considered as a candidate for
            // m_blocks_unlinked or setBlockIndexCandidates.
            auto range = m_blocks_unlinked.equal_range(pindex->pprev);
            while (range.first != range.second) {
                std::multimap<CBlockIndex*, CBlockIndex*>::iterator _it = range.first;
                range.first++;
                if (_it->second == pindex) {
                    m_blocks_unlinked.erase(_it);
                }
            }
        }
    }

    m_blockfile_info.at(fileNumber) = CBlockFileInfo{};
    m_dirty_fileinfo.insert(fileNumber);
}

void BlockManager::FindFilesToPruneManual(
    std::set<int>& setFilesToPrune,
    int nManualPruneHeight,
    const Chainstate& chain,
    ChainstateManager& chainman)
{
    assert(IsPruneMode() && nManualPruneHeight > 0);

    LOCK2(cs_main, cs_LastBlockFile);
    if (chain.m_chain.Height() < 0) {
        return;
    }

    const auto [min_block_to_prune, last_block_can_prune] = chainman.GetPruneRange(chain, nManualPruneHeight);

    int count = 0;
    for (int fileNumber = 0; fileNumber < this->MaxBlockfileNum(); fileNumber++) {
        const auto& fileinfo = m_blockfile_info[fileNumber];
        if (fileinfo.nSize == 0 || fileinfo.nHeightLast > (unsigned)last_block_can_prune || fileinfo.nHeightFirst < (unsigned)min_block_to_prune) {
            continue;
        }

        PruneOneBlockFile(fileNumber);
        setFilesToPrune.insert(fileNumber);
        count++;
    }
    LogPrintf("[%s] Prune (Manual): prune_height=%d removed %d blk/rev pairs\n",
        chain.GetRole(), last_block_can_prune, count);
}

void BlockManager::FindFilesToPrune(
    std::set<int>& setFilesToPrune,
    int last_prune,
    const Chainstate& chain,
    ChainstateManager& chainman)
{
    LOCK2(cs_main, cs_LastBlockFile);
    // Distribute our -prune budget over all chainstates.
    const auto target = std::max(
        MIN_DISK_SPACE_FOR_BLOCK_FILES, GetPruneTarget() / chainman.GetAll().size());
    const uint64_t target_sync_height = chainman.m_best_header->nHeight;

    if (chain.m_chain.Height() < 0 || target == 0) {
        return;
    }
    if (static_cast<uint64_t>(chain.m_chain.Height()) <= chainman.GetParams().PruneAfterHeight()) {
        return;
    }

    const auto [min_block_to_prune, last_block_can_prune] = chainman.GetPruneRange(chain, last_prune);

    uint64_t nCurrentUsage = CalculateCurrentUsage();
    // We don't check to prune until after we've allocated new space for files
    // So we should leave a buffer under our target to account for another allocation
    // before the next pruning.
    uint64_t nBuffer = BLOCKFILE_CHUNK_SIZE + UNDOFILE_CHUNK_SIZE;
    uint64_t nBytesToPrune;
    int count = 0;

    if (nCurrentUsage + nBuffer >= target) {
        // On a prune event, the chainstate DB is flushed.
        // To avoid excessive prune events negating the benefit of high dbcache
        // values, we should not prune too rapidly.
        // So when pruning in IBD, increase the buffer to avoid a re-prune too soon.
        const auto chain_tip_height = chain.m_chain.Height();
        if (chainman.IsInitialBlockDownload() && target_sync_height > (uint64_t)chain_tip_height) {
            // Since this is only relevant during IBD, we assume blocks are at least 1 MB on average
            static constexpr uint64_t average_block_size = 1000000;  /* 1 MB */
            const uint64_t remaining_blocks = target_sync_height - chain_tip_height;
            nBuffer += average_block_size * remaining_blocks;
        }

        for (int fileNumber = 0; fileNumber < this->MaxBlockfileNum(); fileNumber++) {
            const auto& fileinfo = m_blockfile_info[fileNumber];
            nBytesToPrune = fileinfo.nSize + fileinfo.nUndoSize;

            if (fileinfo.nSize == 0) {
                continue;
            }

            if (nCurrentUsage + nBuffer < target) { // are we below our target?
                break;
            }

            // don't prune files that could have a block that's not within the allowable
            // prune range for the chain being pruned.
            if (fileinfo.nHeightLast > (unsigned)last_block_can_prune || fileinfo.nHeightFirst < (unsigned)min_block_to_prune) {
                continue;
            }

            PruneOneBlockFile(fileNumber);
            // Queue up the files for removal
            setFilesToPrune.insert(fileNumber);
            nCurrentUsage -= nBytesToPrune;
            count++;
        }
    }

    LogDebug(BCLog::PRUNE, "[%s] target=%dMiB actual=%dMiB diff=%dMiB min_height=%d max_prune_height=%d removed %d blk/rev pairs\n",
             chain.GetRole(), target / 1024 / 1024, nCurrentUsage / 1024 / 1024,
             (int64_t(target) - int64_t(nCurrentUsage)) / 1024 / 1024,
             min_block_to_prune, last_block_can_prune, count);
}

void BlockManager::UpdatePruneLock(const std::string& name, const PruneLockInfo& lock_info) {
    AssertLockHeld(::cs_main);
    m_prune_locks[name] = lock_info;
}

CBlockIndex* BlockManager::InsertBlockIndex(const uint256& hash)
{
    AssertLockHeld(cs_main);

    if (hash.IsNull()) {
        return nullptr;
    }

    const auto [mi, inserted]{m_block_index.try_emplace(hash)};
    CBlockIndex* pindex = &(*mi).second;
    if (inserted) {
        pindex->phashBlock = &((*mi).first);
    }
    return pindex;
}

bool BlockManager::LoadBlockIndex(const std::optional<uint256>& snapshot_blockhash)
{
    if (!m_block_tree_db->LoadBlockIndexGuts(
            GetConsensus(), [this](const uint256& hash) EXCLUSIVE_LOCKS_REQUIRED(cs_main) { return this->InsertBlockIndex(hash); }, m_interrupt)) {
        return false;
    }

    if (snapshot_blockhash) {
        const std::optional<AssumeutxoData> maybe_au_data = GetParams().AssumeutxoForBlockhash(*snapshot_blockhash);
        if (!maybe_au_data) {
            m_opts.notifications.fatalError(strprintf(_("Assumeutxo data not found for the given blockhash '%s'."), snapshot_blockhash->ToString()));
            return false;
        }
        const AssumeutxoData& au_data = *Assert(maybe_au_data);
        m_snapshot_height = au_data.height;
        CBlockIndex* base{LookupBlockIndex(*snapshot_blockhash)};

        // Since m_chain_tx_count (responsible for estimated progress) isn't persisted
        // to disk, we must bootstrap the value for assumedvalid chainstates
        // from the hardcoded assumeutxo chainparams.
        base->m_chain_tx_count = au_data.m_chain_tx_count;
        LogPrintf("[snapshot] set m_chain_tx_count=%d for %s\n", au_data.m_chain_tx_count, snapshot_blockhash->ToString());
    } else {
        // If this isn't called with a snapshot blockhash, make sure the cached snapshot height
        // is null. This is relevant during snapshot completion, when the blockman may be loaded
        // with a height that then needs to be cleared after the snapshot is fully validated.
        m_snapshot_height.reset();
    }

    Assert(m_snapshot_height.has_value() == snapshot_blockhash.has_value());

    // Calculate nChainWork
    std::vector<CBlockIndex*> vSortedByHeight{GetAllBlockIndices()};
    std::sort(vSortedByHeight.begin(), vSortedByHeight.end(),
              CBlockIndexHeightOnlyComparator());

    CBlockIndex* previous_index{nullptr};
    for (CBlockIndex* pindex : vSortedByHeight) {
        if (m_interrupt) return false;
        if (previous_index && pindex->nHeight > previous_index->nHeight + 1) {
            LogError("%s: block index is non-contiguous, index of height %d missing\n", __func__, previous_index->nHeight + 1);
            return false;
        }
        previous_index = pindex;
        pindex->nChainWork = (pindex->pprev ? pindex->pprev->nChainWork : 0) + GetBlockProof(*pindex);
        pindex->nTimeMax = (pindex->pprev ? std::max(pindex->pprev->nTimeMax, pindex->nTime) : pindex->nTime);

        // We can link the chain of blocks for which we've received transactions at some point, or
        // blocks that are assumed-valid on the basis of snapshot load (see
        // PopulateAndValidateSnapshot()).
        // Pruned nodes may have deleted the block.
        if (pindex->nTx > 0) {
            if (pindex->pprev) {
                if (m_snapshot_height && pindex->nHeight == *m_snapshot_height &&
                        pindex->GetBlockHash() == *snapshot_blockhash) {
                    // Should have been set above; don't disturb it with code below.
                    Assert(pindex->m_chain_tx_count > 0);
                } else if (pindex->pprev->m_chain_tx_count > 0) {
                    pindex->m_chain_tx_count = pindex->pprev->m_chain_tx_count + pindex->nTx;
                } else {
                    pindex->m_chain_tx_count = 0;
                    m_blocks_unlinked.insert(std::make_pair(pindex->pprev, pindex));
                }
            } else {
                pindex->m_chain_tx_count = pindex->nTx;
            }
        }
        if (!(pindex->nStatus & BLOCK_FAILED_MASK) && pindex->pprev && (pindex->pprev->nStatus & BLOCK_FAILED_MASK)) {
            pindex->nStatus |= BLOCK_FAILED_CHILD;
            m_dirty_blockindex.insert(pindex);
        }
        if (pindex->pprev) {
            pindex->BuildSkip();
        }
    }

    return true;
}

bool BlockManager::WriteBlockIndexDB()
{
    AssertLockHeld(::cs_main);
    std::vector<std::pair<int, const CBlockFileInfo*>> vFiles;
    vFiles.reserve(m_dirty_fileinfo.size());
    for (std::set<int>::iterator it = m_dirty_fileinfo.begin(); it != m_dirty_fileinfo.end();) {
        vFiles.emplace_back(*it, &m_blockfile_info[*it]);
        m_dirty_fileinfo.erase(it++);
    }
    std::vector<const CBlockIndex*> vBlocks;
    vBlocks.reserve(m_dirty_blockindex.size());
    for (std::set<CBlockIndex*>::iterator it = m_dirty_blockindex.begin(); it != m_dirty_blockindex.end();) {
        vBlocks.push_back(*it);
        m_dirty_blockindex.erase(it++);
    }
    int max_blockfile = WITH_LOCK(cs_LastBlockFile, return this->MaxBlockfileNum());
    if (!m_block_tree_db->WriteBatchSync(vFiles, max_blockfile, vBlocks)) {
        return false;
    }
    return true;
}

bool BlockManager::LoadBlockIndexDB(const std::optional<uint256>& snapshot_blockhash)
{
    if (!LoadBlockIndex(snapshot_blockhash)) {
        return false;
    }
    int max_blockfile_num{0};

    // Load block file info
    m_block_tree_db->ReadLastBlockFile(max_blockfile_num);
    m_blockfile_info.resize(max_blockfile_num + 1);
    LogPrintf("%s: last block file = %i\n", __func__, max_blockfile_num);
    for (int nFile = 0; nFile <= max_blockfile_num; nFile++) {
        m_block_tree_db->ReadBlockFileInfo(nFile, m_blockfile_info[nFile]);
    }
    LogPrintf("%s: last block file info: %s\n", __func__, m_blockfile_info[max_blockfile_num].ToString());
    for (int nFile = max_blockfile_num + 1; true; nFile++) {
        CBlockFileInfo info;
        if (m_block_tree_db->ReadBlockFileInfo(nFile, info)) {
            m_blockfile_info.push_back(info);
        } else {
            break;
        }
    }

    // Check presence of blk files
    LogPrintf("Checking all blk files are present...\n");
    std::set<int> setBlkDataFiles;
    for (const auto& [_, block_index] : m_block_index) {
        if (block_index.nStatus & BLOCK_HAVE_DATA) {
            setBlkDataFiles.insert(block_index.nFile);
        }
    }
    for (std::set<int>::iterator it = setBlkDataFiles.begin(); it != setBlkDataFiles.end(); it++) {
        FlatFilePos pos(*it, 0);
        if (OpenBlockFile(pos, /*fReadOnly=*/true).IsNull()) {
            return false;
        }
    }

    {
        // Initialize the blockfile cursors.
        LOCK(cs_LastBlockFile);
        for (size_t i = 0; i < m_blockfile_info.size(); ++i) {
            const auto last_height_in_file = m_blockfile_info[i].nHeightLast;
            m_blockfile_cursors[BlockfileTypeForHeight(last_height_in_file)] = {static_cast<int>(i), 0};
        }
    }

    // Check whether we have ever pruned block & undo files
    m_block_tree_db->ReadFlag("prunedblockfiles", m_have_pruned);
    if (m_have_pruned) {
        LogPrintf("LoadBlockIndexDB(): Block files have previously been pruned\n");
    }

    // Check whether we need to continue reindexing
    bool fReindexing = false;
    m_block_tree_db->ReadReindexing(fReindexing);
    if (fReindexing) m_blockfiles_indexed = false;

    return true;
}

void BlockManager::ScanAndUnlinkAlreadyPrunedFiles()
{
    AssertLockHeld(::cs_main);
    int max_blockfile = WITH_LOCK(cs_LastBlockFile, return this->MaxBlockfileNum());
    if (!m_have_pruned) {
        return;
    }

    std::set<int> block_files_to_prune;
    for (int file_number = 0; file_number < max_blockfile; file_number++) {
        if (m_blockfile_info[file_number].nSize == 0) {
            block_files_to_prune.insert(file_number);
        }
    }

    UnlinkPrunedFiles(block_files_to_prune);
}

const CBlockIndex* BlockManager::GetCheckpoint(const uint256& hash)
{
    const CBlockIndex* pindex = LookupBlockIndex(hash);
    if (pindex)
        return pindex;
    return nullptr;
}

bool BlockManager::IsBlockPruned(const CBlockIndex& block) const
{
    AssertLockHeld(::cs_main);
    return m_have_pruned && !(block.nStatus & BLOCK_HAVE_DATA) && (block.nTx > 0);
}

const CBlockIndex* BlockManager::GetFirstBlock(const CBlockIndex& upper_block, uint32_t status_mask, const CBlockIndex* lower_block) const
{
    AssertLockHeld(::cs_main);
    const CBlockIndex* last_block = &upper_block;
    assert((last_block->nStatus & status_mask) == status_mask); // 'upper_block' must satisfy the status mask
    while (last_block->pprev && ((last_block->pprev->nStatus & status_mask) == status_mask)) {
        if (lower_block) {
            // Return if we reached the lower_block
            if (last_block == lower_block) return lower_block;
            // if range was surpassed, means that 'lower_block' is not part of the 'upper_block' chain
            // and so far this is not allowed.
            assert(last_block->nHeight >= lower_block->nHeight);
        }
        last_block = last_block->pprev;
    }
    assert(last_block != nullptr);
    return last_block;
}

bool BlockManager::CheckBlockDataAvailability(const CBlockIndex& upper_block, const CBlockIndex& lower_block)
{
    if (!(upper_block.nStatus & BLOCK_HAVE_DATA)) return false;
    return GetFirstBlock(upper_block, BLOCK_HAVE_DATA, &lower_block) == &lower_block;
}

// If we're using -prune with -reindex, then delete block files that will be ignored by the
// reindex.  Since reindexing works by starting at block file 0 and looping until a blockfile
// is missing, do the same here to delete any later block files after a gap.  Also delete all
// rev files since they'll be rewritten by the reindex anyway.  This ensures that m_blockfile_info
// is in sync with what's actually on disk by the time we start downloading, so that pruning
// works correctly.
void BlockManager::CleanupBlockRevFiles() const
{
    std::map<std::string, fs::path> mapBlockFiles;

    // Glob all blk?????.dat and rev?????.dat files from the blocks directory.
    // Remove the rev files immediately and insert the blk file paths into an
    // ordered map keyed by block file index.
    LogPrintf("Removing unusable blk?????.dat and rev?????.dat files for -reindex with -prune\n");
    for (fs::directory_iterator it(m_opts.blocks_dir); it != fs::directory_iterator(); it++) {
        const std::string path = fs::PathToString(it->path().filename());
        if (fs::is_regular_file(*it) &&
            path.length() == 12 &&
            path.ends_with(".dat"))
        {
            if (path.starts_with("blk")) {
                mapBlockFiles[path.substr(3, 5)] = it->path();
            } else if (path.starts_with("rev")) {
                remove(it->path());
            }
        }
    }

    // Remove all block files that aren't part of a contiguous set starting at
    // zero by walking the ordered map (keys are block file indices) by
    // keeping a separate counter.  Once we hit a gap (or if 0 doesn't exist)
    // start removing block files.
    int nContigCounter = 0;
    for (const std::pair<const std::string, fs::path>& item : mapBlockFiles) {
        if (LocaleIndependentAtoi<int>(item.first) == nContigCounter) {
            nContigCounter++;
            continue;
        }
        remove(item.second);
    }
}

CBlockFileInfo* BlockManager::GetBlockFileInfo(size_t n)
{
    LOCK(cs_LastBlockFile);

    return &m_blockfile_info.at(n);
}

bool BlockManager::ReadBlockUndo(CBlockUndo& blockundo, const CBlockIndex& index) const
{
    const FlatFilePos pos{WITH_LOCK(::cs_main, return index.GetUndoPos())};

    // Open history file to read
    AutoFile file{OpenUndoFile(pos, true)};
    if (file.IsNull()) {
        LogError("OpenUndoFile failed for %s while reading block undo", pos.ToString());
        return false;
    }
    BufferedReader filein{std::move(file)};

    try {
        // Read block
        HashVerifier verifier{filein}; // Use HashVerifier, as reserializing may lose data, c.f. commit d3424243

        verifier << index.pprev->GetBlockHash();
        verifier >> blockundo;

        uint256 hashChecksum;
        filein >> hashChecksum;

        // Verify checksum
        if (hashChecksum != verifier.GetHash()) {
            LogError("Checksum mismatch at %s while reading block undo", pos.ToString());
            return false;
        }
    } catch (const std::exception& e) {
        LogError("Deserialize or I/O error - %s at %s while reading block undo", e.what(), pos.ToString());
        return false;
    }

    return true;
}

bool BlockManager::FlushUndoFile(int block_file, bool finalize)
{
    FlatFilePos undo_pos_old(block_file, m_blockfile_info[block_file].nUndoSize);
    if (!m_undo_file_seq.Flush(undo_pos_old, finalize)) {
        m_opts.notifications.flushError(_("Flushing undo file to disk failed. This is likely the result of an I/O error."));
        return false;
    }
    return true;
}

bool BlockManager::FlushBlockFile(int blockfile_num, bool fFinalize, bool finalize_undo)
{
    bool success = true;
    LOCK(cs_LastBlockFile);

    if (m_blockfile_info.size() < 1) {
        // Return if we haven't loaded any blockfiles yet. This happens during
        // chainstate init, when we call ChainstateManager::MaybeRebalanceCaches() (which
        // then calls FlushStateToDisk()), resulting in a call to this function before we
        // have populated `m_blockfile_info` via LoadBlockIndexDB().
        return true;
    }
    assert(static_cast<int>(m_blockfile_info.size()) > blockfile_num);

    FlatFilePos block_pos_old(blockfile_num, m_blockfile_info[blockfile_num].nSize);
    if (!m_block_file_seq.Flush(block_pos_old, fFinalize)) {
        m_opts.notifications.flushError(_("Flushing block file to disk failed. This is likely the result of an I/O error."));
        success = false;
    }
    // we do not always flush the undo file, as the chain tip may be lagging behind the incoming blocks,
    // e.g. during IBD or a sync after a node going offline
    if (!fFinalize || finalize_undo) {
        if (!FlushUndoFile(blockfile_num, finalize_undo)) {
            success = false;
        }
    }
    return success;
}

BlockfileType BlockManager::BlockfileTypeForHeight(int height)
{
    if (!m_snapshot_height) {
        return BlockfileType::NORMAL;
    }
    return (height >= *m_snapshot_height) ? BlockfileType::ASSUMED : BlockfileType::NORMAL;
}

bool BlockManager::FlushChainstateBlockFile(int tip_height)
{
    LOCK(cs_LastBlockFile);
    auto& cursor = m_blockfile_cursors[BlockfileTypeForHeight(tip_height)];
    // If the cursor does not exist, it means an assumeutxo snapshot is loaded,
    // but no blocks past the snapshot height have been written yet, so there
    // is no data associated with the chainstate, and it is safe not to flush.
    if (cursor) {
        return FlushBlockFile(cursor->file_num, /*fFinalize=*/false, /*finalize_undo=*/false);
    }
    // No need to log warnings in this case.
    return true;
}

uint64_t BlockManager::CalculateCurrentUsage()
{
    LOCK(cs_LastBlockFile);

    uint64_t retval = 0;
    for (const CBlockFileInfo& file : m_blockfile_info) {
        retval += file.nSize + file.nUndoSize;
    }
    return retval;
}

void BlockManager::UnlinkPrunedFiles(const std::set<int>& setFilesToPrune) const
{
    std::error_code ec;
    for (std::set<int>::iterator it = setFilesToPrune.begin(); it != setFilesToPrune.end(); ++it) {
        FlatFilePos pos(*it, 0);
        const bool removed_blockfile{fs::remove(m_block_file_seq.FileName(pos), ec)};
        const bool removed_undofile{fs::remove(m_undo_file_seq.FileName(pos), ec)};
        if (removed_blockfile || removed_undofile) {
            LogDebug(BCLog::BLOCKSTORAGE, "Prune: %s deleted blk/rev (%05u)\n", __func__, *it);
        }
    }
}

AutoFile BlockManager::OpenBlockFile(const FlatFilePos& pos, bool fReadOnly) const
{
    return AutoFile{m_block_file_seq.Open(pos, fReadOnly), m_xor_key};
}

/** Open an undo file (rev?????.dat) */
AutoFile BlockManager::OpenUndoFile(const FlatFilePos& pos, bool fReadOnly) const
{
    return AutoFile{m_undo_file_seq.Open(pos, fReadOnly), m_xor_key};
}

fs::path BlockManager::GetBlockPosFilename(const FlatFilePos& pos) const
{
    return m_block_file_seq.FileName(pos);
}

FlatFilePos BlockManager::FindNextBlockPos(unsigned int nAddSize, unsigned int nHeight, uint64_t nTime)
{
    LOCK(cs_LastBlockFile);

    const BlockfileType chain_type = BlockfileTypeForHeight(nHeight);

    if (!m_blockfile_cursors[chain_type]) {
        // If a snapshot is loaded during runtime, we may not have initialized this cursor yet.
        assert(chain_type == BlockfileType::ASSUMED);
        const auto new_cursor = BlockfileCursor{this->MaxBlockfileNum() + 1};
        m_blockfile_cursors[chain_type] = new_cursor;
        LogDebug(BCLog::BLOCKSTORAGE, "[%s] initializing blockfile cursor to %s\n", chain_type, new_cursor);
    }
    const int last_blockfile = m_blockfile_cursors[chain_type]->file_num;

    int nFile = last_blockfile;
    if (static_cast<int>(m_blockfile_info.size()) <= nFile) {
        m_blockfile_info.resize(nFile + 1);
    }

    bool finalize_undo = false;
    unsigned int max_blockfile_size{MAX_BLOCKFILE_SIZE};
    // Use smaller blockfiles in test-only -fastprune mode - but avoid
    // the possibility of having a block not fit into the block file.
    if (m_opts.fast_prune) {
        max_blockfile_size = 0x10000; // 64kiB
        if (nAddSize >= max_blockfile_size) {
            // dynamically adjust the blockfile size to be larger than the added size
            max_blockfile_size = nAddSize + 1;
        }
    }
    assert(nAddSize < max_blockfile_size);

    while (m_blockfile_info[nFile].nSize + nAddSize >= max_blockfile_size) {
        // when the undo file is keeping up with the block file, we want to flush it explicitly
        // when it is lagging behind (more blocks arrive than are being connected), we let the
        // undo block write case handle it
        finalize_undo = (static_cast<int>(m_blockfile_info[nFile].nHeightLast) ==
                         Assert(m_blockfile_cursors[chain_type])->undo_height);

        // Try the next unclaimed blockfile number
        nFile = this->MaxBlockfileNum() + 1;
        // Set to increment MaxBlockfileNum() for next iteration
        m_blockfile_cursors[chain_type] = BlockfileCursor{nFile};

        if (static_cast<int>(m_blockfile_info.size()) <= nFile) {
            m_blockfile_info.resize(nFile + 1);
        }
    }
    FlatFilePos pos;
    pos.nFile = nFile;
    pos.nPos = m_blockfile_info[nFile].nSize;

    if (nFile != last_blockfile) {
        LogDebug(BCLog::BLOCKSTORAGE, "Leaving block file %i: %s (onto %i) (height %i)\n",
                 last_blockfile, m_blockfile_info[last_blockfile].ToString(), nFile, nHeight);

        // Do not propagate the return code. The flush concerns a previous block
        // and undo file that has already been written to. If a flush fails
        // here, and we crash, there is no expected additional block data
        // inconsistency arising from the flush failure here. However, the undo
        // data may be inconsistent after a crash if the flush is called during
        // a reindex. A flush error might also leave some of the data files
        // untrimmed.
        if (!FlushBlockFile(last_blockfile, /*fFinalize=*/true, finalize_undo)) {
            LogPrintLevel(BCLog::BLOCKSTORAGE, BCLog::Level::Warning,
                          "Failed to flush previous block file %05i (finalize=1, finalize_undo=%i) before opening new block file %05i\n",
                          last_blockfile, finalize_undo, nFile);
        }
        // No undo data yet in the new file, so reset our undo-height tracking.
        m_blockfile_cursors[chain_type] = BlockfileCursor{nFile};
    }

    m_blockfile_info[nFile].AddBlock(nHeight, nTime);
    m_blockfile_info[nFile].nSize += nAddSize;

    bool out_of_space;
    size_t bytes_allocated = m_block_file_seq.Allocate(pos, nAddSize, out_of_space);
    if (out_of_space) {
        m_opts.notifications.fatalError(_("Disk space is too low!"));
        return {};
    }
    if (bytes_allocated != 0 && IsPruneMode()) {
        m_check_for_pruning = true;
    }

    m_dirty_fileinfo.insert(nFile);
    return pos;
}

void BlockManager::UpdateBlockInfo(const CBlock& block, unsigned int nHeight, const FlatFilePos& pos)
{
    LOCK(cs_LastBlockFile);

    // Update the cursor so it points to the last file.
    const BlockfileType chain_type{BlockfileTypeForHeight(nHeight)};
    auto& cursor{m_blockfile_cursors[chain_type]};
    if (!cursor || cursor->file_num < pos.nFile) {
        m_blockfile_cursors[chain_type] = BlockfileCursor{pos.nFile};
    }

    // Update the file information with the current block.
    const unsigned int added_size = ::GetSerializeSize(TX_WITH_WITNESS(block));
    const int nFile = pos.nFile;
    if (static_cast<int>(m_blockfile_info.size()) <= nFile) {
        m_blockfile_info.resize(nFile + 1);
    }
    m_blockfile_info[nFile].AddBlock(nHeight, block.GetBlockTime());
    m_blockfile_info[nFile].nSize = std::max(pos.nPos + added_size, m_blockfile_info[nFile].nSize);
    m_dirty_fileinfo.insert(nFile);
}

bool BlockManager::FindUndoPos(BlockValidationState& state, int nFile, FlatFilePos& pos, unsigned int nAddSize)
{
    pos.nFile = nFile;

    LOCK(cs_LastBlockFile);

    pos.nPos = m_blockfile_info[nFile].nUndoSize;
    m_blockfile_info[nFile].nUndoSize += nAddSize;
    m_dirty_fileinfo.insert(nFile);

    bool out_of_space;
    size_t bytes_allocated = m_undo_file_seq.Allocate(pos, nAddSize, out_of_space);
    if (out_of_space) {
        return FatalError(m_opts.notifications, state, _("Disk space is too low!"));
    }
    if (bytes_allocated != 0 && IsPruneMode()) {
        m_check_for_pruning = true;
    }

    return true;
}

bool BlockManager::WriteBlockUndo(const CBlockUndo& blockundo, BlockValidationState& state, CBlockIndex& block)
{
    AssertLockHeld(::cs_main);
    const BlockfileType type = BlockfileTypeForHeight(block.nHeight);
    auto& cursor = *Assert(WITH_LOCK(cs_LastBlockFile, return m_blockfile_cursors[type]));

    // Write undo information to disk
    if (block.GetUndoPos().IsNull()) {
        FlatFilePos pos;
        const auto blockundo_size{static_cast<uint32_t>(GetSerializeSize(blockundo))};
        if (!FindUndoPos(state, block.nFile, pos, blockundo_size + UNDO_DATA_DISK_OVERHEAD)) {
            LogError("FindUndoPos failed for %s while writing block undo", pos.ToString());
            return false;
        }

        {
            // Open history file to append
            AutoFile file{OpenUndoFile(pos)};
            if (file.IsNull()) {
                LogError("OpenUndoFile failed for %s while writing block undo", pos.ToString());
                return FatalError(m_opts.notifications, state, _("Failed to write undo data."));
            }
            BufferedWriter fileout{file};

            // Write index header
            fileout << GetParams().MessageStart() << blockundo_size;
            pos.nPos += STORAGE_HEADER_BYTES;
            {
                // Calculate checksum
                HashWriter hasher{};
                hasher << block.pprev->GetBlockHash() << blockundo;
                // Write undo data & checksum
                fileout << blockundo << hasher.GetHash();
            }

            fileout.flush(); // Make sure `AutoFile`/`BufferedWriter` go out of scope before we call `FlushUndoFile`
        }

        // rev files are written in block height order, whereas blk files are written as blocks come in (often out of order)
        // we want to flush the rev (undo) file once we've written the last block, which is indicated by the last height
        // in the block file info as below; note that this does not catch the case where the undo writes are keeping up
        // with the block writes (usually when a synced up node is getting newly mined blocks) -- this case is caught in
        // the FindNextBlockPos function
        if (pos.nFile < cursor.file_num && static_cast<uint32_t>(block.nHeight) == m_blockfile_info[pos.nFile].nHeightLast) {
            // Do not propagate the return code, a failed flush here should not
            // be an indication for a failed write. If it were propagated here,
            // the caller would assume the undo data not to be written, when in
            // fact it is. Note though, that a failed flush might leave the data
            // file untrimmed.
            if (!FlushUndoFile(pos.nFile, true)) {
                LogPrintLevel(BCLog::BLOCKSTORAGE, BCLog::Level::Warning, "Failed to flush undo file %05i\n", pos.nFile);
            }
        } else if (pos.nFile == cursor.file_num && block.nHeight > cursor.undo_height) {
            cursor.undo_height = block.nHeight;
        }
        // update nUndoPos in block index
        block.nUndoPos = pos.nPos;
        block.nStatus |= BLOCK_HAVE_UNDO;
        m_dirty_blockindex.insert(&block);
    }

    return true;
}

bool BlockManager::ReadBlock(CBlock& block, const FlatFilePos& pos) const
{
    block.SetNull();

    // Open history file to read
    std::vector<uint8_t> block_data;
    if (!ReadRawBlock(block_data, pos)) {
        return false;
    }

    try {
        // Read block
        SpanReader{block_data} >> TX_WITH_WITNESS(block);
    } catch (const std::exception& e) {
        LogError("Deserialize or I/O error - %s at %s while reading block", e.what(), pos.ToString());
        return false;
    }

    // Check the header
<<<<<<< HEAD
    // This makes some operations like wallet rescanning unreasonably long, and disabling this check should not have any practical drawback. So, assume that the disk's PoW data is valid.
    /*if (!CheckProofOfWork(block.GetHashForPoW(), block.nBits, ArithToUint256(block.nNonce), GetConsensus())) {
        LogError("%s: Errors in block header at %s\n", __func__, pos.ToString());
        return false;
    }*/
=======
    if (!CheckProofOfWork(block.GetHash(), block.nBits, GetConsensus())) {
        LogError("Errors in block header at %s while reading block", pos.ToString());
        return false;
    }

    // Signet only: check block solution
    if (GetConsensus().signet_blocks && !CheckSignetBlockSolution(block, GetConsensus())) {
        LogError("Errors in block solution at %s while reading block", pos.ToString());
        return false;
    }
>>>>>>> 59e09e0f

    return true;
}

bool BlockManager::ReadBlock(CBlock& block, const CBlockIndex& index) const
{
    const FlatFilePos block_pos{WITH_LOCK(cs_main, return index.GetBlockPos())};

    if (!ReadBlock(block, block_pos)) {
        return false;
    }
    if (block.GetHash() != index.GetBlockHash()) {
        LogError("GetHash() doesn't match index for %s at %s while reading block", index.ToString(), block_pos.ToString());
        return false;
    }
    return true;
}

bool BlockManager::ReadRawBlock(std::vector<uint8_t>& block, const FlatFilePos& pos) const
{
    if (pos.nPos < STORAGE_HEADER_BYTES) {
        // If nPos is less than STORAGE_HEADER_BYTES, we can't read the header that precedes the block data
        // This would cause an unsigned integer underflow when trying to position the file cursor
        // This can happen after pruning or default constructed positions
        LogError("Failed for %s while reading raw block storage header", pos.ToString());
        return false;
    }
    AutoFile filein{OpenBlockFile({pos.nFile, pos.nPos - STORAGE_HEADER_BYTES}, /*fReadOnly=*/true)};
    if (filein.IsNull()) {
        LogError("OpenBlockFile failed for %s while reading raw block", pos.ToString());
        return false;
    }

    try {
        MessageStartChars blk_start;
        unsigned int blk_size;

        filein >> blk_start >> blk_size;

        if (blk_start != GetParams().MessageStart()) {
            LogError("Block magic mismatch for %s: %s versus expected %s while reading raw block",
                pos.ToString(), HexStr(blk_start), HexStr(GetParams().MessageStart()));
            return false;
        }

        if (blk_size > MAX_SIZE) {
            LogError("Block data is larger than maximum deserialization size for %s: %s versus %s while reading raw block",
                pos.ToString(), blk_size, MAX_SIZE);
            return false;
        }

        block.resize(blk_size); // Zeroing of memory is intentional here
        filein.read(MakeWritableByteSpan(block));
    } catch (const std::exception& e) {
        LogError("Read from block file failed: %s for %s while reading raw block", e.what(), pos.ToString());
        return false;
    }

    return true;
}

FlatFilePos BlockManager::WriteBlock(const CBlock& block, int nHeight)
{
    const unsigned int block_size{static_cast<unsigned int>(GetSerializeSize(TX_WITH_WITNESS(block)))};
    FlatFilePos pos{FindNextBlockPos(block_size + STORAGE_HEADER_BYTES, nHeight, block.GetBlockTime())};
    if (pos.IsNull()) {
        LogError("FindNextBlockPos failed for %s while writing block", pos.ToString());
        return FlatFilePos();
    }
    AutoFile file{OpenBlockFile(pos, /*fReadOnly=*/false)};
    if (file.IsNull()) {
        LogError("OpenBlockFile failed for %s while writing block", pos.ToString());
        m_opts.notifications.fatalError(_("Failed to write block."));
        return FlatFilePos();
    }
    BufferedWriter fileout{file};

    // Write index header
    fileout << GetParams().MessageStart() << block_size;
    pos.nPos += STORAGE_HEADER_BYTES;
    // Write block
    fileout << TX_WITH_WITNESS(block);
    return pos;
}

static auto InitBlocksdirXorKey(const BlockManager::Options& opts)
{
    // Bytes are serialized without length indicator, so this is also the exact
    // size of the XOR-key file.
    std::array<std::byte, 8> xor_key{};

    // Consider this to be the first run if the blocksdir contains only hidden
    // files (those which start with a .). Checking for a fully-empty dir would
    // be too aggressive as a .lock file may have already been written.
    bool first_run = true;
    for (const auto& entry : fs::directory_iterator(opts.blocks_dir)) {
        const std::string path = fs::PathToString(entry.path().filename());
        if (!entry.is_regular_file() || !path.starts_with('.')) {
            first_run = false;
            break;
        }
    }

    if (opts.use_xor && first_run) {
        // Only use random fresh key when the boolean option is set and on the
        // very first start of the program.
        FastRandomContext{}.fillrand(xor_key);
    }

    const fs::path xor_key_path{opts.blocks_dir / "xor.dat"};
    if (fs::exists(xor_key_path)) {
        // A pre-existing xor key file has priority.
        AutoFile xor_key_file{fsbridge::fopen(xor_key_path, "rb")};
        xor_key_file >> xor_key;
    } else {
        // Create initial or missing xor key file
        AutoFile xor_key_file{fsbridge::fopen(xor_key_path,
#ifdef __MINGW64__
            "wb" // Temporary workaround for https://github.com/bitcoin/bitcoin/issues/30210
#else
            "wbx"
#endif
        )};
        xor_key_file << xor_key;
    }
    // If the user disabled the key, it must be zero.
    if (!opts.use_xor && xor_key != decltype(xor_key){}) {
        throw std::runtime_error{
            strprintf("The blocksdir XOR-key can not be disabled when a random key was already stored! "
                      "Stored key: '%s', stored path: '%s'.",
                      HexStr(xor_key), fs::PathToString(xor_key_path)),
        };
    }
    LogInfo("Using obfuscation key for blocksdir *.dat files (%s): '%s'\n", fs::PathToString(opts.blocks_dir), HexStr(xor_key));
    return std::vector<std::byte>{xor_key.begin(), xor_key.end()};
}

BlockManager::BlockManager(const util::SignalInterrupt& interrupt, Options opts)
    : m_prune_mode{opts.prune_target > 0},
      m_xor_key{InitBlocksdirXorKey(opts)},
      m_opts{std::move(opts)},
      m_block_file_seq{FlatFileSeq{m_opts.blocks_dir, "blk", m_opts.fast_prune ? 0x4000 /* 16kB */ : BLOCKFILE_CHUNK_SIZE}},
      m_undo_file_seq{FlatFileSeq{m_opts.blocks_dir, "rev", UNDOFILE_CHUNK_SIZE}},
      m_interrupt{interrupt}
{
    m_block_tree_db = std::make_unique<BlockTreeDB>(m_opts.block_tree_db_params);

    if (m_opts.block_tree_db_params.wipe_data) {
        m_block_tree_db->WriteReindexing(true);
        m_blockfiles_indexed = false;
        // If we're reindexing in prune mode, wipe away unusable block files and all undo data files
        if (m_prune_mode) {
            CleanupBlockRevFiles();
        }
    }
}

class ImportingNow
{
    std::atomic<bool>& m_importing;

public:
    ImportingNow(std::atomic<bool>& importing) : m_importing{importing}
    {
        assert(m_importing == false);
        m_importing = true;
    }
    ~ImportingNow()
    {
        assert(m_importing == true);
        m_importing = false;
    }
};

void ImportBlocks(ChainstateManager& chainman, std::span<const fs::path> import_paths)
{
    ImportingNow imp{chainman.m_blockman.m_importing};

    // -reindex
    if (!chainman.m_blockman.m_blockfiles_indexed) {
        int nFile = 0;
        // Map of disk positions for blocks with unknown parent (only used for reindex);
        // parent hash -> child disk position, multiple children can have the same parent.
        std::multimap<uint256, FlatFilePos> blocks_with_unknown_parent;
        while (true) {
            FlatFilePos pos(nFile, 0);
            if (!fs::exists(chainman.m_blockman.GetBlockPosFilename(pos))) {
                break; // No block files left to reindex
            }
            AutoFile file{chainman.m_blockman.OpenBlockFile(pos, /*fReadOnly=*/true)};
            if (file.IsNull()) {
                break; // This error is logged in OpenBlockFile
            }
            LogPrintf("Reindexing block file blk%05u.dat...\n", (unsigned int)nFile);
            chainman.LoadExternalBlockFile(file, &pos, &blocks_with_unknown_parent);
            if (chainman.m_interrupt) {
                LogPrintf("Interrupt requested. Exit %s\n", __func__);
                return;
            }
            nFile++;
        }
        WITH_LOCK(::cs_main, chainman.m_blockman.m_block_tree_db->WriteReindexing(false));
        chainman.m_blockman.m_blockfiles_indexed = true;
        LogPrintf("Reindexing finished\n");
        // To avoid ending up in a situation without genesis block, re-try initializing (no-op if reindexing worked):
        chainman.ActiveChainstate().LoadGenesisBlock();
    }

    // -loadblock=
    for (const fs::path& path : import_paths) {
        AutoFile file{fsbridge::fopen(path, "rb")};
        if (!file.IsNull()) {
            LogPrintf("Importing blocks file %s...\n", fs::PathToString(path));
            chainman.LoadExternalBlockFile(file);
            if (chainman.m_interrupt) {
                LogPrintf("Interrupt requested. Exit %s\n", __func__);
                return;
            }
        } else {
            LogPrintf("Warning: Could not open blocks file %s\n", fs::PathToString(path));
        }
    }

    // scan for better chains in the block chain database, that are not yet connected in the active best chain

    // We can't hold cs_main during ActivateBestChain even though we're accessing
    // the chainman unique_ptrs since ABC requires us not to be holding cs_main, so retrieve
    // the relevant pointers before the ABC call.
    for (Chainstate* chainstate : WITH_LOCK(::cs_main, return chainman.GetAll())) {
        BlockValidationState state;
        if (!chainstate->ActivateBestChain(state, nullptr)) {
            chainman.GetNotifications().fatalError(strprintf(_("Failed to connect best block (%s)."), state.ToString()));
            return;
        }
    }
    // End scope of ImportingNow
}

std::ostream& operator<<(std::ostream& os, const BlockfileType& type) {
    switch(type) {
        case BlockfileType::NORMAL: os << "normal"; break;
        case BlockfileType::ASSUMED: os << "assumed"; break;
        default: os.setstate(std::ios_base::failbit);
    }
    return os;
}

std::ostream& operator<<(std::ostream& os, const BlockfileCursor& cursor) {
    os << strprintf("BlockfileCursor(file_num=%d, undo_height=%d)", cursor.file_num, cursor.undo_height);
    return os;
}
} // namespace node<|MERGE_RESOLUTION|>--- conflicted
+++ resolved
@@ -1018,24 +1018,11 @@
     }
 
     // Check the header
-<<<<<<< HEAD
     // This makes some operations like wallet rescanning unreasonably long, and disabling this check should not have any practical drawback. So, assume that the disk's PoW data is valid.
     /*if (!CheckProofOfWork(block.GetHashForPoW(), block.nBits, ArithToUint256(block.nNonce), GetConsensus())) {
-        LogError("%s: Errors in block header at %s\n", __func__, pos.ToString());
+        LogError("Errors in block header at %s while reading block", pos.ToString());
         return false;
     }*/
-=======
-    if (!CheckProofOfWork(block.GetHash(), block.nBits, GetConsensus())) {
-        LogError("Errors in block header at %s while reading block", pos.ToString());
-        return false;
-    }
-
-    // Signet only: check block solution
-    if (GetConsensus().signet_blocks && !CheckSignetBlockSolution(block, GetConsensus())) {
-        LogError("Errors in block solution at %s while reading block", pos.ToString());
-        return false;
-    }
->>>>>>> 59e09e0f
 
     return true;
 }
