--- conflicted
+++ resolved
@@ -39,11 +39,7 @@
 
 #include <cstddef>
 #include <map>
-<<<<<<< HEAD
-#include <ranges>
-=======
 #include <optional>
->>>>>>> b7e9dc8e
 #include <unordered_map>
 
 namespace kernel {
@@ -1027,15 +1023,11 @@
         return false;
     }
 
-    const auto block_hash{block.GetHash()};
+    const auto block_hash{block.GetHash()}, block_hash_pow{block.GetHashForPoW()};
 
     // Check the header
-<<<<<<< HEAD
     // This makes some operations like wallet rescanning unreasonably long, and disabling this check should not have any practical drawback. So, assume that the disk's PoW data is valid.
-    /*if (!CheckProofOfWork(block.GetHashForPoW(), block.nBits, ArithToUint256(block.nNonce), GetConsensus())) {
-=======
-    if (!CheckProofOfWork(block_hash, block.nBits, GetConsensus())) {
->>>>>>> b7e9dc8e
+    /*if (!CheckProofOfWork(block_hash_pow, block.nBits, ArithToUint256(block.nNonce), GetConsensus())) {
         LogError("Errors in block header at %s while reading block", pos.ToString());
         return false;
     }*/
