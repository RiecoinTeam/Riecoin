// Copyright (c) 2021-2022 The Bitcoin Core developers
// Copyright (c) 2013-present The Riecoin developers
// Distributed under the MIT software license, see the accompanying
// file COPYING or http://www.opensource.org/licenses/mit-license.php.

#include <node/chainstate.h>

#include <arith_uint256.h>
#include <chain.h>
#include <coins.h>
#include <consensus/params.h>
#include <kernel/caches.h>
#include <logging.h>
#include <node/blockstorage.h>
#include <sync.h>
#include <threadsafety.h>
#include <tinyformat.h>
#include <txdb.h>
#include <uint256.h>
#include <util/fs.h>
#include <util/signalinterrupt.h>
#include <util/time.h>
#include <util/translation.h>
#include <validation.h>

#include <algorithm>
#include <cassert>
#include <vector>

using kernel::CacheSizes;

namespace node {
// Complete initialization of chainstates after the initial call has been made
// to ChainstateManager::InitializeChainstate().
static ChainstateLoadResult CompleteChainstateInitialization(
    ChainstateManager& chainman,
    const ChainstateLoadOptions& options) EXCLUSIVE_LOCKS_REQUIRED(::cs_main)
{
    if (chainman.m_interrupt) return {ChainstateLoadStatus::INTERRUPTED, {}};

    // LoadBlockIndex will load m_have_pruned if we've ever removed a
    // block file from disk.
    // Note that it also sets m_blockfiles_indexed based on the disk flag!
    if (!chainman.LoadBlockIndex()) {
        if (chainman.m_interrupt) return {ChainstateLoadStatus::INTERRUPTED, {}};
        return {ChainstateLoadStatus::FAILURE, _("Error loading block database")};
    }

    if (!chainman.BlockIndex().empty() &&
            !chainman.m_blockman.LookupBlockIndex(chainman.GetConsensus().hashGenesisBlock)) {
        // If the loaded chain has a wrong genesis, bail out immediately
        // (we're likely using a testnet datadir, or the other way around).
        return {ChainstateLoadStatus::FAILURE_INCOMPATIBLE_DB, _("Incorrect or no genesis block found. Wrong datadir for network?")};
    }

    // Check for changed -prune state.  What we are concerned about is a user who has pruned blocks
    // in the past, but is now trying to run unpruned.
    if (chainman.m_blockman.m_have_pruned && !options.prune) {
        return {ChainstateLoadStatus::FAILURE, _("You need to rebuild the database using -reindex to go back to unpruned mode.  This will redownload the entire blockchain")};
    }

    // At this point blocktree args are consistent with what's on disk.
    // If we're not mid-reindex (based on disk + args), add a genesis block on disk
    // (otherwise we use the one already on disk).
    // This is called again in ImportBlocks after the reindex completes.
    if (chainman.m_blockman.m_blockfiles_indexed && !chainman.ActiveChainstate().LoadGenesisBlock()) {
        return {ChainstateLoadStatus::FAILURE, _("Error initializing block database")};
    }

    auto is_coinsview_empty = [&](Chainstate* chainstate) EXCLUSIVE_LOCKS_REQUIRED(::cs_main) {
        return options.wipe_chainstate_db || chainstate->CoinsTip().GetBestBlock().IsNull();
    };

    assert(chainman.m_total_coinstip_cache > 0);
    assert(chainman.m_total_coinsdb_cache > 0);

    // If running with multiple chainstates, limit the cache sizes with a
    // discount factor. If discounted the actual cache size will be
    // recalculated by `chainman.MaybeRebalanceCaches()`. The discount factor
    // is conservatively chosen such that the sum of the caches does not exceed
    // the allowable amount during this temporary initialization state.
    double init_cache_fraction = chainman.GetAll().size() > 1 ? 0.2 : 1.0;

    // At this point we're either in reindex or we've loaded a useful
    // block tree into BlockIndex()!

    for (Chainstate* chainstate : chainman.GetAll()) {
        LogPrintf("Initializing chainstate %s\n", chainstate->ToString());

        try {
            chainstate->InitCoinsDB(
                /*cache_size_bytes=*/chainman.m_total_coinsdb_cache * init_cache_fraction,
                /*in_memory=*/options.coins_db_in_memory,
                /*should_wipe=*/options.wipe_chainstate_db);
        } catch (dbwrapper_error& err) {
            LogError("%s\n", err.what());
            return {ChainstateLoadStatus::FAILURE, _("Error opening coins database")};
        }

        if (options.coins_error_cb) {
            chainstate->CoinsErrorCatcher().AddReadErrCallback(options.coins_error_cb);
        }

        // Refuse to load unsupported database format.
        // This is a no-op if we cleared the coinsviewdb with -reindex or -reindex-chainstate
        if (chainstate->CoinsDB().NeedsUpgrade()) {
            return {ChainstateLoadStatus::FAILURE_INCOMPATIBLE_DB, _("Unsupported chainstate database format found. "
                                                                     "Please restart with -reindex-chainstate. This will "
                                                                     "rebuild the chainstate database.")};
        }

        // ReplayBlocks is a no-op if we cleared the coinsviewdb with -reindex or -reindex-chainstate
        if (!chainstate->ReplayBlocks()) {
            return {ChainstateLoadStatus::FAILURE, _("Unable to replay blocks. You will need to rebuild the database using -reindex-chainstate.")};
        }

        // The on-disk coinsdb is now in a good state, create the cache
        chainstate->InitCoinsCache(chainman.m_total_coinstip_cache * init_cache_fraction);
        assert(chainstate->CanFlushToDisk());

        if (!is_coinsview_empty(chainstate)) {
            // LoadChainTip initializes the chain based on CoinsTip()'s best block
            if (!chainstate->LoadChainTip()) {
                return {ChainstateLoadStatus::FAILURE, _("Error initializing block database")};
            }
            assert(chainstate->m_chain.Tip() != nullptr);
        }
    }

<<<<<<< HEAD
    if (!options.wipe_block_tree_db) {
        auto chainstates{chainman.GetAll()};
        if (std::any_of(chainstates.begin(), chainstates.end(),
                        [](const Chainstate* cs) EXCLUSIVE_LOCKS_REQUIRED(cs_main) { return cs->NeedsRedownload(); })) {
            return {ChainstateLoadStatus::FAILURE, _("Witness data for blocks requires validation. Please restart with -reindex.")};
        };
    }
=======
    auto chainstates{chainman.GetAll()};
    if (std::any_of(chainstates.begin(), chainstates.end(),
                    [](const Chainstate* cs) EXCLUSIVE_LOCKS_REQUIRED(cs_main) { return cs->NeedsRedownload(); })) {
        return {ChainstateLoadStatus::FAILURE, strprintf(_("Witness data for blocks after height %d requires validation. Please restart with -reindex."),
                                                         chainman.GetConsensus().SegwitHeight)};
    };
>>>>>>> fb0ada98

    // Now that chainstates are loaded and we're able to flush to
    // disk, rebalance the coins caches to desired levels based
    // on the condition of each chainstate.
    chainman.MaybeRebalanceCaches();

    return {ChainstateLoadStatus::SUCCESS, {}};
}

ChainstateLoadResult LoadChainstate(ChainstateManager& chainman, const CacheSizes& cache_sizes,
                                    const ChainstateLoadOptions& options)
{
    if (!chainman.AssumedValidBlock().IsNull()) {
        LogPrintf("Assuming ancestors of block %s have valid signatures.\n", chainman.AssumedValidBlock().GetHex());
    } else {
        LogPrintf("Validating signatures for all blocks.\n");
    }
    LogPrintf("Setting nMinimumChainWork=%s\n", chainman.MinimumChainWork().GetHex());
    if (chainman.MinimumChainWork() < UintToArith256(chainman.GetConsensus().nMinimumChainWork)) {
        LogPrintf("Warning: nMinimumChainWork set below default value of %s\n", chainman.GetConsensus().nMinimumChainWork.GetHex());
    }
    if (chainman.m_blockman.GetPruneTarget() == BlockManager::PRUNE_TARGET_MANUAL) {
        LogPrintf("Block pruning enabled.  Use RPC call pruneblockchain(height) to manually prune block and undo files.\n");
    } else if (chainman.m_blockman.GetPruneTarget()) {
        LogPrintf("Prune configured to target %u MiB on disk for block and undo files.\n", chainman.m_blockman.GetPruneTarget() / 1024 / 1024);
    }

    LOCK(cs_main);

    chainman.m_total_coinstip_cache = cache_sizes.coins;
    chainman.m_total_coinsdb_cache = cache_sizes.coins_db;

    // Load the fully validated chainstate.
    chainman.InitializeChainstate(options.mempool);

    // Load a chain created from a UTXO snapshot, if any exist.
    bool has_snapshot = chainman.DetectSnapshotChainstate();

    if (has_snapshot && options.wipe_chainstate_db) {
        LogPrintf("[snapshot] deleting snapshot chainstate due to reindexing\n");
        if (!chainman.DeleteSnapshotChainstate()) {
            return {ChainstateLoadStatus::FAILURE_FATAL, Untranslated("Couldn't remove snapshot chainstate.")};
        }
    }

    auto [init_status, init_error] = CompleteChainstateInitialization(chainman, options);
    if (init_status != ChainstateLoadStatus::SUCCESS) {
        return {init_status, init_error};
    }

    // If a snapshot chainstate was fully validated by a background chainstate during
    // the last run, detect it here and clean up the now-unneeded background
    // chainstate.
    //
    // Why is this cleanup done here (on subsequent restart) and not just when the
    // snapshot is actually validated? Because this entails unusual
    // filesystem operations to move leveldb data directories around, and that seems
    // too risky to do in the middle of normal runtime.
    auto snapshot_completion = chainman.MaybeCompleteSnapshotValidation();

    if (snapshot_completion == SnapshotCompletionResult::SKIPPED) {
        // do nothing; expected case
    } else if (snapshot_completion == SnapshotCompletionResult::SUCCESS) {
        LogPrintf("[snapshot] cleaning up unneeded background chainstate, then reinitializing\n");
        if (!chainman.ValidatedSnapshotCleanup()) {
            return {ChainstateLoadStatus::FAILURE_FATAL, Untranslated("Background chainstate cleanup failed unexpectedly.")};
        }

        // Because ValidatedSnapshotCleanup() has torn down chainstates with
        // ChainstateManager::ResetChainstates(), reinitialize them here without
        // duplicating the blockindex work above.
        assert(chainman.GetAll().empty());
        assert(!chainman.IsSnapshotActive());
        assert(!chainman.IsSnapshotValidated());

        chainman.InitializeChainstate(options.mempool);

        // A reload of the block index is required to recompute setBlockIndexCandidates
        // for the fully validated chainstate.
        chainman.ActiveChainstate().ClearBlockIndexCandidates();

        auto [init_status, init_error] = CompleteChainstateInitialization(chainman, options);
        if (init_status != ChainstateLoadStatus::SUCCESS) {
            return {init_status, init_error};
        }
    } else {
        return {ChainstateLoadStatus::FAILURE_FATAL, _(
           "UTXO snapshot failed to validate. "
           "Restart to resume normal initial block download, or try loading a different snapshot.")};
    }

    return {ChainstateLoadStatus::SUCCESS, {}};
}

ChainstateLoadResult VerifyLoadedChainstate(ChainstateManager& chainman, const ChainstateLoadOptions& options)
{
    auto is_coinsview_empty = [&](Chainstate* chainstate) EXCLUSIVE_LOCKS_REQUIRED(::cs_main) {
        return options.wipe_chainstate_db || chainstate->CoinsTip().GetBestBlock().IsNull();
    };

    LOCK(cs_main);

    for (Chainstate* chainstate : chainman.GetAll()) {
        if (!is_coinsview_empty(chainstate)) {
            const CBlockIndex* tip = chainstate->m_chain.Tip();
            int64_t maxFutureBlockTime(MAX_FUTURE_BLOCK_TIME);
            if (chainman.GetParams().GetChainType() == ChainType::REGTEST) // Fix Functional Tests for Riecoin
                maxFutureBlockTime = 7200;
            if (tip && tip->nTime > GetTime() + maxFutureBlockTime) {
                return {ChainstateLoadStatus::FAILURE, _("The block database contains a block which appears to be from the future. "
                                                         "This may be due to your computer's date and time being set incorrectly. "
                                                         "Only rebuild the block database if you are sure that your computer's date and time are correct")};
            }

            VerifyDBResult result = CVerifyDB(chainman.GetNotifications()).VerifyDB(
                *chainstate, chainman.GetConsensus(), chainstate->CoinsDB(),
                options.check_level,
                options.check_blocks);
            switch (result) {
            case VerifyDBResult::SUCCESS:
            case VerifyDBResult::SKIPPED_MISSING_BLOCKS:
                break;
            case VerifyDBResult::INTERRUPTED:
                return {ChainstateLoadStatus::INTERRUPTED, _("Block verification was interrupted")};
            case VerifyDBResult::CORRUPTED_BLOCK_DB:
                return {ChainstateLoadStatus::FAILURE, _("Corrupted block database detected")};
            case VerifyDBResult::SKIPPED_L3_CHECKS:
                if (options.require_full_verification) {
                    return {ChainstateLoadStatus::FAILURE_INSUFFICIENT_DBCACHE, _("Insufficient dbcache for block verification")};
                }
                break;
            } // no default case, so the compiler can warn about missing cases
        }
    }

    return {ChainstateLoadStatus::SUCCESS, {}};
}
} // namespace node<|MERGE_RESOLUTION|>--- conflicted
+++ resolved
@@ -127,22 +127,11 @@
         }
     }
 
-<<<<<<< HEAD
-    if (!options.wipe_block_tree_db) {
-        auto chainstates{chainman.GetAll()};
-        if (std::any_of(chainstates.begin(), chainstates.end(),
-                        [](const Chainstate* cs) EXCLUSIVE_LOCKS_REQUIRED(cs_main) { return cs->NeedsRedownload(); })) {
-            return {ChainstateLoadStatus::FAILURE, _("Witness data for blocks requires validation. Please restart with -reindex.")};
-        };
-    }
-=======
     auto chainstates{chainman.GetAll()};
     if (std::any_of(chainstates.begin(), chainstates.end(),
                     [](const Chainstate* cs) EXCLUSIVE_LOCKS_REQUIRED(cs_main) { return cs->NeedsRedownload(); })) {
-        return {ChainstateLoadStatus::FAILURE, strprintf(_("Witness data for blocks after height %d requires validation. Please restart with -reindex."),
-                                                         chainman.GetConsensus().SegwitHeight)};
+        return {ChainstateLoadStatus::FAILURE, strprintf(_("Witness data for blocks requires validation. Please restart with -reindex."))};
     };
->>>>>>> fb0ada98
 
     // Now that chainstates are loaded and we're able to flush to
     // disk, rebalance the coins caches to desired levels based
