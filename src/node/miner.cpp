--- conflicted
+++ resolved
@@ -154,14 +154,8 @@
     // Fill in header
     pblock->hashPrevBlock = pindexPrev->GetBlockHash();
     UpdateTime(pblock, chainparams.GetConsensus(), pindexPrev);
-<<<<<<< HEAD
     pblock->nBits = GetNextWorkRequired(pindexPrev, chainparams.GetConsensus());
     pblock->nNonce = UintToArith256(uint256{"0000000000000000000000000000000000000000000000000000000000000002"});
-    pblocktemplate->vTxSigOpsCost[0] = WITNESS_SCALE_FACTOR * GetLegacySigOpCount(*pblock->vtx[0]);
-=======
-    pblock->nBits          = GetNextWorkRequired(pindexPrev, pblock, chainparams.GetConsensus());
-    pblock->nNonce         = 0;
->>>>>>> 59e09e0f
 
     BlockValidationState state;
     if (m_options.test_block_validity && !TestBlockValidity(state, chainparams, m_chainstate, *pblock, pindexPrev,
