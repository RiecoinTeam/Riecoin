--- conflicted
+++ resolved
@@ -29,29 +29,10 @@
 #include <utility>
 
 namespace node {
-
-int64_t GetMinimumTime(const CBlockIndex* pindexPrev, const int64_t difficulty_adjustment_interval)
-{
-    int64_t min_time{pindexPrev->GetMedianTimePast() + 1};
-    // Height of block to be mined.
-    const int height{pindexPrev->nHeight + 1};
-    // Account for BIP94 timewarp rule on all networks. This makes future
-    // activation safer.
-    if (height % difficulty_adjustment_interval == 0) {
-        min_time = std::max<int64_t>(min_time, pindexPrev->GetBlockTime() - MAX_TIMEWARP);
-    }
-    return min_time;
-}
-
 int64_t UpdateTime(CBlockHeader* pblock, const Consensus::Params& consensusParams, const CBlockIndex* pindexPrev)
 {
     int64_t nOldTime = pblock->nTime;
-<<<<<<< HEAD
     int64_t nNewTime{std::max<int64_t>(pindexPrev->GetMedianTimePast() + 1, TicksSinceEpoch<std::chrono::seconds>(NodeClock::now()))};
-=======
-    int64_t nNewTime{std::max<int64_t>(GetMinimumTime(pindexPrev, consensusParams.DifficultyAdjustmentInterval()),
-                                       TicksSinceEpoch<std::chrono::seconds>(NodeClock::now()))};
->>>>>>> fb0ada98
 
     if (nOldTime < nNewTime) {
         pblock->nTime = nNewTime;
