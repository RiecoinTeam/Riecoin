--- conflicted
+++ resolved
@@ -1,9 +1,6 @@
 // Copyright (c) 2009-2010 Satoshi Nakamoto
 // Copyright (c) 2009-present The Bitcoin Core developers
-<<<<<<< HEAD
 // Copyright (c) 2013-present The Riecoin developers
-=======
->>>>>>> b7e9dc8e
 // Distributed under the MIT software license, see the accompanying
 // file COPYING or http://www.opensource.org/licenses/mit-license.php.
 
@@ -45,14 +42,11 @@
     assert(false);
 }
 
-<<<<<<< HEAD
-=======
 std::string FormatAllOutputTypes()
 {
-    return util::Join(OUTPUT_TYPES, ", ", [](const auto& i) { return "\"" + FormatOutputType(i) + "\""; });
+    return "bech32, bech32m";
 }
 
->>>>>>> b7e9dc8e
 CTxDestination AddAndGetDestinationForScript(FlatSigningProvider& keystore, const CScript& script, OutputType type)
 {
     // Add script to keystore
