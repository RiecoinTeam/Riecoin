--- conflicted
+++ resolved
@@ -21,11 +21,7 @@
  * for both bitcoind and bitcoin-qt, to make it harder for attackers to
  * target servers or GUI users specifically.
  */
-<<<<<<< HEAD
-const std::string CLIENT_NAME("Dev");
-=======
-const std::string UA_NAME("Satoshi");
->>>>>>> f7144b24
+const std::string UA_NAME("Dev");
 
 
 #include <bitcoin-build-info.h>
@@ -41,11 +37,7 @@
     #define BUILD_DESC BUILD_GIT_TAG
     #define BUILD_SUFFIX ""
 #else
-<<<<<<< HEAD
-    #define BUILD_DESC PACKAGE_VERSION
-=======
-    #define BUILD_DESC "v" CLIENT_VERSION_STRING
->>>>>>> f7144b24
+    #define BUILD_DESC CLIENT_VERSION_STRING
     #if CLIENT_VERSION_IS_RELEASE
         #define BUILD_SUFFIX ""
     #elif defined(BUILD_GIT_COMMIT)
@@ -90,7 +82,7 @@
     const std::string URL_SOURCE_CODE = "<https://github.com/RiecoinTeam/Riecoin>";
 
     return CopyrightHolders("(C) ") + "" +
-           "\n Riecoin Core 24.04 is based on Bitcoin Core (Master 2024-04/~27.0).\n" +
+           "\n Riecoin Core 24.05 (Dev) is based on Bitcoin Core (Master 2024-05-15).\n" +
            strprintf(_("Please contribute if you find %s useful. "
                        "Visit %s for further information about the software.").translated, CLIENT_NAME, "<" CLIENT_URL ">") +
            "\n" +
