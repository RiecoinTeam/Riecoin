// Copyright (c) 2009-2010 Satoshi Nakamoto
// Copyright (c) 2009-2022 The Bitcoin Core developers
// Copyright (c) 2013-present The Riecoin developers
// Distributed under the MIT software license, see the accompanying
// file COPYING or http://www.opensource.org/licenses/mit-license.php.

#include <net_processing.h>

#include <addrman.h>
#include <banman.h>
#include <blockencodings.h>
#include <blockfilter.h>
#include <chainparams.h>
#include <consensus/amount.h>
#include <consensus/validation.h>
#include <deploymentstatus.h>
#include <hash.h>
#include <headerssync.h>
#include <index/blockfilterindex.h>
#include <kernel/chain.h>
#include <kernel/mempool_entry.h>
#include <logging.h>
#include <merkleblock.h>
#include <netbase.h>
#include <netmessagemaker.h>
#include <node/blockstorage.h>
#include <node/timeoffsets.h>
#include <node/txdownloadman.h>
#include <node/txreconciliation.h>
#include <node/warnings.h>
#include <policy/fees.h>
#include <policy/policy.h>
#include <policy/settings.h>
#include <primitives/block.h>
#include <primitives/transaction.h>
#include <random.h>
#include <scheduler.h>
#include <streams.h>
#include <sync.h>
#include <tinyformat.h>
#include <txmempool.h>
#include <txorphanage.h>
#include <txrequest.h>
#include <util/check.h>
#include <util/strencodings.h>
#include <util/time.h>
#include <util/trace.h>
#include <validation.h>

#include <algorithm>
#include <atomic>
#include <future>
#include <memory>
#include <optional>
#include <ranges>
#include <typeinfo>
#include <utility>

using namespace util::hex_literals;

TRACEPOINT_SEMAPHORE(net, inbound_message);

/** Headers download timeout.
 *  Timeout = base + per_header * (expected number of headers) */
static constexpr auto HEADERS_DOWNLOAD_TIMEOUT_BASE = 15min;
static constexpr auto HEADERS_DOWNLOAD_TIMEOUT_PER_HEADER = 1ms;
/** How long to wait for a peer to respond to a getheaders request */
static constexpr auto HEADERS_RESPONSE_TIME{2min};
/** Protect at least this many outbound peers from disconnection due to slow/
 * behind headers chain.
 */
static constexpr int32_t MAX_OUTBOUND_PEERS_TO_PROTECT_FROM_DISCONNECT = 4;
/** Timeout for (unprotected) outbound peers to sync to our chainwork */
static constexpr auto CHAIN_SYNC_TIMEOUT{20min};
/** How frequently to check for stale tips */
static constexpr auto STALE_CHECK_INTERVAL{150s};
/** How frequently to check for extra outbound peers and disconnect */
static constexpr auto EXTRA_PEER_CHECK_INTERVAL{45s};
/** Minimum time an outbound-peer-eviction candidate must be connected for, in order to evict */
static constexpr auto MINIMUM_CONNECT_TIME{30s};
/** SHA256("main address relay")[0:8] */
static constexpr uint64_t RANDOMIZER_ID_ADDRESS_RELAY = 0x3cac0035b5866b90ULL;
/// Age after which a stale block will no longer be served if requested as
/// protection against fingerprinting. Set to one month, denominated in seconds.
static constexpr int STALE_RELAY_AGE_LIMIT = 30 * 24 * 60 * 60;
/// Age after which a block is considered historical for purposes of rate
/// limiting block relay. Set to one week, denominated in seconds.
static constexpr int HISTORICAL_BLOCK_AGE = 7 * 24 * 60 * 60;
/** Time between pings automatically sent out for latency probing and keepalive */
static constexpr auto PING_INTERVAL{2min};
/** The maximum number of entries in a locator */
static const unsigned int MAX_LOCATOR_SZ = 101;
/** The maximum number of entries in an 'inv' protocol message */
static const unsigned int MAX_INV_SZ = 50000;
/** Limit to avoid sending big packets. Not used in processing incoming GETDATA for compatibility */
static const unsigned int MAX_GETDATA_SZ = 1000;
/** Number of blocks that can be requested at any given time from a single peer. */
static const int MAX_BLOCKS_IN_TRANSIT_PER_PEER = 16;
/** Default time during which a peer must stall block download progress before being disconnected.
 * the actual timeout is increased temporarily if peers are disconnected for hitting the timeout */
static constexpr auto BLOCK_STALLING_TIMEOUT_DEFAULT{2s};
/** Maximum timeout for stalling block download. */
static constexpr auto BLOCK_STALLING_TIMEOUT_MAX{64s};
/** Maximum depth of blocks we're willing to serve as compact blocks to peers
 *  when requested. For older blocks, a regular BLOCK response will be sent. */
static const int MAX_CMPCTBLOCK_DEPTH = 5;
/** Maximum depth of blocks we're willing to respond to GETBLOCKTXN requests for. */
static const int MAX_BLOCKTXN_DEPTH = 10;
static_assert(MAX_BLOCKTXN_DEPTH <= MIN_BLOCKS_TO_KEEP, "MAX_BLOCKTXN_DEPTH too high");
/** Size of the "block download window": how far ahead of our current height do we fetch?
 *  Larger windows tolerate larger download speed differences between peer, but increase the potential
 *  degree of disordering of blocks on disk (which make reindexing and pruning harder). We'll probably
 *  want to make this a per-peer adaptive value at some point. */
static const unsigned int BLOCK_DOWNLOAD_WINDOW = 1024;
/** Block download timeout base, expressed in multiples of the block interval (i.e. 10 min) */
static constexpr double BLOCK_DOWNLOAD_TIMEOUT_BASE = 1;
/** Additional block download timeout per parallel downloading peer (i.e. 5 min) */
static constexpr double BLOCK_DOWNLOAD_TIMEOUT_PER_PEER = 0.5;
/** Maximum number of headers to announce when relaying blocks with headers message.*/
static const unsigned int MAX_BLOCKS_TO_ANNOUNCE = 8;
/** Minimum blocks required to signal NODE_NETWORK_LIMITED */
static const unsigned int NODE_NETWORK_LIMITED_MIN_BLOCKS = 288;
/** Window, in blocks, for connecting to NODE_NETWORK_LIMITED peers */
static const unsigned int NODE_NETWORK_LIMITED_ALLOW_CONN_BLOCKS = 144;
/** Average delay between local address broadcasts */
static constexpr auto AVG_LOCAL_ADDRESS_BROADCAST_INTERVAL{24h};
/** Average delay between peer address broadcasts */
static constexpr auto AVG_ADDRESS_BROADCAST_INTERVAL{30s};
/** Delay between rotating the peers we relay a particular address to */
static constexpr auto ROTATE_ADDR_RELAY_DEST_INTERVAL{24h};
/** Average delay between trickled inventory transmissions for inbound peers.
 *  Blocks and peers with NetPermissionFlags::NoBan permission bypass this. */
static constexpr auto INBOUND_INVENTORY_BROADCAST_INTERVAL{5s};
/** Average delay between trickled inventory transmissions for outbound peers.
 *  Use a smaller delay as there is less privacy concern for them.
 *  Blocks and peers with NetPermissionFlags::NoBan permission bypass this. */
static constexpr auto OUTBOUND_INVENTORY_BROADCAST_INTERVAL{2s};
/** Maximum rate of inventory items to send per second.
 *  Limits the impact of low-fee transaction floods. */
static constexpr unsigned int INVENTORY_BROADCAST_PER_SECOND = 7;
/** Target number of tx inventory items to send per transmission. */
static constexpr unsigned int INVENTORY_BROADCAST_TARGET = INVENTORY_BROADCAST_PER_SECOND * count_seconds(INBOUND_INVENTORY_BROADCAST_INTERVAL);
/** Maximum number of inventory items to send per transmission. */
static constexpr unsigned int INVENTORY_BROADCAST_MAX = 1000;
static_assert(INVENTORY_BROADCAST_MAX >= INVENTORY_BROADCAST_TARGET, "INVENTORY_BROADCAST_MAX too low");
static_assert(INVENTORY_BROADCAST_MAX <= node::MAX_PEER_TX_ANNOUNCEMENTS, "INVENTORY_BROADCAST_MAX too high");
/** Average delay between feefilter broadcasts in seconds. */
static constexpr auto AVG_FEEFILTER_BROADCAST_INTERVAL{10min};
/** Maximum feefilter broadcast delay after significant change. */
static constexpr auto MAX_FEEFILTER_CHANGE_DELAY{5min};
/** Maximum number of compact filters that may be requested with one getcfilters. See BIP 157. */
static constexpr uint32_t MAX_GETCFILTERS_SIZE = 1000;
/** Maximum number of cf hashes that may be requested with one getcfheaders. See BIP 157. */
static constexpr uint32_t MAX_GETCFHEADERS_SIZE = 2000;
/** the maximum percentage of addresses from our addrman to return in response to a getaddr message. */
static constexpr size_t MAX_PCT_ADDR_TO_SEND = 23;
/** The maximum number of address records permitted in an ADDR message. */
static constexpr size_t MAX_ADDR_TO_SEND{1000};
/** The maximum rate of address records we're willing to process on average. Can be bypassed using
 *  the NetPermissionFlags::Addr permission. */
static constexpr double MAX_ADDR_RATE_PER_SECOND{0.1};
/** The soft limit of the address processing token bucket (the regular MAX_ADDR_RATE_PER_SECOND
 *  based increments won't go above this, but the MAX_ADDR_TO_SEND increment following GETADDR
 *  is exempt from this limit). */
static constexpr size_t MAX_ADDR_PROCESSING_TOKEN_BUCKET{MAX_ADDR_TO_SEND};
/** The compactblocks version we support. See BIP 152. */
static constexpr uint64_t CMPCTBLOCKS_VERSION{2};

// Internal stuff
namespace {
/** Blocks that are in flight, and that are in the queue to be downloaded. */
struct QueuedBlock {
    /** BlockIndex. We must have this since we only request blocks when we've already validated the header. */
    const CBlockIndex* pindex;
    /** Optional, used for CMPCTBLOCK downloads */
    std::unique_ptr<PartiallyDownloadedBlock> partialBlock;
};

/**
 * Data structure for an individual peer. This struct is not protected by
 * cs_main since it does not contain validation-critical data.
 *
 * Memory is owned by shared pointers and this object is destructed when
 * the refcount drops to zero.
 *
 * Mutexes inside this struct must not be held when locking m_peer_mutex.
 *
 * TODO: move most members from CNodeState to this structure.
 * TODO: move remaining application-layer data members from CNode to this structure.
 */
struct Peer {
    /** Same id as the CNode object for this peer */
    const NodeId m_id{0};

    /** Services we offered to this peer.
     *
     *  This is supplied by CConnman during peer initialization. It's const
     *  because there is no protocol defined for renegotiating services
     *  initially offered to a peer. The set of local services we offer should
     *  not change after initialization.
     *
     *  An interesting example of this is NODE_NETWORK and initial block
     *  download: a node which starts up from scratch doesn't have any blocks
     *  to serve, but still advertises NODE_NETWORK because it will eventually
     *  fulfill this role after IBD completes. P2P code is written in such a
     *  way that it can gracefully handle peers who don't make good on their
     *  service advertisements. */
    const ServiceFlags m_our_services;
    /** Services this peer offered to us. */
    std::atomic<ServiceFlags> m_their_services{NODE_NONE};

    //! Whether this peer is an inbound connection
    const bool m_is_inbound;

    /** Protects misbehavior data members */
    Mutex m_misbehavior_mutex;
    /** Whether this peer should be disconnected and marked as discouraged (unless it has NetPermissionFlags::NoBan permission). */
    bool m_should_discourage GUARDED_BY(m_misbehavior_mutex){false};

    /** Protects block inventory data members */
    Mutex m_block_inv_mutex;
    /** List of blocks that we'll announce via an `inv` message.
     * There is no final sorting before sending, as they are always sent
     * immediately and in the order requested. */
    std::vector<uint256> m_blocks_for_inv_relay GUARDED_BY(m_block_inv_mutex);
    /** Unfiltered list of blocks that we'd like to announce via a `headers`
     * message. If we can't announce via a `headers` message, we'll fall back to
     * announcing via `inv`. */
    std::vector<uint256> m_blocks_for_headers_relay GUARDED_BY(m_block_inv_mutex);
    /** The final block hash that we sent in an `inv` message to this peer.
     * When the peer requests this block, we send an `inv` message to trigger
     * the peer to request the next sequence of block hashes.
     * Most peers use headers-first syncing, which doesn't use this mechanism */
    uint256 m_continuation_block GUARDED_BY(m_block_inv_mutex) {};

    /** Set to true once initial VERSION message was sent (only relevant for outbound peers). */
    bool m_outbound_version_message_sent GUARDED_BY(NetEventsInterface::g_msgproc_mutex){false};

    /** This peer's reported block height when we connected */
    std::atomic<int> m_starting_height{-1};

    /** The pong reply we're expecting, or 0 if no pong expected. */
    std::atomic<uint64_t> m_ping_nonce_sent{0};
    /** When the last ping was sent, or 0 if no ping was ever sent */
    std::atomic<std::chrono::microseconds> m_ping_start{0us};
    /** Whether a ping has been requested by the user */
    std::atomic<bool> m_ping_queued{false};

    /** Whether this peer relays txs via wtxid */
    std::atomic<bool> m_wtxid_relay{false};
    /** The feerate in the most recent BIP133 `feefilter` message sent to the peer.
     *  It is *not* a p2p protocol violation for the peer to send us
     *  transactions with a lower fee rate than this. See BIP133. */
    CAmount m_fee_filter_sent GUARDED_BY(NetEventsInterface::g_msgproc_mutex){0};
    /** Timestamp after which we will send the next BIP133 `feefilter` message
      * to the peer. */
    std::chrono::microseconds m_next_send_feefilter GUARDED_BY(NetEventsInterface::g_msgproc_mutex){0};

    struct TxRelay {
        mutable RecursiveMutex m_bloom_filter_mutex;
        /** Whether we relay transactions to this peer. */
        bool m_relay_txs GUARDED_BY(m_bloom_filter_mutex){false};
        /** A bloom filter for which transactions to announce to the peer. See BIP37. */
        std::unique_ptr<CBloomFilter> m_bloom_filter PT_GUARDED_BY(m_bloom_filter_mutex) GUARDED_BY(m_bloom_filter_mutex){nullptr};

        mutable RecursiveMutex m_tx_inventory_mutex;
        /** A filter of all the (w)txids that the peer has announced to
         *  us or we have announced to the peer. We use this to avoid announcing
         *  the same (w)txid to a peer that already has the transaction. */
        CRollingBloomFilter m_tx_inventory_known_filter GUARDED_BY(m_tx_inventory_mutex){50000, 0.000001};
        /** Set of transaction ids we still have to announce (txid for
         *  non-wtxid-relay peers, wtxid for wtxid-relay peers). We use the
         *  mempool to sort transactions in dependency order before relay, so
         *  this does not have to be sorted. */
        std::set<uint256> m_tx_inventory_to_send GUARDED_BY(m_tx_inventory_mutex);
        /** Whether the peer has requested us to send our complete mempool. Only
         *  permitted if the peer has NetPermissionFlags::Mempool or we advertise
         *  NODE_BLOOM. See BIP35. */
        bool m_send_mempool GUARDED_BY(m_tx_inventory_mutex){false};
        /** The next time after which we will send an `inv` message containing
         *  transaction announcements to this peer. */
        std::chrono::microseconds m_next_inv_send_time GUARDED_BY(m_tx_inventory_mutex){0};
        /** The mempool sequence num at which we sent the last `inv` message to this peer.
         *  Can relay txs with lower sequence numbers than this (see CTxMempool::info_for_relay). */
        uint64_t m_last_inv_sequence GUARDED_BY(NetEventsInterface::g_msgproc_mutex){1};

        /** Minimum fee rate with which to filter transaction announcements to this node. See BIP133. */
        std::atomic<CAmount> m_fee_filter_received{0};
    };

    /* Initializes a TxRelay struct for this peer. Can be called at most once for a peer. */
    TxRelay* SetTxRelay() EXCLUSIVE_LOCKS_REQUIRED(!m_tx_relay_mutex)
    {
        LOCK(m_tx_relay_mutex);
        Assume(!m_tx_relay);
        m_tx_relay = std::make_unique<Peer::TxRelay>();
        return m_tx_relay.get();
    };

    TxRelay* GetTxRelay() EXCLUSIVE_LOCKS_REQUIRED(!m_tx_relay_mutex)
    {
        return WITH_LOCK(m_tx_relay_mutex, return m_tx_relay.get());
    };

    /** A vector of addresses to send to the peer, limited to MAX_ADDR_TO_SEND. */
    std::vector<CAddress> m_addrs_to_send GUARDED_BY(NetEventsInterface::g_msgproc_mutex);
    /** Probabilistic filter to track recent addr messages relayed with this
     *  peer. Used to avoid relaying redundant addresses to this peer.
     *
     *  We initialize this filter for outbound peers (other than
     *  block-relay-only connections) or when an inbound peer sends us an
     *  address related message (ADDR, ADDRV2, GETADDR).
     *
     *  Presence of this filter must correlate with m_addr_relay_enabled.
     **/
    std::unique_ptr<CRollingBloomFilter> m_addr_known GUARDED_BY(NetEventsInterface::g_msgproc_mutex);
    /** Whether we are participating in address relay with this connection.
     *
     *  We set this bool to true for outbound peers (other than
     *  block-relay-only connections), or when an inbound peer sends us an
     *  address related message (ADDR, ADDRV2, GETADDR).
     *
     *  We use this bool to decide whether a peer is eligible for gossiping
     *  addr messages. This avoids relaying to peers that are unlikely to
     *  forward them, effectively blackholing self announcements. Reasons
     *  peers might support addr relay on the link include that they connected
     *  to us as a block-relay-only peer or they are a light client.
     *
     *  This field must correlate with whether m_addr_known has been
     *  initialized.*/
    std::atomic_bool m_addr_relay_enabled{false};
    /** Whether a getaddr request to this peer is outstanding. */
    bool m_getaddr_sent GUARDED_BY(NetEventsInterface::g_msgproc_mutex){false};
    /** Guards address sending timers. */
    mutable Mutex m_addr_send_times_mutex;
    /** Time point to send the next ADDR message to this peer. */
    std::chrono::microseconds m_next_addr_send GUARDED_BY(m_addr_send_times_mutex){0};
    /** Time point to possibly re-announce our local address to this peer. */
    std::chrono::microseconds m_next_local_addr_send GUARDED_BY(m_addr_send_times_mutex){0};
    /** Whether the peer has signaled support for receiving ADDRv2 (BIP155)
     *  messages, indicating a preference to receive ADDRv2 instead of ADDR ones. */
    std::atomic_bool m_wants_addrv2{false};
    /** Whether this peer has already sent us a getaddr message. */
    bool m_getaddr_recvd GUARDED_BY(NetEventsInterface::g_msgproc_mutex){false};
    /** Number of addresses that can be processed from this peer. Start at 1 to
     *  permit self-announcement. */
    double m_addr_token_bucket GUARDED_BY(NetEventsInterface::g_msgproc_mutex){1.0};
    /** When m_addr_token_bucket was last updated */
    std::chrono::microseconds m_addr_token_timestamp GUARDED_BY(NetEventsInterface::g_msgproc_mutex){GetTime<std::chrono::microseconds>()};
    /** Total number of addresses that were dropped due to rate limiting. */
    std::atomic<uint64_t> m_addr_rate_limited{0};
    /** Total number of addresses that were processed (excludes rate-limited ones). */
    std::atomic<uint64_t> m_addr_processed{0};

    /** Whether we've sent this peer a getheaders in response to an inv prior to initial-headers-sync completing */
    bool m_inv_triggered_getheaders_before_sync GUARDED_BY(NetEventsInterface::g_msgproc_mutex){false};

    /** Protects m_getdata_requests **/
    Mutex m_getdata_requests_mutex;
    /** Work queue of items requested by this peer **/
    std::deque<CInv> m_getdata_requests GUARDED_BY(m_getdata_requests_mutex);

    /** Time of the last getheaders message to this peer */
    NodeClock::time_point m_last_getheaders_timestamp GUARDED_BY(NetEventsInterface::g_msgproc_mutex){};

    /** Protects m_headers_sync **/
    Mutex m_headers_sync_mutex;
    /** Headers-sync state for this peer (eg for initial sync, or syncing large
     * reorgs) **/
    std::unique_ptr<HeadersSyncState> m_headers_sync PT_GUARDED_BY(m_headers_sync_mutex) GUARDED_BY(m_headers_sync_mutex) {};

    /** Whether we've sent our peer a sendheaders message. **/
    std::atomic<bool> m_sent_sendheaders{false};

    /** When to potentially disconnect peer for stalling headers download */
    std::chrono::microseconds m_headers_sync_timeout GUARDED_BY(NetEventsInterface::g_msgproc_mutex){0us};

    /** Whether this peer wants invs or headers (when possible) for block announcements */
    bool m_prefers_headers GUARDED_BY(NetEventsInterface::g_msgproc_mutex){false};

    /** Time offset computed during the version handshake based on the
     * timestamp the peer sent in the version message. */
    std::atomic<std::chrono::seconds> m_time_offset{0s};

    explicit Peer(NodeId id, ServiceFlags our_services, bool is_inbound)
        : m_id{id}
        , m_our_services{our_services}
        , m_is_inbound{is_inbound}
    {}

private:
    mutable Mutex m_tx_relay_mutex;

    /** Transaction relay data. May be a nullptr. */
    std::unique_ptr<TxRelay> m_tx_relay GUARDED_BY(m_tx_relay_mutex);
};

using PeerRef = std::shared_ptr<Peer>;

/**
 * Maintain validation-specific state about nodes, protected by cs_main, instead
 * by CNode's own locks. This simplifies asynchronous operation, where
 * processing of incoming data is done after the ProcessMessage call returns,
 * and we're no longer holding the node's locks.
 */
struct CNodeState {
    //! The best known block we know this peer has announced.
    const CBlockIndex* pindexBestKnownBlock{nullptr};
    //! The hash of the last unknown block this peer has announced.
    uint256 hashLastUnknownBlock{};
    //! The last full block we both have.
    const CBlockIndex* pindexLastCommonBlock{nullptr};
    //! The best header we have sent our peer.
    const CBlockIndex* pindexBestHeaderSent{nullptr};
    //! Whether we've started headers synchronization with this peer.
    bool fSyncStarted{false};
    //! Since when we're stalling block download progress (in microseconds), or 0.
    std::chrono::microseconds m_stalling_since{0us};
    std::list<QueuedBlock> vBlocksInFlight;
    //! When the first entry in vBlocksInFlight started downloading. Don't care when vBlocksInFlight is empty.
    std::chrono::microseconds m_downloading_since{0us};
    //! Whether we consider this a preferred download peer.
    bool fPreferredDownload{false};
    /** Whether this peer wants invs or cmpctblocks (when possible) for block announcements. */
    bool m_requested_hb_cmpctblocks{false};
    /** Whether this peer will send us cmpctblocks if we request them. */
    bool m_provides_cmpctblocks{false};

    /** State used to enforce CHAIN_SYNC_TIMEOUT and EXTRA_PEER_CHECK_INTERVAL logic.
      *
      * Both are only in effect for outbound, non-manual, non-protected connections.
      * Any peer protected (m_protect = true) is not chosen for eviction. A peer is
      * marked as protected if all of these are true:
      *   - its connection type is IsBlockOnlyConn() == false
      *   - it gave us a valid connecting header
      *   - we haven't reached MAX_OUTBOUND_PEERS_TO_PROTECT_FROM_DISCONNECT yet
      *   - its chain tip has at least as much work as ours
      *
      * CHAIN_SYNC_TIMEOUT: if a peer's best known block has less work than our tip,
      * set a timeout CHAIN_SYNC_TIMEOUT in the future:
      *   - If at timeout their best known block now has more work than our tip
      *     when the timeout was set, then either reset the timeout or clear it
      *     (after comparing against our current tip's work)
      *   - If at timeout their best known block still has less work than our
      *     tip did when the timeout was set, then send a getheaders message,
      *     and set a shorter timeout, HEADERS_RESPONSE_TIME seconds in future.
      *     If their best known block is still behind when that new timeout is
      *     reached, disconnect.
      *
      * EXTRA_PEER_CHECK_INTERVAL: after each interval, if we have too many outbound peers,
      * drop the outbound one that least recently announced us a new block.
      */
    struct ChainSyncTimeoutState {
        //! A timeout used for checking whether our peer has sufficiently synced
        std::chrono::seconds m_timeout{0s};
        //! A header with the work we require on our peer's chain
        const CBlockIndex* m_work_header{nullptr};
        //! After timeout is reached, set to true after sending getheaders
        bool m_sent_getheaders{false};
        //! Whether this peer is protected from disconnection due to a bad/slow chain
        bool m_protect{false};
    };

    ChainSyncTimeoutState m_chain_sync;

    //! Time of last new block announcement
    int64_t m_last_block_announcement{0};
};

class PeerManagerImpl final : public PeerManager
{
public:
    PeerManagerImpl(CConnman& connman, AddrMan& addrman,
                    BanMan* banman, ChainstateManager& chainman,
                    CTxMemPool& pool, node::Warnings& warnings, Options opts);

    /** Overridden from CValidationInterface. */
    void ActiveTipChange(const CBlockIndex& new_tip, bool) override
        EXCLUSIVE_LOCKS_REQUIRED(!m_tx_download_mutex);
    void BlockConnected(ChainstateRole role, const std::shared_ptr<const CBlock>& pblock, const CBlockIndex* pindexConnected) override
        EXCLUSIVE_LOCKS_REQUIRED(!m_tx_download_mutex);
    void BlockDisconnected(const std::shared_ptr<const CBlock> &block, const CBlockIndex* pindex) override
        EXCLUSIVE_LOCKS_REQUIRED(!m_tx_download_mutex);
    void UpdatedBlockTip(const CBlockIndex *pindexNew, const CBlockIndex *pindexFork, bool fInitialDownload) override
        EXCLUSIVE_LOCKS_REQUIRED(!m_peer_mutex);
    void BlockChecked(const CBlock& block, const BlockValidationState& state) override
        EXCLUSIVE_LOCKS_REQUIRED(!m_peer_mutex);
    void NewPoWValidBlock(const CBlockIndex *pindex, const std::shared_ptr<const CBlock>& pblock) override
        EXCLUSIVE_LOCKS_REQUIRED(!m_most_recent_block_mutex);

    /** Implement NetEventsInterface */
    void InitializeNode(const CNode& node, ServiceFlags our_services) override EXCLUSIVE_LOCKS_REQUIRED(!m_peer_mutex, !m_tx_download_mutex);
    void FinalizeNode(const CNode& node) override EXCLUSIVE_LOCKS_REQUIRED(!m_peer_mutex, !m_headers_presync_mutex, !m_tx_download_mutex);
    bool HasAllDesirableServiceFlags(ServiceFlags services) const override;
    bool ProcessMessages(CNode* pfrom, std::atomic<bool>& interrupt) override
        EXCLUSIVE_LOCKS_REQUIRED(!m_peer_mutex, !m_most_recent_block_mutex, !m_headers_presync_mutex, g_msgproc_mutex, !m_tx_download_mutex);
    bool SendMessages(CNode* pto) override
        EXCLUSIVE_LOCKS_REQUIRED(!m_peer_mutex, !m_most_recent_block_mutex, g_msgproc_mutex, !m_tx_download_mutex);

    /** Implement PeerManager */
    void StartScheduledTasks(CScheduler& scheduler) override;
    void CheckForStaleTipAndEvictPeers() override;
    std::optional<std::string> FetchBlock(NodeId peer_id, const CBlockIndex& block_index) override
        EXCLUSIVE_LOCKS_REQUIRED(!m_peer_mutex);
    bool GetNodeStateStats(NodeId nodeid, CNodeStateStats& stats) const override EXCLUSIVE_LOCKS_REQUIRED(!m_peer_mutex);
    std::vector<TxOrphanage::OrphanTxBase> GetOrphanTransactions() override EXCLUSIVE_LOCKS_REQUIRED(!m_tx_download_mutex);
    PeerManagerInfo GetInfo() const override EXCLUSIVE_LOCKS_REQUIRED(!m_peer_mutex);
    void SendPings() override EXCLUSIVE_LOCKS_REQUIRED(!m_peer_mutex);
    void RelayTransaction(const uint256& txid, const uint256& wtxid) override EXCLUSIVE_LOCKS_REQUIRED(!m_peer_mutex);
    void SetBestBlock(int height, std::chrono::seconds time) override
    {
        m_best_height = height;
        m_best_block_time = time;
    };
    void UnitTestMisbehaving(NodeId peer_id) override EXCLUSIVE_LOCKS_REQUIRED(!m_peer_mutex) { Misbehaving(*Assert(GetPeerRef(peer_id)), ""); };
    void ProcessMessage(CNode& pfrom, const std::string& msg_type, DataStream& vRecv,
                        const std::chrono::microseconds time_received, const std::atomic<bool>& interruptMsgProc) override
        EXCLUSIVE_LOCKS_REQUIRED(!m_peer_mutex, !m_most_recent_block_mutex, !m_headers_presync_mutex, g_msgproc_mutex, !m_tx_download_mutex);
    void UpdateLastBlockAnnounceTime(NodeId node, int64_t time_in_seconds) override;
    ServiceFlags GetDesirableServiceFlags(ServiceFlags services) const override;

private:
    /** Consider evicting an outbound peer based on the amount of time they've been behind our tip */
    void ConsiderEviction(CNode& pto, Peer& peer, std::chrono::seconds time_in_seconds) EXCLUSIVE_LOCKS_REQUIRED(cs_main, g_msgproc_mutex);

    /** If we have extra outbound peers, try to disconnect the one with the oldest block announcement */
    void EvictExtraOutboundPeers(std::chrono::seconds now) EXCLUSIVE_LOCKS_REQUIRED(cs_main);

    /** Retrieve unbroadcast transactions from the mempool and reattempt sending to peers */
    void ReattemptInitialBroadcast(CScheduler& scheduler) EXCLUSIVE_LOCKS_REQUIRED(!m_peer_mutex);

    /** Get a shared pointer to the Peer object.
     *  May return an empty shared_ptr if the Peer object can't be found. */
    PeerRef GetPeerRef(NodeId id) const EXCLUSIVE_LOCKS_REQUIRED(!m_peer_mutex);

    /** Get a shared pointer to the Peer object and remove it from m_peer_map.
     *  May return an empty shared_ptr if the Peer object can't be found. */
    PeerRef RemovePeer(NodeId id) EXCLUSIVE_LOCKS_REQUIRED(!m_peer_mutex);

    /** Mark a peer as misbehaving, which will cause it to be disconnected and its
     *  address discouraged. */
    void Misbehaving(Peer& peer, const std::string& message);

    /**
     * Potentially mark a node discouraged based on the contents of a BlockValidationState object
     *
     * @param[in] via_compact_block this bool is passed in because net_processing should
     * punish peers differently depending on whether the data was provided in a compact
     * block message or not. If the compact block had a valid header, but contained invalid
     * txs, the peer should not be punished. See BIP 152.
     */
    void MaybePunishNodeForBlock(NodeId nodeid, const BlockValidationState& state,
                                 bool via_compact_block, const std::string& message = "")
        EXCLUSIVE_LOCKS_REQUIRED(!m_peer_mutex);

    /**
     * Potentially disconnect and discourage a node based on the contents of a TxValidationState object
     */
    void MaybePunishNodeForTx(NodeId nodeid, const TxValidationState& state)
        EXCLUSIVE_LOCKS_REQUIRED(!m_peer_mutex);

    /** Maybe disconnect a peer and discourage future connections from its address.
     *
     * @param[in]   pnode     The node to check.
     * @param[in]   peer      The peer object to check.
     * @return                True if the peer was marked for disconnection in this function
     */
    bool MaybeDiscourageAndDisconnect(CNode& pnode, Peer& peer);

    /** Handle a transaction whose result was not MempoolAcceptResult::ResultType::VALID.
     * @param[in]   first_time_failure            Whether we should consider inserting into vExtraTxnForCompact, adding
     *                                            a new orphan to resolve, or looking for a package to submit.
     *                                            Set to true for transactions just received over p2p.
     *                                            Set to false if the tx has already been rejected before,
     *                                            e.g. is already in the orphanage, to avoid adding duplicate entries.
     * Updates m_txrequest, m_lazy_recent_rejects, m_lazy_recent_rejects_reconsiderable, m_orphanage, and vExtraTxnForCompact.
     *
     * @returns a PackageToValidate if this transaction has a reconsiderable failure and an eligible package was found,
     * or std::nullopt otherwise.
     */
    std::optional<node::PackageToValidate> ProcessInvalidTx(NodeId nodeid, const CTransactionRef& tx, const TxValidationState& result,
                                                      bool first_time_failure)
        EXCLUSIVE_LOCKS_REQUIRED(!m_peer_mutex, g_msgproc_mutex, m_tx_download_mutex);

    /** Handle a transaction whose result was MempoolAcceptResult::ResultType::VALID.
     * Updates m_txrequest, m_orphanage, and vExtraTxnForCompact. Also queues the tx for relay. */
    void ProcessValidTx(NodeId nodeid, const CTransactionRef& tx, const std::list<CTransactionRef>& replaced_transactions)
        EXCLUSIVE_LOCKS_REQUIRED(!m_peer_mutex, g_msgproc_mutex, m_tx_download_mutex);

    /** Handle the results of package validation: calls ProcessValidTx and ProcessInvalidTx for
     * individual transactions, and caches rejection for the package as a group.
     */
    void ProcessPackageResult(const node::PackageToValidate& package_to_validate, const PackageMempoolAcceptResult& package_result)
        EXCLUSIVE_LOCKS_REQUIRED(!m_peer_mutex, g_msgproc_mutex, m_tx_download_mutex);

    /**
     * Reconsider orphan transactions after a parent has been accepted to the mempool.
     *
     * @peer[in]  peer     The peer whose orphan transactions we will reconsider. Generally only
     *                     one orphan will be reconsidered on each call of this function. If an
     *                     accepted orphan has orphaned children, those will need to be
     *                     reconsidered, creating more work, possibly for other peers.
     * @return             True if meaningful work was done (an orphan was accepted/rejected).
     *                     If no meaningful work was done, then the work set for this peer
     *                     will be empty.
     */
    bool ProcessOrphanTx(Peer& peer)
        EXCLUSIVE_LOCKS_REQUIRED(!m_peer_mutex, g_msgproc_mutex, !m_tx_download_mutex);

    /** Process a single headers message from a peer.
     *
     * @param[in]   pfrom     CNode of the peer
     * @param[in]   peer      The peer sending us the headers
     * @param[in]   headers   The headers received. Note that this may be modified within ProcessHeadersMessage.
     * @param[in]   via_compact_block   Whether this header came in via compact block handling.
    */
    void ProcessHeadersMessage(CNode& pfrom, Peer& peer,
                               std::vector<CBlockHeader>&& headers,
                               bool via_compact_block)
        EXCLUSIVE_LOCKS_REQUIRED(!m_peer_mutex, !m_headers_presync_mutex, g_msgproc_mutex);
    /** Various helpers for headers processing, invoked by ProcessHeadersMessage() */
    /** Return true if headers are continuous and have valid proof-of-work (DoS points assigned on failure) */
    bool CheckHeadersPoW(const std::vector<CBlockHeader>& headers, const Consensus::Params& consensusParams, Peer& peer);
    /** Calculate an anti-DoS work threshold for headers chains */
    arith_uint256 GetAntiDoSWorkThreshold();
    /** Deal with state tracking and headers sync for peers that send
     * non-connecting headers (this can happen due to BIP 130 headers
     * announcements for blocks interacting with the 2hr (MAX_FUTURE_BLOCK_TIME) rule). */
    void HandleUnconnectingHeaders(CNode& pfrom, Peer& peer, const std::vector<CBlockHeader>& headers) EXCLUSIVE_LOCKS_REQUIRED(g_msgproc_mutex);
    /** Return true if the headers connect to each other, false otherwise */
    bool CheckHeadersAreContinuous(const std::vector<CBlockHeader>& headers) const;
    /** Try to continue a low-work headers sync that has already begun.
     * Assumes the caller has already verified the headers connect, and has
     * checked that each header satisfies the proof-of-work target included in
     * the header.
     *  @param[in]  peer                            The peer we're syncing with.
     *  @param[in]  pfrom                           CNode of the peer
     *  @param[in,out] headers                      The headers to be processed.
     *  @return     True if the passed in headers were successfully processed
     *              as the continuation of a low-work headers sync in progress;
     *              false otherwise.
     *              If false, the passed in headers will be returned back to
     *              the caller.
     *              If true, the returned headers may be empty, indicating
     *              there is no more work for the caller to do; or the headers
     *              may be populated with entries that have passed anti-DoS
     *              checks (and therefore may be validated for block index
     *              acceptance by the caller).
     */
    bool IsContinuationOfLowWorkHeadersSync(Peer& peer, CNode& pfrom,
            std::vector<CBlockHeader>& headers)
        EXCLUSIVE_LOCKS_REQUIRED(peer.m_headers_sync_mutex, !m_headers_presync_mutex, g_msgproc_mutex);
    /** Check work on a headers chain to be processed, and if insufficient,
     * initiate our anti-DoS headers sync mechanism.
     *
     * @param[in]   peer                The peer whose headers we're processing.
     * @param[in]   pfrom               CNode of the peer
     * @param[in]   chain_start_header  Where these headers connect in our index.
     * @param[in,out]   headers             The headers to be processed.
     *
     * @return      True if chain was low work (headers will be empty after
     *              calling); false otherwise.
     */
    bool TryLowWorkHeadersSync(Peer& peer, CNode& pfrom,
                                  const CBlockIndex* chain_start_header,
                                  std::vector<CBlockHeader>& headers)
        EXCLUSIVE_LOCKS_REQUIRED(!peer.m_headers_sync_mutex, !m_peer_mutex, !m_headers_presync_mutex, g_msgproc_mutex);

    /** Return true if the given header is an ancestor of
     *  m_chainman.m_best_header or our current tip */
    bool IsAncestorOfBestHeaderOrTip(const CBlockIndex* header) EXCLUSIVE_LOCKS_REQUIRED(cs_main);

    /** Request further headers from this peer with a given locator.
     * We don't issue a getheaders message if we have a recent one outstanding.
     * This returns true if a getheaders is actually sent, and false otherwise.
     */
    bool MaybeSendGetHeaders(CNode& pfrom, const CBlockLocator& locator, Peer& peer) EXCLUSIVE_LOCKS_REQUIRED(g_msgproc_mutex);
    /** Potentially fetch blocks from this peer upon receipt of a new headers tip */
    void HeadersDirectFetchBlocks(CNode& pfrom, const Peer& peer, const CBlockIndex& last_header);
    /** Update peer state based on received headers message */
    void UpdatePeerStateForReceivedHeaders(CNode& pfrom, Peer& peer, const CBlockIndex& last_header, bool received_new_header, bool may_have_more_headers)
        EXCLUSIVE_LOCKS_REQUIRED(g_msgproc_mutex);

    void SendBlockTransactions(CNode& pfrom, Peer& peer, const CBlock& block, const BlockTransactionsRequest& req);

    /** Send a message to a peer */
    void PushMessage(CNode& node, CSerializedNetMsg&& msg) const { m_connman.PushMessage(&node, std::move(msg)); }
    template <typename... Args>
    void MakeAndPushMessage(CNode& node, std::string msg_type, Args&&... args) const
    {
        m_connman.PushMessage(&node, NetMsg::Make(std::move(msg_type), std::forward<Args>(args)...));
    }

    /** Send a version message to a peer */
    void PushNodeVersion(CNode& pnode, const Peer& peer);

    /** Send a ping message every PING_INTERVAL or if requested via RPC. May
     *  mark the peer to be disconnected if a ping has timed out.
     *  We use mockable time for ping timeouts, so setmocktime may cause pings
     *  to time out. */
    void MaybeSendPing(CNode& node_to, Peer& peer, std::chrono::microseconds now);

    /** Send `addr` messages on a regular schedule. */
    void MaybeSendAddr(CNode& node, Peer& peer, std::chrono::microseconds current_time) EXCLUSIVE_LOCKS_REQUIRED(g_msgproc_mutex);

    /** Send a single `sendheaders` message, after we have completed headers sync with a peer. */
    void MaybeSendSendHeaders(CNode& node, Peer& peer) EXCLUSIVE_LOCKS_REQUIRED(g_msgproc_mutex);

    /** Relay (gossip) an address to a few randomly chosen nodes.
     *
     * @param[in] originator   The id of the peer that sent us the address. We don't want to relay it back.
     * @param[in] addr         Address to relay.
     * @param[in] fReachable   Whether the address' network is reachable. We relay unreachable
     *                         addresses less.
     */
    void RelayAddress(NodeId originator, const CAddress& addr, bool fReachable) EXCLUSIVE_LOCKS_REQUIRED(!m_peer_mutex, g_msgproc_mutex);

    /** Send `feefilter` message. */
    void MaybeSendFeefilter(CNode& node, Peer& peer, std::chrono::microseconds current_time) EXCLUSIVE_LOCKS_REQUIRED(g_msgproc_mutex);

    FastRandomContext m_rng GUARDED_BY(NetEventsInterface::g_msgproc_mutex);

    FeeFilterRounder m_fee_filter_rounder GUARDED_BY(NetEventsInterface::g_msgproc_mutex);

    const CChainParams& m_chainparams;
    CConnman& m_connman;
    AddrMan& m_addrman;
    /** Pointer to this node's banman. May be nullptr - check existence before dereferencing. */
    BanMan* const m_banman;
    ChainstateManager& m_chainman;
    CTxMemPool& m_mempool;

    /** Synchronizes tx download including TxRequestTracker, rejection filters, and TxOrphanage.
     * Lock invariants:
     * - A txhash (txid or wtxid) in m_txrequest is not also in m_orphanage.
     * - A txhash (txid or wtxid) in m_txrequest is not also in m_lazy_recent_rejects.
     * - A txhash (txid or wtxid) in m_txrequest is not also in m_lazy_recent_rejects_reconsiderable.
     * - A txhash (txid or wtxid) in m_txrequest is not also in m_lazy_recent_confirmed_transactions.
     * - Each data structure's limits hold (m_orphanage max size, m_txrequest per-peer limits, etc).
     */
    Mutex m_tx_download_mutex ACQUIRED_BEFORE(m_mempool.cs);
    node::TxDownloadManager m_txdownloadman GUARDED_BY(m_tx_download_mutex);

    std::unique_ptr<TxReconciliationTracker> m_txreconciliation;

    /** The height of the best chain */
    std::atomic<int> m_best_height{-1};
    /** The time of the best chain tip block */
    std::atomic<std::chrono::seconds> m_best_block_time{0s};

    /** Next time to check for stale tip */
    std::chrono::seconds m_stale_tip_check_time GUARDED_BY(cs_main){0s};

    node::Warnings& m_warnings;
    TimeOffsets m_outbound_time_offsets{m_warnings};

    const Options m_opts;

    bool RejectIncomingTxs(const CNode& peer) const;

    /** Whether we've completed initial sync yet, for determining when to turn
      * on extra block-relay-only peers. */
    bool m_initial_sync_finished GUARDED_BY(cs_main){false};

    /** Protects m_peer_map. This mutex must not be locked while holding a lock
     *  on any of the mutexes inside a Peer object. */
    mutable Mutex m_peer_mutex;
    /**
     * Map of all Peer objects, keyed by peer id. This map is protected
     * by the m_peer_mutex. Once a shared pointer reference is
     * taken, the lock may be released. Individual fields are protected by
     * their own locks.
     */
    std::map<NodeId, PeerRef> m_peer_map GUARDED_BY(m_peer_mutex);

    /** Map maintaining per-node state. */
    std::map<NodeId, CNodeState> m_node_states GUARDED_BY(cs_main);

    /** Get a pointer to a const CNodeState, used when not mutating the CNodeState object. */
    const CNodeState* State(NodeId pnode) const EXCLUSIVE_LOCKS_REQUIRED(cs_main);
    /** Get a pointer to a mutable CNodeState. */
    CNodeState* State(NodeId pnode) EXCLUSIVE_LOCKS_REQUIRED(cs_main);

    uint32_t GetFetchFlags(const Peer& peer) const;

    std::atomic<std::chrono::microseconds> m_next_inv_to_inbounds{0us};

    /** Number of nodes with fSyncStarted. */
    int nSyncStarted GUARDED_BY(cs_main) = 0;

    /** Hash of the last block we received via INV */
    uint256 m_last_block_inv_triggering_headers_sync GUARDED_BY(g_msgproc_mutex){};

    /**
     * Sources of received blocks, saved to be able punish them when processing
     * happens afterwards.
     * Set mapBlockSource[hash].second to false if the node should not be
     * punished if the block is invalid.
     */
    std::map<uint256, std::pair<NodeId, bool>> mapBlockSource GUARDED_BY(cs_main);

    /** Number of peers with wtxid relay. */
    std::atomic<int> m_wtxid_relay_peers{0};

    /** Number of outbound peers with m_chain_sync.m_protect. */
    int m_outbound_peers_with_protect_from_disconnect GUARDED_BY(cs_main) = 0;

    /** Number of preferable block download peers. */
    int m_num_preferred_download_peers GUARDED_BY(cs_main){0};

    /** Stalling timeout for blocks in IBD */
    std::atomic<std::chrono::seconds> m_block_stalling_timeout{BLOCK_STALLING_TIMEOUT_DEFAULT};

    /**
     * For sending `inv`s to inbound peers, we use a single (exponentially
     * distributed) timer for all peers. If we used a separate timer for each
     * peer, a spy node could make multiple inbound connections to us to
     * accurately determine when we received the transaction (and potentially
     * determine the transaction's origin). */
    std::chrono::microseconds NextInvToInbounds(std::chrono::microseconds now,
                                                std::chrono::seconds average_interval) EXCLUSIVE_LOCKS_REQUIRED(g_msgproc_mutex);


    // All of the following cache a recent block, and are protected by m_most_recent_block_mutex
    Mutex m_most_recent_block_mutex;
    std::shared_ptr<const CBlock> m_most_recent_block GUARDED_BY(m_most_recent_block_mutex);
    std::shared_ptr<const CBlockHeaderAndShortTxIDs> m_most_recent_compact_block GUARDED_BY(m_most_recent_block_mutex);
    uint256 m_most_recent_block_hash GUARDED_BY(m_most_recent_block_mutex);
    std::unique_ptr<const std::map<uint256, CTransactionRef>> m_most_recent_block_txs GUARDED_BY(m_most_recent_block_mutex);

    // Data about the low-work headers synchronization, aggregated from all peers' HeadersSyncStates.
    /** Mutex guarding the other m_headers_presync_* variables. */
    Mutex m_headers_presync_mutex;
    /** A type to represent statistics about a peer's low-work headers sync.
     *
     * - The first field is the total verified amount of work in that synchronization.
     * - The second is:
     *   - nullopt: the sync is in REDOWNLOAD phase (phase 2).
     *   - {height, timestamp}: the sync has the specified tip height and block timestamp (phase 1).
     */
    using HeadersPresyncStats = std::pair<arith_uint256, std::optional<std::pair<int64_t, uint32_t>>>;
    /** Statistics for all peers in low-work headers sync. */
    std::map<NodeId, HeadersPresyncStats> m_headers_presync_stats GUARDED_BY(m_headers_presync_mutex) {};
    /** The peer with the most-work entry in m_headers_presync_stats. */
    NodeId m_headers_presync_bestpeer GUARDED_BY(m_headers_presync_mutex) {-1};
    /** The m_headers_presync_stats improved, and needs signalling. */
    std::atomic_bool m_headers_presync_should_signal{false};

    /** Height of the highest block announced using BIP 152 high-bandwidth mode. */
    int m_highest_fast_announce GUARDED_BY(::cs_main){0};

    /** Have we requested this block from a peer */
    bool IsBlockRequested(const uint256& hash) EXCLUSIVE_LOCKS_REQUIRED(cs_main);

    /** Have we requested this block from an outbound peer */
    bool IsBlockRequestedFromOutbound(const uint256& hash) EXCLUSIVE_LOCKS_REQUIRED(cs_main, !m_peer_mutex);

    /** Remove this block from our tracked requested blocks. Called if:
     *  - the block has been received from a peer
     *  - the request for the block has timed out
     * If "from_peer" is specified, then only remove the block if it is in
     * flight from that peer (to avoid one peer's network traffic from
     * affecting another's state).
     */
    void RemoveBlockRequest(const uint256& hash, std::optional<NodeId> from_peer) EXCLUSIVE_LOCKS_REQUIRED(cs_main);

    /* Mark a block as in flight
     * Returns false, still setting pit, if the block was already in flight from the same peer
     * pit will only be valid as long as the same cs_main lock is being held
     */
    bool BlockRequested(NodeId nodeid, const CBlockIndex& block, std::list<QueuedBlock>::iterator** pit = nullptr) EXCLUSIVE_LOCKS_REQUIRED(cs_main);

    bool TipMayBeStale() EXCLUSIVE_LOCKS_REQUIRED(cs_main);

    /** Update pindexLastCommonBlock and add not-in-flight missing successors to vBlocks, until it has
     *  at most count entries.
     */
    void FindNextBlocksToDownload(const Peer& peer, unsigned int count, std::vector<const CBlockIndex*>& vBlocks, NodeId& nodeStaller) EXCLUSIVE_LOCKS_REQUIRED(cs_main);

    /** Request blocks for the background chainstate, if one is in use. */
    void TryDownloadingHistoricalBlocks(const Peer& peer, unsigned int count, std::vector<const CBlockIndex*>& vBlocks, const CBlockIndex* from_tip, const CBlockIndex* target_block) EXCLUSIVE_LOCKS_REQUIRED(cs_main);

    /**
    * \brief Find next blocks to download from a peer after a starting block.
    *
    * \param vBlocks      Vector of blocks to download which will be appended to.
    * \param peer         Peer which blocks will be downloaded from.
    * \param state        Pointer to the state of the peer.
    * \param pindexWalk   Pointer to the starting block to add to vBlocks.
    * \param count        Maximum number of blocks to allow in vBlocks. No more
    *                     blocks will be added if it reaches this size.
    * \param nWindowEnd   Maximum height of blocks to allow in vBlocks. No
    *                     blocks will be added above this height.
    * \param activeChain  Optional pointer to a chain to compare against. If
    *                     provided, any next blocks which are already contained
    *                     in this chain will not be appended to vBlocks, but
    *                     instead will be used to update the
    *                     state->pindexLastCommonBlock pointer.
    * \param nodeStaller  Optional pointer to a NodeId variable that will receive
    *                     the ID of another peer that might be causing this peer
    *                     to stall. This is set to the ID of the peer which
    *                     first requested the first in-flight block in the
    *                     download window. It is only set if vBlocks is empty at
    *                     the end of this function call and if increasing
    *                     nWindowEnd by 1 would cause it to be non-empty (which
    *                     indicates the download might be stalled because every
    *                     block in the window is in flight and no other peer is
    *                     trying to download the next block).
    */
    void FindNextBlocks(std::vector<const CBlockIndex*>& vBlocks, const Peer& peer, CNodeState *state, const CBlockIndex *pindexWalk, unsigned int count, int nWindowEnd, const CChain* activeChain=nullptr, NodeId* nodeStaller=nullptr) EXCLUSIVE_LOCKS_REQUIRED(cs_main);

    /* Multimap used to preserve insertion order */
    typedef std::multimap<uint256, std::pair<NodeId, std::list<QueuedBlock>::iterator>> BlockDownloadMap;
    BlockDownloadMap mapBlocksInFlight GUARDED_BY(cs_main);

    /** When our tip was last updated. */
    std::atomic<std::chrono::seconds> m_last_tip_update{0s};

    /** Determine whether or not a peer can request a transaction, and return it (or nullptr if not found or not allowed). */
    CTransactionRef FindTxForGetData(const Peer::TxRelay& tx_relay, const GenTxid& gtxid)
        EXCLUSIVE_LOCKS_REQUIRED(!m_most_recent_block_mutex, NetEventsInterface::g_msgproc_mutex);

    void ProcessGetData(CNode& pfrom, Peer& peer, const std::atomic<bool>& interruptMsgProc)
        EXCLUSIVE_LOCKS_REQUIRED(!m_most_recent_block_mutex, peer.m_getdata_requests_mutex, NetEventsInterface::g_msgproc_mutex)
        LOCKS_EXCLUDED(::cs_main);

    /** Process a new block. Perform any post-processing housekeeping */
    void ProcessBlock(CNode& node, const std::shared_ptr<const CBlock>& block, bool force_processing, bool min_pow_checked);

    /** Process compact block txns  */
    void ProcessCompactBlockTxns(CNode& pfrom, Peer& peer, const BlockTransactions& block_transactions)
        EXCLUSIVE_LOCKS_REQUIRED(g_msgproc_mutex, !m_most_recent_block_mutex);

    /**
     * When a peer sends us a valid block, instruct it to announce blocks to us
     * using CMPCTBLOCK if possible by adding its nodeid to the end of
     * lNodesAnnouncingHeaderAndIDs, and keeping that list under a certain size by
     * removing the first element if necessary.
     */
    void MaybeSetPeerAsAnnouncingHeaderAndIDs(NodeId nodeid) EXCLUSIVE_LOCKS_REQUIRED(cs_main, !m_peer_mutex);

    /** Stack of nodes which we have set to announce using compact blocks */
    std::list<NodeId> lNodesAnnouncingHeaderAndIDs GUARDED_BY(cs_main);

    /** Number of peers from which we're downloading blocks. */
    int m_peers_downloading_from GUARDED_BY(cs_main) = 0;

    void AddToCompactExtraTransactions(const CTransactionRef& tx) EXCLUSIVE_LOCKS_REQUIRED(g_msgproc_mutex);

    /** Orphan/conflicted/etc transactions that are kept for compact block reconstruction.
     *  The last -blockreconstructionextratxn/DEFAULT_BLOCK_RECONSTRUCTION_EXTRA_TXN of
     *  these are kept in a ring buffer */
    std::vector<CTransactionRef> vExtraTxnForCompact GUARDED_BY(g_msgproc_mutex);
    /** Offset into vExtraTxnForCompact to insert the next tx */
    size_t vExtraTxnForCompactIt GUARDED_BY(g_msgproc_mutex) = 0;

    /** Check whether the last unknown block a peer advertised is not yet known. */
    void ProcessBlockAvailability(NodeId nodeid) EXCLUSIVE_LOCKS_REQUIRED(cs_main);
    /** Update tracking information about which blocks a peer is assumed to have. */
    void UpdateBlockAvailability(NodeId nodeid, const uint256& hash) EXCLUSIVE_LOCKS_REQUIRED(cs_main);
    bool CanDirectFetch() EXCLUSIVE_LOCKS_REQUIRED(cs_main);

    /**
     * Estimates the distance, in blocks, between the best-known block and the network chain tip.
     * Utilizes the best-block time and the chainparams blocks spacing to approximate it.
     */
    int64_t ApproximateBestBlockDepth() const;

    /**
     * To prevent fingerprinting attacks, only send blocks/headers outside of
     * the active chain if they are no more than a month older (both in time,
     * and in best equivalent proof of work) than the best header chain we know
     * about and we fully-validated them at some point.
     */
    bool BlockRequestAllowed(const CBlockIndex* pindex) EXCLUSIVE_LOCKS_REQUIRED(cs_main);
    bool AlreadyHaveBlock(const uint256& block_hash) EXCLUSIVE_LOCKS_REQUIRED(cs_main);
    void ProcessGetBlockData(CNode& pfrom, Peer& peer, const CInv& inv)
        EXCLUSIVE_LOCKS_REQUIRED(g_msgproc_mutex, !m_most_recent_block_mutex);

    /**
     * Validation logic for compact filters request handling.
     *
     * May disconnect from the peer in the case of a bad request.
     *
     * @param[in]   node            The node that we received the request from
     * @param[in]   peer            The peer that we received the request from
     * @param[in]   filter_type     The filter type the request is for. Must be basic filters.
     * @param[in]   start_height    The start height for the request
     * @param[in]   stop_hash       The stop_hash for the request
     * @param[in]   max_height_diff The maximum number of items permitted to request, as specified in BIP 157
     * @param[out]  stop_index      The CBlockIndex for the stop_hash block, if the request can be serviced.
     * @param[out]  filter_index    The filter index, if the request can be serviced.
     * @return                      True if the request can be serviced.
     */
    bool PrepareBlockFilterRequest(CNode& node, Peer& peer,
                                   BlockFilterType filter_type, uint32_t start_height,
                                   const uint256& stop_hash, uint32_t max_height_diff,
                                   const CBlockIndex*& stop_index,
                                   BlockFilterIndex*& filter_index);

    /**
     * Handle a cfilters request.
     *
     * May disconnect from the peer in the case of a bad request.
     *
     * @param[in]   node            The node that we received the request from
     * @param[in]   peer            The peer that we received the request from
     * @param[in]   vRecv           The raw message received
     */
    void ProcessGetCFilters(CNode& node, Peer& peer, DataStream& vRecv);

    /**
     * Handle a cfheaders request.
     *
     * May disconnect from the peer in the case of a bad request.
     *
     * @param[in]   node            The node that we received the request from
     * @param[in]   peer            The peer that we received the request from
     * @param[in]   vRecv           The raw message received
     */
    void ProcessGetCFHeaders(CNode& node, Peer& peer, DataStream& vRecv);

    /**
     * Handle a getcfcheckpt request.
     *
     * May disconnect from the peer in the case of a bad request.
     *
     * @param[in]   node            The node that we received the request from
     * @param[in]   peer            The peer that we received the request from
     * @param[in]   vRecv           The raw message received
     */
    void ProcessGetCFCheckPt(CNode& node, Peer& peer, DataStream& vRecv);

    /** Checks if address relay is permitted with peer. If needed, initializes
     * the m_addr_known bloom filter and sets m_addr_relay_enabled to true.
     *
     *  @return   True if address relay is enabled with peer
     *            False if address relay is disallowed
     */
    bool SetupAddressRelay(const CNode& node, Peer& peer) EXCLUSIVE_LOCKS_REQUIRED(g_msgproc_mutex);

    void AddAddressKnown(Peer& peer, const CAddress& addr) EXCLUSIVE_LOCKS_REQUIRED(g_msgproc_mutex);
    void PushAddress(Peer& peer, const CAddress& addr) EXCLUSIVE_LOCKS_REQUIRED(g_msgproc_mutex);
};

const CNodeState* PeerManagerImpl::State(NodeId pnode) const
{
    std::map<NodeId, CNodeState>::const_iterator it = m_node_states.find(pnode);
    if (it == m_node_states.end())
        return nullptr;
    return &it->second;
}

CNodeState* PeerManagerImpl::State(NodeId pnode)
{
    return const_cast<CNodeState*>(std::as_const(*this).State(pnode));
}

/**
 * Whether the peer supports the address. For example, a peer that does not
 * implement BIP155 cannot receive Tor v3 addresses because it requires
 * ADDRv2 (BIP155) encoding.
 */
static bool IsAddrCompatible(const Peer& peer, const CAddress& addr)
{
    return peer.m_wants_addrv2 || addr.IsAddrV1Compatible();
}

void PeerManagerImpl::AddAddressKnown(Peer& peer, const CAddress& addr)
{
    assert(peer.m_addr_known);
    peer.m_addr_known->insert(addr.GetKey());
}

void PeerManagerImpl::PushAddress(Peer& peer, const CAddress& addr)
{
    // Known checking here is only to save space from duplicates.
    // Before sending, we'll filter it again for known addresses that were
    // added after addresses were pushed.
    assert(peer.m_addr_known);
    if (addr.IsValid() && !peer.m_addr_known->contains(addr.GetKey()) && IsAddrCompatible(peer, addr)) {
        if (peer.m_addrs_to_send.size() >= MAX_ADDR_TO_SEND) {
            peer.m_addrs_to_send[m_rng.randrange(peer.m_addrs_to_send.size())] = addr;
        } else {
            peer.m_addrs_to_send.push_back(addr);
        }
    }
}

static void AddKnownTx(Peer& peer, const uint256& hash)
{
    auto tx_relay = peer.GetTxRelay();
    if (!tx_relay) return;

    LOCK(tx_relay->m_tx_inventory_mutex);
    tx_relay->m_tx_inventory_known_filter.insert(hash);
}

/** Whether this peer can serve us blocks. */
static bool CanServeBlocks(const Peer& peer)
{
    return peer.m_their_services & (NODE_NETWORK|NODE_NETWORK_LIMITED);
}

/** Whether this peer can only serve limited recent blocks (e.g. because
 *  it prunes old blocks) */
static bool IsLimitedPeer(const Peer& peer)
{
    return (!(peer.m_their_services & NODE_NETWORK) &&
             (peer.m_their_services & NODE_NETWORK_LIMITED));
}

/** Whether this peer can serve us witness data */
static bool CanServeWitnesses(const Peer& peer)
{
    return peer.m_their_services & NODE_WITNESS;
}

std::chrono::microseconds PeerManagerImpl::NextInvToInbounds(std::chrono::microseconds now,
                                                             std::chrono::seconds average_interval)
{
    if (m_next_inv_to_inbounds.load() < now) {
        // If this function were called from multiple threads simultaneously
        // it would possible that both update the next send variable, and return a different result to their caller.
        // This is not possible in practice as only the net processing thread invokes this function.
        m_next_inv_to_inbounds = now + m_rng.rand_exp_duration(average_interval);
    }
    return m_next_inv_to_inbounds;
}

bool PeerManagerImpl::IsBlockRequested(const uint256& hash)
{
    return mapBlocksInFlight.count(hash);
}

bool PeerManagerImpl::IsBlockRequestedFromOutbound(const uint256& hash)
{
    for (auto range = mapBlocksInFlight.equal_range(hash); range.first != range.second; range.first++) {
        auto [nodeid, block_it] = range.first->second;
        PeerRef peer{GetPeerRef(nodeid)};
        if (peer && !peer->m_is_inbound) return true;
    }

    return false;
}

void PeerManagerImpl::RemoveBlockRequest(const uint256& hash, std::optional<NodeId> from_peer)
{
    auto range = mapBlocksInFlight.equal_range(hash);
    if (range.first == range.second) {
        // Block was not requested from any peer
        return;
    }

    // We should not have requested too many of this block
    Assume(mapBlocksInFlight.count(hash) <= MAX_CMPCTBLOCKS_INFLIGHT_PER_BLOCK);

    while (range.first != range.second) {
        auto [node_id, list_it] = range.first->second;

        if (from_peer && *from_peer != node_id) {
            range.first++;
            continue;
        }

        CNodeState& state = *Assert(State(node_id));

        if (state.vBlocksInFlight.begin() == list_it) {
            // First block on the queue was received, update the start download time for the next one
            state.m_downloading_since = std::max(state.m_downloading_since, GetTime<std::chrono::microseconds>());
        }
        state.vBlocksInFlight.erase(list_it);

        if (state.vBlocksInFlight.empty()) {
            // Last validated block on the queue for this peer was received.
            m_peers_downloading_from--;
        }
        state.m_stalling_since = 0us;

        range.first = mapBlocksInFlight.erase(range.first);
    }
}

bool PeerManagerImpl::BlockRequested(NodeId nodeid, const CBlockIndex& block, std::list<QueuedBlock>::iterator** pit)
{
    const uint256& hash{block.GetBlockHash()};

    CNodeState *state = State(nodeid);
    assert(state != nullptr);

    Assume(mapBlocksInFlight.count(hash) <= MAX_CMPCTBLOCKS_INFLIGHT_PER_BLOCK);

    // Short-circuit most stuff in case it is from the same node
    for (auto range = mapBlocksInFlight.equal_range(hash); range.first != range.second; range.first++) {
        if (range.first->second.first == nodeid) {
            if (pit) {
                *pit = &range.first->second.second;
            }
            return false;
        }
    }

    // Make sure it's not being fetched already from same peer.
    RemoveBlockRequest(hash, nodeid);

    std::list<QueuedBlock>::iterator it = state->vBlocksInFlight.insert(state->vBlocksInFlight.end(),
            {&block, std::unique_ptr<PartiallyDownloadedBlock>(pit ? new PartiallyDownloadedBlock(&m_mempool) : nullptr)});
    if (state->vBlocksInFlight.size() == 1) {
        // We're starting a block download (batch) from this peer.
        state->m_downloading_since = GetTime<std::chrono::microseconds>();
        m_peers_downloading_from++;
    }
    auto itInFlight = mapBlocksInFlight.insert(std::make_pair(hash, std::make_pair(nodeid, it)));
    if (pit) {
        *pit = &itInFlight->second.second;
    }
    return true;
}

void PeerManagerImpl::MaybeSetPeerAsAnnouncingHeaderAndIDs(NodeId nodeid)
{
    AssertLockHeld(cs_main);

    // When in -blocksonly mode, never request high-bandwidth mode from peers. Our
    // mempool will not contain the transactions necessary to reconstruct the
    // compact block.
    if (m_opts.ignore_incoming_txs) return;

    CNodeState* nodestate = State(nodeid);
    PeerRef peer{GetPeerRef(nodeid)};
    if (!nodestate || !nodestate->m_provides_cmpctblocks) {
        // Don't request compact blocks if the peer has not signalled support
        return;
    }

    int num_outbound_hb_peers = 0;
    for (std::list<NodeId>::iterator it = lNodesAnnouncingHeaderAndIDs.begin(); it != lNodesAnnouncingHeaderAndIDs.end(); it++) {
        if (*it == nodeid) {
            lNodesAnnouncingHeaderAndIDs.erase(it);
            lNodesAnnouncingHeaderAndIDs.push_back(nodeid);
            return;
        }
        PeerRef peer_ref{GetPeerRef(*it)};
        if (peer_ref && !peer_ref->m_is_inbound) ++num_outbound_hb_peers;
    }
    if (peer && peer->m_is_inbound) {
        // If we're adding an inbound HB peer, make sure we're not removing
        // our last outbound HB peer in the process.
        if (lNodesAnnouncingHeaderAndIDs.size() >= 3 && num_outbound_hb_peers == 1) {
            PeerRef remove_peer{GetPeerRef(lNodesAnnouncingHeaderAndIDs.front())};
            if (remove_peer && !remove_peer->m_is_inbound) {
                // Put the HB outbound peer in the second slot, so that it
                // doesn't get removed.
                std::swap(lNodesAnnouncingHeaderAndIDs.front(), *std::next(lNodesAnnouncingHeaderAndIDs.begin()));
            }
        }
    }
    m_connman.ForNode(nodeid, [this](CNode* pfrom) EXCLUSIVE_LOCKS_REQUIRED(::cs_main) {
        AssertLockHeld(::cs_main);
        if (lNodesAnnouncingHeaderAndIDs.size() >= 3) {
            // As per BIP152, we only get 3 of our peers to announce
            // blocks using compact encodings.
            m_connman.ForNode(lNodesAnnouncingHeaderAndIDs.front(), [this](CNode* pnodeStop){
                MakeAndPushMessage(*pnodeStop, NetMsgType::SENDCMPCT, /*high_bandwidth=*/false, /*version=*/CMPCTBLOCKS_VERSION);
                // save BIP152 bandwidth state: we select peer to be low-bandwidth
                pnodeStop->m_bip152_highbandwidth_to = false;
                return true;
            });
            lNodesAnnouncingHeaderAndIDs.pop_front();
        }
        MakeAndPushMessage(*pfrom, NetMsgType::SENDCMPCT, /*high_bandwidth=*/true, /*version=*/CMPCTBLOCKS_VERSION);
        // save BIP152 bandwidth state: we select peer to be high-bandwidth
        pfrom->m_bip152_highbandwidth_to = true;
        lNodesAnnouncingHeaderAndIDs.push_back(pfrom->GetId());
        return true;
    });
}

bool PeerManagerImpl::TipMayBeStale()
{
    AssertLockHeld(cs_main);
    const Consensus::Params& consensusParams = m_chainparams.GetConsensus();
    if (m_last_tip_update.load() == 0s) {
        m_last_tip_update = GetTime<std::chrono::seconds>();
    }
    return m_last_tip_update.load() < GetTime<std::chrono::seconds>() - std::chrono::seconds{consensusParams.nPowTargetSpacing * 3} && mapBlocksInFlight.empty();
}

int64_t PeerManagerImpl::ApproximateBestBlockDepth() const
{
    return (GetTime<std::chrono::seconds>() - m_best_block_time.load()).count() / m_chainparams.GetConsensus().nPowTargetSpacing;
}

bool PeerManagerImpl::CanDirectFetch()
{
    return m_chainman.ActiveChain().Tip()->Time() > NodeClock::now() - m_chainparams.GetConsensus().PowTargetSpacing() * 20;
}

static bool PeerHasHeader(CNodeState *state, const CBlockIndex *pindex) EXCLUSIVE_LOCKS_REQUIRED(cs_main)
{
    if (state->pindexBestKnownBlock && pindex == state->pindexBestKnownBlock->GetAncestor(pindex->nHeight))
        return true;
    if (state->pindexBestHeaderSent && pindex == state->pindexBestHeaderSent->GetAncestor(pindex->nHeight))
        return true;
    return false;
}

void PeerManagerImpl::ProcessBlockAvailability(NodeId nodeid) {
    CNodeState *state = State(nodeid);
    assert(state != nullptr);

    if (!state->hashLastUnknownBlock.IsNull()) {
        const CBlockIndex* pindex = m_chainman.m_blockman.LookupBlockIndex(state->hashLastUnknownBlock);
        if (pindex && pindex->nChainWork > 0) {
            if (state->pindexBestKnownBlock == nullptr || pindex->nChainWork >= state->pindexBestKnownBlock->nChainWork) {
                state->pindexBestKnownBlock = pindex;
            }
            state->hashLastUnknownBlock.SetNull();
        }
    }
}

void PeerManagerImpl::UpdateBlockAvailability(NodeId nodeid, const uint256 &hash) {
    CNodeState *state = State(nodeid);
    assert(state != nullptr);

    ProcessBlockAvailability(nodeid);

    const CBlockIndex* pindex = m_chainman.m_blockman.LookupBlockIndex(hash);
    if (pindex && pindex->nChainWork > 0) {
        // An actually better block was announced.
        if (state->pindexBestKnownBlock == nullptr || pindex->nChainWork >= state->pindexBestKnownBlock->nChainWork) {
            state->pindexBestKnownBlock = pindex;
        }
    } else {
        // An unknown block was announced; just assume that the latest one is the best one.
        state->hashLastUnknownBlock = hash;
    }
}

// Logic for calculating which blocks to download from a given peer, given our current tip.
void PeerManagerImpl::FindNextBlocksToDownload(const Peer& peer, unsigned int count, std::vector<const CBlockIndex*>& vBlocks, NodeId& nodeStaller)
{
    if (count == 0)
        return;

    vBlocks.reserve(vBlocks.size() + count);
    CNodeState *state = State(peer.m_id);
    assert(state != nullptr);

    // Make sure pindexBestKnownBlock is up to date, we'll need it.
    ProcessBlockAvailability(peer.m_id);

    if (state->pindexBestKnownBlock == nullptr || state->pindexBestKnownBlock->nChainWork < m_chainman.ActiveChain().Tip()->nChainWork || state->pindexBestKnownBlock->nChainWork < m_chainman.MinimumChainWork()) {
        // This peer has nothing interesting.
        return;
    }

    // When we sync with AssumeUtxo and discover the snapshot is not in the peer's best chain, abort:
    // We can't reorg to this chain due to missing undo data until the background sync has finished,
    // so downloading blocks from it would be futile.
    const CBlockIndex* snap_base{m_chainman.GetSnapshotBaseBlock()};
    if (snap_base && state->pindexBestKnownBlock->GetAncestor(snap_base->nHeight) != snap_base) {
        LogDebug(BCLog::NET, "Not downloading blocks from peer=%d, which doesn't have the snapshot block in its best chain.\n", peer.m_id);
        return;
    }

    // Bootstrap quickly by guessing a parent of our best tip is the forking point.
    // Guessing wrong in either direction is not a problem.
    // Also reset pindexLastCommonBlock after a snapshot was loaded, so that blocks after the snapshot will be prioritised for download.
    if (state->pindexLastCommonBlock == nullptr ||
        (snap_base && state->pindexLastCommonBlock->nHeight < snap_base->nHeight)) {
        state->pindexLastCommonBlock = m_chainman.ActiveChain()[std::min(state->pindexBestKnownBlock->nHeight, m_chainman.ActiveChain().Height())];
    }

    // If the peer reorganized, our previous pindexLastCommonBlock may not be an ancestor
    // of its current tip anymore. Go back enough to fix that.
    state->pindexLastCommonBlock = LastCommonAncestor(state->pindexLastCommonBlock, state->pindexBestKnownBlock);
    if (state->pindexLastCommonBlock == state->pindexBestKnownBlock)
        return;

    const CBlockIndex *pindexWalk = state->pindexLastCommonBlock;
    // Never fetch further than the best block we know the peer has, or more than BLOCK_DOWNLOAD_WINDOW + 1 beyond the last
    // linked block we have in common with this peer. The +1 is so we can detect stalling, namely if we would be able to
    // download that next block if the window were 1 larger.
    int nWindowEnd = state->pindexLastCommonBlock->nHeight + BLOCK_DOWNLOAD_WINDOW;

    FindNextBlocks(vBlocks, peer, state, pindexWalk, count, nWindowEnd, &m_chainman.ActiveChain(), &nodeStaller);
}

void PeerManagerImpl::TryDownloadingHistoricalBlocks(const Peer& peer, unsigned int count, std::vector<const CBlockIndex*>& vBlocks, const CBlockIndex *from_tip, const CBlockIndex* target_block)
{
    Assert(from_tip);
    Assert(target_block);

    if (vBlocks.size() >= count) {
        return;
    }

    vBlocks.reserve(count);
    CNodeState *state = Assert(State(peer.m_id));

    if (state->pindexBestKnownBlock == nullptr || state->pindexBestKnownBlock->GetAncestor(target_block->nHeight) != target_block) {
        // This peer can't provide us the complete series of blocks leading up to the
        // assumeutxo snapshot base.
        //
        // Presumably this peer's chain has less work than our ActiveChain()'s tip, or else we
        // will eventually crash when we try to reorg to it. Let other logic
        // deal with whether we disconnect this peer.
        //
        // TODO at some point in the future, we might choose to request what blocks
        // this peer does have from the historical chain, despite it not having a
        // complete history beneath the snapshot base.
        return;
    }

    FindNextBlocks(vBlocks, peer, state, from_tip, count, std::min<int>(from_tip->nHeight + BLOCK_DOWNLOAD_WINDOW, target_block->nHeight));
}

void PeerManagerImpl::FindNextBlocks(std::vector<const CBlockIndex*>& vBlocks, const Peer& peer, CNodeState *state, const CBlockIndex *pindexWalk, unsigned int count, int nWindowEnd, const CChain* activeChain, NodeId* nodeStaller)
{
    std::vector<const CBlockIndex*> vToFetch;
    int nMaxHeight = std::min<int>(state->pindexBestKnownBlock->nHeight, nWindowEnd + 1);
    bool is_limited_peer = IsLimitedPeer(peer);
    NodeId waitingfor = -1;
    while (pindexWalk->nHeight < nMaxHeight) {
        // Read up to 128 (or more, if more blocks than that are needed) successors of pindexWalk (towards
        // pindexBestKnownBlock) into vToFetch. We fetch 128, because CBlockIndex::GetAncestor may be as expensive
        // as iterating over ~100 CBlockIndex* entries anyway.
        int nToFetch = std::min(nMaxHeight - pindexWalk->nHeight, std::max<int>(count - vBlocks.size(), 128));
        vToFetch.resize(nToFetch);
        pindexWalk = state->pindexBestKnownBlock->GetAncestor(pindexWalk->nHeight + nToFetch);
        vToFetch[nToFetch - 1] = pindexWalk;
        for (unsigned int i = nToFetch - 1; i > 0; i--) {
            vToFetch[i - 1] = vToFetch[i]->pprev;
        }

        // Iterate over those blocks in vToFetch (in forward direction), adding the ones that
        // are not yet downloaded and not in flight to vBlocks. In the meantime, update
        // pindexLastCommonBlock as long as all ancestors are already downloaded, or if it's
        // already part of our chain (and therefore don't need it even if pruned).
        for (const CBlockIndex* pindex : vToFetch) {
            if (!pindex->IsValid(BLOCK_VALID_TREE)) {
                // We consider the chain that this peer is on invalid.
                return;
            }

            if (!CanServeWitnesses(peer)) {
                // We wouldn't download this block or its descendants from this peer.
                return;
            }

            if (pindex->nStatus & BLOCK_HAVE_DATA || (activeChain && activeChain->Contains(pindex))) {
                if (activeChain && pindex->HaveNumChainTxs()) {
                    state->pindexLastCommonBlock = pindex;
                }
                continue;
            }

            // Is block in-flight?
            if (IsBlockRequested(pindex->GetBlockHash())) {
                if (waitingfor == -1) {
                    // This is the first already-in-flight block.
                    waitingfor = mapBlocksInFlight.lower_bound(pindex->GetBlockHash())->second.first;
                }
                continue;
            }

            // The block is not already downloaded, and not yet in flight.
            if (pindex->nHeight > nWindowEnd) {
                // We reached the end of the window.
                if (vBlocks.size() == 0 && waitingfor != peer.m_id) {
                    // We aren't able to fetch anything, but we would be if the download window was one larger.
                    if (nodeStaller) *nodeStaller = waitingfor;
                }
                return;
            }

            // Don't request blocks that go further than what limited peers can provide
            if (is_limited_peer && (state->pindexBestKnownBlock->nHeight - pindex->nHeight >= static_cast<int>(NODE_NETWORK_LIMITED_MIN_BLOCKS) - 2 /* two blocks buffer for possible races */)) {
                continue;
            }

            vBlocks.push_back(pindex);
            if (vBlocks.size() == count) {
                return;
            }
        }
    }
}

} // namespace

void PeerManagerImpl::PushNodeVersion(CNode& pnode, const Peer& peer)
{
    uint64_t my_services{peer.m_our_services};
    const int64_t nTime{count_seconds(GetTime<std::chrono::seconds>())};
    uint64_t nonce = pnode.GetLocalNonce();
    const int nNodeStartingHeight{m_best_height};
    NodeId nodeid = pnode.GetId();
    CAddress addr = pnode.addr;

    CService addr_you = addr.IsRoutable() && !IsProxy(addr) && addr.IsAddrV1Compatible() ? addr : CService();
    uint64_t your_services{addr.nServices};

    const bool tx_relay{!RejectIncomingTxs(pnode)};
    MakeAndPushMessage(pnode, NetMsgType::VERSION, PROTOCOL_VERSION, my_services, nTime,
            your_services, CNetAddr::V1(addr_you), // Together the pre-version-31402 serialization of CAddress "addrYou" (without nTime)
            my_services, CNetAddr::V1(CService{}), // Together the pre-version-31402 serialization of CAddress "addrMe" (without nTime)
            nonce, strSubVersion, nNodeStartingHeight, tx_relay);

    if (fLogIPs) {
        LogDebug(BCLog::NET, "send version message: version %d, blocks=%d, them=%s, txrelay=%d, peer=%d\n", PROTOCOL_VERSION, nNodeStartingHeight, addr_you.ToStringAddrPort(), tx_relay, nodeid);
    } else {
        LogDebug(BCLog::NET, "send version message: version %d, blocks=%d, txrelay=%d, peer=%d\n", PROTOCOL_VERSION, nNodeStartingHeight, tx_relay, nodeid);
    }
}

void PeerManagerImpl::UpdateLastBlockAnnounceTime(NodeId node, int64_t time_in_seconds)
{
    LOCK(cs_main);
    CNodeState *state = State(node);
    if (state) state->m_last_block_announcement = time_in_seconds;
}

void PeerManagerImpl::InitializeNode(const CNode& node, ServiceFlags our_services)
{
    NodeId nodeid = node.GetId();
    {
        LOCK(cs_main); // For m_node_states
        m_node_states.try_emplace(m_node_states.end(), nodeid);
    }
    WITH_LOCK(m_tx_download_mutex, m_txdownloadman.CheckIsEmpty(nodeid));

    if (NetPermissions::HasFlag(node.m_permission_flags, NetPermissionFlags::BloomFilter)) {
        our_services = static_cast<ServiceFlags>(our_services | NODE_BLOOM);
    }

    PeerRef peer = std::make_shared<Peer>(nodeid, our_services, node.IsInboundConn());
    {
        LOCK(m_peer_mutex);
        m_peer_map.emplace_hint(m_peer_map.end(), nodeid, peer);
    }
}

void PeerManagerImpl::ReattemptInitialBroadcast(CScheduler& scheduler)
{
    std::set<uint256> unbroadcast_txids = m_mempool.GetUnbroadcastTxs();

    for (const auto& txid : unbroadcast_txids) {
        CTransactionRef tx = m_mempool.get(txid);

        if (tx != nullptr) {
            RelayTransaction(txid, tx->GetWitnessHash());
        } else {
            m_mempool.RemoveUnbroadcastTx(txid, true);
        }
    }

    // Schedule next run for 10-15 minutes in the future.
    // We add randomness on every cycle to avoid the possibility of P2P fingerprinting.
    const auto delta = 10min + FastRandomContext().randrange<std::chrono::milliseconds>(5min);
    scheduler.scheduleFromNow([&] { ReattemptInitialBroadcast(scheduler); }, delta);
}

void PeerManagerImpl::FinalizeNode(const CNode& node)
{
    NodeId nodeid = node.GetId();
    {
    LOCK(cs_main);
    {
        // We remove the PeerRef from g_peer_map here, but we don't always
        // destruct the Peer. Sometimes another thread is still holding a
        // PeerRef, so the refcount is >= 1. Be careful not to do any
        // processing here that assumes Peer won't be changed before it's
        // destructed.
        PeerRef peer = RemovePeer(nodeid);
        assert(peer != nullptr);
        m_wtxid_relay_peers -= peer->m_wtxid_relay;
        assert(m_wtxid_relay_peers >= 0);
    }
    CNodeState *state = State(nodeid);
    assert(state != nullptr);

    if (state->fSyncStarted)
        nSyncStarted--;

    for (const QueuedBlock& entry : state->vBlocksInFlight) {
        auto range = mapBlocksInFlight.equal_range(entry.pindex->GetBlockHash());
        while (range.first != range.second) {
            auto [node_id, list_it] = range.first->second;
            if (node_id != nodeid) {
                range.first++;
            } else {
                range.first = mapBlocksInFlight.erase(range.first);
            }
        }
    }
    {
        LOCK(m_tx_download_mutex);
        m_txdownloadman.DisconnectedPeer(nodeid);
    }
    if (m_txreconciliation) m_txreconciliation->ForgetPeer(nodeid);
    m_num_preferred_download_peers -= state->fPreferredDownload;
    m_peers_downloading_from -= (!state->vBlocksInFlight.empty());
    assert(m_peers_downloading_from >= 0);
    m_outbound_peers_with_protect_from_disconnect -= state->m_chain_sync.m_protect;
    assert(m_outbound_peers_with_protect_from_disconnect >= 0);

    m_node_states.erase(nodeid);

    if (m_node_states.empty()) {
        // Do a consistency check after the last peer is removed.
        assert(mapBlocksInFlight.empty());
        assert(m_num_preferred_download_peers == 0);
        assert(m_peers_downloading_from == 0);
        assert(m_outbound_peers_with_protect_from_disconnect == 0);
        assert(m_wtxid_relay_peers == 0);
        WITH_LOCK(m_tx_download_mutex, m_txdownloadman.CheckIsEmpty());
    }
    } // cs_main
    if (node.fSuccessfullyConnected &&
        !node.IsBlockOnlyConn() && !node.IsInboundConn()) {
        // Only change visible addrman state for full outbound peers.  We don't
        // call Connected() for feeler connections since they don't have
        // fSuccessfullyConnected set.
        m_addrman.Connected(node.addr);
    }
    {
        LOCK(m_headers_presync_mutex);
        m_headers_presync_stats.erase(nodeid);
    }
    LogDebug(BCLog::NET, "Cleared nodestate for peer=%d\n", nodeid);
}

bool PeerManagerImpl::HasAllDesirableServiceFlags(ServiceFlags services) const
{
    // Shortcut for (services & GetDesirableServiceFlags(services)) == GetDesirableServiceFlags(services)
    return !(GetDesirableServiceFlags(services) & (~services));
}

ServiceFlags PeerManagerImpl::GetDesirableServiceFlags(ServiceFlags services) const
{
    if (services & NODE_NETWORK_LIMITED) {
        // Limited peers are desirable when we are close to the tip.
        if (ApproximateBestBlockDepth() < NODE_NETWORK_LIMITED_ALLOW_CONN_BLOCKS) {
            return ServiceFlags(NODE_NETWORK_LIMITED | NODE_WITNESS);
        }
    }
    return ServiceFlags(NODE_NETWORK | NODE_WITNESS);
}

PeerRef PeerManagerImpl::GetPeerRef(NodeId id) const
{
    LOCK(m_peer_mutex);
    auto it = m_peer_map.find(id);
    return it != m_peer_map.end() ? it->second : nullptr;
}

PeerRef PeerManagerImpl::RemovePeer(NodeId id)
{
    PeerRef ret;
    LOCK(m_peer_mutex);
    auto it = m_peer_map.find(id);
    if (it != m_peer_map.end()) {
        ret = std::move(it->second);
        m_peer_map.erase(it);
    }
    return ret;
}

bool PeerManagerImpl::GetNodeStateStats(NodeId nodeid, CNodeStateStats& stats) const
{
    {
        LOCK(cs_main);
        const CNodeState* state = State(nodeid);
        if (state == nullptr)
            return false;
        stats.nSyncHeight = state->pindexBestKnownBlock ? state->pindexBestKnownBlock->nHeight : -1;
        stats.nCommonHeight = state->pindexLastCommonBlock ? state->pindexLastCommonBlock->nHeight : -1;
        for (const QueuedBlock& queue : state->vBlocksInFlight) {
            if (queue.pindex)
                stats.vHeightInFlight.push_back(queue.pindex->nHeight);
        }
    }

    PeerRef peer = GetPeerRef(nodeid);
    if (peer == nullptr) return false;
    stats.their_services = peer->m_their_services;
    stats.m_starting_height = peer->m_starting_height;
    // It is common for nodes with good ping times to suddenly become lagged,
    // due to a new block arriving or other large transfer.
    // Merely reporting pingtime might fool the caller into thinking the node was still responsive,
    // since pingtime does not update until the ping is complete, which might take a while.
    // So, if a ping is taking an unusually long time in flight,
    // the caller can immediately detect that this is happening.
    auto ping_wait{0us};
    if ((0 != peer->m_ping_nonce_sent) && (0 != peer->m_ping_start.load().count())) {
        ping_wait = GetTime<std::chrono::microseconds>() - peer->m_ping_start.load();
    }

    if (auto tx_relay = peer->GetTxRelay(); tx_relay != nullptr) {
        stats.m_relay_txs = WITH_LOCK(tx_relay->m_bloom_filter_mutex, return tx_relay->m_relay_txs);
        stats.m_fee_filter_received = tx_relay->m_fee_filter_received.load();
    } else {
        stats.m_relay_txs = false;
        stats.m_fee_filter_received = 0;
    }

    stats.m_ping_wait = ping_wait;
    stats.m_addr_processed = peer->m_addr_processed.load();
    stats.m_addr_rate_limited = peer->m_addr_rate_limited.load();
    stats.m_addr_relay_enabled = peer->m_addr_relay_enabled.load();
    {
        LOCK(peer->m_headers_sync_mutex);
        if (peer->m_headers_sync) {
            stats.presync_height = peer->m_headers_sync->GetPresyncHeight();
        }
    }
    stats.time_offset = peer->m_time_offset;

    return true;
}

std::vector<TxOrphanage::OrphanTxBase> PeerManagerImpl::GetOrphanTransactions()
{
    LOCK(m_tx_download_mutex);
    return m_txdownloadman.GetOrphanTransactions();
}

PeerManagerInfo PeerManagerImpl::GetInfo() const
{
    return PeerManagerInfo{
        .median_outbound_time_offset = m_outbound_time_offsets.Median(),
        .ignores_incoming_txs = m_opts.ignore_incoming_txs,
    };
}

void PeerManagerImpl::AddToCompactExtraTransactions(const CTransactionRef& tx)
{
    if (m_opts.max_extra_txs <= 0)
        return;
    if (!vExtraTxnForCompact.size())
        vExtraTxnForCompact.resize(m_opts.max_extra_txs);
    vExtraTxnForCompact[vExtraTxnForCompactIt] = tx;
    vExtraTxnForCompactIt = (vExtraTxnForCompactIt + 1) % m_opts.max_extra_txs;
}

void PeerManagerImpl::Misbehaving(Peer& peer, const std::string& message)
{
    LOCK(peer.m_misbehavior_mutex);

    const std::string message_prefixed = message.empty() ? "" : (": " + message);
    peer.m_should_discourage = true;
    LogDebug(BCLog::NET, "Misbehaving: peer=%d%s\n", peer.m_id, message_prefixed);
}

void PeerManagerImpl::MaybePunishNodeForBlock(NodeId nodeid, const BlockValidationState& state,
                                              bool via_compact_block, const std::string& message)
{
    PeerRef peer{GetPeerRef(nodeid)};
    switch (state.GetResult()) {
    case BlockValidationResult::BLOCK_RESULT_UNSET:
        break;
    case BlockValidationResult::BLOCK_HEADER_LOW_WORK:
        // We didn't try to process the block because the header chain may have
        // too little work.
        break;
    // The node is providing invalid data:
    case BlockValidationResult::BLOCK_CONSENSUS:
    case BlockValidationResult::BLOCK_MUTATED:
        if (!via_compact_block) {
            if (peer) Misbehaving(*peer, message);
            return;
        }
        break;
    case BlockValidationResult::BLOCK_CACHED_INVALID:
        {
            // Discourage outbound (but not inbound) peers if on an invalid chain.
            // Exempt HB compact block peers. Manual connections are always protected from discouragement.
            if (peer && !via_compact_block && !peer->m_is_inbound) {
                if (peer) Misbehaving(*peer, message);
                return;
            }
            break;
        }
    case BlockValidationResult::BLOCK_INVALID_HEADER:
    case BlockValidationResult::BLOCK_CHECKPOINT:
    case BlockValidationResult::BLOCK_INVALID_PREV:
        if (peer) Misbehaving(*peer, message);
        return;
    // Conflicting (but not necessarily invalid) data or different policy:
    case BlockValidationResult::BLOCK_MISSING_PREV:
        if (peer) Misbehaving(*peer, message);
        return;
    case BlockValidationResult::BLOCK_TIME_FUTURE:
        break;
    }
    if (message != "") {
        LogDebug(BCLog::NET, "peer=%d: %s\n", nodeid, message);
    }
}

void PeerManagerImpl::MaybePunishNodeForTx(NodeId nodeid, const TxValidationState& state)
{
    PeerRef peer{GetPeerRef(nodeid)};
    switch (state.GetResult()) {
    case TxValidationResult::TX_RESULT_UNSET:
        break;
    // The node is providing invalid data:
    case TxValidationResult::TX_CONSENSUS:
        if (peer) Misbehaving(*peer, "");
        return;
    // Conflicting (but not necessarily invalid) data or different policy:
    case TxValidationResult::TX_INPUTS_NOT_STANDARD:
    case TxValidationResult::TX_NOT_STANDARD:
    case TxValidationResult::TX_MISSING_INPUTS:
    case TxValidationResult::TX_PREMATURE_SPEND:
    case TxValidationResult::TX_WITNESS_MUTATED:
    case TxValidationResult::TX_WITNESS_STRIPPED:
    case TxValidationResult::TX_CONFLICT:
    case TxValidationResult::TX_MEMPOOL_POLICY:
    case TxValidationResult::TX_NO_MEMPOOL:
    case TxValidationResult::TX_RECONSIDERABLE:
    case TxValidationResult::TX_UNKNOWN:
        break;
    }
}

bool PeerManagerImpl::BlockRequestAllowed(const CBlockIndex* pindex)
{
    AssertLockHeld(cs_main);
    if (m_chainman.ActiveChain().Contains(pindex)) return true;
    return pindex->IsValid(BLOCK_VALID_SCRIPTS) && (m_chainman.m_best_header != nullptr) &&
           (m_chainman.m_best_header->GetBlockTime() - pindex->GetBlockTime() < STALE_RELAY_AGE_LIMIT) &&
           (GetBlockProofEquivalentTime(*m_chainman.m_best_header, *pindex, *m_chainman.m_best_header, m_chainparams.GetConsensus()) < STALE_RELAY_AGE_LIMIT);
}

std::optional<std::string> PeerManagerImpl::FetchBlock(NodeId peer_id, const CBlockIndex& block_index)
{
    if (m_chainman.m_blockman.LoadingBlocks()) return "Loading blocks ...";

    // Ensure this peer exists and hasn't been disconnected
    PeerRef peer = GetPeerRef(peer_id);
    if (peer == nullptr) return "Peer does not exist";

    // Ignore pre-segwit peers
    if (!CanServeWitnesses(*peer)) return "Pre-SegWit peer";

    LOCK(cs_main);

    // Forget about all prior requests
    RemoveBlockRequest(block_index.GetBlockHash(), std::nullopt);

    // Mark block as in-flight
    if (!BlockRequested(peer_id, block_index)) return "Already requested from this peer";

    // Construct message to request the block
    const uint256& hash{block_index.GetBlockHash()};
    std::vector<CInv> invs{CInv(MSG_BLOCK | MSG_WITNESS_FLAG, hash)};

    // Send block request message to the peer
    bool success = m_connman.ForNode(peer_id, [this, &invs](CNode* node) {
        this->MakeAndPushMessage(*node, NetMsgType::GETDATA, invs);
        return true;
    });

    if (!success) return "Peer not fully connected";

    LogDebug(BCLog::NET, "Requesting block %s from peer=%d\n",
                 hash.ToString(), peer_id);
    return std::nullopt;
}

std::unique_ptr<PeerManager> PeerManager::make(CConnman& connman, AddrMan& addrman,
                                               BanMan* banman, ChainstateManager& chainman,
                                               CTxMemPool& pool, node::Warnings& warnings, Options opts)
{
    return std::make_unique<PeerManagerImpl>(connman, addrman, banman, chainman, pool, warnings, opts);
}

PeerManagerImpl::PeerManagerImpl(CConnman& connman, AddrMan& addrman,
                                 BanMan* banman, ChainstateManager& chainman,
                                 CTxMemPool& pool, node::Warnings& warnings, Options opts)
    : m_rng{opts.deterministic_rng},
      m_fee_filter_rounder{CFeeRate{DEFAULT_MIN_RELAY_TX_FEE}, m_rng},
      m_chainparams(chainman.GetParams()),
      m_connman(connman),
      m_addrman(addrman),
      m_banman(banman),
      m_chainman(chainman),
      m_mempool(pool),
      m_txdownloadman(node::TxDownloadOptions{pool, m_rng, opts.max_orphan_txs, opts.deterministic_rng}),
      m_warnings{warnings},
      m_opts{opts}
{
    // While Erlay support is incomplete, it must be enabled explicitly via -txreconciliation.
    // This argument can go away after Erlay support is complete.
    if (opts.reconcile_txs) {
        m_txreconciliation = std::make_unique<TxReconciliationTracker>(TXRECONCILIATION_VERSION);
    }
}

void PeerManagerImpl::StartScheduledTasks(CScheduler& scheduler)
{
    // Stale tip checking and peer eviction are on two different timers, but we
    // don't want them to get out of sync due to drift in the scheduler, so we
    // combine them in one function and schedule at the quicker (peer-eviction)
    // timer.
    static_assert(EXTRA_PEER_CHECK_INTERVAL < STALE_CHECK_INTERVAL, "peer eviction timer should be less than stale tip check timer");
    scheduler.scheduleEvery([this] { this->CheckForStaleTipAndEvictPeers(); }, std::chrono::seconds{EXTRA_PEER_CHECK_INTERVAL});

    // schedule next run for 10-15 minutes in the future
    const auto delta = 10min + FastRandomContext().randrange<std::chrono::milliseconds>(5min);
    scheduler.scheduleFromNow([&] { ReattemptInitialBroadcast(scheduler); }, delta);
}

void PeerManagerImpl::ActiveTipChange(const CBlockIndex& new_tip, bool is_ibd)
{
    // Ensure mempool mutex was released, otherwise deadlock may occur if another thread holding
    // m_tx_download_mutex waits on the mempool mutex.
    AssertLockNotHeld(m_mempool.cs);
    AssertLockNotHeld(m_tx_download_mutex);

    if (!is_ibd) {
        LOCK(m_tx_download_mutex);
        // If the chain tip has changed, previously rejected transactions might now be valid, e.g. due
        // to a timelock. Reset the rejection filters to give those transactions another chance if we
        // see them again.
        m_txdownloadman.ActiveTipChange();
    }
}

/**
 * Evict orphan txn pool entries based on a newly connected
 * block, remember the recently confirmed transactions, and delete tracked
 * announcements for them. Also save the time of the last tip update and
 * possibly reduce dynamic block stalling timeout.
 */
void PeerManagerImpl::BlockConnected(
    ChainstateRole role,
    const std::shared_ptr<const CBlock>& pblock,
    const CBlockIndex* pindex)
{
    // Update this for all chainstate roles so that we don't mistakenly see peers
    // helping us do background IBD as having a stale tip.
    m_last_tip_update = GetTime<std::chrono::seconds>();

    // In case the dynamic timeout was doubled once or more, reduce it slowly back to its default value
    auto stalling_timeout = m_block_stalling_timeout.load();
    Assume(stalling_timeout >= BLOCK_STALLING_TIMEOUT_DEFAULT);
    if (stalling_timeout != BLOCK_STALLING_TIMEOUT_DEFAULT) {
        const auto new_timeout = std::max(std::chrono::duration_cast<std::chrono::seconds>(stalling_timeout * 0.85), BLOCK_STALLING_TIMEOUT_DEFAULT);
        if (m_block_stalling_timeout.compare_exchange_strong(stalling_timeout, new_timeout)) {
            LogDebug(BCLog::NET, "Decreased stalling timeout to %d seconds\n", count_seconds(new_timeout));
        }
    }

    // The following task can be skipped since we don't maintain a mempool for
    // the ibd/background chainstate.
    if (role == ChainstateRole::BACKGROUND) {
        return;
    }
    LOCK(m_tx_download_mutex);
    m_txdownloadman.BlockConnected(pblock);
}

void PeerManagerImpl::BlockDisconnected(const std::shared_ptr<const CBlock> &block, const CBlockIndex* pindex)
{
    LOCK(m_tx_download_mutex);
    m_txdownloadman.BlockDisconnected();
}

/**
 * Maintain state about the best-seen block and fast-announce a compact block
 * to compatible peers.
 */
void PeerManagerImpl::NewPoWValidBlock(const CBlockIndex *pindex, const std::shared_ptr<const CBlock>& pblock)
{
    auto pcmpctblock = std::make_shared<const CBlockHeaderAndShortTxIDs>(*pblock, FastRandomContext().rand64());

    LOCK(cs_main);

    if (pindex->nHeight <= m_highest_fast_announce)
        return;
    m_highest_fast_announce = pindex->nHeight;

    uint256 hashBlock(pblock->GetHash());
    const std::shared_future<CSerializedNetMsg> lazy_ser{
        std::async(std::launch::deferred, [&] { return NetMsg::Make(NetMsgType::CMPCTBLOCK, *pcmpctblock); })};

    {
        auto most_recent_block_txs = std::make_unique<std::map<uint256, CTransactionRef>>();
        for (const auto& tx : pblock->vtx) {
            most_recent_block_txs->emplace(tx->GetHash(), tx);
            most_recent_block_txs->emplace(tx->GetWitnessHash(), tx);
        }

        LOCK(m_most_recent_block_mutex);
        m_most_recent_block_hash = hashBlock;
        m_most_recent_block = pblock;
        m_most_recent_compact_block = pcmpctblock;
        m_most_recent_block_txs = std::move(most_recent_block_txs);
    }

    m_connman.ForEachNode([this, pindex, &lazy_ser, &hashBlock](CNode* pnode) EXCLUSIVE_LOCKS_REQUIRED(::cs_main) {
        AssertLockHeld(::cs_main);

        if (pnode->GetCommonVersion() < INVALID_CB_NO_BAN_VERSION || pnode->fDisconnect)
            return;
        ProcessBlockAvailability(pnode->GetId());
        CNodeState &state = *State(pnode->GetId());
        // If the peer has, or we announced to them the previous block already,
        // but we don't think they have this one, go ahead and announce it
        if (state.m_requested_hb_cmpctblocks && !PeerHasHeader(&state, pindex) && PeerHasHeader(&state, pindex->pprev)) {

            LogDebug(BCLog::NET, "%s sending header-and-ids %s to peer=%d\n", "PeerManager::NewPoWValidBlock",
                    hashBlock.ToString(), pnode->GetId());

            const CSerializedNetMsg& ser_cmpctblock{lazy_ser.get()};
            PushMessage(*pnode, ser_cmpctblock.Copy());
            state.pindexBestHeaderSent = pindex;
        }
    });
}

/**
 * Update our best height and announce any block hashes which weren't previously
 * in m_chainman.ActiveChain() to our peers.
 */
void PeerManagerImpl::UpdatedBlockTip(const CBlockIndex *pindexNew, const CBlockIndex *pindexFork, bool fInitialDownload)
{
    SetBestBlock(pindexNew->nHeight, std::chrono::seconds{pindexNew->GetBlockTime()});

    // Don't relay inventory during initial block download.
    if (fInitialDownload) return;

    // Find the hashes of all blocks that weren't previously in the best chain.
    std::vector<uint256> vHashes;
    const CBlockIndex *pindexToAnnounce = pindexNew;
    while (pindexToAnnounce != pindexFork) {
        vHashes.push_back(pindexToAnnounce->GetBlockHash());
        pindexToAnnounce = pindexToAnnounce->pprev;
        if (vHashes.size() == MAX_BLOCKS_TO_ANNOUNCE) {
            // Limit announcements in case of a huge reorganization.
            // Rely on the peer's synchronization mechanism in that case.
            break;
        }
    }

    {
        LOCK(m_peer_mutex);
        for (auto& it : m_peer_map) {
            Peer& peer = *it.second;
            LOCK(peer.m_block_inv_mutex);
            for (const uint256& hash : vHashes | std::views::reverse) {
                peer.m_blocks_for_headers_relay.push_back(hash);
            }
        }
    }

    m_connman.WakeMessageHandler();
}

/**
 * Handle invalid block rejection and consequent peer discouragement, maintain which
 * peers announce compact blocks.
 */
void PeerManagerImpl::BlockChecked(const CBlock& block, const BlockValidationState& state)
{
    LOCK(cs_main);

    const uint256 hash(block.GetHash());
    std::map<uint256, std::pair<NodeId, bool>>::iterator it = mapBlockSource.find(hash);

    // If the block failed validation, we know where it came from and we're still connected
    // to that peer, maybe punish.
    if (state.IsInvalid() &&
        it != mapBlockSource.end() &&
        State(it->second.first)) {
            MaybePunishNodeForBlock(/*nodeid=*/ it->second.first, state, /*via_compact_block=*/ !it->second.second);
    }
    // Check that:
    // 1. The block is valid
    // 2. We're not in initial block download
    // 3. This is currently the best block we're aware of. We haven't updated
    //    the tip yet so we have no way to check this directly here. Instead we
    //    just check that there are currently no other blocks in flight.
    else if (state.IsValid() &&
             !m_chainman.IsInitialBlockDownload() &&
             mapBlocksInFlight.count(hash) == mapBlocksInFlight.size()) {
        if (it != mapBlockSource.end()) {
            MaybeSetPeerAsAnnouncingHeaderAndIDs(it->second.first);
        }
    }
    if (it != mapBlockSource.end())
        mapBlockSource.erase(it);
}

//////////////////////////////////////////////////////////////////////////////
//
// Messages
//

bool PeerManagerImpl::AlreadyHaveBlock(const uint256& block_hash)
{
    return m_chainman.m_blockman.LookupBlockIndex(block_hash) != nullptr;
}

void PeerManagerImpl::SendPings()
{
    LOCK(m_peer_mutex);
    for(auto& it : m_peer_map) it.second->m_ping_queued = true;
}

void PeerManagerImpl::RelayTransaction(const uint256& txid, const uint256& wtxid)
{
    LOCK(m_peer_mutex);
    for(auto& it : m_peer_map) {
        Peer& peer = *it.second;
        auto tx_relay = peer.GetTxRelay();
        if (!tx_relay) continue;

        LOCK(tx_relay->m_tx_inventory_mutex);
        // Only queue transactions for announcement once the version handshake
        // is completed. The time of arrival for these transactions is
        // otherwise at risk of leaking to a spy, if the spy is able to
        // distinguish transactions received during the handshake from the rest
        // in the announcement.
        if (tx_relay->m_next_inv_send_time == 0s) continue;

        const uint256& hash{peer.m_wtxid_relay ? wtxid : txid};
        if (!tx_relay->m_tx_inventory_known_filter.contains(hash)) {
            tx_relay->m_tx_inventory_to_send.insert(hash);
        }
    };
}

void PeerManagerImpl::RelayAddress(NodeId originator,
                                   const CAddress& addr,
                                   bool fReachable)
{
    // We choose the same nodes within a given 24h window (if the list of connected
    // nodes does not change) and we don't relay to nodes that already know an
    // address. So within 24h we will likely relay a given address once. This is to
    // prevent a peer from unjustly giving their address better propagation by sending
    // it to us repeatedly.

    if (!fReachable && !addr.IsRelayable()) return;

    // Relay to a limited number of other nodes
    // Use deterministic randomness to send to the same nodes for 24 hours
    // at a time so the m_addr_knowns of the chosen nodes prevent repeats
    const uint64_t hash_addr{CServiceHash(0, 0)(addr)};
    const auto current_time{GetTime<std::chrono::seconds>()};
    // Adding address hash makes exact rotation time different per address, while preserving periodicity.
    const uint64_t time_addr{(static_cast<uint64_t>(count_seconds(current_time)) + hash_addr) / count_seconds(ROTATE_ADDR_RELAY_DEST_INTERVAL)};
    const CSipHasher hasher{m_connman.GetDeterministicRandomizer(RANDOMIZER_ID_ADDRESS_RELAY)
                                .Write(hash_addr)
                                .Write(time_addr)};

    // Relay reachable addresses to 2 peers. Unreachable addresses are relayed randomly to 1 or 2 peers.
    unsigned int nRelayNodes = (fReachable || (hasher.Finalize() & 1)) ? 2 : 1;

    std::array<std::pair<uint64_t, Peer*>, 2> best{{{0, nullptr}, {0, nullptr}}};
    assert(nRelayNodes <= best.size());

    LOCK(m_peer_mutex);

    for (auto& [id, peer] : m_peer_map) {
        if (peer->m_addr_relay_enabled && id != originator && IsAddrCompatible(*peer, addr)) {
            uint64_t hashKey = CSipHasher(hasher).Write(id).Finalize();
            for (unsigned int i = 0; i < nRelayNodes; i++) {
                 if (hashKey > best[i].first) {
                     std::copy(best.begin() + i, best.begin() + nRelayNodes - 1, best.begin() + i + 1);
                     best[i] = std::make_pair(hashKey, peer.get());
                     break;
                 }
            }
        }
    };

    for (unsigned int i = 0; i < nRelayNodes && best[i].first != 0; i++) {
        PushAddress(*best[i].second, addr);
    }
}

void PeerManagerImpl::ProcessGetBlockData(CNode& pfrom, Peer& peer, const CInv& inv)
{
    std::shared_ptr<const CBlock> a_recent_block;
    std::shared_ptr<const CBlockHeaderAndShortTxIDs> a_recent_compact_block;
    {
        LOCK(m_most_recent_block_mutex);
        a_recent_block = m_most_recent_block;
        a_recent_compact_block = m_most_recent_compact_block;
    }

    bool need_activate_chain = false;
    {
        LOCK(cs_main);
        const CBlockIndex* pindex = m_chainman.m_blockman.LookupBlockIndex(inv.hash);
        if (pindex) {
            if (pindex->HaveNumChainTxs() && !pindex->IsValid(BLOCK_VALID_SCRIPTS) &&
                    pindex->IsValid(BLOCK_VALID_TREE)) {
                // If we have the block and all of its parents, but have not yet validated it,
                // we might be in the middle of connecting it (ie in the unlock of cs_main
                // before ActivateBestChain but after AcceptBlock).
                // In this case, we need to run ActivateBestChain prior to checking the relay
                // conditions below.
                need_activate_chain = true;
            }
        }
    } // release cs_main before calling ActivateBestChain
    if (need_activate_chain) {
        BlockValidationState state;
        if (!m_chainman.ActiveChainstate().ActivateBestChain(state, a_recent_block)) {
            LogDebug(BCLog::NET, "failed to activate chain (%s)\n", state.ToString());
        }
    }

    const CBlockIndex* pindex{nullptr};
    const CBlockIndex* tip{nullptr};
    bool can_direct_fetch{false};
    FlatFilePos block_pos{};
    {
        LOCK(cs_main);
        pindex = m_chainman.m_blockman.LookupBlockIndex(inv.hash);
        if (!pindex) {
            return;
        }
        if (!BlockRequestAllowed(pindex)) {
            LogDebug(BCLog::NET, "%s: ignoring request from peer=%i for old block that isn't in the main chain\n", __func__, pfrom.GetId());
            return;
        }
        // disconnect node in case we have reached the outbound limit for serving historical blocks
        if (m_connman.OutboundTargetReached(true) &&
            (((m_chainman.m_best_header != nullptr) && (m_chainman.m_best_header->GetBlockTime() - pindex->GetBlockTime() > HISTORICAL_BLOCK_AGE)) || inv.IsMsgFilteredBlk()) &&
            !pfrom.HasPermission(NetPermissionFlags::Download) // nodes with the download permission may exceed target
        ) {
            LogDebug(BCLog::NET, "historical block serving limit reached, disconnect peer=%d\n", pfrom.GetId());
            pfrom.fDisconnect = true;
            return;
        }
        tip = m_chainman.ActiveChain().Tip();
        // Avoid leaking prune-height by never sending blocks below the NODE_NETWORK_LIMITED threshold
        if (!pfrom.HasPermission(NetPermissionFlags::NoBan) && (
                (((peer.m_our_services & NODE_NETWORK_LIMITED) == NODE_NETWORK_LIMITED) && ((peer.m_our_services & NODE_NETWORK) != NODE_NETWORK) && (tip->nHeight - pindex->nHeight > (int)NODE_NETWORK_LIMITED_MIN_BLOCKS + 2 /* add two blocks buffer extension for possible races */) )
           )) {
            LogDebug(BCLog::NET, "Ignore block request below NODE_NETWORK_LIMITED threshold, disconnect peer=%d\n", pfrom.GetId());
            //disconnect node and prevent it from stalling (would otherwise wait for the missing block)
            pfrom.fDisconnect = true;
            return;
        }
        // Pruned nodes may have deleted the block, so check whether
        // it's available before trying to send.
        if (!(pindex->nStatus & BLOCK_HAVE_DATA)) {
            return;
        }
        can_direct_fetch = CanDirectFetch();
        block_pos = pindex->GetBlockPos();
    }

    std::shared_ptr<const CBlock> pblock;
    if (a_recent_block && a_recent_block->GetHash() == pindex->GetBlockHash()) {
        pblock = a_recent_block;
    } else if (inv.IsMsgWitnessBlk()) {
        // Fast-path: in this case it is possible to serve the block directly from disk,
        // as the network format matches the format on disk
        std::vector<uint8_t> block_data;
        if (!m_chainman.m_blockman.ReadRawBlockFromDisk(block_data, block_pos)) {
            if (WITH_LOCK(m_chainman.GetMutex(), return m_chainman.m_blockman.IsBlockPruned(*pindex))) {
                LogDebug(BCLog::NET, "Block was pruned before it could be read, disconnect peer=%s\n", pfrom.GetId());
            } else {
                LogError("Cannot load block from disk, disconnect peer=%d\n", pfrom.GetId());
            }
            pfrom.fDisconnect = true;
            return;
        }
        MakeAndPushMessage(pfrom, NetMsgType::BLOCK, Span{block_data});
        // Don't set pblock as we've sent the block
    } else {
        // Send block from disk
        std::shared_ptr<CBlock> pblockRead = std::make_shared<CBlock>();
        if (!m_chainman.m_blockman.ReadBlockFromDisk(*pblockRead, block_pos)) {
            if (WITH_LOCK(m_chainman.GetMutex(), return m_chainman.m_blockman.IsBlockPruned(*pindex))) {
                LogDebug(BCLog::NET, "Block was pruned before it could be read, disconnect peer=%s\n", pfrom.GetId());
            } else {
                LogError("Cannot load block from disk, disconnect peer=%d\n", pfrom.GetId());
            }
            pfrom.fDisconnect = true;
            return;
        }
        pblock = pblockRead;
    }
    if (pblock) {
        if (inv.IsMsgBlk()) {
            MakeAndPushMessage(pfrom, NetMsgType::BLOCK, TX_NO_WITNESS(*pblock));
        } else if (inv.IsMsgWitnessBlk()) {
            MakeAndPushMessage(pfrom, NetMsgType::BLOCK, TX_WITH_WITNESS(*pblock));
        } else if (inv.IsMsgFilteredBlk()) {
            bool sendMerkleBlock = false;
            CMerkleBlock merkleBlock;
            if (auto tx_relay = peer.GetTxRelay(); tx_relay != nullptr) {
                LOCK(tx_relay->m_bloom_filter_mutex);
                if (tx_relay->m_bloom_filter) {
                    sendMerkleBlock = true;
                    merkleBlock = CMerkleBlock(*pblock, *tx_relay->m_bloom_filter);
                }
            }
            if (sendMerkleBlock) {
                MakeAndPushMessage(pfrom, NetMsgType::MERKLEBLOCK, merkleBlock);
                // CMerkleBlock just contains hashes, so also push any transactions in the block the client did not see
                // This avoids hurting performance by pointlessly requiring a round-trip
                // Note that there is currently no way for a node to request any single transactions we didn't send here -
                // they must either disconnect and retry or request the full block.
                // Thus, the protocol spec specified allows for us to provide duplicate txn here,
                // however we MUST always provide at least what the remote peer needs
                typedef std::pair<unsigned int, uint256> PairType;
                for (PairType& pair : merkleBlock.vMatchedTxn)
                    MakeAndPushMessage(pfrom, NetMsgType::TX, TX_NO_WITNESS(*pblock->vtx[pair.first]));
            }
            // else
            // no response
        } else if (inv.IsMsgCmpctBlk()) {
            // If a peer is asking for old blocks, we're almost guaranteed
            // they won't have a useful mempool to match against a compact block,
            // and we don't feel like constructing the object for them, so
            // instead we respond with the full, non-compact block.
            if (can_direct_fetch && pindex->nHeight >= tip->nHeight - MAX_CMPCTBLOCK_DEPTH) {
                if (a_recent_compact_block && a_recent_compact_block->header.GetHash() == pindex->GetBlockHash()) {
                    MakeAndPushMessage(pfrom, NetMsgType::CMPCTBLOCK, *a_recent_compact_block);
                } else {
                    CBlockHeaderAndShortTxIDs cmpctblock{*pblock, m_rng.rand64()};
                    MakeAndPushMessage(pfrom, NetMsgType::CMPCTBLOCK, cmpctblock);
                }
            } else {
                MakeAndPushMessage(pfrom, NetMsgType::BLOCK, TX_WITH_WITNESS(*pblock));
            }
        }
    }

    {
        LOCK(peer.m_block_inv_mutex);
        // Trigger the peer node to send a getblocks request for the next batch of inventory
        if (inv.hash == peer.m_continuation_block) {
            // Send immediately. This must send even if redundant,
            // and we want it right after the last block so they don't
            // wait for other stuff first.
            std::vector<CInv> vInv;
            vInv.emplace_back(MSG_BLOCK, tip->GetBlockHash());
            MakeAndPushMessage(pfrom, NetMsgType::INV, vInv);
            peer.m_continuation_block.SetNull();
        }
    }
}

CTransactionRef PeerManagerImpl::FindTxForGetData(const Peer::TxRelay& tx_relay, const GenTxid& gtxid)
{
    // If a tx was in the mempool prior to the last INV for this peer, permit the request.
    auto txinfo = m_mempool.info_for_relay(gtxid, tx_relay.m_last_inv_sequence);
    if (txinfo.tx) {
        return std::move(txinfo.tx);
    }

    // Or it might be from the most recent block
    {
        LOCK(m_most_recent_block_mutex);
        if (m_most_recent_block_txs != nullptr) {
            auto it = m_most_recent_block_txs->find(gtxid.GetHash());
            if (it != m_most_recent_block_txs->end()) return it->second;
        }
    }

    return {};
}

void PeerManagerImpl::ProcessGetData(CNode& pfrom, Peer& peer, const std::atomic<bool>& interruptMsgProc)
{
    AssertLockNotHeld(cs_main);

    auto tx_relay = peer.GetTxRelay();

    std::deque<CInv>::iterator it = peer.m_getdata_requests.begin();
    std::vector<CInv> vNotFound;

    // Process as many TX items from the front of the getdata queue as
    // possible, since they're common and it's efficient to batch process
    // them.
    while (it != peer.m_getdata_requests.end() && it->IsGenTxMsg()) {
        if (interruptMsgProc) return;
        // The send buffer provides backpressure. If there's no space in
        // the buffer, pause processing until the next call.
        if (pfrom.fPauseSend) break;

        const CInv &inv = *it++;

        if (tx_relay == nullptr) {
            // Ignore GETDATA requests for transactions from block-relay-only
            // peers and peers that asked us not to announce transactions.
            continue;
        }

        CTransactionRef tx = FindTxForGetData(*tx_relay, ToGenTxid(inv));
        if (tx) {
            // WTX and WITNESS_TX imply we serialize with witness
            const auto maybe_with_witness = (inv.IsMsgTx() ? TX_NO_WITNESS : TX_WITH_WITNESS);
            MakeAndPushMessage(pfrom, NetMsgType::TX, maybe_with_witness(*tx));
            m_mempool.RemoveUnbroadcastTx(tx->GetHash());
        } else {
            vNotFound.push_back(inv);
        }
    }

    // Only process one BLOCK item per call, since they're uncommon and can be
    // expensive to process.
    if (it != peer.m_getdata_requests.end() && !pfrom.fPauseSend) {
        const CInv &inv = *it++;
        if (inv.IsGenBlkMsg()) {
            ProcessGetBlockData(pfrom, peer, inv);
        }
        // else: If the first item on the queue is an unknown type, we erase it
        // and continue processing the queue on the next call.
    }

    peer.m_getdata_requests.erase(peer.m_getdata_requests.begin(), it);

    if (!vNotFound.empty()) {
        // Let the peer know that we didn't find what it asked for, so it doesn't
        // have to wait around forever.
        // SPV clients care about this message: it's needed when they are
        // recursively walking the dependencies of relevant unconfirmed
        // transactions. SPV clients want to do that because they want to know
        // about (and store and rebroadcast and risk analyze) the dependencies
        // of transactions relevant to them, without having to download the
        // entire memory pool.
        // Also, other nodes can use these messages to automatically request a
        // transaction from some other peer that announced it, and stop
        // waiting for us to respond.
        // In normal operation, we often send NOTFOUND messages for parents of
        // transactions that we relay; if a peer is missing a parent, they may
        // assume we have them and request the parents from us.
        MakeAndPushMessage(pfrom, NetMsgType::NOTFOUND, vNotFound);
    }
}

uint32_t PeerManagerImpl::GetFetchFlags(const Peer& peer) const
{
    uint32_t nFetchFlags = 0;
    if (CanServeWitnesses(peer)) {
        nFetchFlags |= MSG_WITNESS_FLAG;
    }
    return nFetchFlags;
}

void PeerManagerImpl::SendBlockTransactions(CNode& pfrom, Peer& peer, const CBlock& block, const BlockTransactionsRequest& req)
{
    BlockTransactions resp(req);
    for (size_t i = 0; i < req.indexes.size(); i++) {
        if (req.indexes[i] >= block.vtx.size()) {
            Misbehaving(peer, "getblocktxn with out-of-bounds tx indices");
            return;
        }
        resp.txn[i] = block.vtx[req.indexes[i]];
    }

    MakeAndPushMessage(pfrom, NetMsgType::BLOCKTXN, resp);
}

bool PeerManagerImpl::CheckHeadersPoW(const std::vector<CBlockHeader>& headers, const Consensus::Params& consensusParams, Peer& peer)
{
    // Do these headers have proof-of-work matching what's claimed?
    if (!HasValidProofOfWork(headers, consensusParams)) {
        Misbehaving(peer, "header with invalid proof of work");
        return false;
    }

    // Are these headers connected to each other?
    if (!CheckHeadersAreContinuous(headers)) {
        Misbehaving(peer, "non-continuous headers sequence");
        return false;
    }
    return true;
}

arith_uint256 PeerManagerImpl::GetAntiDoSWorkThreshold()
{
    arith_uint256 near_chaintip_work = 0;
    LOCK(cs_main);
    if (m_chainman.ActiveChain().Tip() != nullptr) {
        const CBlockIndex *tip = m_chainman.ActiveChain().Tip();
        // Use a 144 block buffer, so that we'll accept headers that fork from
        // near our tip.
        near_chaintip_work = tip->nChainWork - std::min<arith_uint256>(144*GetBlockProof(*tip), tip->nChainWork);
    }
    return std::max(near_chaintip_work, m_chainman.MinimumChainWork());
}

/**
 * Special handling for unconnecting headers that might be part of a block
 * announcement.
 *
 * We'll send a getheaders message in response to try to connect the chain.
 */
void PeerManagerImpl::HandleUnconnectingHeaders(CNode& pfrom, Peer& peer,
        const std::vector<CBlockHeader>& headers)
{
    // Try to fill in the missing headers.
    const CBlockIndex* best_header{WITH_LOCK(cs_main, return m_chainman.m_best_header)};
    if (MaybeSendGetHeaders(pfrom, GetLocator(best_header), peer)) {
        LogDebug(BCLog::NET, "received header %s: missing prev block %s, sending getheaders (%d) to end (peer=%d)\n",
            headers[0].GetHash().ToString(),
            headers[0].hashPrevBlock.ToString(),
            best_header->nHeight,
            pfrom.GetId());
    }

    // Set hashLastUnknownBlock for this peer, so that if we
    // eventually get the headers - even from a different peer -
    // we can use this peer to download.
    WITH_LOCK(cs_main, UpdateBlockAvailability(pfrom.GetId(), headers.back().GetHash()));
}

bool PeerManagerImpl::CheckHeadersAreContinuous(const std::vector<CBlockHeader>& headers) const
{
    uint256 hashLastBlock;
    for (const CBlockHeader& header : headers) {
        if (!hashLastBlock.IsNull() && header.hashPrevBlock != hashLastBlock) {
            return false;
        }
        hashLastBlock = header.GetHash();
    }
    return true;
}

bool PeerManagerImpl::IsContinuationOfLowWorkHeadersSync(Peer& peer, CNode& pfrom, std::vector<CBlockHeader>& headers)
{
    if (peer.m_headers_sync) {
        auto result = peer.m_headers_sync->ProcessNextHeaders(headers, headers.size() == m_opts.max_headers_result);
        // If it is a valid continuation, we should treat the existing getheaders request as responded to.
        if (result.success) peer.m_last_getheaders_timestamp = {};
        if (result.request_more) {
            auto locator = peer.m_headers_sync->NextHeadersRequestLocator();
            // If we were instructed to ask for a locator, it should not be empty.
            Assume(!locator.vHave.empty());
            // We can only be instructed to request more if processing was successful.
            Assume(result.success);
            if (!locator.vHave.empty()) {
                // It should be impossible for the getheaders request to fail,
                // because we just cleared the last getheaders timestamp.
                bool sent_getheaders = MaybeSendGetHeaders(pfrom, locator, peer);
                Assume(sent_getheaders);
                LogDebug(BCLog::NET, "more getheaders (from %s) to peer=%d\n",
                    locator.vHave.front().ToString(), pfrom.GetId());
            }
        }

        if (peer.m_headers_sync->GetState() == HeadersSyncState::State::FINAL) {
            peer.m_headers_sync.reset(nullptr);

            // Delete this peer's entry in m_headers_presync_stats.
            // If this is m_headers_presync_bestpeer, it will be replaced later
            // by the next peer that triggers the else{} branch below.
            LOCK(m_headers_presync_mutex);
            m_headers_presync_stats.erase(pfrom.GetId());
        } else {
            // Build statistics for this peer's sync.
            HeadersPresyncStats stats;
            stats.first = peer.m_headers_sync->GetPresyncWork();
            if (peer.m_headers_sync->GetState() == HeadersSyncState::State::PRESYNC) {
                stats.second = {peer.m_headers_sync->GetPresyncHeight(),
                                peer.m_headers_sync->GetPresyncTime()};
            }

            // Update statistics in stats.
            LOCK(m_headers_presync_mutex);
            m_headers_presync_stats[pfrom.GetId()] = stats;
            auto best_it = m_headers_presync_stats.find(m_headers_presync_bestpeer);
            bool best_updated = false;
            if (best_it == m_headers_presync_stats.end()) {
                // If the cached best peer is outdated, iterate over all remaining ones (including
                // newly updated one) to find the best one.
                NodeId peer_best{-1};
                const HeadersPresyncStats* stat_best{nullptr};
                for (const auto& [peer, stat] : m_headers_presync_stats) {
                    if (!stat_best || stat > *stat_best) {
                        peer_best = peer;
                        stat_best = &stat;
                    }
                }
                m_headers_presync_bestpeer = peer_best;
                best_updated = (peer_best == pfrom.GetId());
            } else if (best_it->first == pfrom.GetId() || stats > best_it->second) {
                // pfrom was and remains the best peer, or pfrom just became best.
                m_headers_presync_bestpeer = pfrom.GetId();
                best_updated = true;
            }
            if (best_updated && stats.second.has_value()) {
                // If the best peer updated, and it is in its first phase, signal.
                m_headers_presync_should_signal = true;
            }
        }

        if (result.success) {
            // We only overwrite the headers passed in if processing was
            // successful.
            headers.swap(result.pow_validated_headers);
        }

        return result.success;
    }
    // Either we didn't have a sync in progress, or something went wrong
    // processing these headers, or we are returning headers to the caller to
    // process.
    return false;
}

bool PeerManagerImpl::TryLowWorkHeadersSync(Peer& peer, CNode& pfrom, const CBlockIndex* chain_start_header, std::vector<CBlockHeader>& headers)
{
    // Calculate the claimed total work on this chain.
    arith_uint256 total_work = chain_start_header->nChainWork + CalculateClaimedHeadersWork(headers);

    // Our dynamic anti-DoS threshold (minimum work required on a headers chain
    // before we'll store it)
    arith_uint256 minimum_chain_work = GetAntiDoSWorkThreshold();

    // Avoid DoS via low-difficulty-headers by only processing if the headers
    // are part of a chain with sufficient work.
    if (total_work < minimum_chain_work) {
        // Only try to sync with this peer if their headers message was full;
        // otherwise they don't have more headers after this so no point in
        // trying to sync their too-little-work chain.
        if (headers.size() == m_opts.max_headers_result) {
            // Note: we could advance to the last header in this set that is
            // known to us, rather than starting at the first header (which we
            // may already have); however this is unlikely to matter much since
            // ProcessHeadersMessage() already handles the case where all
            // headers in a received message are already known and are
            // ancestors of m_best_header or chainActive.Tip(), by skipping
            // this logic in that case. So even if the first header in this set
            // of headers is known, some header in this set must be new, so
            // advancing to the first unknown header would be a small effect.
            LOCK(peer.m_headers_sync_mutex);
            peer.m_headers_sync.reset(new HeadersSyncState(peer.m_id, m_chainparams.GetConsensus(),
                chain_start_header, minimum_chain_work));

            // Now a HeadersSyncState object for tracking this synchronization
            // is created, process the headers using it as normal. Failures are
            // handled inside of IsContinuationOfLowWorkHeadersSync.
            (void)IsContinuationOfLowWorkHeadersSync(peer, pfrom, headers);
        } else {
            LogDebug(BCLog::NET, "Ignoring low-work chain (height=%u) from peer=%d\n", chain_start_header->nHeight + headers.size(), pfrom.GetId());
        }

        // The peer has not yet given us a chain that meets our work threshold,
        // so we want to prevent further processing of the headers in any case.
        headers = {};
        return true;
    }

    return false;
}

bool PeerManagerImpl::IsAncestorOfBestHeaderOrTip(const CBlockIndex* header)
{
    if (header == nullptr) {
        return false;
    } else if (m_chainman.m_best_header != nullptr && header == m_chainman.m_best_header->GetAncestor(header->nHeight)) {
        return true;
    } else if (m_chainman.ActiveChain().Contains(header)) {
        return true;
    }
    return false;
}

bool PeerManagerImpl::MaybeSendGetHeaders(CNode& pfrom, const CBlockLocator& locator, Peer& peer)
{
    const auto current_time = NodeClock::now();

    // Only allow a new getheaders message to go out if we don't have a recent
    // one already in-flight
    if (current_time - peer.m_last_getheaders_timestamp > HEADERS_RESPONSE_TIME) {
        MakeAndPushMessage(pfrom, NetMsgType::GETHEADERS, locator, uint256());
        peer.m_last_getheaders_timestamp = current_time;
        return true;
    }
    return false;
}

/*
 * Given a new headers tip ending in last_header, potentially request blocks towards that tip.
 * We require that the given tip have at least as much work as our tip, and for
 * our current tip to be "close to synced" (see CanDirectFetch()).
 */
void PeerManagerImpl::HeadersDirectFetchBlocks(CNode& pfrom, const Peer& peer, const CBlockIndex& last_header)
{
    LOCK(cs_main);
    CNodeState *nodestate = State(pfrom.GetId());

    if (CanDirectFetch() && last_header.IsValid(BLOCK_VALID_TREE) && m_chainman.ActiveChain().Tip()->nChainWork <= last_header.nChainWork) {
        std::vector<const CBlockIndex*> vToFetch;
        const CBlockIndex* pindexWalk{&last_header};
        // Calculate all the blocks we'd need to switch to last_header, up to a limit.
        while (pindexWalk && !m_chainman.ActiveChain().Contains(pindexWalk) && vToFetch.size() <= MAX_BLOCKS_IN_TRANSIT_PER_PEER) {
            if (!(pindexWalk->nStatus & BLOCK_HAVE_DATA) && !IsBlockRequested(pindexWalk->GetBlockHash()) && CanServeWitnesses(peer)) {
                // We don't have this block, and it's not yet in flight.
                vToFetch.push_back(pindexWalk);
            }
            pindexWalk = pindexWalk->pprev;
        }
        // If pindexWalk still isn't on our main chain, we're looking at a
        // very large reorg at a time we think we're close to caught up to
        // the main chain -- this shouldn't really happen.  Bail out on the
        // direct fetch and rely on parallel download instead.
        if (!m_chainman.ActiveChain().Contains(pindexWalk)) {
            LogDebug(BCLog::NET, "Large reorg, won't direct fetch to %s (%d)\n",
                     last_header.GetBlockHash().ToString(),
                     last_header.nHeight);
        } else {
            std::vector<CInv> vGetData;
            // Download as much as possible, from earliest to latest.
            for (const CBlockIndex* pindex : vToFetch | std::views::reverse) {
                if (nodestate->vBlocksInFlight.size() >= MAX_BLOCKS_IN_TRANSIT_PER_PEER) {
                    // Can't download any more from this peer
                    break;
                }
                uint32_t nFetchFlags = GetFetchFlags(peer);
                vGetData.emplace_back(MSG_BLOCK | nFetchFlags, pindex->GetBlockHash());
                BlockRequested(pfrom.GetId(), *pindex);
                LogDebug(BCLog::NET, "Requesting block %s from  peer=%d\n",
                        pindex->GetBlockHash().ToString(), pfrom.GetId());
            }
            if (vGetData.size() > 1) {
                LogDebug(BCLog::NET, "Downloading blocks toward %s (%d) via headers direct fetch\n",
                         last_header.GetBlockHash().ToString(),
                         last_header.nHeight);
            }
            if (vGetData.size() > 0) {
                if (!m_opts.ignore_incoming_txs &&
                        nodestate->m_provides_cmpctblocks &&
                        vGetData.size() == 1 &&
                        mapBlocksInFlight.size() == 1 &&
                        last_header.pprev->IsValid(BLOCK_VALID_CHAIN)) {
                    // In any case, we want to download using a compact block, not a regular one
                    vGetData[0] = CInv(MSG_CMPCT_BLOCK, vGetData[0].hash);
                }
                MakeAndPushMessage(pfrom, NetMsgType::GETDATA, vGetData);
            }
        }
    }
}

/**
 * Given receipt of headers from a peer ending in last_header, along with
 * whether that header was new and whether the headers message was full,
 * update the state we keep for the peer.
 */
void PeerManagerImpl::UpdatePeerStateForReceivedHeaders(CNode& pfrom, Peer& peer,
        const CBlockIndex& last_header, bool received_new_header, bool may_have_more_headers)
{
    LOCK(cs_main);
    CNodeState *nodestate = State(pfrom.GetId());

    UpdateBlockAvailability(pfrom.GetId(), last_header.GetBlockHash());

    // From here, pindexBestKnownBlock should be guaranteed to be non-null,
    // because it is set in UpdateBlockAvailability. Some nullptr checks
    // are still present, however, as belt-and-suspenders.

    if (received_new_header && last_header.nChainWork > m_chainman.ActiveChain().Tip()->nChainWork) {
        nodestate->m_last_block_announcement = GetTime();
    }

    // If we're in IBD, we want outbound peers that will serve us a useful
    // chain. Disconnect peers that are on chains with insufficient work.
    if (m_chainman.IsInitialBlockDownload() && !may_have_more_headers) {
        // If the peer has no more headers to give us, then we know we have
        // their tip.
        if (nodestate->pindexBestKnownBlock && nodestate->pindexBestKnownBlock->nChainWork < m_chainman.MinimumChainWork()) {
            // This peer has too little work on their headers chain to help
            // us sync -- disconnect if it is an outbound disconnection
            // candidate.
            // Note: We compare their tip to the minimum chain work (rather than
            // m_chainman.ActiveChain().Tip()) because we won't start block download
            // until we have a headers chain that has at least
            // the minimum chain work, even if a peer has a chain past our tip,
            // as an anti-DoS measure.
            if (pfrom.IsOutboundOrBlockRelayConn()) {
                LogPrintf("Disconnecting outbound peer %d -- headers chain has insufficient work\n", pfrom.GetId());
                pfrom.fDisconnect = true;
            }
        }
    }

    // If this is an outbound full-relay peer, check to see if we should protect
    // it from the bad/lagging chain logic.
    // Note that outbound block-relay peers are excluded from this protection, and
    // thus always subject to eviction under the bad/lagging chain logic.
    // See ChainSyncTimeoutState.
    if (!pfrom.fDisconnect && pfrom.IsFullOutboundConn() && nodestate->pindexBestKnownBlock != nullptr) {
        if (m_outbound_peers_with_protect_from_disconnect < MAX_OUTBOUND_PEERS_TO_PROTECT_FROM_DISCONNECT && nodestate->pindexBestKnownBlock->nChainWork >= m_chainman.ActiveChain().Tip()->nChainWork && !nodestate->m_chain_sync.m_protect) {
            LogDebug(BCLog::NET, "Protecting outbound peer=%d from eviction\n", pfrom.GetId());
            nodestate->m_chain_sync.m_protect = true;
            ++m_outbound_peers_with_protect_from_disconnect;
        }
    }
}

void PeerManagerImpl::ProcessHeadersMessage(CNode& pfrom, Peer& peer,
                                            std::vector<CBlockHeader>&& headers,
                                            bool via_compact_block)
{
    size_t nCount = headers.size();

    if (nCount == 0) {
        // Nothing interesting. Stop asking this peers for more headers.
        // If we were in the middle of headers sync, receiving an empty headers
        // message suggests that the peer suddenly has nothing to give us
        // (perhaps it reorged to our chain). Clear download state for this peer.
        LOCK(peer.m_headers_sync_mutex);
        if (peer.m_headers_sync) {
            peer.m_headers_sync.reset(nullptr);
            LOCK(m_headers_presync_mutex);
            m_headers_presync_stats.erase(pfrom.GetId());
        }
        // A headers message with no headers cannot be an announcement, so assume
        // it is a response to our last getheaders request, if there is one.
        peer.m_last_getheaders_timestamp = {};
        return;
    }

    // Before we do any processing, make sure these pass basic sanity checks.
    // We'll rely on headers having valid proof-of-work further down, as an
    // anti-DoS criteria (note: this check is required before passing any
    // headers into HeadersSyncState).
    if (!CheckHeadersPoW(headers, m_chainparams.GetConsensus(), peer)) {
        // Misbehaving() calls are handled within CheckHeadersPoW(), so we can
        // just return. (Note that even if a header is announced via compact
        // block, the header itself should be valid, so this type of error can
        // always be punished.)
        return;
    }

    const CBlockIndex *pindexLast = nullptr;

    // We'll set already_validated_work to true if these headers are
    // successfully processed as part of a low-work headers sync in progress
    // (either in PRESYNC or REDOWNLOAD phase).
    // If true, this will mean that any headers returned to us (ie during
    // REDOWNLOAD) can be validated without further anti-DoS checks.
    bool already_validated_work = false;

    // If we're in the middle of headers sync, let it do its magic.
    bool have_headers_sync = false;
    {
        LOCK(peer.m_headers_sync_mutex);

        already_validated_work = IsContinuationOfLowWorkHeadersSync(peer, pfrom, headers);

        // The headers we passed in may have been:
        // - untouched, perhaps if no headers-sync was in progress, or some
        //   failure occurred
        // - erased, such as if the headers were successfully processed and no
        //   additional headers processing needs to take place (such as if we
        //   are still in PRESYNC)
        // - replaced with headers that are now ready for validation, such as
        //   during the REDOWNLOAD phase of a low-work headers sync.
        // So just check whether we still have headers that we need to process,
        // or not.
        if (headers.empty()) {
            return;
        }

        have_headers_sync = !!peer.m_headers_sync;
    }

    // Do these headers connect to something in our block index?
    const CBlockIndex *chain_start_header{WITH_LOCK(::cs_main, return m_chainman.m_blockman.LookupBlockIndex(headers[0].hashPrevBlock))};
    bool headers_connect_blockindex{chain_start_header != nullptr};

    if (!headers_connect_blockindex) {
        // This could be a BIP 130 block announcement, use
        // special logic for handling headers that don't connect, as this
        // could be benign.
        HandleUnconnectingHeaders(pfrom, peer, headers);
        return;
    }

    // If headers connect, assume that this is in response to any outstanding getheaders
    // request we may have sent, and clear out the time of our last request. Non-connecting
    // headers cannot be a response to a getheaders request.
    peer.m_last_getheaders_timestamp = {};

    // If the headers we received are already in memory and an ancestor of
    // m_best_header or our tip, skip anti-DoS checks. These headers will not
    // use any more memory (and we are not leaking information that could be
    // used to fingerprint us).
    const CBlockIndex *last_received_header{nullptr};
    {
        LOCK(cs_main);
        last_received_header = m_chainman.m_blockman.LookupBlockIndex(headers.back().GetHash());
        if (IsAncestorOfBestHeaderOrTip(last_received_header)) {
            already_validated_work = true;
        }
    }

    // If our peer has NetPermissionFlags::NoBan privileges, then bypass our
    // anti-DoS logic (this saves bandwidth when we connect to a trusted peer
    // on startup).
    if (pfrom.HasPermission(NetPermissionFlags::NoBan)) {
        already_validated_work = true;
    }

    // At this point, the headers connect to something in our block index.
    // Do anti-DoS checks to determine if we should process or store for later
    // processing.
    if (!already_validated_work && TryLowWorkHeadersSync(peer, pfrom,
                chain_start_header, headers)) {
        // If we successfully started a low-work headers sync, then there
        // should be no headers to process any further.
        Assume(headers.empty());
        return;
    }

    // At this point, we have a set of headers with sufficient work on them
    // which can be processed.

    // If we don't have the last header, then this peer will have given us
    // something new (if these headers are valid).
    bool received_new_header{last_received_header == nullptr};

    // Now process all the headers.
    BlockValidationState state;
    if (!m_chainman.ProcessNewBlockHeaders(headers, /*min_pow_checked=*/true, state, &pindexLast)) {
        if (state.IsInvalid()) {
            MaybePunishNodeForBlock(pfrom.GetId(), state, via_compact_block, "invalid header received");
            return;
        }
    }
    assert(pindexLast);

    // Consider fetching more headers if we are not using our headers-sync mechanism.
    if (nCount == m_opts.max_headers_result && !have_headers_sync) {
        // Headers message had its maximum size; the peer may have more headers.
        if (MaybeSendGetHeaders(pfrom, GetLocator(pindexLast), peer)) {
            LogDebug(BCLog::NET, "more getheaders (%d) to end to peer=%d (startheight:%d)\n",
                    pindexLast->nHeight, pfrom.GetId(), peer.m_starting_height);
        }
    }

    UpdatePeerStateForReceivedHeaders(pfrom, peer, *pindexLast, received_new_header, nCount == m_opts.max_headers_result);

    // Consider immediately downloading blocks.
    HeadersDirectFetchBlocks(pfrom, peer, *pindexLast);

    return;
}

std::optional<node::PackageToValidate> PeerManagerImpl::ProcessInvalidTx(NodeId nodeid, const CTransactionRef& ptx, const TxValidationState& state,
                                       bool first_time_failure)
{
    AssertLockNotHeld(m_peer_mutex);
    AssertLockHeld(g_msgproc_mutex);
    AssertLockHeld(m_tx_download_mutex);

    PeerRef peer{GetPeerRef(nodeid)};

    LogDebug(BCLog::MEMPOOLREJ, "%s (wtxid=%s) from peer=%d was not accepted: %s\n",
        ptx->GetHash().ToString(),
        ptx->GetWitnessHash().ToString(),
        nodeid,
        state.ToString());

    const auto& [add_extra_compact_tx, unique_parents, package_to_validate] = m_txdownloadman.MempoolRejectedTx(ptx, state, nodeid, first_time_failure);

    if (add_extra_compact_tx && RecursiveDynamicUsage(*ptx) < 100000) {
        AddToCompactExtraTransactions(ptx);
    }
    for (const uint256& parent_txid : unique_parents) {
        if (peer) AddKnownTx(*peer, parent_txid);
    }

    MaybePunishNodeForTx(nodeid, state);

    return package_to_validate;
}

void PeerManagerImpl::ProcessValidTx(NodeId nodeid, const CTransactionRef& tx, const std::list<CTransactionRef>& replaced_transactions)
{
    AssertLockNotHeld(m_peer_mutex);
    AssertLockHeld(g_msgproc_mutex);
    AssertLockHeld(m_tx_download_mutex);

    m_txdownloadman.MempoolAcceptedTx(tx);

    LogDebug(BCLog::MEMPOOL, "AcceptToMemoryPool: peer=%d: accepted %s (wtxid=%s) (poolsz %u txn, %u kB)\n",
             nodeid,
             tx->GetHash().ToString(),
             tx->GetWitnessHash().ToString(),
             m_mempool.size(), m_mempool.DynamicMemoryUsage() / 1000);

    RelayTransaction(tx->GetHash(), tx->GetWitnessHash());

    for (const CTransactionRef& removedTx : replaced_transactions) {
        AddToCompactExtraTransactions(removedTx);
    }
}

void PeerManagerImpl::ProcessPackageResult(const node::PackageToValidate& package_to_validate, const PackageMempoolAcceptResult& package_result)
{
    AssertLockNotHeld(m_peer_mutex);
    AssertLockHeld(g_msgproc_mutex);
    AssertLockHeld(m_tx_download_mutex);

    const auto& package = package_to_validate.m_txns;
    const auto& senders = package_to_validate.m_senders;

    if (package_result.m_state.IsInvalid()) {
        m_txdownloadman.MempoolRejectedPackage(package);
    }
    // We currently only expect to process 1-parent-1-child packages. Remove if this changes.
    if (!Assume(package.size() == 2)) return;

    // Iterate backwards to erase in-package descendants from the orphanage before they become
    // relevant in AddChildrenToWorkSet.
    auto package_iter = package.rbegin();
    auto senders_iter = senders.rbegin();
    while (package_iter != package.rend()) {
        const auto& tx = *package_iter;
        const NodeId nodeid = *senders_iter;
        const auto it_result{package_result.m_tx_results.find(tx->GetWitnessHash())};

        // It is not guaranteed that a result exists for every transaction.
        if (it_result != package_result.m_tx_results.end()) {
            const auto& tx_result = it_result->second;
            switch (tx_result.m_result_type) {
                case MempoolAcceptResult::ResultType::VALID:
                {
                    ProcessValidTx(nodeid, tx, tx_result.m_replaced_transactions);
                    break;
                }
                case MempoolAcceptResult::ResultType::INVALID:
                case MempoolAcceptResult::ResultType::DIFFERENT_WITNESS:
                {
                    // Don't add to vExtraTxnForCompact, as these transactions should have already been
                    // added there when added to the orphanage or rejected for TX_RECONSIDERABLE.
                    // This should be updated if package submission is ever used for transactions
                    // that haven't already been validated before.
                    ProcessInvalidTx(nodeid, tx, tx_result.m_state, /*first_time_failure=*/false);
                    break;
                }
                case MempoolAcceptResult::ResultType::MEMPOOL_ENTRY:
                {
                    // AlreadyHaveTx() should be catching transactions that are already in mempool.
                    Assume(false);
                    break;
                }
            }
        }
        package_iter++;
        senders_iter++;
    }
}

bool PeerManagerImpl::ProcessOrphanTx(Peer& peer)
{
    AssertLockHeld(g_msgproc_mutex);
    LOCK2(::cs_main, m_tx_download_mutex);

    CTransactionRef porphanTx = nullptr;

    while (CTransactionRef porphanTx = m_txdownloadman.GetTxToReconsider(peer.m_id)) {
        const MempoolAcceptResult result = m_chainman.ProcessTransaction(porphanTx);
        const TxValidationState& state = result.m_state;
        const Txid& orphanHash = porphanTx->GetHash();
        const Wtxid& orphan_wtxid = porphanTx->GetWitnessHash();

        if (result.m_result_type == MempoolAcceptResult::ResultType::VALID) {
            LogDebug(BCLog::TXPACKAGES, "   accepted orphan tx %s (wtxid=%s)\n", orphanHash.ToString(), orphan_wtxid.ToString());
            ProcessValidTx(peer.m_id, porphanTx, result.m_replaced_transactions);
            return true;
        } else if (state.GetResult() != TxValidationResult::TX_MISSING_INPUTS) {
            LogDebug(BCLog::TXPACKAGES, "   invalid orphan tx %s (wtxid=%s) from peer=%d. %s\n",
                orphanHash.ToString(),
                orphan_wtxid.ToString(),
                peer.m_id,
                state.ToString());

            if (Assume(state.IsInvalid() &&
                       state.GetResult() != TxValidationResult::TX_UNKNOWN &&
                       state.GetResult() != TxValidationResult::TX_NO_MEMPOOL &&
                       state.GetResult() != TxValidationResult::TX_RESULT_UNSET)) {
                ProcessInvalidTx(peer.m_id, porphanTx, state, /*first_time_failure=*/false);
            }
            return true;
        }
    }

    return false;
}

bool PeerManagerImpl::PrepareBlockFilterRequest(CNode& node, Peer& peer,
                                                BlockFilterType filter_type, uint32_t start_height,
                                                const uint256& stop_hash, uint32_t max_height_diff,
                                                const CBlockIndex*& stop_index,
                                                BlockFilterIndex*& filter_index)
{
    const bool supported_filter_type =
        (filter_type == BlockFilterType::BASIC &&
         (peer.m_our_services & NODE_COMPACT_FILTERS));
    if (!supported_filter_type) {
        LogDebug(BCLog::NET, "peer %d requested unsupported block filter type: %d\n",
                 node.GetId(), static_cast<uint8_t>(filter_type));
        node.fDisconnect = true;
        return false;
    }

    {
        LOCK(cs_main);
        stop_index = m_chainman.m_blockman.LookupBlockIndex(stop_hash);

        // Check that the stop block exists and the peer would be allowed to fetch it.
        if (!stop_index || !BlockRequestAllowed(stop_index)) {
            LogDebug(BCLog::NET, "peer %d requested invalid block hash: %s\n",
                     node.GetId(), stop_hash.ToString());
            node.fDisconnect = true;
            return false;
        }
    }

    uint32_t stop_height = stop_index->nHeight;
    if (start_height > stop_height) {
        LogDebug(BCLog::NET, "peer %d sent invalid getcfilters/getcfheaders with "
                 "start height %d and stop height %d\n",
                 node.GetId(), start_height, stop_height);
        node.fDisconnect = true;
        return false;
    }
    if (stop_height - start_height >= max_height_diff) {
        LogDebug(BCLog::NET, "peer %d requested too many cfilters/cfheaders: %d / %d\n",
                 node.GetId(), stop_height - start_height + 1, max_height_diff);
        node.fDisconnect = true;
        return false;
    }

    filter_index = GetBlockFilterIndex(filter_type);
    if (!filter_index) {
        LogDebug(BCLog::NET, "Filter index for supported type %s not found\n", BlockFilterTypeName(filter_type));
        return false;
    }

    return true;
}

void PeerManagerImpl::ProcessGetCFilters(CNode& node, Peer& peer, DataStream& vRecv)
{
    uint8_t filter_type_ser;
    uint32_t start_height;
    uint256 stop_hash;

    vRecv >> filter_type_ser >> start_height >> stop_hash;

    const BlockFilterType filter_type = static_cast<BlockFilterType>(filter_type_ser);

    const CBlockIndex* stop_index;
    BlockFilterIndex* filter_index;
    if (!PrepareBlockFilterRequest(node, peer, filter_type, start_height, stop_hash,
                                   MAX_GETCFILTERS_SIZE, stop_index, filter_index)) {
        return;
    }

    std::vector<BlockFilter> filters;
    if (!filter_index->LookupFilterRange(start_height, stop_index, filters)) {
        LogDebug(BCLog::NET, "Failed to find block filter in index: filter_type=%s, start_height=%d, stop_hash=%s\n",
                     BlockFilterTypeName(filter_type), start_height, stop_hash.ToString());
        return;
    }

    for (const auto& filter : filters) {
        MakeAndPushMessage(node, NetMsgType::CFILTER, filter);
    }
}

void PeerManagerImpl::ProcessGetCFHeaders(CNode& node, Peer& peer, DataStream& vRecv)
{
    uint8_t filter_type_ser;
    uint32_t start_height;
    uint256 stop_hash;

    vRecv >> filter_type_ser >> start_height >> stop_hash;

    const BlockFilterType filter_type = static_cast<BlockFilterType>(filter_type_ser);

    const CBlockIndex* stop_index;
    BlockFilterIndex* filter_index;
    if (!PrepareBlockFilterRequest(node, peer, filter_type, start_height, stop_hash,
                                   MAX_GETCFHEADERS_SIZE, stop_index, filter_index)) {
        return;
    }

    uint256 prev_header;
    if (start_height > 0) {
        const CBlockIndex* const prev_block =
            stop_index->GetAncestor(static_cast<int>(start_height - 1));
        if (!filter_index->LookupFilterHeader(prev_block, prev_header)) {
            LogDebug(BCLog::NET, "Failed to find block filter header in index: filter_type=%s, block_hash=%s\n",
                         BlockFilterTypeName(filter_type), prev_block->GetBlockHash().ToString());
            return;
        }
    }

    std::vector<uint256> filter_hashes;
    if (!filter_index->LookupFilterHashRange(start_height, stop_index, filter_hashes)) {
        LogDebug(BCLog::NET, "Failed to find block filter hashes in index: filter_type=%s, start_height=%d, stop_hash=%s\n",
                     BlockFilterTypeName(filter_type), start_height, stop_hash.ToString());
        return;
    }

    MakeAndPushMessage(node, NetMsgType::CFHEADERS,
              filter_type_ser,
              stop_index->GetBlockHash(),
              prev_header,
              filter_hashes);
}

void PeerManagerImpl::ProcessGetCFCheckPt(CNode& node, Peer& peer, DataStream& vRecv)
{
    uint8_t filter_type_ser;
    uint256 stop_hash;

    vRecv >> filter_type_ser >> stop_hash;

    const BlockFilterType filter_type = static_cast<BlockFilterType>(filter_type_ser);

    const CBlockIndex* stop_index;
    BlockFilterIndex* filter_index;
    if (!PrepareBlockFilterRequest(node, peer, filter_type, /*start_height=*/0, stop_hash,
                                   /*max_height_diff=*/std::numeric_limits<uint32_t>::max(),
                                   stop_index, filter_index)) {
        return;
    }

    std::vector<uint256> headers(stop_index->nHeight / CFCHECKPT_INTERVAL);

    // Populate headers.
    const CBlockIndex* block_index = stop_index;
    for (int i = headers.size() - 1; i >= 0; i--) {
        int height = (i + 1) * CFCHECKPT_INTERVAL;
        block_index = block_index->GetAncestor(height);

        if (!filter_index->LookupFilterHeader(block_index, headers[i])) {
            LogDebug(BCLog::NET, "Failed to find block filter header in index: filter_type=%s, block_hash=%s\n",
                         BlockFilterTypeName(filter_type), block_index->GetBlockHash().ToString());
            return;
        }
    }

    MakeAndPushMessage(node, NetMsgType::CFCHECKPT,
              filter_type_ser,
              stop_index->GetBlockHash(),
              headers);
}

void PeerManagerImpl::ProcessBlock(CNode& node, const std::shared_ptr<const CBlock>& block, bool force_processing, bool min_pow_checked)
{
    bool new_block{false};
    m_chainman.ProcessNewBlock(block, force_processing, min_pow_checked, &new_block);
    if (new_block) {
        node.m_last_block_time = GetTime<std::chrono::seconds>();
        // In case this block came from a different peer than we requested
        // from, we can erase the block request now anyway (as we just stored
        // this block to disk).
        LOCK(cs_main);
        RemoveBlockRequest(block->GetHash(), std::nullopt);
    } else {
        LOCK(cs_main);
        mapBlockSource.erase(block->GetHash());
    }
}

void PeerManagerImpl::ProcessCompactBlockTxns(CNode& pfrom, Peer& peer, const BlockTransactions& block_transactions)
{
    std::shared_ptr<CBlock> pblock = std::make_shared<CBlock>();
    bool fBlockRead{false};
    {
        LOCK(cs_main);

        auto range_flight = mapBlocksInFlight.equal_range(block_transactions.blockhash);
        size_t already_in_flight = std::distance(range_flight.first, range_flight.second);
        bool requested_block_from_this_peer{false};

        // Multimap ensures ordering of outstanding requests. It's either empty or first in line.
        bool first_in_flight = already_in_flight == 0 || (range_flight.first->second.first == pfrom.GetId());

        while (range_flight.first != range_flight.second) {
            auto [node_id, block_it] = range_flight.first->second;
            if (node_id == pfrom.GetId() && block_it->partialBlock) {
                requested_block_from_this_peer = true;
                break;
            }
            range_flight.first++;
        }

        if (!requested_block_from_this_peer) {
            LogDebug(BCLog::NET, "Peer %d sent us block transactions for block we weren't expecting\n", pfrom.GetId());
            return;
        }

        PartiallyDownloadedBlock& partialBlock = *range_flight.first->second.second->partialBlock;
        ReadStatus status = partialBlock.FillBlock(*pblock, block_transactions.txn);
        if (status == READ_STATUS_INVALID) {
            RemoveBlockRequest(block_transactions.blockhash, pfrom.GetId()); // Reset in-flight state in case Misbehaving does not result in a disconnect
            Misbehaving(peer, "invalid compact block/non-matching block transactions");
            return;
        } else if (status == READ_STATUS_FAILED) {
            if (first_in_flight) {
                // Might have collided, fall back to getdata now :(
                std::vector<CInv> invs;
                invs.emplace_back(MSG_BLOCK | GetFetchFlags(peer), block_transactions.blockhash);
                MakeAndPushMessage(pfrom, NetMsgType::GETDATA, invs);
            } else {
                RemoveBlockRequest(block_transactions.blockhash, pfrom.GetId());
                LogDebug(BCLog::NET, "Peer %d sent us a compact block but it failed to reconstruct, waiting on first download to complete\n", pfrom.GetId());
                return;
            }
        } else {
            // Block is either okay, or possibly we received
            // READ_STATUS_CHECKBLOCK_FAILED.
            // Note that CheckBlock can only fail for one of a few reasons:
            // 1. bad-proof-of-work (impossible here, because we've already
            //    accepted the header)
            // 2. merkleroot doesn't match the transactions given (already
            //    caught in FillBlock with READ_STATUS_FAILED, so
            //    impossible here)
            // 3. the block is otherwise invalid (eg invalid coinbase,
            //    block is too big, too many legacy sigops, etc).
            // So if CheckBlock failed, #3 is the only possibility.
            // Under BIP 152, we don't discourage the peer unless proof of work is
            // invalid (we don't require all the stateless checks to have
            // been run).  This is handled below, so just treat this as
            // though the block was successfully read, and rely on the
            // handling in ProcessNewBlock to ensure the block index is
            // updated, etc.
            RemoveBlockRequest(block_transactions.blockhash, pfrom.GetId()); // it is now an empty pointer
            fBlockRead = true;
            // mapBlockSource is used for potentially punishing peers and
            // updating which peers send us compact blocks, so the race
            // between here and cs_main in ProcessNewBlock is fine.
            // BIP 152 permits peers to relay compact blocks after validating
            // the header only; we should not punish peers if the block turns
            // out to be invalid.
            mapBlockSource.emplace(block_transactions.blockhash, std::make_pair(pfrom.GetId(), false));
        }
    } // Don't hold cs_main when we call into ProcessNewBlock
    if (fBlockRead) {
        // Since we requested this block (it was in mapBlocksInFlight), force it to be processed,
        // even if it would not be a candidate for new tip (missing previous block, chain not long enough, etc)
        // This bypasses some anti-DoS logic in AcceptBlock (eg to prevent
        // disk-space attacks), but this should be safe due to the
        // protections in the compact block handler -- see related comment
        // in compact block optimistic reconstruction handling.
        ProcessBlock(pfrom, pblock, /*force_processing=*/true, /*min_pow_checked=*/true);
    }
    return;
}

void PeerManagerImpl::ProcessMessage(CNode& pfrom, const std::string& msg_type, DataStream& vRecv,
                                     const std::chrono::microseconds time_received,
                                     const std::atomic<bool>& interruptMsgProc)
{
    AssertLockHeld(g_msgproc_mutex);

    LogDebug(BCLog::NET, "received: %s (%u bytes) peer=%d\n", SanitizeString(msg_type), vRecv.size(), pfrom.GetId());

    PeerRef peer = GetPeerRef(pfrom.GetId());
    if (peer == nullptr) return;

    if (msg_type == NetMsgType::VERSION) {
        if (pfrom.nVersion != 0) {
            LogDebug(BCLog::NET, "redundant version message from peer=%d\n", pfrom.GetId());
            return;
        }

        int64_t nTime;
        CService addrMe;
        uint64_t nNonce = 1;
        ServiceFlags nServices;
        int nVersion;
        std::string cleanSubVer;
        int starting_height = -1;
        bool fRelay = true;

        vRecv >> nVersion >> Using<CustomUintFormatter<8>>(nServices) >> nTime;
        if (nTime < 0) {
            nTime = 0;
        }
        vRecv.ignore(8); // Ignore the addrMe service bits sent by the peer
        vRecv >> CNetAddr::V1(addrMe);
        if (!pfrom.IsInboundConn())
        {
            // Overwrites potentially existing services. In contrast to this,
            // unvalidated services received via gossip relay in ADDR/ADDRV2
            // messages are only ever added but cannot replace existing ones.
            m_addrman.SetServices(pfrom.addr, nServices);
        }
        if (pfrom.ExpectServicesFromConn() && !HasAllDesirableServiceFlags(nServices))
        {
            LogDebug(BCLog::NET, "peer=%d does not offer the expected services (%08x offered, %08x expected); disconnecting\n", pfrom.GetId(), nServices, GetDesirableServiceFlags(nServices));
            pfrom.fDisconnect = true;
            return;
        }

        if (nVersion < MIN_PEER_PROTO_VERSION || nVersion == 10070001) {
            // disconnect from peers older than this proto version
            LogDebug(BCLog::NET, "peer=%d using obsolete version %i; disconnecting\n", pfrom.GetId(), nVersion);
            pfrom.fDisconnect = true;
            return;
        }

        if (!vRecv.empty()) {
            // The version message includes information about the sending node which we don't use:
            //   - 8 bytes (service bits)
            //   - 16 bytes (ipv6 address)
            //   - 2 bytes (port)
            vRecv.ignore(26);
            vRecv >> nNonce;
        }
        if (!vRecv.empty()) {
            std::string strSubVer;
            vRecv >> LIMITED_STRING(strSubVer, MAX_SUBVERSION_LENGTH);
            cleanSubVer = SanitizeString(strSubVer);
        }
        if (!vRecv.empty()) {
            vRecv >> starting_height;
        }
        if (!vRecv.empty())
            vRecv >> fRelay;
        // Disconnect if we connected to ourself
        if (pfrom.IsInboundConn() && !m_connman.CheckIncomingNonce(nNonce))
        {
            LogPrintf("connected to self at %s, disconnecting\n", pfrom.addr.ToStringAddrPort());
            pfrom.fDisconnect = true;
            return;
        }

        if (pfrom.IsInboundConn() && addrMe.IsRoutable())
        {
            SeenLocal(addrMe);
        }

        // Inbound peers send us their version message when they connect.
        // We send our version message in response.
        if (pfrom.IsInboundConn()) {
            PushNodeVersion(pfrom, *peer);
        }

        // Change version
        pfrom.SetCommonVersion(std::min(nVersion, PROTOCOL_VERSION));
        pfrom.nVersion = nVersion;

        MakeAndPushMessage(pfrom, NetMsgType::WTXIDRELAY);

        // Signal ADDRv2 support (BIP155).
        MakeAndPushMessage(pfrom, NetMsgType::SENDADDRV2);

        pfrom.m_has_all_wanted_services = HasAllDesirableServiceFlags(nServices);
        peer->m_their_services = nServices;
        pfrom.SetAddrLocal(addrMe);
        {
            LOCK(pfrom.m_subver_mutex);
            pfrom.cleanSubVer = cleanSubVer;
        }
        peer->m_starting_height = starting_height;

        // Only initialize the Peer::TxRelay m_relay_txs data structure if:
        // - this isn't an outbound block-relay-only connection, and
        // - this isn't an outbound feeler connection, and
        // - fRelay=true (the peer wishes to receive transaction announcements)
        //   or we're offering NODE_BLOOM to this peer. NODE_BLOOM means that
        //   the peer may turn on transaction relay later.
        if (!pfrom.IsBlockOnlyConn() &&
            !pfrom.IsFeelerConn() &&
            (fRelay || (peer->m_our_services & NODE_BLOOM))) {
            auto* const tx_relay = peer->SetTxRelay();
            {
                LOCK(tx_relay->m_bloom_filter_mutex);
                tx_relay->m_relay_txs = fRelay; // set to true after we get the first filter* message
            }
            if (fRelay) pfrom.m_relays_txs = true;
        }

        if (m_txreconciliation) {
            // Per BIP-330, we announce txreconciliation support if:
            // - protocol version per the peer's VERSION message supports WTXID_RELAY;
            // - transaction relay is supported per the peer's VERSION message
            // - this is not a block-relay-only connection and not a feeler
            // - this is not an addr fetch connection;
            // - we are not in -blocksonly mode.
            const auto* tx_relay = peer->GetTxRelay();
            if (tx_relay && WITH_LOCK(tx_relay->m_bloom_filter_mutex, return tx_relay->m_relay_txs) &&
                !pfrom.IsAddrFetchConn() && !m_opts.ignore_incoming_txs) {
                const uint64_t recon_salt = m_txreconciliation->PreRegisterPeer(pfrom.GetId());
                MakeAndPushMessage(pfrom, NetMsgType::SENDTXRCNCL,
                                   TXRECONCILIATION_VERSION, recon_salt);
            }
        }

        MakeAndPushMessage(pfrom, NetMsgType::VERACK);

        // Potentially mark this peer as a preferred download peer.
        {
            LOCK(cs_main);
            CNodeState* state = State(pfrom.GetId());
            state->fPreferredDownload = (!pfrom.IsInboundConn() || pfrom.HasPermission(NetPermissionFlags::NoBan)) && !pfrom.IsAddrFetchConn() && CanServeBlocks(*peer);
            m_num_preferred_download_peers += state->fPreferredDownload;
        }

        // Attempt to initialize address relay for outbound peers and use result
        // to decide whether to send GETADDR, so that we don't send it to
        // inbound or outbound block-relay-only peers.
        bool send_getaddr{false};
        if (!pfrom.IsInboundConn()) {
            send_getaddr = SetupAddressRelay(pfrom, *peer);
        }
        if (send_getaddr) {
            // Do a one-time address fetch to help populate/update our addrman.
            // If we're starting up for the first time, our addrman may be pretty
            // empty, so this mechanism is important to help us connect to the network.
            // We skip this for block-relay-only peers. We want to avoid
            // potentially leaking addr information and we do not want to
            // indicate to the peer that we will participate in addr relay.
            MakeAndPushMessage(pfrom, NetMsgType::GETADDR);
            peer->m_getaddr_sent = true;
            // When requesting a getaddr, accept an additional MAX_ADDR_TO_SEND addresses in response
            // (bypassing the MAX_ADDR_PROCESSING_TOKEN_BUCKET limit).
            peer->m_addr_token_bucket += MAX_ADDR_TO_SEND;
        }

        if (!pfrom.IsInboundConn()) {
            // For non-inbound connections, we update the addrman to record
            // connection success so that addrman will have an up-to-date
            // notion of which peers are online and available.
            //
            // While we strive to not leak information about block-relay-only
            // connections via the addrman, not moving an address to the tried
            // table is also potentially detrimental because new-table entries
            // are subject to eviction in the event of addrman collisions.  We
            // mitigate the information-leak by never calling
            // AddrMan::Connected() on block-relay-only peers; see
            // FinalizeNode().
            //
            // This moves an address from New to Tried table in Addrman,
            // resolves tried-table collisions, etc.
            m_addrman.Good(pfrom.addr);
        }

        std::string remoteAddr;
        if (fLogIPs)
            remoteAddr = ", peeraddr=" + pfrom.addr.ToStringAddrPort();

        const auto mapped_as{m_connman.GetMappedAS(pfrom.addr)};
        LogDebug(BCLog::NET, "receive version message: %s: version %d, blocks=%d, us=%s, txrelay=%d, peer=%d%s%s\n",
                  cleanSubVer, pfrom.nVersion,
                  peer->m_starting_height, addrMe.ToStringAddrPort(), fRelay, pfrom.GetId(),
                  remoteAddr, (mapped_as ? strprintf(", mapped_as=%d", mapped_as) : ""));

<<<<<<< HEAD
        int64_t nTimeOffset = nTime - GetTime();
        pfrom.nTimeOffset = nTimeOffset;
        if (std::abs(pfrom.nTimeOffset) > MAX_TIME_OFFSET
         && m_chainman.GetParams().GetChainType() != ChainType::REGTEST) // Disable for RegTest since this breaks many Tests.
        {
            LogPrintf("peer=%d has too large time offset %d s, disconnecting (check your system clock and timezone if it happens too often and prevents you from connecting to peers)\n", pfrom.GetId(), pfrom.nTimeOffset);
            pfrom.fDisconnect = true;
            return;
=======
        peer->m_time_offset = NodeSeconds{std::chrono::seconds{nTime}} - Now<NodeSeconds>();
        if (!pfrom.IsInboundConn()) {
            // Don't use timedata samples from inbound peers to make it
            // harder for others to create false warnings about our clock being out of sync.
            m_outbound_time_offsets.Add(peer->m_time_offset);
            m_outbound_time_offsets.WarnIfOutOfSync();
        }

        // If the peer is old enough to have the old alert system, send it the final alert.
        if (greatest_common_version <= 70012) {
            constexpr auto finalAlert{"60010000000000000000000000ffffff7f00000000ffffff7ffeffff7f01ffffff7f00000000ffffff7f00ffffff7f002f555247454e543a20416c657274206b657920636f6d70726f6d697365642c2075706772616465207265717569726564004630440220653febd6410f470f6bae11cad19c48413becb1ac2c17f908fd0fd53bdc3abd5202206d0e9c96fe88d4a0f01ed9dedae2b6f9e00da94cad0fecaae66ecf689bf71b50"_hex};
            MakeAndPushMessage(pfrom, "alert", finalAlert);
>>>>>>> f7144b24
        }

        // Feeler connections exist only to verify if address is online.
        if (pfrom.IsFeelerConn()) {
            LogDebug(BCLog::NET, "feeler connection completed peer=%d; disconnecting\n", pfrom.GetId());
            pfrom.fDisconnect = true;
        }
        return;
    }

    if (pfrom.nVersion == 0) {
        // Must have a version message before anything else
        LogDebug(BCLog::NET, "non-version message before version handshake. Message \"%s\" from peer=%d\n", SanitizeString(msg_type), pfrom.GetId());
        return;
    }

    if (msg_type == NetMsgType::VERACK) {
        if (pfrom.fSuccessfullyConnected) {
            LogDebug(BCLog::NET, "ignoring redundant verack message from peer=%d\n", pfrom.GetId());
            return;
        }

        // Log successful connections unconditionally for outbound, but not for inbound as those
        // can be triggered by an attacker at high rate.
        if (!pfrom.IsInboundConn() || LogAcceptCategory(BCLog::NET, BCLog::Level::Debug)) {
            const auto mapped_as{m_connman.GetMappedAS(pfrom.addr)};
            LogPrintf("New %s %s peer connected: version: %d, blocks=%d, peer=%d%s%s\n",
                      pfrom.ConnectionTypeAsString(),
                      TransportTypeAsString(pfrom.m_transport->GetInfo().transport_type),
                      pfrom.nVersion.load(), peer->m_starting_height,
                      pfrom.GetId(), (fLogIPs ? strprintf(", peeraddr=%s", pfrom.addr.ToStringAddrPort()) : ""),
                      (mapped_as ? strprintf(", mapped_as=%d", mapped_as) : ""));
        }

        if (pfrom.GetCommonVersion() >= SHORT_IDS_BLOCKS_VERSION) {
            // Tell our peer we are willing to provide version 2 cmpctblocks.
            // However, we do not request new block announcements using
            // cmpctblock messages.
            // We send this to non-NODE NETWORK peers as well, because
            // they may wish to request compact blocks from us
            MakeAndPushMessage(pfrom, NetMsgType::SENDCMPCT, /*high_bandwidth=*/false, /*version=*/CMPCTBLOCKS_VERSION);
        }

        if (m_txreconciliation) {
            if (!peer->m_wtxid_relay || !m_txreconciliation->IsPeerRegistered(pfrom.GetId())) {
                // We could have optimistically pre-registered/registered the peer. In that case,
                // we should forget about the reconciliation state here if this wasn't followed
                // by WTXIDRELAY (since WTXIDRELAY can't be announced later).
                m_txreconciliation->ForgetPeer(pfrom.GetId());
            }
        }

        if (auto tx_relay = peer->GetTxRelay()) {
            // `TxRelay::m_tx_inventory_to_send` must be empty before the
            // version handshake is completed as
            // `TxRelay::m_next_inv_send_time` is first initialised in
            // `SendMessages` after the verack is received. Any transactions
            // received during the version handshake would otherwise
            // immediately be advertised without random delay, potentially
            // leaking the time of arrival to a spy.
            Assume(WITH_LOCK(
                tx_relay->m_tx_inventory_mutex,
                return tx_relay->m_tx_inventory_to_send.empty() &&
                       tx_relay->m_next_inv_send_time == 0s));
        }

        {
            LOCK2(::cs_main, m_tx_download_mutex);
            const CNodeState* state = State(pfrom.GetId());
            m_txdownloadman.ConnectedPeer(pfrom.GetId(), node::TxDownloadConnectionInfo {
                .m_preferred = state->fPreferredDownload,
                .m_relay_permissions = pfrom.HasPermission(NetPermissionFlags::Relay),
                .m_wtxid_relay = peer->m_wtxid_relay,
            });
        }

        pfrom.fSuccessfullyConnected = true;
        return;
    }

    if (msg_type == NetMsgType::SENDHEADERS) {
        peer->m_prefers_headers = true;
        return;
    }

    if (msg_type == NetMsgType::SENDCMPCT) {
        bool sendcmpct_hb{false};
        uint64_t sendcmpct_version{0};
        vRecv >> sendcmpct_hb >> sendcmpct_version;

        // Only support compact block relay with witnesses
        if (sendcmpct_version != CMPCTBLOCKS_VERSION) return;

        LOCK(cs_main);
        CNodeState* nodestate = State(pfrom.GetId());
        nodestate->m_provides_cmpctblocks = true;
        nodestate->m_requested_hb_cmpctblocks = sendcmpct_hb;
        // save whether peer selects us as BIP152 high-bandwidth peer
        // (receiving sendcmpct(1) signals high-bandwidth, sendcmpct(0) low-bandwidth)
        pfrom.m_bip152_highbandwidth_from = sendcmpct_hb;
        return;
    }

    // BIP339 defines feature negotiation of wtxidrelay, which must happen between
    // VERSION and VERACK to avoid relay problems from switching after a connection is up.
    if (msg_type == NetMsgType::WTXIDRELAY) {
        if (pfrom.fSuccessfullyConnected) {
            // Disconnect peers that send a wtxidrelay message after VERACK.
            LogDebug(BCLog::NET, "wtxidrelay received after verack from peer=%d; disconnecting\n", pfrom.GetId());
            pfrom.fDisconnect = true;
            return;
        }
        if (pfrom.GetCommonVersion() >= WTXID_RELAY_VERSION) {
            if (!peer->m_wtxid_relay) {
                peer->m_wtxid_relay = true;
                m_wtxid_relay_peers++;
            } else {
                LogDebug(BCLog::NET, "ignoring duplicate wtxidrelay from peer=%d\n", pfrom.GetId());
            }
        } else {
            LogDebug(BCLog::NET, "ignoring wtxidrelay due to old common version=%d from peer=%d\n", pfrom.GetCommonVersion(), pfrom.GetId());
        }
        return;
    }

    // BIP155 defines feature negotiation of addrv2 and sendaddrv2, which must happen
    // between VERSION and VERACK.
    if (msg_type == NetMsgType::SENDADDRV2) {
        if (pfrom.fSuccessfullyConnected) {
            // Disconnect peers that send a SENDADDRV2 message after VERACK.
            LogDebug(BCLog::NET, "sendaddrv2 received after verack from peer=%d; disconnecting\n", pfrom.GetId());
            pfrom.fDisconnect = true;
            return;
        }
        peer->m_wants_addrv2 = true;
        return;
    }

    // Received from a peer demonstrating readiness to announce transactions via reconciliations.
    // This feature negotiation must happen between VERSION and VERACK to avoid relay problems
    // from switching announcement protocols after the connection is up.
    if (msg_type == NetMsgType::SENDTXRCNCL) {
        if (!m_txreconciliation) {
            LogPrintLevel(BCLog::NET, BCLog::Level::Debug, "sendtxrcncl from peer=%d ignored, as our node does not have txreconciliation enabled\n", pfrom.GetId());
            return;
        }

        if (pfrom.fSuccessfullyConnected) {
            LogPrintLevel(BCLog::NET, BCLog::Level::Debug, "sendtxrcncl received after verack from peer=%d; disconnecting\n", pfrom.GetId());
            pfrom.fDisconnect = true;
            return;
        }

        // Peer must not offer us reconciliations if we specified no tx relay support in VERSION.
        if (RejectIncomingTxs(pfrom)) {
            LogPrintLevel(BCLog::NET, BCLog::Level::Debug, "sendtxrcncl received from peer=%d to which we indicated no tx relay; disconnecting\n", pfrom.GetId());
            pfrom.fDisconnect = true;
            return;
        }

        // Peer must not offer us reconciliations if they specified no tx relay support in VERSION.
        // This flag might also be false in other cases, but the RejectIncomingTxs check above
        // eliminates them, so that this flag fully represents what we are looking for.
        const auto* tx_relay = peer->GetTxRelay();
        if (!tx_relay || !WITH_LOCK(tx_relay->m_bloom_filter_mutex, return tx_relay->m_relay_txs)) {
            LogPrintLevel(BCLog::NET, BCLog::Level::Debug, "sendtxrcncl received from peer=%d which indicated no tx relay to us; disconnecting\n", pfrom.GetId());
            pfrom.fDisconnect = true;
            return;
        }

        uint32_t peer_txreconcl_version;
        uint64_t remote_salt;
        vRecv >> peer_txreconcl_version >> remote_salt;

        const ReconciliationRegisterResult result = m_txreconciliation->RegisterPeer(pfrom.GetId(), pfrom.IsInboundConn(),
                                                                                     peer_txreconcl_version, remote_salt);
        switch (result) {
        case ReconciliationRegisterResult::NOT_FOUND:
            LogPrintLevel(BCLog::NET, BCLog::Level::Debug, "Ignore unexpected txreconciliation signal from peer=%d\n", pfrom.GetId());
            break;
        case ReconciliationRegisterResult::SUCCESS:
            break;
        case ReconciliationRegisterResult::ALREADY_REGISTERED:
            LogPrintLevel(BCLog::NET, BCLog::Level::Debug, "txreconciliation protocol violation from peer=%d (sendtxrcncl received from already registered peer); disconnecting\n", pfrom.GetId());
            pfrom.fDisconnect = true;
            return;
        case ReconciliationRegisterResult::PROTOCOL_VIOLATION:
            LogPrintLevel(BCLog::NET, BCLog::Level::Debug, "txreconciliation protocol violation from peer=%d; disconnecting\n", pfrom.GetId());
            pfrom.fDisconnect = true;
            return;
        }
        return;
    }

    if (!pfrom.fSuccessfullyConnected) {
        LogDebug(BCLog::NET, "Unsupported message \"%s\" prior to verack from peer=%d\n", SanitizeString(msg_type), pfrom.GetId());
        return;
    }

    if (msg_type == NetMsgType::ADDR || msg_type == NetMsgType::ADDRV2) {
        const auto ser_params{
            msg_type == NetMsgType::ADDRV2 ?
            // Set V2 param so that the CNetAddr and CAddress
            // unserialize methods know that an address in v2 format is coming.
            CAddress::V2_NETWORK :
            CAddress::V1_NETWORK,
        };

        std::vector<CAddress> vAddr;

        vRecv >> ser_params(vAddr);

        if (!SetupAddressRelay(pfrom, *peer)) {
            LogDebug(BCLog::NET, "ignoring %s message from %s peer=%d\n", msg_type, pfrom.ConnectionTypeAsString(), pfrom.GetId());
            return;
        }

        if (vAddr.size() > MAX_ADDR_TO_SEND)
        {
            Misbehaving(*peer, strprintf("%s message size = %u", msg_type, vAddr.size()));
            return;
        }

        // Store the new addresses
        std::vector<CAddress> vAddrOk;
        const auto current_a_time{Now<NodeSeconds>()};

        // Update/increment addr rate limiting bucket.
        const auto current_time{GetTime<std::chrono::microseconds>()};
        if (peer->m_addr_token_bucket < MAX_ADDR_PROCESSING_TOKEN_BUCKET) {
            // Don't increment bucket if it's already full
            const auto time_diff = std::max(current_time - peer->m_addr_token_timestamp, 0us);
            const double increment = Ticks<SecondsDouble>(time_diff) * MAX_ADDR_RATE_PER_SECOND;
            peer->m_addr_token_bucket = std::min<double>(peer->m_addr_token_bucket + increment, MAX_ADDR_PROCESSING_TOKEN_BUCKET);
        }
        peer->m_addr_token_timestamp = current_time;

        const bool rate_limited = !pfrom.HasPermission(NetPermissionFlags::Addr);
        uint64_t num_proc = 0;
        uint64_t num_rate_limit = 0;
        std::shuffle(vAddr.begin(), vAddr.end(), m_rng);
        for (CAddress& addr : vAddr)
        {
            if (interruptMsgProc)
                return;

            // Apply rate limiting.
            if (peer->m_addr_token_bucket < 1.0) {
                if (rate_limited) {
                    ++num_rate_limit;
                    continue;
                }
            } else {
                peer->m_addr_token_bucket -= 1.0;
            }
            // We only bother storing full nodes, though this may include
            // things which we would not make an outbound connection to, in
            // part because we may make feeler connections to them.
            if (!MayHaveUsefulAddressDB(addr.nServices) && !HasAllDesirableServiceFlags(addr.nServices))
                continue;

            if (addr.nTime <= NodeSeconds{100000000s} || addr.nTime > current_a_time + 10min) {
                addr.nTime = current_a_time - 5 * 24h;
            }
            AddAddressKnown(*peer, addr);
            if (m_banman && (m_banman->IsDiscouraged(addr) || m_banman->IsBanned(addr))) {
                // Do not process banned/discouraged addresses beyond remembering we received them
                continue;
            }
            ++num_proc;
            const bool reachable{g_reachable_nets.Contains(addr)};
            if (addr.nTime > current_a_time - 10min && !peer->m_getaddr_sent && vAddr.size() <= 10 && addr.IsRoutable()) {
                // Relay to a limited number of other nodes
                RelayAddress(pfrom.GetId(), addr, reachable);
            }
            // Do not store addresses outside our network
            if (reachable) {
                vAddrOk.push_back(addr);
            }
        }
        peer->m_addr_processed += num_proc;
        peer->m_addr_rate_limited += num_rate_limit;
        LogDebug(BCLog::NET, "Received addr: %u addresses (%u processed, %u rate-limited) from peer=%d\n",
                 vAddr.size(), num_proc, num_rate_limit, pfrom.GetId());

        m_addrman.Add(vAddrOk, pfrom.addr, 2h);
        if (vAddr.size() < 1000) peer->m_getaddr_sent = false;

        // AddrFetch: Require multiple addresses to avoid disconnecting on self-announcements
        if (pfrom.IsAddrFetchConn() && vAddr.size() > 1) {
            LogDebug(BCLog::NET, "addrfetch connection completed peer=%d; disconnecting\n", pfrom.GetId());
            pfrom.fDisconnect = true;
        }
        return;
    }

    if (msg_type == NetMsgType::INV) {
        std::vector<CInv> vInv;
        vRecv >> vInv;
        if (vInv.size() > MAX_INV_SZ)
        {
            Misbehaving(*peer, strprintf("inv message size = %u", vInv.size()));
            return;
        }

        const bool reject_tx_invs{RejectIncomingTxs(pfrom)};

        LOCK2(cs_main, m_tx_download_mutex);

        const auto current_time{GetTime<std::chrono::microseconds>()};
        uint256* best_block{nullptr};

        for (CInv& inv : vInv) {
            if (interruptMsgProc) return;

            // Ignore INVs that don't match wtxidrelay setting.
            // Note that orphan parent fetching always uses MSG_TX GETDATAs regardless of the wtxidrelay setting.
            // This is fine as no INV messages are involved in that process.
            if (peer->m_wtxid_relay) {
                if (inv.IsMsgTx()) continue;
            } else {
                if (inv.IsMsgWtx()) continue;
            }

            if (inv.IsMsgBlk()) {
                const bool fAlreadyHave = AlreadyHaveBlock(inv.hash);
                LogDebug(BCLog::NET, "got inv: %s  %s peer=%d\n", inv.ToString(), fAlreadyHave ? "have" : "new", pfrom.GetId());

                UpdateBlockAvailability(pfrom.GetId(), inv.hash);
                if (!fAlreadyHave && !m_chainman.m_blockman.LoadingBlocks() && !IsBlockRequested(inv.hash)) {
                    // Headers-first is the primary method of announcement on
                    // the network. If a node fell back to sending blocks by
                    // inv, it may be for a re-org, or because we haven't
                    // completed initial headers sync. The final block hash
                    // provided should be the highest, so send a getheaders and
                    // then fetch the blocks we need to catch up.
                    best_block = &inv.hash;
                }
            } else if (inv.IsGenTxMsg()) {
                if (reject_tx_invs) {
                    LogDebug(BCLog::NET, "transaction (%s) inv sent in violation of protocol, disconnecting peer=%d\n", inv.hash.ToString(), pfrom.GetId());
                    pfrom.fDisconnect = true;
                    return;
                }
                const GenTxid gtxid = ToGenTxid(inv);
                AddKnownTx(*peer, inv.hash);

                if (!m_chainman.IsInitialBlockDownload()) {
                    const bool fAlreadyHave{m_txdownloadman.AddTxAnnouncement(pfrom.GetId(), gtxid, current_time, /*p2p_inv=*/true)};
                    LogDebug(BCLog::NET, "got inv: %s  %s peer=%d\n", inv.ToString(), fAlreadyHave ? "have" : "new", pfrom.GetId());
                }
            } else {
                LogDebug(BCLog::NET, "Unknown inv type \"%s\" received from peer=%d\n", inv.ToString(), pfrom.GetId());
            }
        }

        if (best_block != nullptr) {
            // If we haven't started initial headers-sync with this peer, then
            // consider sending a getheaders now. On initial startup, there's a
            // reliability vs bandwidth tradeoff, where we are only trying to do
            // initial headers sync with one peer at a time, with a long
            // timeout (at which point, if the sync hasn't completed, we will
            // disconnect the peer and then choose another). In the meantime,
            // as new blocks are found, we are willing to add one new peer per
            // block to sync with as well, to sync quicker in the case where
            // our initial peer is unresponsive (but less bandwidth than we'd
            // use if we turned on sync with all peers).
            CNodeState& state{*Assert(State(pfrom.GetId()))};
            if (state.fSyncStarted || (!peer->m_inv_triggered_getheaders_before_sync && *best_block != m_last_block_inv_triggering_headers_sync)) {
                if (MaybeSendGetHeaders(pfrom, GetLocator(m_chainman.m_best_header), *peer)) {
                    LogDebug(BCLog::NET, "getheaders (%d) %s to peer=%d\n",
                            m_chainman.m_best_header->nHeight, best_block->ToString(),
                            pfrom.GetId());
                }
                if (!state.fSyncStarted) {
                    peer->m_inv_triggered_getheaders_before_sync = true;
                    // Update the last block hash that triggered a new headers
                    // sync, so that we don't turn on headers sync with more
                    // than 1 new peer every new block.
                    m_last_block_inv_triggering_headers_sync = *best_block;
                }
            }
        }

        return;
    }

    if (msg_type == NetMsgType::GETDATA) {
        std::vector<CInv> vInv;
        vRecv >> vInv;
        if (vInv.size() > MAX_INV_SZ)
        {
            Misbehaving(*peer, strprintf("getdata message size = %u", vInv.size()));
            return;
        }

        LogDebug(BCLog::NET, "received getdata (%u invsz) peer=%d\n", vInv.size(), pfrom.GetId());

        if (vInv.size() > 0) {
            LogDebug(BCLog::NET, "received getdata for: %s peer=%d\n", vInv[0].ToString(), pfrom.GetId());
        }

        {
            LOCK(peer->m_getdata_requests_mutex);
            peer->m_getdata_requests.insert(peer->m_getdata_requests.end(), vInv.begin(), vInv.end());
            ProcessGetData(pfrom, *peer, interruptMsgProc);
        }

        return;
    }

    if (msg_type == NetMsgType::GETBLOCKS) {
        CBlockLocator locator;
        uint256 hashStop;
        vRecv >> locator >> hashStop;

        if (locator.vHave.size() > MAX_LOCATOR_SZ) {
            LogDebug(BCLog::NET, "getblocks locator size %lld > %d, disconnect peer=%d\n", locator.vHave.size(), MAX_LOCATOR_SZ, pfrom.GetId());
            pfrom.fDisconnect = true;
            return;
        }

        // We might have announced the currently-being-connected tip using a
        // compact block, which resulted in the peer sending a getblocks
        // request, which we would otherwise respond to without the new block.
        // To avoid this situation we simply verify that we are on our best
        // known chain now. This is super overkill, but we handle it better
        // for getheaders requests, and there are no known nodes which support
        // compact blocks but still use getblocks to request blocks.
        {
            std::shared_ptr<const CBlock> a_recent_block;
            {
                LOCK(m_most_recent_block_mutex);
                a_recent_block = m_most_recent_block;
            }
            BlockValidationState state;
            if (!m_chainman.ActiveChainstate().ActivateBestChain(state, a_recent_block)) {
                LogDebug(BCLog::NET, "failed to activate chain (%s)\n", state.ToString());
            }
        }

        LOCK(cs_main);

        // Find the last block the caller has in the main chain
        const CBlockIndex* pindex = m_chainman.ActiveChainstate().FindForkInGlobalIndex(locator);

        // Send the rest of the chain
        if (pindex)
            pindex = m_chainman.ActiveChain().Next(pindex);
        int nLimit = 500;
        LogDebug(BCLog::NET, "getblocks %d to %s limit %d from peer=%d\n", (pindex ? pindex->nHeight : -1), hashStop.IsNull() ? "end" : hashStop.ToString(), nLimit, pfrom.GetId());
        for (; pindex; pindex = m_chainman.ActiveChain().Next(pindex))
        {
            if (pindex->GetBlockHash() == hashStop)
            {
                LogDebug(BCLog::NET, "  getblocks stopping at %d %s\n", pindex->nHeight, pindex->GetBlockHash().ToString());
                break;
            }
            // If pruning, don't inv blocks unless we have on disk and are likely to still have
            // for some reasonable time window (1 hour) that block relay might require.
            const int nPrunedBlocksLikelyToHave = MIN_BLOCKS_TO_KEEP - 3600 / m_chainparams.GetConsensus().nPowTargetSpacing;
            if (m_chainman.m_blockman.IsPruneMode() && (!(pindex->nStatus & BLOCK_HAVE_DATA) || pindex->nHeight <= m_chainman.ActiveChain().Tip()->nHeight - nPrunedBlocksLikelyToHave)) {
                LogDebug(BCLog::NET, " getblocks stopping, pruned or too old block at %d %s\n", pindex->nHeight, pindex->GetBlockHash().ToString());
                break;
            }
            WITH_LOCK(peer->m_block_inv_mutex, peer->m_blocks_for_inv_relay.push_back(pindex->GetBlockHash()));
            if (--nLimit <= 0) {
                // When this block is requested, we'll send an inv that'll
                // trigger the peer to getblocks the next batch of inventory.
                LogDebug(BCLog::NET, "  getblocks stopping at limit %d %s\n", pindex->nHeight, pindex->GetBlockHash().ToString());
                WITH_LOCK(peer->m_block_inv_mutex, {peer->m_continuation_block = pindex->GetBlockHash();});
                break;
            }
        }
        return;
    }

    if (msg_type == NetMsgType::GETBLOCKTXN) {
        BlockTransactionsRequest req;
        vRecv >> req;

        std::shared_ptr<const CBlock> recent_block;
        {
            LOCK(m_most_recent_block_mutex);
            if (m_most_recent_block_hash == req.blockhash)
                recent_block = m_most_recent_block;
            // Unlock m_most_recent_block_mutex to avoid cs_main lock inversion
        }
        if (recent_block) {
            SendBlockTransactions(pfrom, *peer, *recent_block, req);
            return;
        }

        FlatFilePos block_pos{};
        {
            LOCK(cs_main);

            const CBlockIndex* pindex = m_chainman.m_blockman.LookupBlockIndex(req.blockhash);
            if (!pindex || !(pindex->nStatus & BLOCK_HAVE_DATA)) {
                LogDebug(BCLog::NET, "Peer %d sent us a getblocktxn for a block we don't have\n", pfrom.GetId());
                return;
            }

            if (pindex->nHeight >= m_chainman.ActiveChain().Height() - MAX_BLOCKTXN_DEPTH) {
                block_pos = pindex->GetBlockPos();
            }
        }

        if (!block_pos.IsNull()) {
            CBlock block;
            const bool ret{m_chainman.m_blockman.ReadBlockFromDisk(block, block_pos)};
            // If height is above MAX_BLOCKTXN_DEPTH then this block cannot get
            // pruned after we release cs_main above, so this read should never fail.
            assert(ret);

            SendBlockTransactions(pfrom, *peer, block, req);
            return;
        }

        // If an older block is requested (should never happen in practice,
        // but can happen in tests) send a block response instead of a
        // blocktxn response. Sending a full block response instead of a
        // small blocktxn response is preferable in the case where a peer
        // might maliciously send lots of getblocktxn requests to trigger
        // expensive disk reads, because it will require the peer to
        // actually receive all the data read from disk over the network.
        LogDebug(BCLog::NET, "Peer %d sent us a getblocktxn for a block > %i deep\n", pfrom.GetId(), MAX_BLOCKTXN_DEPTH);
        CInv inv{MSG_WITNESS_BLOCK, req.blockhash};
        WITH_LOCK(peer->m_getdata_requests_mutex, peer->m_getdata_requests.push_back(inv));
        // The message processing loop will go around again (without pausing) and we'll respond then
        return;
    }

    if (msg_type == NetMsgType::GETHEADERS) {
        CBlockLocator locator;
        uint256 hashStop;
        vRecv >> locator >> hashStop;

        if (locator.vHave.size() > MAX_LOCATOR_SZ) {
            LogDebug(BCLog::NET, "getheaders locator size %lld > %d, disconnect peer=%d\n", locator.vHave.size(), MAX_LOCATOR_SZ, pfrom.GetId());
            pfrom.fDisconnect = true;
            return;
        }

        if (m_chainman.m_blockman.LoadingBlocks()) {
            LogDebug(BCLog::NET, "Ignoring getheaders from peer=%d while importing/reindexing\n", pfrom.GetId());
            return;
        }

        LOCK(cs_main);

        // Note that if we were to be on a chain that forks from the checkpointed
        // chain, then serving those headers to a peer that has seen the
        // checkpointed chain would cause that peer to disconnect us. Requiring
        // that our chainwork exceed the minimum chain work is a protection against
        // being fed a bogus chain when we started up for the first time and
        // getting partitioned off the honest network for serving that chain to
        // others.
        if (m_chainman.ActiveTip() == nullptr ||
                (m_chainman.ActiveTip()->nChainWork < m_chainman.MinimumChainWork() && !pfrom.HasPermission(NetPermissionFlags::Download))) {
            LogDebug(BCLog::NET, "Ignoring getheaders from peer=%d because active chain has too little work; sending empty response\n", pfrom.GetId());
            // Just respond with an empty headers message, to tell the peer to
            // go away but not treat us as unresponsive.
            MakeAndPushMessage(pfrom, NetMsgType::HEADERS, std::vector<CBlockHeader>());
            return;
        }

        CNodeState *nodestate = State(pfrom.GetId());
        const CBlockIndex* pindex = nullptr;
        if (locator.IsNull())
        {
            // If locator is null, return the hashStop block
            pindex = m_chainman.m_blockman.LookupBlockIndex(hashStop);
            if (!pindex) {
                return;
            }

            if (!BlockRequestAllowed(pindex)) {
                LogDebug(BCLog::NET, "%s: ignoring request from peer=%i for old block header that isn't in the main chain\n", __func__, pfrom.GetId());
                return;
            }
        }
        else
        {
            // Find the last block the caller has in the main chain
            pindex = m_chainman.ActiveChainstate().FindForkInGlobalIndex(locator);
            if (pindex)
                pindex = m_chainman.ActiveChain().Next(pindex);
        }

        // we must use CBlocks, as CBlockHeaders won't include the 0x00 nTx count at the end
        std::vector<CBlock> vHeaders;
        int nLimit = m_opts.max_headers_result;
        LogDebug(BCLog::NET, "getheaders %d to %s from peer=%d\n", (pindex ? pindex->nHeight : -1), hashStop.IsNull() ? "end" : hashStop.ToString(), pfrom.GetId());
        for (; pindex; pindex = m_chainman.ActiveChain().Next(pindex))
        {
            vHeaders.emplace_back(pindex->GetBlockHeader());
            if (--nLimit <= 0 || pindex->GetBlockHash() == hashStop)
                break;
        }
        // pindex can be nullptr either if we sent m_chainman.ActiveChain().Tip() OR
        // if our peer has m_chainman.ActiveChain().Tip() (and thus we are sending an empty
        // headers message). In both cases it's safe to update
        // pindexBestHeaderSent to be our tip.
        //
        // It is important that we simply reset the BestHeaderSent value here,
        // and not max(BestHeaderSent, newHeaderSent). We might have announced
        // the currently-being-connected tip using a compact block, which
        // resulted in the peer sending a headers request, which we respond to
        // without the new block. By resetting the BestHeaderSent, we ensure we
        // will re-announce the new block via headers (or compact blocks again)
        // in the SendMessages logic.
        nodestate->pindexBestHeaderSent = pindex ? pindex : m_chainman.ActiveChain().Tip();
        MakeAndPushMessage(pfrom, NetMsgType::HEADERS, TX_WITH_WITNESS(vHeaders));
        return;
    }

    if (msg_type == NetMsgType::TX) {
        if (RejectIncomingTxs(pfrom)) {
            LogDebug(BCLog::NET, "transaction sent in violation of protocol peer=%d\n", pfrom.GetId());
            pfrom.fDisconnect = true;
            return;
        }

        // Stop processing the transaction early if we are still in IBD since we don't
        // have enough information to validate it yet. Sending unsolicited transactions
        // is not considered a protocol violation, so don't punish the peer.
        if (m_chainman.IsInitialBlockDownload()) return;

        CTransactionRef ptx;
        vRecv >> TX_WITH_WITNESS(ptx);
        const CTransaction& tx = *ptx;

        const uint256& txid = ptx->GetHash();
        const uint256& wtxid = ptx->GetWitnessHash();

        const uint256& hash = peer->m_wtxid_relay ? wtxid : txid;
        AddKnownTx(*peer, hash);

        LOCK2(cs_main, m_tx_download_mutex);

        const auto& [should_validate, package_to_validate] = m_txdownloadman.ReceivedTx(pfrom.GetId(), ptx);
        if (!should_validate) {
            if (pfrom.HasPermission(NetPermissionFlags::ForceRelay)) {
                // Always relay transactions received from peers with forcerelay
                // permission, even if they were already in the mempool, allowing
                // the node to function as a gateway for nodes hidden behind it.
                if (!m_mempool.exists(GenTxid::Txid(tx.GetHash()))) {
                    LogPrintf("Not relaying non-mempool transaction %s (wtxid=%s) from forcerelay peer=%d\n",
                              tx.GetHash().ToString(), tx.GetWitnessHash().ToString(), pfrom.GetId());
                } else {
                    LogPrintf("Force relaying tx %s (wtxid=%s) from peer=%d\n",
                              tx.GetHash().ToString(), tx.GetWitnessHash().ToString(), pfrom.GetId());
                    RelayTransaction(tx.GetHash(), tx.GetWitnessHash());
                }
            }

            if (package_to_validate) {
                const auto package_result{ProcessNewPackage(m_chainman.ActiveChainstate(), m_mempool, package_to_validate->m_txns, /*test_accept=*/false, /*client_maxfeerate=*/std::nullopt)};
                LogDebug(BCLog::TXPACKAGES, "package evaluation for %s: %s\n", package_to_validate->ToString(),
                         package_result.m_state.IsValid() ? "package accepted" : "package rejected");
                ProcessPackageResult(package_to_validate.value(), package_result);
            }
            return;
        }

        // ReceivedTx should not be telling us to validate the tx and a package.
        Assume(!package_to_validate.has_value());

        const MempoolAcceptResult result = m_chainman.ProcessTransaction(ptx);
        const TxValidationState& state = result.m_state;

        if (result.m_result_type == MempoolAcceptResult::ResultType::VALID) {
            ProcessValidTx(pfrom.GetId(), ptx, result.m_replaced_transactions);
            pfrom.m_last_tx_time = GetTime<std::chrono::seconds>();
        }
        if (state.IsInvalid()) {
            if (auto package_to_validate{ProcessInvalidTx(pfrom.GetId(), ptx, state, /*first_time_failure=*/true)}) {
                const auto package_result{ProcessNewPackage(m_chainman.ActiveChainstate(), m_mempool, package_to_validate->m_txns, /*test_accept=*/false, /*client_maxfeerate=*/std::nullopt)};
                LogDebug(BCLog::TXPACKAGES, "package evaluation for %s: %s\n", package_to_validate->ToString(),
                         package_result.m_state.IsValid() ? "package accepted" : "package rejected");
                ProcessPackageResult(package_to_validate.value(), package_result);
            }
        }

        return;
    }

    if (msg_type == NetMsgType::CMPCTBLOCK)
    {
        // Ignore cmpctblock received while importing
        if (m_chainman.m_blockman.LoadingBlocks()) {
            LogDebug(BCLog::NET, "Unexpected cmpctblock message received from peer %d\n", pfrom.GetId());
            return;
        }

        CBlockHeaderAndShortTxIDs cmpctblock;
        vRecv >> cmpctblock;

        bool received_new_header = false;
        const auto blockhash = cmpctblock.header.GetHash();

        {
        LOCK(cs_main);

        const CBlockIndex* prev_block = m_chainman.m_blockman.LookupBlockIndex(cmpctblock.header.hashPrevBlock);
        if (!prev_block) {
            // Doesn't connect (or is genesis), instead of DoSing in AcceptBlockHeader, request deeper headers
            if (!m_chainman.IsInitialBlockDownload()) {
                MaybeSendGetHeaders(pfrom, GetLocator(m_chainman.m_best_header), *peer);
            }
            return;
        } else if (prev_block->nChainWork + CalculateClaimedHeadersWork({{cmpctblock.header}}) < GetAntiDoSWorkThreshold()) {
            // If we get a low-work header in a compact block, we can ignore it.
            LogDebug(BCLog::NET, "Ignoring low-work compact block from peer %d\n", pfrom.GetId());
            return;
        }

        if (!m_chainman.m_blockman.LookupBlockIndex(blockhash)) {
            received_new_header = true;
        }
        }

        const CBlockIndex *pindex = nullptr;
        BlockValidationState state;
        if (!m_chainman.ProcessNewBlockHeaders({{cmpctblock.header}}, /*min_pow_checked=*/true, state, &pindex)) {
            if (state.IsInvalid()) {
                MaybePunishNodeForBlock(pfrom.GetId(), state, /*via_compact_block=*/true, "invalid header via cmpctblock");
                return;
            }
        }

        if (received_new_header) {
            LogInfo("Saw new cmpctblock header hash=%s peer=%d\n",
                blockhash.ToString(), pfrom.GetId());
        }

        bool fProcessBLOCKTXN = false;

        // If we end up treating this as a plain headers message, call that as well
        // without cs_main.
        bool fRevertToHeaderProcessing = false;

        // Keep a CBlock for "optimistic" compactblock reconstructions (see
        // below)
        std::shared_ptr<CBlock> pblock = std::make_shared<CBlock>();
        bool fBlockReconstructed = false;

        {
        LOCK(cs_main);
        // If AcceptBlockHeader returned true, it set pindex
        assert(pindex);
        UpdateBlockAvailability(pfrom.GetId(), pindex->GetBlockHash());

        CNodeState *nodestate = State(pfrom.GetId());

        // If this was a new header with more work than our tip, update the
        // peer's last block announcement time
        if (received_new_header && pindex->nChainWork > m_chainman.ActiveChain().Tip()->nChainWork) {
            nodestate->m_last_block_announcement = GetTime();
        }

        if (pindex->nStatus & BLOCK_HAVE_DATA) // Nothing to do here
            return;

        auto range_flight = mapBlocksInFlight.equal_range(pindex->GetBlockHash());
        size_t already_in_flight = std::distance(range_flight.first, range_flight.second);
        bool requested_block_from_this_peer{false};

        // Multimap ensures ordering of outstanding requests. It's either empty or first in line.
        bool first_in_flight = already_in_flight == 0 || (range_flight.first->second.first == pfrom.GetId());

        while (range_flight.first != range_flight.second) {
            if (range_flight.first->second.first == pfrom.GetId()) {
                requested_block_from_this_peer = true;
                break;
            }
            range_flight.first++;
        }

        if (pindex->nChainWork <= m_chainman.ActiveChain().Tip()->nChainWork || // We know something better
                pindex->nTx != 0) { // We had this block at some point, but pruned it
            if (requested_block_from_this_peer) {
                // We requested this block for some reason, but our mempool will probably be useless
                // so we just grab the block via normal getdata
                std::vector<CInv> vInv(1);
                vInv[0] = CInv(MSG_BLOCK | GetFetchFlags(*peer), blockhash);
                MakeAndPushMessage(pfrom, NetMsgType::GETDATA, vInv);
            }
            return;
        }

        // If we're not close to tip yet, give up and let parallel block fetch work its magic
        if (!already_in_flight && !CanDirectFetch()) {
            return;
        }

        // We want to be a bit conservative just to be extra careful about DoS
        // possibilities in compact block processing...
        if (pindex->nHeight <= m_chainman.ActiveChain().Height() + 2) {
            if ((already_in_flight < MAX_CMPCTBLOCKS_INFLIGHT_PER_BLOCK && nodestate->vBlocksInFlight.size() < MAX_BLOCKS_IN_TRANSIT_PER_PEER) ||
                 requested_block_from_this_peer) {
                std::list<QueuedBlock>::iterator* queuedBlockIt = nullptr;
                if (!BlockRequested(pfrom.GetId(), *pindex, &queuedBlockIt)) {
                    if (!(*queuedBlockIt)->partialBlock)
                        (*queuedBlockIt)->partialBlock.reset(new PartiallyDownloadedBlock(&m_mempool));
                    else {
                        // The block was already in flight using compact blocks from the same peer
                        LogDebug(BCLog::NET, "Peer sent us compact block we were already syncing!\n");
                        return;
                    }
                }

                PartiallyDownloadedBlock& partialBlock = *(*queuedBlockIt)->partialBlock;
                ReadStatus status = partialBlock.InitData(cmpctblock, vExtraTxnForCompact);
                if (status == READ_STATUS_INVALID) {
                    RemoveBlockRequest(pindex->GetBlockHash(), pfrom.GetId()); // Reset in-flight state in case Misbehaving does not result in a disconnect
                    Misbehaving(*peer, "invalid compact block");
                    return;
                } else if (status == READ_STATUS_FAILED) {
                    if (first_in_flight)  {
                        // Duplicate txindexes, the block is now in-flight, so just request it
                        std::vector<CInv> vInv(1);
                        vInv[0] = CInv(MSG_BLOCK | GetFetchFlags(*peer), blockhash);
                        MakeAndPushMessage(pfrom, NetMsgType::GETDATA, vInv);
                    } else {
                        // Give up for this peer and wait for other peer(s)
                        RemoveBlockRequest(pindex->GetBlockHash(), pfrom.GetId());
                    }
                    return;
                }

                BlockTransactionsRequest req;
                for (size_t i = 0; i < cmpctblock.BlockTxCount(); i++) {
                    if (!partialBlock.IsTxAvailable(i))
                        req.indexes.push_back(i);
                }
                if (req.indexes.empty()) {
                    fProcessBLOCKTXN = true;
                } else if (first_in_flight) {
                    // We will try to round-trip any compact blocks we get on failure,
                    // as long as it's first...
                    req.blockhash = pindex->GetBlockHash();
                    MakeAndPushMessage(pfrom, NetMsgType::GETBLOCKTXN, req);
                } else if (pfrom.m_bip152_highbandwidth_to &&
                    (!pfrom.IsInboundConn() ||
                    IsBlockRequestedFromOutbound(blockhash) ||
                    already_in_flight < MAX_CMPCTBLOCKS_INFLIGHT_PER_BLOCK - 1)) {
                    // ... or it's a hb relay peer and:
                    // - peer is outbound, or
                    // - we already have an outbound attempt in flight(so we'll take what we can get), or
                    // - it's not the final parallel download slot (which we may reserve for first outbound)
                    req.blockhash = pindex->GetBlockHash();
                    MakeAndPushMessage(pfrom, NetMsgType::GETBLOCKTXN, req);
                } else {
                    // Give up for this peer and wait for other peer(s)
                    RemoveBlockRequest(pindex->GetBlockHash(), pfrom.GetId());
                }
            } else {
                // This block is either already in flight from a different
                // peer, or this peer has too many blocks outstanding to
                // download from.
                // Optimistically try to reconstruct anyway since we might be
                // able to without any round trips.
                PartiallyDownloadedBlock tempBlock(&m_mempool);
                ReadStatus status = tempBlock.InitData(cmpctblock, vExtraTxnForCompact);
                if (status != READ_STATUS_OK) {
                    // TODO: don't ignore failures
                    return;
                }
                std::vector<CTransactionRef> dummy;
                status = tempBlock.FillBlock(*pblock, dummy);
                if (status == READ_STATUS_OK) {
                    fBlockReconstructed = true;
                }
            }
        } else {
            if (requested_block_from_this_peer) {
                // We requested this block, but its far into the future, so our
                // mempool will probably be useless - request the block normally
                std::vector<CInv> vInv(1);
                vInv[0] = CInv(MSG_BLOCK | GetFetchFlags(*peer), blockhash);
                MakeAndPushMessage(pfrom, NetMsgType::GETDATA, vInv);
                return;
            } else {
                // If this was an announce-cmpctblock, we want the same treatment as a header message
                fRevertToHeaderProcessing = true;
            }
        }
        } // cs_main

        if (fProcessBLOCKTXN) {
            BlockTransactions txn;
            txn.blockhash = blockhash;
            return ProcessCompactBlockTxns(pfrom, *peer, txn);
        }

        if (fRevertToHeaderProcessing) {
            // Headers received from HB compact block peers are permitted to be
            // relayed before full validation (see BIP 152), so we don't want to disconnect
            // the peer if the header turns out to be for an invalid block.
            // Note that if a peer tries to build on an invalid chain, that
            // will be detected and the peer will be disconnected/discouraged.
            return ProcessHeadersMessage(pfrom, *peer, {cmpctblock.header}, /*via_compact_block=*/true);
        }

        if (fBlockReconstructed) {
            // If we got here, we were able to optimistically reconstruct a
            // block that is in flight from some other peer.
            {
                LOCK(cs_main);
                mapBlockSource.emplace(pblock->GetHash(), std::make_pair(pfrom.GetId(), false));
            }
            // Setting force_processing to true means that we bypass some of
            // our anti-DoS protections in AcceptBlock, which filters
            // unrequested blocks that might be trying to waste our resources
            // (eg disk space). Because we only try to reconstruct blocks when
            // we're close to caught up (via the CanDirectFetch() requirement
            // above, combined with the behavior of not requesting blocks until
            // we have a chain with at least the minimum chain work), and we ignore
            // compact blocks with less work than our tip, it is safe to treat
            // reconstructed compact blocks as having been requested.
            ProcessBlock(pfrom, pblock, /*force_processing=*/true, /*min_pow_checked=*/true);
            LOCK(cs_main); // hold cs_main for CBlockIndex::IsValid()
            if (pindex->IsValid(BLOCK_VALID_TRANSACTIONS)) {
                // Clear download state for this block, which is in
                // process from some other peer.  We do this after calling
                // ProcessNewBlock so that a malleated cmpctblock announcement
                // can't be used to interfere with block relay.
                RemoveBlockRequest(pblock->GetHash(), std::nullopt);
            }
        }
        return;
    }

    if (msg_type == NetMsgType::BLOCKTXN)
    {
        // Ignore blocktxn received while importing
        if (m_chainman.m_blockman.LoadingBlocks()) {
            LogDebug(BCLog::NET, "Unexpected blocktxn message received from peer %d\n", pfrom.GetId());
            return;
        }

        BlockTransactions resp;
        vRecv >> resp;

        return ProcessCompactBlockTxns(pfrom, *peer, resp);
    }

    if (msg_type == NetMsgType::HEADERS)
    {
        // Ignore headers received while importing
        if (m_chainman.m_blockman.LoadingBlocks()) {
            LogDebug(BCLog::NET, "Unexpected headers message received from peer %d\n", pfrom.GetId());
            return;
        }

        std::vector<CBlockHeader> headers;

        // Bypass the normal CBlock deserialization, as we don't want to risk deserializing 2000 full blocks.
        unsigned int nCount = ReadCompactSize(vRecv);
        if (nCount > m_opts.max_headers_result) {
            Misbehaving(*peer, strprintf("headers message size = %u", nCount));
            return;
        }
        headers.resize(nCount);
        for (unsigned int n = 0; n < nCount; n++) {
            vRecv >> headers[n];
            ReadCompactSize(vRecv); // ignore tx count; assume it is 0.
        }

        ProcessHeadersMessage(pfrom, *peer, std::move(headers), /*via_compact_block=*/false);

        // Check if the headers presync progress needs to be reported to validation.
        // This needs to be done without holding the m_headers_presync_mutex lock.
        if (m_headers_presync_should_signal.exchange(false)) {
            HeadersPresyncStats stats;
            {
                LOCK(m_headers_presync_mutex);
                auto it = m_headers_presync_stats.find(m_headers_presync_bestpeer);
                if (it != m_headers_presync_stats.end()) stats = it->second;
            }
            if (stats.second) {
                m_chainman.ReportHeadersPresync(stats.first, stats.second->first, stats.second->second);
            }
        }

        return;
    }

    if (msg_type == NetMsgType::BLOCK)
    {
        // Ignore block received while importing
        if (m_chainman.m_blockman.LoadingBlocks()) {
            LogDebug(BCLog::NET, "Unexpected block message received from peer %d\n", pfrom.GetId());
            return;
        }

        std::shared_ptr<CBlock> pblock = std::make_shared<CBlock>();
        vRecv >> TX_WITH_WITNESS(*pblock);

        LogDebug(BCLog::NET, "received block %s peer=%d\n", pblock->GetHash().ToString(), pfrom.GetId());

        const CBlockIndex* prev_block{WITH_LOCK(m_chainman.GetMutex(), return m_chainman.m_blockman.LookupBlockIndex(pblock->hashPrevBlock))};

        // Check for possible mutation if it connects to something we know so we can check for Segwit being active
        if (prev_block && IsBlockMutated(/*block=*/*pblock, /*check_witness_root=*/true)) {
            LogDebug(BCLog::NET, "Received mutated block from peer=%d\n", peer->m_id);
            Misbehaving(*peer, "mutated block");
            WITH_LOCK(cs_main, RemoveBlockRequest(pblock->GetHash(), peer->m_id));
            return;
        }

        bool forceProcessing = false;
        const uint256 hash(pblock->GetHash());
        bool min_pow_checked = false;
        {
            LOCK(cs_main);
            // Always process the block if we requested it, since we may
            // need it even when it's not a candidate for a new best tip.
            forceProcessing = IsBlockRequested(hash);
            RemoveBlockRequest(hash, pfrom.GetId());
            // mapBlockSource is only used for punishing peers and setting
            // which peers send us compact blocks, so the race between here and
            // cs_main in ProcessNewBlock is fine.
            mapBlockSource.emplace(hash, std::make_pair(pfrom.GetId(), true));

            // Check claimed work on this block against our anti-dos thresholds.
            if (prev_block && prev_block->nChainWork + CalculateClaimedHeadersWork({{pblock->GetBlockHeader()}}) >= GetAntiDoSWorkThreshold()) {
                min_pow_checked = true;
            }
        }
        ProcessBlock(pfrom, pblock, forceProcessing, min_pow_checked);
        return;
    }

    if (msg_type == NetMsgType::GETADDR) {
        // This asymmetric behavior for inbound and outbound connections was introduced
        // to prevent a fingerprinting attack: an attacker can send specific fake addresses
        // to users' AddrMan and later request them by sending getaddr messages.
        // Making nodes which are behind NAT and can only make outgoing connections ignore
        // the getaddr message mitigates the attack.
        if (!pfrom.IsInboundConn()) {
            LogDebug(BCLog::NET, "Ignoring \"getaddr\" from %s connection. peer=%d\n", pfrom.ConnectionTypeAsString(), pfrom.GetId());
            return;
        }

        // Since this must be an inbound connection, SetupAddressRelay will
        // never fail.
        Assume(SetupAddressRelay(pfrom, *peer));

        // Only send one GetAddr response per connection to reduce resource waste
        // and discourage addr stamping of INV announcements.
        if (peer->m_getaddr_recvd) {
            LogDebug(BCLog::NET, "Ignoring repeated \"getaddr\". peer=%d\n", pfrom.GetId());
            return;
        }
        peer->m_getaddr_recvd = true;

        peer->m_addrs_to_send.clear();
        std::vector<CAddress> vAddr;
        if (pfrom.HasPermission(NetPermissionFlags::Addr)) {
            vAddr = m_connman.GetAddresses(MAX_ADDR_TO_SEND, MAX_PCT_ADDR_TO_SEND, /*network=*/std::nullopt);
        } else {
            vAddr = m_connman.GetAddresses(pfrom, MAX_ADDR_TO_SEND, MAX_PCT_ADDR_TO_SEND);
        }
        for (const CAddress &addr : vAddr) {
            PushAddress(*peer, addr);
        }
        return;
    }

    if (msg_type == NetMsgType::MEMPOOL) {
        // Only process received mempool messages if we advertise NODE_BLOOM
        // or if the peer has mempool permissions.
        if (!(peer->m_our_services & NODE_BLOOM) && !pfrom.HasPermission(NetPermissionFlags::Mempool))
        {
            if (!pfrom.HasPermission(NetPermissionFlags::NoBan))
            {
                LogDebug(BCLog::NET, "mempool request with bloom filters disabled, disconnect peer=%d\n", pfrom.GetId());
                pfrom.fDisconnect = true;
            }
            return;
        }

        if (m_connman.OutboundTargetReached(false) && !pfrom.HasPermission(NetPermissionFlags::Mempool))
        {
            if (!pfrom.HasPermission(NetPermissionFlags::NoBan))
            {
                LogDebug(BCLog::NET, "mempool request with bandwidth limit reached, disconnect peer=%d\n", pfrom.GetId());
                pfrom.fDisconnect = true;
            }
            return;
        }

        if (auto tx_relay = peer->GetTxRelay(); tx_relay != nullptr) {
            LOCK(tx_relay->m_tx_inventory_mutex);
            tx_relay->m_send_mempool = true;
        }
        return;
    }

    if (msg_type == NetMsgType::PING) {
        if (pfrom.GetCommonVersion() > BIP0031_VERSION) {
            uint64_t nonce = 0;
            vRecv >> nonce;
            // Echo the message back with the nonce. This allows for two useful features:
            //
            // 1) A remote node can quickly check if the connection is operational
            // 2) Remote nodes can measure the latency of the network thread. If this node
            //    is overloaded it won't respond to pings quickly and the remote node can
            //    avoid sending us more work, like chain download requests.
            //
            // The nonce stops the remote getting confused between different pings: without
            // it, if the remote node sends a ping once per second and this node takes 5
            // seconds to respond to each, the 5th ping the remote sends would appear to
            // return very quickly.
            MakeAndPushMessage(pfrom, NetMsgType::PONG, nonce);
        }
        return;
    }

    if (msg_type == NetMsgType::PONG) {
        const auto ping_end = time_received;
        uint64_t nonce = 0;
        size_t nAvail = vRecv.in_avail();
        bool bPingFinished = false;
        std::string sProblem;

        if (nAvail >= sizeof(nonce)) {
            vRecv >> nonce;

            // Only process pong message if there is an outstanding ping (old ping without nonce should never pong)
            if (peer->m_ping_nonce_sent != 0) {
                if (nonce == peer->m_ping_nonce_sent) {
                    // Matching pong received, this ping is no longer outstanding
                    bPingFinished = true;
                    const auto ping_time = ping_end - peer->m_ping_start.load();
                    if (ping_time.count() >= 0) {
                        // Let connman know about this successful ping-pong
                        pfrom.PongReceived(ping_time);
                    } else {
                        // This should never happen
                        sProblem = "Timing mishap";
                    }
                } else {
                    // Nonce mismatches are normal when pings are overlapping
                    sProblem = "Nonce mismatch";
                    if (nonce == 0) {
                        // This is most likely a bug in another implementation somewhere; cancel this ping
                        bPingFinished = true;
                        sProblem = "Nonce zero";
                    }
                }
            } else {
                sProblem = "Unsolicited pong without ping";
            }
        } else {
            // This is most likely a bug in another implementation somewhere; cancel this ping
            bPingFinished = true;
            sProblem = "Short payload";
        }

        if (!(sProblem.empty())) {
            LogDebug(BCLog::NET, "pong peer=%d: %s, %x expected, %x received, %u bytes\n",
                pfrom.GetId(),
                sProblem,
                peer->m_ping_nonce_sent,
                nonce,
                nAvail);
        }
        if (bPingFinished) {
            peer->m_ping_nonce_sent = 0;
        }
        return;
    }

    if (msg_type == NetMsgType::FILTERLOAD) {
        if (!(peer->m_our_services & NODE_BLOOM)) {
            LogDebug(BCLog::NET, "filterload received despite not offering bloom services from peer=%d; disconnecting\n", pfrom.GetId());
            pfrom.fDisconnect = true;
            return;
        }
        CBloomFilter filter;
        vRecv >> filter;

        if (!filter.IsWithinSizeConstraints())
        {
            // There is no excuse for sending a too-large filter
            Misbehaving(*peer, "too-large bloom filter");
        } else if (auto tx_relay = peer->GetTxRelay(); tx_relay != nullptr) {
            {
                LOCK(tx_relay->m_bloom_filter_mutex);
                tx_relay->m_bloom_filter.reset(new CBloomFilter(filter));
                tx_relay->m_relay_txs = true;
            }
            pfrom.m_bloom_filter_loaded = true;
            pfrom.m_relays_txs = true;
        }
        return;
    }

    if (msg_type == NetMsgType::FILTERADD) {
        if (!(peer->m_our_services & NODE_BLOOM)) {
            LogDebug(BCLog::NET, "filteradd received despite not offering bloom services from peer=%d; disconnecting\n", pfrom.GetId());
            pfrom.fDisconnect = true;
            return;
        }
        std::vector<unsigned char> vData;
        vRecv >> vData;

        // Nodes must NEVER send a data item > MAX_SCRIPT_ELEMENT_SIZE bytes (the max size for a script data object,
        // and thus, the maximum size any matched object can have) in a filteradd message
        bool bad = false;
        if (vData.size() > MAX_SCRIPT_ELEMENT_SIZE) {
            bad = true;
        } else if (auto tx_relay = peer->GetTxRelay(); tx_relay != nullptr) {
            LOCK(tx_relay->m_bloom_filter_mutex);
            if (tx_relay->m_bloom_filter) {
                tx_relay->m_bloom_filter->insert(vData);
            } else {
                bad = true;
            }
        }
        if (bad) {
            Misbehaving(*peer, "bad filteradd message");
        }
        return;
    }

    if (msg_type == NetMsgType::FILTERCLEAR) {
        if (!(peer->m_our_services & NODE_BLOOM)) {
            LogDebug(BCLog::NET, "filterclear received despite not offering bloom services from peer=%d; disconnecting\n", pfrom.GetId());
            pfrom.fDisconnect = true;
            return;
        }
        auto tx_relay = peer->GetTxRelay();
        if (!tx_relay) return;

        {
            LOCK(tx_relay->m_bloom_filter_mutex);
            tx_relay->m_bloom_filter = nullptr;
            tx_relay->m_relay_txs = true;
        }
        pfrom.m_bloom_filter_loaded = false;
        pfrom.m_relays_txs = true;
        return;
    }

    if (msg_type == NetMsgType::FEEFILTER) {
        CAmount newFeeFilter = 0;
        vRecv >> newFeeFilter;
        if (MoneyRange(newFeeFilter)) {
            if (auto tx_relay = peer->GetTxRelay(); tx_relay != nullptr) {
                tx_relay->m_fee_filter_received = newFeeFilter;
            }
            LogDebug(BCLog::NET, "received: feefilter of %s from peer=%d\n", CFeeRate(newFeeFilter).ToString(), pfrom.GetId());
        }
        return;
    }

    if (msg_type == NetMsgType::GETCFILTERS) {
        ProcessGetCFilters(pfrom, *peer, vRecv);
        return;
    }

    if (msg_type == NetMsgType::GETCFHEADERS) {
        ProcessGetCFHeaders(pfrom, *peer, vRecv);
        return;
    }

    if (msg_type == NetMsgType::GETCFCHECKPT) {
        ProcessGetCFCheckPt(pfrom, *peer, vRecv);
        return;
    }

    if (msg_type == NetMsgType::NOTFOUND) {
        std::vector<CInv> vInv;
        vRecv >> vInv;
        std::vector<uint256> tx_invs;
        if (vInv.size() <= node::MAX_PEER_TX_ANNOUNCEMENTS + MAX_BLOCKS_IN_TRANSIT_PER_PEER) {
            for (CInv &inv : vInv) {
                if (inv.IsGenTxMsg()) {
                    tx_invs.emplace_back(inv.hash);
                }
            }
        }
        LOCK(m_tx_download_mutex);
        m_txdownloadman.ReceivedNotFound(pfrom.GetId(), tx_invs);
        return;
    }

    // Ignore unknown commands for extensibility
    LogDebug(BCLog::NET, "Unknown command \"%s\" from peer=%d\n", SanitizeString(msg_type), pfrom.GetId());
    return;
}

bool PeerManagerImpl::MaybeDiscourageAndDisconnect(CNode& pnode, Peer& peer)
{
    {
        LOCK(peer.m_misbehavior_mutex);

        // There's nothing to do if the m_should_discourage flag isn't set
        if (!peer.m_should_discourage) return false;

        peer.m_should_discourage = false;
    } // peer.m_misbehavior_mutex

    if (pnode.HasPermission(NetPermissionFlags::NoBan)) {
        // We never disconnect or discourage peers for bad behavior if they have NetPermissionFlags::NoBan permission
        LogPrintf("Warning: not punishing noban peer %d!\n", peer.m_id);
        return false;
    }

    if (pnode.IsManualConn()) {
        // We never disconnect or discourage manual peers for bad behavior
        LogPrintf("Warning: not punishing manually connected peer %d!\n", peer.m_id);
        return false;
    }

    if (pnode.addr.IsLocal()) {
        // We disconnect local peers for bad behavior but don't discourage (since that would discourage
        // all peers on the same local address)
        LogDebug(BCLog::NET, "Warning: disconnecting but not discouraging %s peer %d!\n",
                 pnode.m_inbound_onion ? "inbound onion" : "local", peer.m_id);
        pnode.fDisconnect = true;
        return true;
    }

    // Normal case: Disconnect the peer and discourage all nodes sharing the address
    LogDebug(BCLog::NET, "Disconnecting and discouraging peer %d!\n", peer.m_id);
    if (m_banman) m_banman->Discourage(pnode.addr);
    m_connman.DisconnectNode(pnode.addr);
    return true;
}

bool PeerManagerImpl::ProcessMessages(CNode* pfrom, std::atomic<bool>& interruptMsgProc)
{
    AssertLockNotHeld(m_tx_download_mutex);
    AssertLockHeld(g_msgproc_mutex);

    PeerRef peer = GetPeerRef(pfrom->GetId());
    if (peer == nullptr) return false;

    // For outbound connections, ensure that the initial VERSION message
    // has been sent first before processing any incoming messages
    if (!pfrom->IsInboundConn() && !peer->m_outbound_version_message_sent) return false;

    {
        LOCK(peer->m_getdata_requests_mutex);
        if (!peer->m_getdata_requests.empty()) {
            ProcessGetData(*pfrom, *peer, interruptMsgProc);
        }
    }

    const bool processed_orphan = ProcessOrphanTx(*peer);

    if (pfrom->fDisconnect)
        return false;

    if (processed_orphan) return true;

    // this maintains the order of responses
    // and prevents m_getdata_requests to grow unbounded
    {
        LOCK(peer->m_getdata_requests_mutex);
        if (!peer->m_getdata_requests.empty()) return true;
    }

    // Don't bother if send buffer is too full to respond anyway
    if (pfrom->fPauseSend) return false;

    auto poll_result{pfrom->PollMessage()};
    if (!poll_result) {
        // No message to process
        return false;
    }

    CNetMessage& msg{poll_result->first};
    bool fMoreWork = poll_result->second;

    TRACEPOINT(net, inbound_message,
        pfrom->GetId(),
        pfrom->m_addr_name.c_str(),
        pfrom->ConnectionTypeAsString().c_str(),
        msg.m_type.c_str(),
        msg.m_recv.size(),
        msg.m_recv.data()
    );

    if (m_opts.capture_messages) {
        CaptureMessage(pfrom->addr, msg.m_type, MakeUCharSpan(msg.m_recv), /*is_incoming=*/true);
    }

    try {
        ProcessMessage(*pfrom, msg.m_type, msg.m_recv, msg.m_time, interruptMsgProc);
        if (interruptMsgProc) return false;
        {
            LOCK(peer->m_getdata_requests_mutex);
            if (!peer->m_getdata_requests.empty()) fMoreWork = true;
        }
        // Does this peer has an orphan ready to reconsider?
        // (Note: we may have provided a parent for an orphan provided
        //  by another peer that was already processed; in that case,
        //  the extra work may not be noticed, possibly resulting in an
        //  unnecessary 100ms delay)
        LOCK(m_tx_download_mutex);
        if (m_txdownloadman.HaveMoreWork(peer->m_id)) fMoreWork = true;
    } catch (const std::exception& e) {
        LogDebug(BCLog::NET, "%s(%s, %u bytes): Exception '%s' (%s) caught\n", __func__, SanitizeString(msg.m_type), msg.m_message_size, e.what(), typeid(e).name());
    } catch (...) {
        LogDebug(BCLog::NET, "%s(%s, %u bytes): Unknown exception caught\n", __func__, SanitizeString(msg.m_type), msg.m_message_size);
    }

    return fMoreWork;
}

void PeerManagerImpl::ConsiderEviction(CNode& pto, Peer& peer, std::chrono::seconds time_in_seconds)
{
    AssertLockHeld(cs_main);

    CNodeState &state = *State(pto.GetId());

    if (!state.m_chain_sync.m_protect && pto.IsOutboundOrBlockRelayConn() && state.fSyncStarted) {
        // This is an outbound peer subject to disconnection if they don't
        // announce a block with as much work as the current tip within
        // CHAIN_SYNC_TIMEOUT + HEADERS_RESPONSE_TIME seconds (note: if
        // their chain has more work than ours, we should sync to it,
        // unless it's invalid, in which case we should find that out and
        // disconnect from them elsewhere).
        if (state.pindexBestKnownBlock != nullptr && state.pindexBestKnownBlock->nChainWork >= m_chainman.ActiveChain().Tip()->nChainWork) {
            // The outbound peer has sent us a block with at least as much work as our current tip, so reset the timeout if it was set
            if (state.m_chain_sync.m_timeout != 0s) {
                state.m_chain_sync.m_timeout = 0s;
                state.m_chain_sync.m_work_header = nullptr;
                state.m_chain_sync.m_sent_getheaders = false;
            }
        } else if (state.m_chain_sync.m_timeout == 0s || (state.m_chain_sync.m_work_header != nullptr && state.pindexBestKnownBlock != nullptr && state.pindexBestKnownBlock->nChainWork >= state.m_chain_sync.m_work_header->nChainWork)) {
            // At this point we know that the outbound peer has either never sent us a block/header or they have, but its tip is behind ours
            // AND
            // we are noticing this for the first time (m_timeout is 0)
            // OR we noticed this at some point within the last CHAIN_SYNC_TIMEOUT + HEADERS_RESPONSE_TIME seconds and set a timeout
            // for them, they caught up to our tip at the time of setting the timer but not to our current one (we've also advanced).
            // Either way, set a new timeout based on our current tip.
            state.m_chain_sync.m_timeout = time_in_seconds + CHAIN_SYNC_TIMEOUT;
            state.m_chain_sync.m_work_header = m_chainman.ActiveChain().Tip();
            state.m_chain_sync.m_sent_getheaders = false;
        } else if (state.m_chain_sync.m_timeout > 0s && time_in_seconds > state.m_chain_sync.m_timeout) {
            // No evidence yet that our peer has synced to a chain with work equal to that
            // of our tip, when we first detected it was behind. Send a single getheaders
            // message to give the peer a chance to update us.
            if (state.m_chain_sync.m_sent_getheaders) {
                // They've run out of time to catch up!
                LogPrintf("Disconnecting outbound peer %d for old chain, best known block = %s\n", pto.GetId(), state.pindexBestKnownBlock != nullptr ? state.pindexBestKnownBlock->GetBlockHash().ToString() : "<none>");
                pto.fDisconnect = true;
            } else {
                assert(state.m_chain_sync.m_work_header);
                // Here, we assume that the getheaders message goes out,
                // because it'll either go out or be skipped because of a
                // getheaders in-flight already, in which case the peer should
                // still respond to us with a sufficiently high work chain tip.
                MaybeSendGetHeaders(pto,
                        GetLocator(state.m_chain_sync.m_work_header->pprev),
                        peer);
                LogDebug(BCLog::NET, "sending getheaders to outbound peer=%d to verify chain work (current best known block:%s, benchmark blockhash: %s)\n", pto.GetId(), state.pindexBestKnownBlock != nullptr ? state.pindexBestKnownBlock->GetBlockHash().ToString() : "<none>", state.m_chain_sync.m_work_header->GetBlockHash().ToString());
                state.m_chain_sync.m_sent_getheaders = true;
                // Bump the timeout to allow a response, which could clear the timeout
                // (if the response shows the peer has synced), reset the timeout (if
                // the peer syncs to the required work but not to our tip), or result
                // in disconnect (if we advance to the timeout and pindexBestKnownBlock
                // has not sufficiently progressed)
                state.m_chain_sync.m_timeout = time_in_seconds + HEADERS_RESPONSE_TIME;
            }
        }
    }
}

void PeerManagerImpl::EvictExtraOutboundPeers(std::chrono::seconds now)
{
    // If we have any extra block-relay-only peers, disconnect the youngest unless
    // it's given us a block -- in which case, compare with the second-youngest, and
    // out of those two, disconnect the peer who least recently gave us a block.
    // The youngest block-relay-only peer would be the extra peer we connected
    // to temporarily in order to sync our tip; see net.cpp.
    // Note that we use higher nodeid as a measure for most recent connection.
    if (m_connman.GetExtraBlockRelayCount() > 0) {
        std::pair<NodeId, std::chrono::seconds> youngest_peer{-1, 0}, next_youngest_peer{-1, 0};

        m_connman.ForEachNode([&](CNode* pnode) {
            if (!pnode->IsBlockOnlyConn() || pnode->fDisconnect) return;
            if (pnode->GetId() > youngest_peer.first) {
                next_youngest_peer = youngest_peer;
                youngest_peer.first = pnode->GetId();
                youngest_peer.second = pnode->m_last_block_time;
            }
        });
        NodeId to_disconnect = youngest_peer.first;
        if (youngest_peer.second > next_youngest_peer.second) {
            // Our newest block-relay-only peer gave us a block more recently;
            // disconnect our second youngest.
            to_disconnect = next_youngest_peer.first;
        }
        m_connman.ForNode(to_disconnect, [&](CNode* pnode) EXCLUSIVE_LOCKS_REQUIRED(::cs_main) {
            AssertLockHeld(::cs_main);
            // Make sure we're not getting a block right now, and that
            // we've been connected long enough for this eviction to happen
            // at all.
            // Note that we only request blocks from a peer if we learn of a
            // valid headers chain with at least as much work as our tip.
            CNodeState *node_state = State(pnode->GetId());
            if (node_state == nullptr ||
                (now - pnode->m_connected >= MINIMUM_CONNECT_TIME && node_state->vBlocksInFlight.empty())) {
                pnode->fDisconnect = true;
                LogDebug(BCLog::NET, "disconnecting extra block-relay-only peer=%d (last block received at time %d)\n",
                         pnode->GetId(), count_seconds(pnode->m_last_block_time));
                return true;
            } else {
                LogDebug(BCLog::NET, "keeping block-relay-only peer=%d chosen for eviction (connect time: %d, blocks_in_flight: %d)\n",
                         pnode->GetId(), count_seconds(pnode->m_connected), node_state->vBlocksInFlight.size());
            }
            return false;
        });
    }

    // Check whether we have too many outbound-full-relay peers
    if (m_connman.GetExtraFullOutboundCount() > 0) {
        // If we have more outbound-full-relay peers than we target, disconnect one.
        // Pick the outbound-full-relay peer that least recently announced
        // us a new block, with ties broken by choosing the more recent
        // connection (higher node id)
        // Protect peers from eviction if we don't have another connection
        // to their network, counting both outbound-full-relay and manual peers.
        NodeId worst_peer = -1;
        int64_t oldest_block_announcement = std::numeric_limits<int64_t>::max();

        m_connman.ForEachNode([&](CNode* pnode) EXCLUSIVE_LOCKS_REQUIRED(::cs_main, m_connman.GetNodesMutex()) {
            AssertLockHeld(::cs_main);

            // Only consider outbound-full-relay peers that are not already
            // marked for disconnection
            if (!pnode->IsFullOutboundConn() || pnode->fDisconnect) return;
            CNodeState *state = State(pnode->GetId());
            if (state == nullptr) return; // shouldn't be possible, but just in case
            // Don't evict our protected peers
            if (state->m_chain_sync.m_protect) return;
            // If this is the only connection on a particular network that is
            // OUTBOUND_FULL_RELAY or MANUAL, protect it.
            if (!m_connman.MultipleManualOrFullOutboundConns(pnode->addr.GetNetwork())) return;
            if (state->m_last_block_announcement < oldest_block_announcement || (state->m_last_block_announcement == oldest_block_announcement && pnode->GetId() > worst_peer)) {
                worst_peer = pnode->GetId();
                oldest_block_announcement = state->m_last_block_announcement;
            }
        });
        if (worst_peer != -1) {
            bool disconnected = m_connman.ForNode(worst_peer, [&](CNode* pnode) EXCLUSIVE_LOCKS_REQUIRED(::cs_main) {
                AssertLockHeld(::cs_main);

                // Only disconnect a peer that has been connected to us for
                // some reasonable fraction of our check-frequency, to give
                // it time for new information to have arrived.
                // Also don't disconnect any peer we're trying to download a
                // block from.
                CNodeState &state = *State(pnode->GetId());
                if (now - pnode->m_connected > MINIMUM_CONNECT_TIME && state.vBlocksInFlight.empty()) {
                    LogDebug(BCLog::NET, "disconnecting extra outbound peer=%d (last block announcement received at time %d)\n", pnode->GetId(), oldest_block_announcement);
                    pnode->fDisconnect = true;
                    return true;
                } else {
                    LogDebug(BCLog::NET, "keeping outbound peer=%d chosen for eviction (connect time: %d, blocks_in_flight: %d)\n",
                             pnode->GetId(), count_seconds(pnode->m_connected), state.vBlocksInFlight.size());
                    return false;
                }
            });
            if (disconnected) {
                // If we disconnected an extra peer, that means we successfully
                // connected to at least one peer after the last time we
                // detected a stale tip. Don't try any more extra peers until
                // we next detect a stale tip, to limit the load we put on the
                // network from these extra connections.
                m_connman.SetTryNewOutboundPeer(false);
            }
        }
    }
}

void PeerManagerImpl::CheckForStaleTipAndEvictPeers()
{
    LOCK(cs_main);

    auto now{GetTime<std::chrono::seconds>()};

    EvictExtraOutboundPeers(now);

    if (now > m_stale_tip_check_time) {
        // Check whether our tip is stale, and if so, allow using an extra
        // outbound peer
        if (!m_chainman.m_blockman.LoadingBlocks() && m_connman.GetNetworkActive() && m_connman.GetUseAddrmanOutgoing() && TipMayBeStale()) {
            LogPrintf("Potential stale tip detected, will try using extra outbound peer (last tip update: %d seconds ago)\n",
                      count_seconds(now - m_last_tip_update.load()));
            m_connman.SetTryNewOutboundPeer(true);
        } else if (m_connman.GetTryNewOutboundPeer()) {
            m_connman.SetTryNewOutboundPeer(false);
        }
        m_stale_tip_check_time = now + STALE_CHECK_INTERVAL;
    }

    if (!m_initial_sync_finished && CanDirectFetch()) {
        m_connman.StartExtraBlockRelayPeers();
        m_initial_sync_finished = true;
    }
}

void PeerManagerImpl::MaybeSendPing(CNode& node_to, Peer& peer, std::chrono::microseconds now)
{
    if (m_connman.ShouldRunInactivityChecks(node_to, std::chrono::duration_cast<std::chrono::seconds>(now)) &&
        peer.m_ping_nonce_sent &&
        now > peer.m_ping_start.load() + TIMEOUT_INTERVAL)
    {
        // The ping timeout is using mocktime. To disable the check during
        // testing, increase -peertimeout.
        LogDebug(BCLog::NET, "ping timeout: %fs peer=%d\n", 0.000001 * count_microseconds(now - peer.m_ping_start.load()), peer.m_id);
        node_to.fDisconnect = true;
        return;
    }

    bool pingSend = false;

    if (peer.m_ping_queued) {
        // RPC ping request by user
        pingSend = true;
    }

    if (peer.m_ping_nonce_sent == 0 && now > peer.m_ping_start.load() + PING_INTERVAL) {
        // Ping automatically sent as a latency probe & keepalive.
        pingSend = true;
    }

    if (pingSend) {
        uint64_t nonce;
        do {
            nonce = FastRandomContext().rand64();
        } while (nonce == 0);
        peer.m_ping_queued = false;
        peer.m_ping_start = now;
        if (node_to.GetCommonVersion() > BIP0031_VERSION) {
            peer.m_ping_nonce_sent = nonce;
            MakeAndPushMessage(node_to, NetMsgType::PING, nonce);
        } else {
            // Peer is too old to support ping command with nonce, pong will never arrive.
            peer.m_ping_nonce_sent = 0;
            MakeAndPushMessage(node_to, NetMsgType::PING);
        }
    }
}

void PeerManagerImpl::MaybeSendAddr(CNode& node, Peer& peer, std::chrono::microseconds current_time)
{
    // Nothing to do for non-address-relay peers
    if (!peer.m_addr_relay_enabled) return;

    LOCK(peer.m_addr_send_times_mutex);
    // Periodically advertise our local address to the peer.
    if (fListen && !m_chainman.IsInitialBlockDownload() &&
        peer.m_next_local_addr_send < current_time) {
        // If we've sent before, clear the bloom filter for the peer, so that our
        // self-announcement will actually go out.
        // This might be unnecessary if the bloom filter has already rolled
        // over since our last self-announcement, but there is only a small
        // bandwidth cost that we can incur by doing this (which happens
        // once a day on average).
        if (peer.m_next_local_addr_send != 0us) {
            peer.m_addr_known->reset();
        }
        if (std::optional<CService> local_service = GetLocalAddrForPeer(node)) {
            CAddress local_addr{*local_service, peer.m_our_services, Now<NodeSeconds>()};
            PushAddress(peer, local_addr);
        }
        peer.m_next_local_addr_send = current_time + m_rng.rand_exp_duration(AVG_LOCAL_ADDRESS_BROADCAST_INTERVAL);
    }

    // We sent an `addr` message to this peer recently. Nothing more to do.
    if (current_time <= peer.m_next_addr_send) return;

    peer.m_next_addr_send = current_time + m_rng.rand_exp_duration(AVG_ADDRESS_BROADCAST_INTERVAL);

    if (!Assume(peer.m_addrs_to_send.size() <= MAX_ADDR_TO_SEND)) {
        // Should be impossible since we always check size before adding to
        // m_addrs_to_send. Recover by trimming the vector.
        peer.m_addrs_to_send.resize(MAX_ADDR_TO_SEND);
    }

    // Remove addr records that the peer already knows about, and add new
    // addrs to the m_addr_known filter on the same pass.
    auto addr_already_known = [&peer](const CAddress& addr) EXCLUSIVE_LOCKS_REQUIRED(g_msgproc_mutex) {
        bool ret = peer.m_addr_known->contains(addr.GetKey());
        if (!ret) peer.m_addr_known->insert(addr.GetKey());
        return ret;
    };
    peer.m_addrs_to_send.erase(std::remove_if(peer.m_addrs_to_send.begin(), peer.m_addrs_to_send.end(), addr_already_known),
                           peer.m_addrs_to_send.end());

    // No addr messages to send
    if (peer.m_addrs_to_send.empty()) return;

    if (peer.m_wants_addrv2) {
        MakeAndPushMessage(node, NetMsgType::ADDRV2, CAddress::V2_NETWORK(peer.m_addrs_to_send));
    } else {
        MakeAndPushMessage(node, NetMsgType::ADDR, CAddress::V1_NETWORK(peer.m_addrs_to_send));
    }
    peer.m_addrs_to_send.clear();

    // we only send the big addr message once
    if (peer.m_addrs_to_send.capacity() > 40) {
        peer.m_addrs_to_send.shrink_to_fit();
    }
}

void PeerManagerImpl::MaybeSendSendHeaders(CNode& node, Peer& peer)
{
    // Delay sending SENDHEADERS (BIP 130) until we're done with an
    // initial-headers-sync with this peer. Receiving headers announcements for
    // new blocks while trying to sync their headers chain is problematic,
    // because of the state tracking done.
    if (!peer.m_sent_sendheaders && node.GetCommonVersion() >= SENDHEADERS_VERSION) {
        LOCK(cs_main);
        CNodeState &state = *State(node.GetId());
        if (state.pindexBestKnownBlock != nullptr &&
                state.pindexBestKnownBlock->nChainWork > m_chainman.MinimumChainWork()) {
            // Tell our peer we prefer to receive headers rather than inv's
            // We send this to non-NODE NETWORK peers as well, because even
            // non-NODE NETWORK peers can announce blocks (such as pruning
            // nodes)
            MakeAndPushMessage(node, NetMsgType::SENDHEADERS);
            peer.m_sent_sendheaders = true;
        }
    }
}

void PeerManagerImpl::MaybeSendFeefilter(CNode& pto, Peer& peer, std::chrono::microseconds current_time)
{
    if (m_opts.ignore_incoming_txs) return;
    if (pto.GetCommonVersion() < FEEFILTER_VERSION) return;
    // peers with the forcerelay permission should not filter txs to us
    if (pto.HasPermission(NetPermissionFlags::ForceRelay)) return;
    // Don't send feefilter messages to outbound block-relay-only peers since they should never announce
    // transactions to us, regardless of feefilter state.
    if (pto.IsBlockOnlyConn()) return;

    CAmount currentFilter = m_mempool.GetMinFee().GetFeePerK();

    if (m_chainman.IsInitialBlockDownload()) {
        // Received tx-inv messages are discarded when the active
        // chainstate is in IBD, so tell the peer to not send them.
        currentFilter = MAX_MONEY;
    } else {
        static const CAmount MAX_FILTER{m_fee_filter_rounder.round(MAX_MONEY)};
        if (peer.m_fee_filter_sent == MAX_FILTER) {
            // Send the current filter if we sent MAX_FILTER previously
            // and made it out of IBD.
            peer.m_next_send_feefilter = 0us;
        }
    }
    if (current_time > peer.m_next_send_feefilter) {
        CAmount filterToSend = m_fee_filter_rounder.round(currentFilter);
        // We always have a fee filter of at least the min relay fee
        filterToSend = std::max(filterToSend, m_mempool.m_opts.min_relay_feerate.GetFeePerK());
        if (filterToSend != peer.m_fee_filter_sent) {
            MakeAndPushMessage(pto, NetMsgType::FEEFILTER, filterToSend);
            peer.m_fee_filter_sent = filterToSend;
        }
        peer.m_next_send_feefilter = current_time + m_rng.rand_exp_duration(AVG_FEEFILTER_BROADCAST_INTERVAL);
    }
    // If the fee filter has changed substantially and it's still more than MAX_FEEFILTER_CHANGE_DELAY
    // until scheduled broadcast, then move the broadcast to within MAX_FEEFILTER_CHANGE_DELAY.
    else if (current_time + MAX_FEEFILTER_CHANGE_DELAY < peer.m_next_send_feefilter &&
                (currentFilter < 3 * peer.m_fee_filter_sent / 4 || currentFilter > 4 * peer.m_fee_filter_sent / 3)) {
        peer.m_next_send_feefilter = current_time + m_rng.randrange<std::chrono::microseconds>(MAX_FEEFILTER_CHANGE_DELAY);
    }
}

namespace {
class CompareInvMempoolOrder
{
    CTxMemPool* mp;
    bool m_wtxid_relay;
public:
    explicit CompareInvMempoolOrder(CTxMemPool *_mempool, bool use_wtxid)
    {
        mp = _mempool;
        m_wtxid_relay = use_wtxid;
    }

    bool operator()(std::set<uint256>::iterator a, std::set<uint256>::iterator b)
    {
        /* As std::make_heap produces a max-heap, we want the entries with the
         * fewest ancestors/highest fee to sort later. */
        return mp->CompareDepthAndScore(*b, *a, m_wtxid_relay);
    }
};
} // namespace

bool PeerManagerImpl::RejectIncomingTxs(const CNode& peer) const
{
    // block-relay-only peers may never send txs to us
    if (peer.IsBlockOnlyConn()) return true;
    if (peer.IsFeelerConn()) return true;
    // In -blocksonly mode, peers need the 'relay' permission to send txs to us
    if (m_opts.ignore_incoming_txs && !peer.HasPermission(NetPermissionFlags::Relay)) return true;
    return false;
}

bool PeerManagerImpl::SetupAddressRelay(const CNode& node, Peer& peer)
{
    // We don't participate in addr relay with outbound block-relay-only
    // connections to prevent providing adversaries with the additional
    // information of addr traffic to infer the link.
    if (node.IsBlockOnlyConn()) return false;

    if (!peer.m_addr_relay_enabled.exchange(true)) {
        // During version message processing (non-block-relay-only outbound peers)
        // or on first addr-related message we have received (inbound peers), initialize
        // m_addr_known.
        peer.m_addr_known = std::make_unique<CRollingBloomFilter>(5000, 0.001);
    }

    return true;
}

bool PeerManagerImpl::SendMessages(CNode* pto)
{
    AssertLockNotHeld(m_tx_download_mutex);
    AssertLockHeld(g_msgproc_mutex);

    PeerRef peer = GetPeerRef(pto->GetId());
    if (!peer) return false;
    const Consensus::Params& consensusParams = m_chainparams.GetConsensus();

    // We must call MaybeDiscourageAndDisconnect first, to ensure that we'll
    // disconnect misbehaving peers even before the version handshake is complete.
    if (MaybeDiscourageAndDisconnect(*pto, *peer)) return true;

    // Initiate version handshake for outbound connections
    if (!pto->IsInboundConn() && !peer->m_outbound_version_message_sent) {
        PushNodeVersion(*pto, *peer);
        peer->m_outbound_version_message_sent = true;
    }

    // Don't send anything until the version handshake is complete
    if (!pto->fSuccessfullyConnected || pto->fDisconnect)
        return true;

    const auto current_time{GetTime<std::chrono::microseconds>()};

    if (pto->IsAddrFetchConn() && current_time - pto->m_connected > 10 * AVG_ADDRESS_BROADCAST_INTERVAL) {
        LogDebug(BCLog::NET, "addrfetch connection timeout; disconnecting peer=%d\n", pto->GetId());
        pto->fDisconnect = true;
        return true;
    }

    MaybeSendPing(*pto, *peer, current_time);

    // MaybeSendPing may have marked peer for disconnection
    if (pto->fDisconnect) return true;

    MaybeSendAddr(*pto, *peer, current_time);

    MaybeSendSendHeaders(*pto, *peer);

    {
        LOCK(cs_main);

        CNodeState &state = *State(pto->GetId());

        // Start block sync
        if (m_chainman.m_best_header == nullptr) {
            m_chainman.m_best_header = m_chainman.ActiveChain().Tip();
        }

        // Determine whether we might try initial headers sync or parallel
        // block download from this peer -- this mostly affects behavior while
        // in IBD (once out of IBD, we sync from all peers).
        bool sync_blocks_and_headers_from_peer = false;
        if (state.fPreferredDownload) {
            sync_blocks_and_headers_from_peer = true;
        } else if (CanServeBlocks(*peer) && !pto->IsAddrFetchConn()) {
            // Typically this is an inbound peer. If we don't have any outbound
            // peers, or if we aren't downloading any blocks from such peers,
            // then allow block downloads from this peer, too.
            // We prefer downloading blocks from outbound peers to avoid
            // putting undue load on (say) some home user who is just making
            // outbound connections to the network, but if our only source of
            // the latest blocks is from an inbound peer, we have to be sure to
            // eventually download it (and not just wait indefinitely for an
            // outbound peer to have it).
            if (m_num_preferred_download_peers == 0 || mapBlocksInFlight.empty()) {
                sync_blocks_and_headers_from_peer = true;
            }
        }

        if (!state.fSyncStarted && CanServeBlocks(*peer) && !m_chainman.m_blockman.LoadingBlocks()) {
            // Only actively request headers from a single peer, unless we're close to today.
            if ((nSyncStarted == 0 && sync_blocks_and_headers_from_peer) || m_chainman.m_best_header->Time() > NodeClock::now() - 24h) {
                const CBlockIndex* pindexStart = m_chainman.m_best_header;
                /* If possible, start at the block preceding the currently
                   best known header.  This ensures that we always get a
                   non-empty list of headers back as long as the peer
                   is up-to-date.  With a non-empty response, we can initialise
                   the peer's known best block.  This wouldn't be possible
                   if we requested starting at m_chainman.m_best_header and
                   got back an empty response.  */
                if (pindexStart->pprev)
                    pindexStart = pindexStart->pprev;
                if (MaybeSendGetHeaders(*pto, GetLocator(pindexStart), *peer)) {
                    LogDebug(BCLog::NET, "initial getheaders (%d) to peer=%d (startheight:%d)\n", pindexStart->nHeight, pto->GetId(), peer->m_starting_height);

                    state.fSyncStarted = true;
                    peer->m_headers_sync_timeout = current_time + HEADERS_DOWNLOAD_TIMEOUT_BASE +
                        (
                         // Convert HEADERS_DOWNLOAD_TIMEOUT_PER_HEADER to microseconds before scaling
                         // to maintain precision
                         std::chrono::microseconds{HEADERS_DOWNLOAD_TIMEOUT_PER_HEADER} *
                         Ticks<std::chrono::seconds>(NodeClock::now() - m_chainman.m_best_header->Time()) / consensusParams.nPowTargetSpacing
                        );
                    nSyncStarted++;
                }
            }
        }

        //
        // Try sending block announcements via headers
        //
        {
            // If we have no more than MAX_BLOCKS_TO_ANNOUNCE in our
            // list of block hashes we're relaying, and our peer wants
            // headers announcements, then find the first header
            // not yet known to our peer but would connect, and send.
            // If no header would connect, or if we have too many
            // blocks, or if the peer doesn't want headers, just
            // add all to the inv queue.
            LOCK(peer->m_block_inv_mutex);
            std::vector<CBlock> vHeaders;
            bool fRevertToInv = ((!peer->m_prefers_headers &&
                                 (!state.m_requested_hb_cmpctblocks || peer->m_blocks_for_headers_relay.size() > 1)) ||
                                 peer->m_blocks_for_headers_relay.size() > MAX_BLOCKS_TO_ANNOUNCE);
            const CBlockIndex *pBestIndex = nullptr; // last header queued for delivery
            ProcessBlockAvailability(pto->GetId()); // ensure pindexBestKnownBlock is up-to-date

            if (!fRevertToInv) {
                bool fFoundStartingHeader = false;
                // Try to find first header that our peer doesn't have, and
                // then send all headers past that one.  If we come across any
                // headers that aren't on m_chainman.ActiveChain(), give up.
                for (const uint256& hash : peer->m_blocks_for_headers_relay) {
                    const CBlockIndex* pindex = m_chainman.m_blockman.LookupBlockIndex(hash);
                    assert(pindex);
                    if (m_chainman.ActiveChain()[pindex->nHeight] != pindex) {
                        // Bail out if we reorged away from this block
                        fRevertToInv = true;
                        break;
                    }
                    if (pBestIndex != nullptr && pindex->pprev != pBestIndex) {
                        // This means that the list of blocks to announce don't
                        // connect to each other.
                        // This shouldn't really be possible to hit during
                        // regular operation (because reorgs should take us to
                        // a chain that has some block not on the prior chain,
                        // which should be caught by the prior check), but one
                        // way this could happen is by using invalidateblock /
                        // reconsiderblock repeatedly on the tip, causing it to
                        // be added multiple times to m_blocks_for_headers_relay.
                        // Robustly deal with this rare situation by reverting
                        // to an inv.
                        fRevertToInv = true;
                        break;
                    }
                    pBestIndex = pindex;
                    if (fFoundStartingHeader) {
                        // add this to the headers message
                        vHeaders.emplace_back(pindex->GetBlockHeader());
                    } else if (PeerHasHeader(&state, pindex)) {
                        continue; // keep looking for the first new block
                    } else if (pindex->pprev == nullptr || PeerHasHeader(&state, pindex->pprev)) {
                        // Peer doesn't have this header but they do have the prior one.
                        // Start sending headers.
                        fFoundStartingHeader = true;
                        vHeaders.emplace_back(pindex->GetBlockHeader());
                    } else {
                        // Peer doesn't have this header or the prior one -- nothing will
                        // connect, so bail out.
                        fRevertToInv = true;
                        break;
                    }
                }
            }
            if (!fRevertToInv && !vHeaders.empty()) {
                if (vHeaders.size() == 1 && state.m_requested_hb_cmpctblocks) {
                    // We only send up to 1 block as header-and-ids, as otherwise
                    // probably means we're doing an initial-ish-sync or they're slow
                    LogDebug(BCLog::NET, "%s sending header-and-ids %s to peer=%d\n", __func__,
                            vHeaders.front().GetHash().ToString(), pto->GetId());

                    std::optional<CSerializedNetMsg> cached_cmpctblock_msg;
                    {
                        LOCK(m_most_recent_block_mutex);
                        if (m_most_recent_block_hash == pBestIndex->GetBlockHash()) {
                            cached_cmpctblock_msg = NetMsg::Make(NetMsgType::CMPCTBLOCK, *m_most_recent_compact_block);
                        }
                    }
                    if (cached_cmpctblock_msg.has_value()) {
                        PushMessage(*pto, std::move(cached_cmpctblock_msg.value()));
                    } else {
                        CBlock block;
                        const bool ret{m_chainman.m_blockman.ReadBlockFromDisk(block, *pBestIndex)};
                        assert(ret);
                        CBlockHeaderAndShortTxIDs cmpctblock{block, m_rng.rand64()};
                        MakeAndPushMessage(*pto, NetMsgType::CMPCTBLOCK, cmpctblock);
                    }
                    state.pindexBestHeaderSent = pBestIndex;
                } else if (peer->m_prefers_headers) {
                    if (vHeaders.size() > 1) {
                        LogDebug(BCLog::NET, "%s: %u headers, range (%s, %s), to peer=%d\n", __func__,
                                vHeaders.size(),
                                vHeaders.front().GetHash().ToString(),
                                vHeaders.back().GetHash().ToString(), pto->GetId());
                    } else {
                        LogDebug(BCLog::NET, "%s: sending header %s to peer=%d\n", __func__,
                                vHeaders.front().GetHash().ToString(), pto->GetId());
                    }
                    MakeAndPushMessage(*pto, NetMsgType::HEADERS, TX_WITH_WITNESS(vHeaders));
                    state.pindexBestHeaderSent = pBestIndex;
                } else
                    fRevertToInv = true;
            }
            if (fRevertToInv) {
                // If falling back to using an inv, just try to inv the tip.
                // The last entry in m_blocks_for_headers_relay was our tip at some point
                // in the past.
                if (!peer->m_blocks_for_headers_relay.empty()) {
                    const uint256& hashToAnnounce = peer->m_blocks_for_headers_relay.back();
                    const CBlockIndex* pindex = m_chainman.m_blockman.LookupBlockIndex(hashToAnnounce);
                    assert(pindex);

                    // Warn if we're announcing a block that is not on the main chain.
                    // This should be very rare and could be optimized out.
                    // Just log for now.
                    if (m_chainman.ActiveChain()[pindex->nHeight] != pindex) {
                        LogDebug(BCLog::NET, "Announcing block %s not on main chain (tip=%s)\n",
                            hashToAnnounce.ToString(), m_chainman.ActiveChain().Tip()->GetBlockHash().ToString());
                    }

                    // If the peer's chain has this block, don't inv it back.
                    if (!PeerHasHeader(&state, pindex)) {
                        peer->m_blocks_for_inv_relay.push_back(hashToAnnounce);
                        LogDebug(BCLog::NET, "%s: sending inv peer=%d hash=%s\n", __func__,
                            pto->GetId(), hashToAnnounce.ToString());
                    }
                }
            }
            peer->m_blocks_for_headers_relay.clear();
        }

        //
        // Message: inventory
        //
        std::vector<CInv> vInv;
        {
            LOCK(peer->m_block_inv_mutex);
            vInv.reserve(std::max<size_t>(peer->m_blocks_for_inv_relay.size(), INVENTORY_BROADCAST_TARGET));

            // Add blocks
            for (const uint256& hash : peer->m_blocks_for_inv_relay) {
                vInv.emplace_back(MSG_BLOCK, hash);
                if (vInv.size() == MAX_INV_SZ) {
                    MakeAndPushMessage(*pto, NetMsgType::INV, vInv);
                    vInv.clear();
                }
            }
            peer->m_blocks_for_inv_relay.clear();
        }

        if (auto tx_relay = peer->GetTxRelay(); tx_relay != nullptr) {
                LOCK(tx_relay->m_tx_inventory_mutex);
                // Check whether periodic sends should happen
                bool fSendTrickle = pto->HasPermission(NetPermissionFlags::NoBan);
                if (tx_relay->m_next_inv_send_time < current_time) {
                    fSendTrickle = true;
                    if (pto->IsInboundConn()) {
                        tx_relay->m_next_inv_send_time = NextInvToInbounds(current_time, INBOUND_INVENTORY_BROADCAST_INTERVAL);
                    } else {
                        tx_relay->m_next_inv_send_time = current_time + m_rng.rand_exp_duration(OUTBOUND_INVENTORY_BROADCAST_INTERVAL);
                    }
                }

                // Time to send but the peer has requested we not relay transactions.
                if (fSendTrickle) {
                    LOCK(tx_relay->m_bloom_filter_mutex);
                    if (!tx_relay->m_relay_txs) tx_relay->m_tx_inventory_to_send.clear();
                }

                // Respond to BIP35 mempool requests
                if (fSendTrickle && tx_relay->m_send_mempool) {
                    auto vtxinfo = m_mempool.infoAll();
                    tx_relay->m_send_mempool = false;
                    const CFeeRate filterrate{tx_relay->m_fee_filter_received.load()};

                    LOCK(tx_relay->m_bloom_filter_mutex);

                    for (const auto& txinfo : vtxinfo) {
                        CInv inv{
                            peer->m_wtxid_relay ? MSG_WTX : MSG_TX,
                            peer->m_wtxid_relay ?
                                txinfo.tx->GetWitnessHash().ToUint256() :
                                txinfo.tx->GetHash().ToUint256(),
                        };
                        tx_relay->m_tx_inventory_to_send.erase(inv.hash);

                        // Don't send transactions that peers will not put into their mempool
                        if (txinfo.fee < filterrate.GetFee(txinfo.vsize)) {
                            continue;
                        }
                        if (tx_relay->m_bloom_filter) {
                            if (!tx_relay->m_bloom_filter->IsRelevantAndUpdate(*txinfo.tx)) continue;
                        }
                        tx_relay->m_tx_inventory_known_filter.insert(inv.hash);
                        vInv.push_back(inv);
                        if (vInv.size() == MAX_INV_SZ) {
                            MakeAndPushMessage(*pto, NetMsgType::INV, vInv);
                            vInv.clear();
                        }
                    }
                }

                // Determine transactions to relay
                if (fSendTrickle) {
                    // Produce a vector with all candidates for sending
                    std::vector<std::set<uint256>::iterator> vInvTx;
                    vInvTx.reserve(tx_relay->m_tx_inventory_to_send.size());
                    for (std::set<uint256>::iterator it = tx_relay->m_tx_inventory_to_send.begin(); it != tx_relay->m_tx_inventory_to_send.end(); it++) {
                        vInvTx.push_back(it);
                    }
                    const CFeeRate filterrate{tx_relay->m_fee_filter_received.load()};
                    // Topologically and fee-rate sort the inventory we send for privacy and priority reasons.
                    // A heap is used so that not all items need sorting if only a few are being sent.
                    CompareInvMempoolOrder compareInvMempoolOrder(&m_mempool, peer->m_wtxid_relay);
                    std::make_heap(vInvTx.begin(), vInvTx.end(), compareInvMempoolOrder);
                    // No reason to drain out at many times the network's capacity,
                    // especially since we have many peers and some will draw much shorter delays.
                    unsigned int nRelayedTransactions = 0;
                    LOCK(tx_relay->m_bloom_filter_mutex);
                    size_t broadcast_max{INVENTORY_BROADCAST_TARGET + (tx_relay->m_tx_inventory_to_send.size()/1000)*5};
                    broadcast_max = std::min<size_t>(INVENTORY_BROADCAST_MAX, broadcast_max);
                    while (!vInvTx.empty() && nRelayedTransactions < broadcast_max) {
                        // Fetch the top element from the heap
                        std::pop_heap(vInvTx.begin(), vInvTx.end(), compareInvMempoolOrder);
                        std::set<uint256>::iterator it = vInvTx.back();
                        vInvTx.pop_back();
                        uint256 hash = *it;
                        CInv inv(peer->m_wtxid_relay ? MSG_WTX : MSG_TX, hash);
                        // Remove it from the to-be-sent set
                        tx_relay->m_tx_inventory_to_send.erase(it);
                        // Check if not in the filter already
                        if (tx_relay->m_tx_inventory_known_filter.contains(hash)) {
                            continue;
                        }
                        // Not in the mempool anymore? don't bother sending it.
                        auto txinfo = m_mempool.info(ToGenTxid(inv));
                        if (!txinfo.tx) {
                            continue;
                        }
                        // Peer told you to not send transactions at that feerate? Don't bother sending it.
                        if (txinfo.fee < filterrate.GetFee(txinfo.vsize)) {
                            continue;
                        }
                        if (tx_relay->m_bloom_filter && !tx_relay->m_bloom_filter->IsRelevantAndUpdate(*txinfo.tx)) continue;
                        // Send
                        vInv.push_back(inv);
                        nRelayedTransactions++;
                        if (vInv.size() == MAX_INV_SZ) {
                            MakeAndPushMessage(*pto, NetMsgType::INV, vInv);
                            vInv.clear();
                        }
                        tx_relay->m_tx_inventory_known_filter.insert(hash);
                    }

                    // Ensure we'll respond to GETDATA requests for anything we've just announced
                    LOCK(m_mempool.cs);
                    tx_relay->m_last_inv_sequence = m_mempool.GetSequence();
                }
        }
        if (!vInv.empty())
            MakeAndPushMessage(*pto, NetMsgType::INV, vInv);

        // Detect whether we're stalling
        auto stalling_timeout = m_block_stalling_timeout.load();
        if (state.m_stalling_since.count() && state.m_stalling_since < current_time - stalling_timeout) {
            // Stalling only triggers when the block download window cannot move. During normal steady state,
            // the download window should be much larger than the to-be-downloaded set of blocks, so disconnection
            // should only happen during initial block download.
            LogPrintf("Peer=%d%s is stalling block download, disconnecting\n", pto->GetId(), fLogIPs ? strprintf(" peeraddr=%s", pto->addr.ToStringAddrPort()) : "");
            pto->fDisconnect = true;
            // Increase timeout for the next peer so that we don't disconnect multiple peers if our own
            // bandwidth is insufficient.
            const auto new_timeout = std::min(2 * stalling_timeout, BLOCK_STALLING_TIMEOUT_MAX);
            if (stalling_timeout != new_timeout && m_block_stalling_timeout.compare_exchange_strong(stalling_timeout, new_timeout)) {
                LogDebug(BCLog::NET, "Increased stalling timeout temporarily to %d seconds\n", count_seconds(new_timeout));
            }
            return true;
        }
        // In case there is a block that has been in flight from this peer for block_interval * (1 + 0.5 * N)
        // (with N the number of peers from which we're downloading validated blocks), disconnect due to timeout.
        // We compensate for other peers to prevent killing off peers due to our own downstream link
        // being saturated. We only count validated in-flight blocks so peers can't advertise non-existing block hashes
        // to unreasonably increase our timeout.
        if (state.vBlocksInFlight.size() > 0) {
            QueuedBlock &queuedBlock = state.vBlocksInFlight.front();
            int nOtherPeersWithValidatedDownloads = m_peers_downloading_from - 1;
            if (current_time > state.m_downloading_since + std::chrono::seconds{consensusParams.nPowTargetSpacing} * (BLOCK_DOWNLOAD_TIMEOUT_BASE + BLOCK_DOWNLOAD_TIMEOUT_PER_PEER * nOtherPeersWithValidatedDownloads)) {
                LogPrintf("Timeout downloading block %s from peer=%d%s, disconnecting\n", queuedBlock.pindex->GetBlockHash().ToString(), pto->GetId(), fLogIPs ? strprintf(" peeraddr=%s", pto->addr.ToStringAddrPort()) : "");
                pto->fDisconnect = true;
                return true;
            }
        }
        // Check for headers sync timeouts
        if (state.fSyncStarted && peer->m_headers_sync_timeout < std::chrono::microseconds::max()) {
            // Detect whether this is a stalling initial-headers-sync peer
            if (m_chainman.m_best_header->Time() <= NodeClock::now() - 24h) {
                if (current_time > peer->m_headers_sync_timeout && nSyncStarted == 1 && (m_num_preferred_download_peers - state.fPreferredDownload >= 1)) {
                    // Disconnect a peer (without NetPermissionFlags::NoBan permission) if it is our only sync peer,
                    // and we have others we could be using instead.
                    // Note: If all our peers are inbound, then we won't
                    // disconnect our sync peer for stalling; we have bigger
                    // problems if we can't get any outbound peers.
                    if (!pto->HasPermission(NetPermissionFlags::NoBan)) {
                        LogPrintf("Timeout downloading headers from peer=%d%s, disconnecting\n", pto->GetId(), fLogIPs ? strprintf(" peeraddr=%s", pto->addr.ToStringAddrPort()) : "");
                        pto->fDisconnect = true;
                        return true;
                    } else {
                        LogPrintf("Timeout downloading headers from noban peer=%d%s, not disconnecting\n", pto->GetId(), fLogIPs ? strprintf(" peeraddr=%s", pto->addr.ToStringAddrPort()) : "");
                        // Reset the headers sync state so that we have a
                        // chance to try downloading from a different peer.
                        // Note: this will also result in at least one more
                        // getheaders message to be sent to
                        // this peer (eventually).
                        state.fSyncStarted = false;
                        nSyncStarted--;
                        peer->m_headers_sync_timeout = 0us;
                    }
                }
            } else {
                // After we've caught up once, reset the timeout so we can't trigger
                // disconnect later.
                peer->m_headers_sync_timeout = std::chrono::microseconds::max();
            }
        }

        // Check that outbound peers have reasonable chains
        // GetTime() is used by this anti-DoS logic so we can test this using mocktime
        ConsiderEviction(*pto, *peer, GetTime<std::chrono::seconds>());

        //
        // Message: getdata (blocks)
        //
        std::vector<CInv> vGetData;
        if (CanServeBlocks(*peer) && ((sync_blocks_and_headers_from_peer && !IsLimitedPeer(*peer)) || !m_chainman.IsInitialBlockDownload()) && state.vBlocksInFlight.size() < MAX_BLOCKS_IN_TRANSIT_PER_PEER) {
            std::vector<const CBlockIndex*> vToDownload;
            NodeId staller = -1;
            auto get_inflight_budget = [&state]() {
                return std::max(0, MAX_BLOCKS_IN_TRANSIT_PER_PEER - static_cast<int>(state.vBlocksInFlight.size()));
            };

            // If a snapshot chainstate is in use, we want to find its next blocks
            // before the background chainstate to prioritize getting to network tip.
            FindNextBlocksToDownload(*peer, get_inflight_budget(), vToDownload, staller);
            if (m_chainman.BackgroundSyncInProgress() && !IsLimitedPeer(*peer)) {
                // If the background tip is not an ancestor of the snapshot block,
                // we need to start requesting blocks from their last common ancestor.
                const CBlockIndex *from_tip = LastCommonAncestor(m_chainman.GetBackgroundSyncTip(), m_chainman.GetSnapshotBaseBlock());
                TryDownloadingHistoricalBlocks(
                    *peer,
                    get_inflight_budget(),
                    vToDownload, from_tip,
                    Assert(m_chainman.GetSnapshotBaseBlock()));
            }
            for (const CBlockIndex *pindex : vToDownload) {
                uint32_t nFetchFlags = GetFetchFlags(*peer);
                vGetData.emplace_back(MSG_BLOCK | nFetchFlags, pindex->GetBlockHash());
                BlockRequested(pto->GetId(), *pindex);
                LogDebug(BCLog::NET, "Requesting block %s (%d) peer=%d\n", pindex->GetBlockHash().ToString(),
                    pindex->nHeight, pto->GetId());
            }
            if (state.vBlocksInFlight.empty() && staller != -1) {
                if (State(staller)->m_stalling_since == 0us) {
                    State(staller)->m_stalling_since = current_time;
                    LogDebug(BCLog::NET, "Stall started peer=%d\n", staller);
                }
            }
        }

        //
        // Message: getdata (transactions)
        //
        {
            LOCK(m_tx_download_mutex);
            for (const GenTxid& gtxid : m_txdownloadman.GetRequestsToSend(pto->GetId(), current_time)) {
                vGetData.emplace_back(gtxid.IsWtxid() ? MSG_WTX : (MSG_TX | GetFetchFlags(*peer)), gtxid.GetHash());
                if (vGetData.size() >= MAX_GETDATA_SZ) {
                    MakeAndPushMessage(*pto, NetMsgType::GETDATA, vGetData);
                    vGetData.clear();
                }
            }
        }

        if (!vGetData.empty())
            MakeAndPushMessage(*pto, NetMsgType::GETDATA, vGetData);
    } // release cs_main
    MaybeSendFeefilter(*pto, *peer, current_time);
    return true;
}<|MERGE_RESOLUTION|>--- conflicted
+++ resolved
@@ -55,8 +55,6 @@
 #include <ranges>
 #include <typeinfo>
 #include <utility>
-
-using namespace util::hex_literals;
 
 TRACEPOINT_SEMAPHORE(net, inbound_message);
 
@@ -2617,7 +2615,7 @@
 bool PeerManagerImpl::TryLowWorkHeadersSync(Peer& peer, CNode& pfrom, const CBlockIndex* chain_start_header, std::vector<CBlockHeader>& headers)
 {
     // Calculate the claimed total work on this chain.
-    arith_uint256 total_work = chain_start_header->nChainWork + CalculateClaimedHeadersWork(headers);
+    arith_uint256 total_work = chain_start_header->nChainWork + CalculateClaimedHeadersWork(headers, chain_start_header->nHeight);
 
     // Our dynamic anti-DoS threshold (minimum work required on a headers chain
     // before we'll store it)
@@ -3563,16 +3561,6 @@
                   peer->m_starting_height, addrMe.ToStringAddrPort(), fRelay, pfrom.GetId(),
                   remoteAddr, (mapped_as ? strprintf(", mapped_as=%d", mapped_as) : ""));
 
-<<<<<<< HEAD
-        int64_t nTimeOffset = nTime - GetTime();
-        pfrom.nTimeOffset = nTimeOffset;
-        if (std::abs(pfrom.nTimeOffset) > MAX_TIME_OFFSET
-         && m_chainman.GetParams().GetChainType() != ChainType::REGTEST) // Disable for RegTest since this breaks many Tests.
-        {
-            LogPrintf("peer=%d has too large time offset %d s, disconnecting (check your system clock and timezone if it happens too often and prevents you from connecting to peers)\n", pfrom.GetId(), pfrom.nTimeOffset);
-            pfrom.fDisconnect = true;
-            return;
-=======
         peer->m_time_offset = NodeSeconds{std::chrono::seconds{nTime}} - Now<NodeSeconds>();
         if (!pfrom.IsInboundConn()) {
             // Don't use timedata samples from inbound peers to make it
@@ -3581,12 +3569,13 @@
             m_outbound_time_offsets.WarnIfOutOfSync();
         }
 
-        // If the peer is old enough to have the old alert system, send it the final alert.
-        if (greatest_common_version <= 70012) {
-            constexpr auto finalAlert{"60010000000000000000000000ffffff7f00000000ffffff7ffeffff7f01ffffff7f00000000ffffff7f00ffffff7f002f555247454e543a20416c657274206b657920636f6d70726f6d697365642c2075706772616465207265717569726564004630440220653febd6410f470f6bae11cad19c48413becb1ac2c17f908fd0fd53bdc3abd5202206d0e9c96fe88d4a0f01ed9dedae2b6f9e00da94cad0fecaae66ecf689bf71b50"_hex};
-            MakeAndPushMessage(pfrom, "alert", finalAlert);
->>>>>>> f7144b24
-        }
+        if (std::chrono::abs(peer->m_time_offset.load()) > TimeOffsets::MAX_TIME_OFFSET
+         && m_chainman.GetParams().GetChainType() != ChainType::REGTEST) // Disable for RegTest since this breaks many Tests.
+        {
+            LogPrintf("peer=%d has too large time offset %d s, disconnecting (check your system clock and timezone if it happens too often and prevents you from connecting to peers)\n", pfrom.GetId(), Ticks<std::chrono::seconds>(peer->m_time_offset.load()));
+            pfrom.fDisconnect = true;
+            return;
+		}
 
         // Feeler connections exist only to verify if address is online.
         if (pfrom.IsFeelerConn()) {
@@ -4298,7 +4287,7 @@
                 MaybeSendGetHeaders(pfrom, GetLocator(m_chainman.m_best_header), *peer);
             }
             return;
-        } else if (prev_block->nChainWork + CalculateClaimedHeadersWork({{cmpctblock.header}}) < GetAntiDoSWorkThreshold()) {
+        } else if (prev_block->nChainWork + CalculateClaimedHeadersWork({{cmpctblock.header}}, prev_block->nHeight + 1) < GetAntiDoSWorkThreshold()) {
             // If we get a low-work header in a compact block, we can ignore it.
             LogDebug(BCLog::NET, "Ignoring low-work compact block from peer %d\n", pfrom.GetId());
             return;
@@ -4614,7 +4603,7 @@
             mapBlockSource.emplace(hash, std::make_pair(pfrom.GetId(), true));
 
             // Check claimed work on this block against our anti-dos thresholds.
-            if (prev_block && prev_block->nChainWork + CalculateClaimedHeadersWork({{pblock->GetBlockHeader()}}) >= GetAntiDoSWorkThreshold()) {
+            if (prev_block && prev_block->nChainWork + CalculateClaimedHeadersWork({{pblock->GetBlockHeader()}}, prev_block->nHeight + 1) >= GetAntiDoSWorkThreshold()) {
                 min_pow_checked = true;
             }
         }
