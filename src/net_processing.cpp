--- conflicted
+++ resolved
@@ -20,12 +20,7 @@
 #include <core_memusage.h>
 #include <crypto/siphash.h>
 #include <deploymentstatus.h>
-<<<<<<< HEAD
-#include <hash.h>
-=======
 #include <flatfile.h>
-#include <headerssync.h>
->>>>>>> 59e09e0f
 #include <index/blockfilterindex.h>
 #include <kernel/chain.h>
 #include <logging.h>
@@ -2653,14 +2648,8 @@
     bool received_new_header{WITH_LOCK(::cs_main, return m_chainman.m_blockman.LookupBlockIndex(headers.back().GetHash()) == nullptr)};
 
     BlockValidationState state;
-<<<<<<< HEAD
-    if (!m_chainman.ProcessNewBlockHeaders(headers, state, &pindexLast)) {
-=======
-    const bool processed{m_chainman.ProcessNewBlockHeaders(headers,
-                                                           /*min_pow_checked=*/true,
-                                                           state, &pindexLast)};
+    const bool processed{m_chainman.ProcessNewBlockHeaders(headers, state, &pindexLast)};
     if (!processed) {
->>>>>>> 59e09e0f
         if (state.IsInvalid()) {
             MaybePunishNodeForBlock(pfrom.GetId(), state, via_compact_block, "invalid header received");
             return;
@@ -2668,17 +2657,12 @@
     }
     assert(pindexLast);
 
-<<<<<<< HEAD
+    if (processed && received_new_header) {
+        LogBlockHeader(*pindexLast, pfrom, /*via_compact_block=*/false);
+    }
+
     // Consider fetching more headers.
     if (nCount == m_opts.max_headers_result) {
-=======
-    if (processed && received_new_header) {
-        LogBlockHeader(*pindexLast, pfrom, /*via_compact_block=*/false);
-    }
-
-    // Consider fetching more headers if we are not using our headers-sync mechanism.
-    if (nCount == m_opts.max_headers_result && !have_headers_sync) {
->>>>>>> 59e09e0f
         // Headers message had its maximum size; the peer may have more headers.
         if (MaybeSendGetHeaders(pfrom, GetLocator(pindexLast), peer)) {
             LogDebug(BCLog::NET, "more getheaders (%d) to end to peer=%d (startheight:%d)\n",
