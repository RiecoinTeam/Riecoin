// Copyright (c) 2018-2021 The Bitcoin Core developers
// Copyright (c) 2013-present The Riecoin developers
// Distributed under the MIT software license, see the accompanying
// file COPYING or http://www.opensource.org/licenses/mit-license.php.

#include <common/args.h>
#include <logging.h>
#include <walletinitinterface.h>

class ArgsManager;

namespace interfaces {
class Chain;
class Handler;
class Wallet;
class WalletLoader;
}

class DummyWalletInit : public WalletInitInterface {
public:

    bool HasWalletSupport() const override {return false;}
    void AddWalletOptions(ArgsManager& argsman) const override;
    bool ParameterInteraction() const override {return true;}
    void Construct(node::NodeContext& node) const override {LogPrintf("No wallet support compiled in!\n");}
};

void DummyWalletInit::AddWalletOptions(ArgsManager& argsman) const
{
    argsman.AddHiddenArgs({
        "-addresstype",
        "-avoidpartialspends",
        "-changetype",
        "-consolidatefeerate=<amt>",
        "-disablewallet",
        "-discardfee=<amt>",
        "-fallbackfee=<amt>",
        "-keypool=<n>",
        "-maxapsfee=<n>",
        "-maxtxfee=<amt>",
        "-mintxfee=<amt>",
        "-paytxfee=<amt>",
        "-signer=<cmd>",
        "-spendzeroconfchange",
        "-txconfirmtarget=<n>",
        "-wallet=<path>",
        "-walletbroadcast",
        "-walletdir=<dir>",
        "-walletnotify=<cmd>",
        "-walletrbf",
<<<<<<< HEAD
        "-dblogsize=<n>",
        "-privdb",
=======
>>>>>>> 59e09e0f
        "-walletrejectlongchains",
        "-walletcrosschain",
        "-unsafesqlitesync",
    });
}

const WalletInitInterface& g_wallet_init_interface = DummyWalletInit();

namespace interfaces {

std::unique_ptr<WalletLoader> MakeWalletLoader(Chain& chain, ArgsManager& args)
{
    throw std::logic_error("Wallet function called in non-wallet build.");
}

} // namespace interfaces<|MERGE_RESOLUTION|>--- conflicted
+++ resolved
@@ -48,11 +48,6 @@
         "-walletdir=<dir>",
         "-walletnotify=<cmd>",
         "-walletrbf",
-<<<<<<< HEAD
-        "-dblogsize=<n>",
-        "-privdb",
-=======
->>>>>>> 59e09e0f
         "-walletrejectlongchains",
         "-walletcrosschain",
         "-unsafesqlitesync",
