# Copyright (c) 2023-present The Bitcoin Core developers
# Copyright (c) 2024-present The Riecoin developers
# Distributed under the MIT software license, see the accompanying
# file COPYING or https://opensource.org/license/mit/.

include(AddWindowsResources)

configure_file(${PROJECT_SOURCE_DIR}/cmake/bitcoin-build-config.h.in bitcoin-build-config.h USE_SOURCE_PERMISSIONS @ONLY)
include_directories(${CMAKE_CURRENT_BINARY_DIR} ${CMAKE_CURRENT_SOURCE_DIR})

<<<<<<< HEAD
add_custom_target(generate_build_info
  BYPRODUCTS ${PROJECT_BINARY_DIR}/src/bitcoin-build-info.h
  COMMAND ${CMAKE_COMMAND} -DBUILD_INFO_HEADER_PATH=${PROJECT_BINARY_DIR}/src/bitcoin-build-info.h -DSOURCE_DIR=${PROJECT_SOURCE_DIR} -P ${PROJECT_SOURCE_DIR}/cmake/script/GenerateBuildInfo.cmake
  COMMENT "Generating bitcoin-build-info.h"
  VERBATIM
)
add_library(riecoin_clientversion OBJECT EXCLUDE_FROM_ALL
  clientversion.cpp
)
target_link_libraries(riecoin_clientversion
  PRIVATE
    core_interface
)
add_dependencies(riecoin_clientversion generate_build_info)

add_subdirectory(crypto)
=======
#=============================
# Subprojects
#=============================
# Subprojects include subdirectories that do or could have tests
# and/or benchmark binaries, such as all subtrees and univalue.
# These need to be included before CMAKE_*_OUTPUT_DIRECTORY variables
# are set, so output locations of subproject tests and libraries are
# not overridden.
include(../cmake/crc32c.cmake)
include(../cmake/leveldb.cmake)
include(../cmake/minisketch.cmake)
>>>>>>> a2039286
add_subdirectory(univalue)
#=============================
# secp256k1 subtree
#=============================
message("")
message("Configuring secp256k1 subtree...")
set(SECP256K1_DISABLE_SHARED ON CACHE BOOL "" FORCE)
set(SECP256K1_ENABLE_MODULE_ECDH OFF CACHE BOOL "" FORCE)
set(SECP256K1_ENABLE_MODULE_RECOVERY ON CACHE BOOL "" FORCE)
set(SECP256K1_ENABLE_MODULE_MUSIG OFF CACHE BOOL "" FORCE)
set(SECP256K1_BUILD_BENCHMARK OFF CACHE BOOL "" FORCE)
set(SECP256K1_BUILD_TESTS ${BUILD_TESTS} CACHE BOOL "" FORCE)
set(SECP256K1_BUILD_EXHAUSTIVE_TESTS ${BUILD_TESTS} CACHE BOOL "" FORCE)
if(NOT BUILD_TESTS)
  # Always skip the ctime tests, if we are building no other tests.
  # Otherwise, they are built if Valgrind is available. See SECP256K1_VALGRIND.
  set(SECP256K1_BUILD_CTIME_TESTS ${BUILD_TESTS} CACHE BOOL "" FORCE)
endif()
set(SECP256K1_BUILD_EXAMPLES OFF CACHE BOOL "" FORCE)
include(GetTargetInterface)
# -fsanitize and related flags apply to both C++ and C,
# so we can pass them down to libsecp256k1 as CFLAGS and LDFLAGS.
get_target_interface(SECP256K1_APPEND_CFLAGS "" sanitize_interface COMPILE_OPTIONS)
string(STRIP "${SECP256K1_APPEND_CFLAGS} ${APPEND_CPPFLAGS}" SECP256K1_APPEND_CFLAGS)
string(STRIP "${SECP256K1_APPEND_CFLAGS} ${APPEND_CFLAGS}" SECP256K1_APPEND_CFLAGS)
set(SECP256K1_APPEND_CFLAGS ${SECP256K1_APPEND_CFLAGS} CACHE STRING "" FORCE)
get_target_interface(SECP256K1_APPEND_LDFLAGS "" sanitize_interface LINK_OPTIONS)
string(STRIP "${SECP256K1_APPEND_LDFLAGS} ${APPEND_LDFLAGS}" SECP256K1_APPEND_LDFLAGS)
set(SECP256K1_APPEND_LDFLAGS ${SECP256K1_APPEND_LDFLAGS} CACHE STRING "" FORCE)
# We want to build libsecp256k1 with the most tested RelWithDebInfo configuration.
enable_language(C)
foreach(config IN LISTS CMAKE_BUILD_TYPE CMAKE_CONFIGURATION_TYPES)
  if(config STREQUAL "")
    continue()
  endif()
  string(TOUPPER "${config}" config)
  set(CMAKE_C_FLAGS_${config} "${CMAKE_C_FLAGS_RELWITHDEBINFO}")
endforeach()
# If the CFLAGS environment variable is defined during building depends
# and configuring this build system, its content might be duplicated.
if(DEFINED ENV{CFLAGS})
  deduplicate_flags(CMAKE_C_FLAGS)
endif()
set(CMAKE_EXPORT_COMPILE_COMMANDS OFF)
add_subdirectory(secp256k1)
set_target_properties(secp256k1 PROPERTIES
  EXCLUDE_FROM_ALL TRUE
)
set(CMAKE_EXPORT_COMPILE_COMMANDS ON)

# Set top-level target output locations.
if(NOT CMAKE_RUNTIME_OUTPUT_DIRECTORY)
  set(CMAKE_RUNTIME_OUTPUT_DIRECTORY ${PROJECT_BINARY_DIR}/bin)
endif()
if(NOT CMAKE_LIBRARY_OUTPUT_DIRECTORY)
  set(CMAKE_LIBRARY_OUTPUT_DIRECTORY ${PROJECT_BINARY_DIR}/lib)
endif()
if(NOT CMAKE_ARCHIVE_OUTPUT_DIRECTORY)
  set(CMAKE_ARCHIVE_OUTPUT_DIRECTORY ${PROJECT_BINARY_DIR}/lib)
endif()

add_custom_target(generate_build_info
  BYPRODUCTS ${PROJECT_BINARY_DIR}/src/bitcoin-build-info.h
  COMMAND ${CMAKE_COMMAND} -DBUILD_INFO_HEADER_PATH=${PROJECT_BINARY_DIR}/src/bitcoin-build-info.h -DSOURCE_DIR=${PROJECT_SOURCE_DIR} -P ${PROJECT_SOURCE_DIR}/cmake/script/GenerateBuildInfo.cmake
  COMMENT "Generating bitcoin-build-info.h"
  VERBATIM
)
add_library(bitcoin_clientversion STATIC EXCLUDE_FROM_ALL
  clientversion.cpp
)
target_link_libraries(bitcoin_clientversion
  PRIVATE
    core_interface
)
add_dependencies(bitcoin_clientversion generate_build_info)

add_subdirectory(crypto)
add_subdirectory(util)
if(WITH_MULTIPROCESS)
  add_subdirectory(ipc)
endif()

add_library(riecoin_consensus STATIC EXCLUDE_FROM_ALL
  arith_uint256.cpp
  consensus/merkle.cpp
  consensus/tx_check.cpp
  hash.cpp
  primitives/block.cpp
  primitives/transaction.cpp
  pubkey.cpp
  script/interpreter.cpp
  script/script.cpp
  script/script_error.cpp
  uint256.cpp
)
target_link_libraries(riecoin_consensus
  PRIVATE
    core_interface
    bitcoin_crypto
    secp256k1
)

if(WITH_ZMQ)
  add_subdirectory(zmq)
endif()

# Home for common functionality shared by different executables and libraries.
# Similar to `riecoin_util` library, but higher-level.
add_library(riecoin_common STATIC EXCLUDE_FROM_ALL
  addresstype.cpp
  base58.cpp
  bech32.cpp
  chain.cpp
  chainparams.cpp
  chainparamsbase.cpp
  coins.cpp
  common/args.cpp
  common/bloom.cpp
  common/config.cpp
  common/init.cpp
  common/interfaces.cpp
  common/messages.cpp
  common/netif.cpp
  common/pcp.cpp
  common/run_command.cpp
  common/settings.cpp
  common/signmessage.cpp
  common/system.cpp
  common/url.cpp
  compressor.cpp
  core_read.cpp
  core_write.cpp
  deploymentinfo.cpp
  external_signer.cpp
  init/common.cpp
  kernel/chainparams.cpp
  key.cpp
  key_io.cpp
  merkleblock.cpp
  net_permissions.cpp
  net_types.cpp
  netaddress.cpp
  netbase.cpp
  outputtype.cpp
  policy/feerate.cpp
  policy/policy.cpp
  pow.cpp
  protocol.cpp
  psbt.cpp
  rpc/rawtransaction_util.cpp
  rpc/request.cpp
  rpc/util.cpp
  scheduler.cpp
  script/descriptor.cpp
  script/miniscript.cpp
  script/parsing.cpp
  script/sign.cpp
  script/signingprovider.cpp
  script/solver.cpp
)
target_link_libraries(riecoin_common
  PRIVATE
    core_interface
    riecoin_consensus
    riecoin_util
    univalue
    secp256k1
    Boost::headers
    $<TARGET_NAME_IF_EXISTS:GMP::GMP>
    $<TARGET_NAME_IF_EXISTS:USDT::headers>
    $<$<PLATFORM_ID:Windows>:ws2_32>
)

include(InstallBinaryComponent)

if(ENABLE_WALLET)
  add_subdirectory(wallet)

  if(BUILD_WALLET_TOOL)
    add_executable(riecoin-wallet
      bitcoin-wallet.cpp
      init/bitcoin-wallet.cpp
      wallet/wallettool.cpp
    )
    add_windows_resources(riecoin-wallet riecoin-wallet-res.rc)
    target_link_libraries(riecoin-wallet
      core_interface
      riecoin_wallet
      riecoin_common
      riecoin_util
      Boost::headers
    )
<<<<<<< HEAD
    list(APPEND installable_targets riecoin-wallet)
=======
    install_binary_component(bitcoin-wallet HAS_MANPAGE)
>>>>>>> a2039286
  endif()
endif()


# P2P and RPC server functionality used by `riecoind` and `riecoin-qt` executables.
add_library(riecoin_node STATIC EXCLUDE_FROM_ALL
  addrdb.cpp
  addrman.cpp
  banman.cpp
  bip324.cpp
  blockencodings.cpp
  blockfilter.cpp
  consensus/tx_verify.cpp
  dbwrapper.cpp
  deploymentstatus.cpp
  flatfile.cpp
  headerssync.cpp
  httprpc.cpp
  httpserver.cpp
  i2p.cpp
  index/base.cpp
  index/blockfilterindex.cpp
  index/coinstatsindex.cpp
  index/txindex.cpp
  init.cpp
  kernel/chain.cpp
  kernel/checks.cpp
  kernel/coinstats.cpp
  kernel/context.cpp
  kernel/cs_main.cpp
  kernel/disconnected_transactions.cpp
  kernel/mempool_removal_reason.cpp
  mapport.cpp
  net.cpp
  net_processing.cpp
  netgroup.cpp
  node/abort.cpp
  node/blockmanager_args.cpp
  node/blockstorage.cpp
  node/caches.cpp
  node/chainstate.cpp
  node/chainstatemanager_args.cpp
  node/coin.cpp
  node/coins_view_args.cpp
  node/connection_types.cpp
  node/context.cpp
  node/database_args.cpp
  node/eviction.cpp
  node/interface_ui.cpp
  node/interfaces.cpp
  node/kernel_notifications.cpp
  node/mempool_args.cpp
  node/mempool_persist.cpp
  node/mempool_persist_args.cpp
  node/miner.cpp
  node/mini_miner.cpp
  node/minisketchwrapper.cpp
  node/peerman_args.cpp
  node/psbt.cpp
  node/timeoffsets.cpp
  node/transaction.cpp
  node/txdownloadman_impl.cpp
  node/txreconciliation.cpp
  node/utxo_snapshot.cpp
  node/warnings.cpp
  noui.cpp
  policy/ephemeral_policy.cpp
  policy/fees.cpp
  policy/fees_args.cpp
  policy/packages.cpp
  policy/rbf.cpp
  policy/settings.cpp
  policy/truc_policy.cpp
  rest.cpp
  rpc/blockchain.cpp
  rpc/external_signer.cpp
  rpc/fees.cpp
  rpc/mempool.cpp
  rpc/mining.cpp
  rpc/net.cpp
  rpc/node.cpp
  rpc/output_script.cpp
  rpc/rawtransaction.cpp
  rpc/server.cpp
  rpc/server_util.cpp
  rpc/signmessage.cpp
  rpc/txoutproof.cpp
  script/sigcache.cpp
  torcontrol.cpp
  txdb.cpp
  txmempool.cpp
  txorphanage.cpp
  txrequest.cpp
  validation.cpp
  validationinterface.cpp
  versionbits.cpp
  $<$<TARGET_EXISTS:riecoin_wallet>:wallet/init.cpp>
  $<$<NOT:$<TARGET_EXISTS:riecoin_wallet>>:dummywallet.cpp>
)
target_link_libraries(riecoin_node
  PRIVATE
    core_interface
    riecoin_common
    riecoin_util
    $<TARGET_NAME_IF_EXISTS:bitcoin_zmq>
    leveldb
    minisketch
    univalue
    Boost::headers
    $<TARGET_NAME_IF_EXISTS:libevent::core>
    $<TARGET_NAME_IF_EXISTS:libevent::extra>
    $<TARGET_NAME_IF_EXISTS:libevent::pthreads>
    $<TARGET_NAME_IF_EXISTS:GMP::GMP>
    $<TARGET_NAME_IF_EXISTS:USDT::headers>
)


# Riecoin Core riecoind.
if(BUILD_DAEMON)
  add_executable(riecoind
    bitcoind.cpp
    init/bitcoind.cpp
  )
  add_windows_resources(riecoind riecoind-res.rc)
  target_link_libraries(riecoind
    core_interface
    riecoin_node
    $<TARGET_NAME_IF_EXISTS:riecoin_wallet>
  )
<<<<<<< HEAD
  list(APPEND installable_targets riecoind)
=======
  install_binary_component(bitcoind HAS_MANPAGE)
>>>>>>> a2039286
endif()
if(WITH_MULTIPROCESS AND BUILD_DAEMON)
  add_executable(bitcoin-node
    bitcoind.cpp
    init/bitcoin-node.cpp
  )
  target_link_libraries(bitcoin-node
    core_interface
    riecoin_node
    bitcoin_ipc
    $<TARGET_NAME_IF_EXISTS:riecoin_wallet>
  )
  install_binary_component(bitcoin-node)
endif()

if(WITH_MULTIPROCESS AND BUILD_TESTS)
    # bitcoin_ipc_test library target is defined here in src/CMakeLists.txt
    # instead of src/test/CMakeLists.txt so capnp files in src/test/ are able to
    # reference capnp files in src/ipc/capnp/ by relative path. The Cap'n Proto
    # compiler only allows importing by relative path when the importing and
    # imported files are underneath the same compilation source prefix, so the
    # source prefix must be src/, not src/test/
    add_library(bitcoin_ipc_test STATIC EXCLUDE_FROM_ALL
      test/ipc_test.cpp
    )
    target_capnp_sources(bitcoin_ipc_test ${PROJECT_SOURCE_DIR}
      test/ipc_test.capnp
    )
    add_dependencies(bitcoin_ipc_test bitcoin_ipc_headers)
endif()


add_library(riecoin_cli STATIC EXCLUDE_FROM_ALL
  compat/stdin.cpp
  rpc/client.cpp
)
target_link_libraries(riecoin_cli
  PUBLIC
    core_interface
    univalue
)


# Bitcoin Core RPC client
if(BUILD_CLI)
  add_executable(riecoin-cli bitcoin-cli.cpp)
  add_windows_resources(riecoin-cli riecoin-cli-res.rc)
  target_link_libraries(riecoin-cli
    core_interface
    riecoin_cli
    riecoin_common
    riecoin_util
    libevent::core
    libevent::extra
  )
<<<<<<< HEAD
  list(APPEND installable_targets riecoin-cli)
=======
  install_binary_component(bitcoin-cli HAS_MANPAGE)
>>>>>>> a2039286
endif()


if(BUILD_TX)
  add_executable(riecoin-tx bitcoin-tx.cpp)
  add_windows_resources(riecoin-tx riecoin-tx-res.rc)
  target_link_libraries(riecoin-tx
    core_interface
    riecoin_common
    riecoin_util
    univalue
  )
<<<<<<< HEAD
  list(APPEND installable_targets riecoin-tx)
=======
  install_binary_component(bitcoin-tx HAS_MANPAGE)
endif()


if(BUILD_UTIL)
  add_executable(bitcoin-util bitcoin-util.cpp)
  add_windows_resources(bitcoin-util bitcoin-util-res.rc)
  target_link_libraries(bitcoin-util
    core_interface
    bitcoin_common
    bitcoin_util
  )
  install_binary_component(bitcoin-util HAS_MANPAGE)
>>>>>>> a2039286
endif()


if(BUILD_GUI)
  add_subdirectory(qt)
endif()


if(BUILD_KERNEL_LIB)
  add_subdirectory(kernel)
endif()

if(BUILD_UTIL_CHAINSTATE)
  add_executable(bitcoin-chainstate
    bitcoin-chainstate.cpp
  )
  # TODO: The `SKIP_BUILD_RPATH` property setting can be deleted
  #       in the future after reordering Guix script commands to
  #       perform binary checks after the installation step.
  # Relevant discussions:
  # - https://github.com/hebasto/bitcoin/pull/236#issuecomment-2183120953
  # - https://github.com/bitcoin/bitcoin/pull/30312#issuecomment-2191235833
  set_target_properties(bitcoin-chainstate PROPERTIES
    SKIP_BUILD_RPATH OFF
  )
  target_link_libraries(bitcoin-chainstate
    PRIVATE
      core_interface
      bitcoinkernel
  )
endif()


add_subdirectory(test/util)
if(BUILD_BENCH)
  add_subdirectory(bench)
endif()

if(BUILD_TESTS)
  add_subdirectory(test)
endif()

if(BUILD_FUZZ_BINARY)
  add_subdirectory(test/fuzz)
endif()<|MERGE_RESOLUTION|>--- conflicted
+++ resolved
@@ -8,24 +8,6 @@
 configure_file(${PROJECT_SOURCE_DIR}/cmake/bitcoin-build-config.h.in bitcoin-build-config.h USE_SOURCE_PERMISSIONS @ONLY)
 include_directories(${CMAKE_CURRENT_BINARY_DIR} ${CMAKE_CURRENT_SOURCE_DIR})
 
-<<<<<<< HEAD
-add_custom_target(generate_build_info
-  BYPRODUCTS ${PROJECT_BINARY_DIR}/src/bitcoin-build-info.h
-  COMMAND ${CMAKE_COMMAND} -DBUILD_INFO_HEADER_PATH=${PROJECT_BINARY_DIR}/src/bitcoin-build-info.h -DSOURCE_DIR=${PROJECT_SOURCE_DIR} -P ${PROJECT_SOURCE_DIR}/cmake/script/GenerateBuildInfo.cmake
-  COMMENT "Generating bitcoin-build-info.h"
-  VERBATIM
-)
-add_library(riecoin_clientversion OBJECT EXCLUDE_FROM_ALL
-  clientversion.cpp
-)
-target_link_libraries(riecoin_clientversion
-  PRIVATE
-    core_interface
-)
-add_dependencies(riecoin_clientversion generate_build_info)
-
-add_subdirectory(crypto)
-=======
 #=============================
 # Subprojects
 #=============================
@@ -37,7 +19,6 @@
 include(../cmake/crc32c.cmake)
 include(../cmake/leveldb.cmake)
 include(../cmake/minisketch.cmake)
->>>>>>> a2039286
 add_subdirectory(univalue)
 #=============================
 # secp256k1 subtree
@@ -105,14 +86,14 @@
   COMMENT "Generating bitcoin-build-info.h"
   VERBATIM
 )
-add_library(bitcoin_clientversion STATIC EXCLUDE_FROM_ALL
+add_library(riecoin_clientversion STATIC EXCLUDE_FROM_ALL
   clientversion.cpp
 )
-target_link_libraries(bitcoin_clientversion
+target_link_libraries(riecoin_clientversion
   PRIVATE
     core_interface
 )
-add_dependencies(bitcoin_clientversion generate_build_info)
+add_dependencies(riecoin_clientversion generate_build_info)
 
 add_subdirectory(crypto)
 add_subdirectory(util)
@@ -230,11 +211,7 @@
       riecoin_util
       Boost::headers
     )
-<<<<<<< HEAD
-    list(APPEND installable_targets riecoin-wallet)
-=======
-    install_binary_component(bitcoin-wallet HAS_MANPAGE)
->>>>>>> a2039286
+    install_binary_component(riecoin-wallet HAS_MANPAGE)
   endif()
 endif()
 
@@ -364,11 +341,7 @@
     riecoin_node
     $<TARGET_NAME_IF_EXISTS:riecoin_wallet>
   )
-<<<<<<< HEAD
-  list(APPEND installable_targets riecoind)
-=======
-  install_binary_component(bitcoind HAS_MANPAGE)
->>>>>>> a2039286
+  install_binary_component(riecoind HAS_MANPAGE)
 endif()
 if(WITH_MULTIPROCESS AND BUILD_DAEMON)
   add_executable(bitcoin-node
@@ -424,11 +397,7 @@
     libevent::core
     libevent::extra
   )
-<<<<<<< HEAD
-  list(APPEND installable_targets riecoin-cli)
-=======
-  install_binary_component(bitcoin-cli HAS_MANPAGE)
->>>>>>> a2039286
+  install_binary_component(riecoin-cli HAS_MANPAGE)
 endif()
 
 
@@ -441,23 +410,7 @@
     riecoin_util
     univalue
   )
-<<<<<<< HEAD
-  list(APPEND installable_targets riecoin-tx)
-=======
-  install_binary_component(bitcoin-tx HAS_MANPAGE)
-endif()
-
-
-if(BUILD_UTIL)
-  add_executable(bitcoin-util bitcoin-util.cpp)
-  add_windows_resources(bitcoin-util bitcoin-util-res.rc)
-  target_link_libraries(bitcoin-util
-    core_interface
-    bitcoin_common
-    bitcoin_util
-  )
-  install_binary_component(bitcoin-util HAS_MANPAGE)
->>>>>>> a2039286
+  install_binary_component(riecoin-tx HAS_MANPAGE)
 endif()
 
 
