--- conflicted
+++ resolved
@@ -50,11 +50,7 @@
     TestBlockAndIndex data;
     const uint32_t nBitsMin{data.testing_setup->m_node.chainman->GetParams().GetConsensus().nBitsMin};
     bench.run([&] {
-<<<<<<< HEAD
-        auto univalue = blockToJSON(data.testing_setup->m_node.chainman->m_blockman, data.block, data.blockindex, data.blockindex, TxVerbosity::SHOW_DETAILS_AND_PREVOUT, nBitsMin);
-=======
-        auto univalue = blockToJSON(data.testing_setup->m_node.chainman->m_blockman, data.block, data.blockindex, data.blockindex, verbosity, pow_limit);
->>>>>>> 5c5704e7
+        auto univalue = blockToJSON(data.testing_setup->m_node.chainman->m_blockman, data.block, data.blockindex, data.blockindex, verbosity, nBitsMin);
         ankerl::nanobench::doNotOptimizeAway(univalue);
     });
 }
