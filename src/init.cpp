--- conflicted
+++ resolved
@@ -448,19 +448,9 @@
 
     const auto defaultBaseParams = CreateBaseChainParams(ChainType::MAIN);
     const auto testnetBaseParams = CreateBaseChainParams(ChainType::TESTNET);
-<<<<<<< HEAD
     const auto regtestBaseParams = CreateBaseChainParams(ChainType::REGTEST);
     const auto defaultChainParams = CreateChainParams(argsman, ChainType::MAIN);
     const auto testnetChainParams = CreateChainParams(argsman, ChainType::TESTNET);
-=======
-    const auto testnet4BaseParams = CreateBaseChainParams(ChainType::TESTNET4);
-    const auto signetBaseParams = CreateBaseChainParams(ChainType::SIGNET);
-    const auto regtestBaseParams = CreateBaseChainParams(ChainType::REGTEST);
-    const auto defaultChainParams = CreateChainParams(argsman, ChainType::MAIN);
-    const auto testnetChainParams = CreateChainParams(argsman, ChainType::TESTNET);
-    const auto testnet4ChainParams = CreateChainParams(argsman, ChainType::TESTNET4);
-    const auto signetChainParams = CreateChainParams(argsman, ChainType::SIGNET);
->>>>>>> f7144b24
     const auto regtestChainParams = CreateChainParams(argsman, ChainType::REGTEST);
 
     // Hidden Options
@@ -473,11 +463,7 @@
 #if HAVE_SYSTEM
     argsman.AddArg("-alertnotify=<cmd>", "Execute command when an alert is raised (%s in cmd is replaced by message)", ArgsManager::ALLOW_ANY, OptionsCategory::OPTIONS);
 #endif
-<<<<<<< HEAD
     argsman.AddArg("-assumevalid=<hex>", strprintf("If this block is in the chain assume that it and its ancestors are valid and potentially skip their script verification (0 to verify all, default: %s, testnet: %s)", defaultChainParams->GetConsensus().defaultAssumeValid.GetHex(), testnetChainParams->GetConsensus().defaultAssumeValid.GetHex()), ArgsManager::ALLOW_ANY, OptionsCategory::OPTIONS);
-=======
-    argsman.AddArg("-assumevalid=<hex>", strprintf("If this block is in the chain assume that it and its ancestors are valid and potentially skip their script verification (0 to verify all, default: %s, testnet3: %s, testnet4: %s, signet: %s)", defaultChainParams->GetConsensus().defaultAssumeValid.GetHex(), testnetChainParams->GetConsensus().defaultAssumeValid.GetHex(), testnet4ChainParams->GetConsensus().defaultAssumeValid.GetHex(), signetChainParams->GetConsensus().defaultAssumeValid.GetHex()), ArgsManager::ALLOW_ANY, OptionsCategory::OPTIONS);
->>>>>>> f7144b24
     argsman.AddArg("-blocksdir=<dir>", "Specify directory to hold blocks subdirectory for *.dat files (default: <datadir>)", ArgsManager::ALLOW_ANY, OptionsCategory::OPTIONS);
     argsman.AddArg("-blocksxor",
                    strprintf("Whether an XOR-key applies to blocksdir *.dat files. "
@@ -503,11 +489,7 @@
     argsman.AddArg("-maxmempool=<n>", strprintf("Keep the transaction memory pool below <n> megabytes (default: %u)", DEFAULT_MAX_MEMPOOL_SIZE_MB), ArgsManager::ALLOW_ANY, OptionsCategory::OPTIONS);
     argsman.AddArg("-maxorphantx=<n>", strprintf("Keep at most <n> unconnectable transactions in memory (default: %u)", DEFAULT_MAX_ORPHAN_TRANSACTIONS), ArgsManager::ALLOW_ANY, OptionsCategory::OPTIONS);
     argsman.AddArg("-mempoolexpiry=<n>", strprintf("Do not keep transactions in the mempool longer than <n> hours (default: %u)", DEFAULT_MEMPOOL_EXPIRY_HOURS), ArgsManager::ALLOW_ANY, OptionsCategory::OPTIONS);
-<<<<<<< HEAD
     argsman.AddArg("-minimumchainwork=<hex>", strprintf("Minimum work assumed to exist on a valid chain in hex (default: %s, testnet: %s)", defaultChainParams->GetConsensus().nMinimumChainWork.GetHex(), testnetChainParams->GetConsensus().nMinimumChainWork.GetHex()), ArgsManager::ALLOW_ANY | ArgsManager::DEBUG_ONLY, OptionsCategory::OPTIONS);
-=======
-    argsman.AddArg("-minimumchainwork=<hex>", strprintf("Minimum work assumed to exist on a valid chain in hex (default: %s, testnet3: %s, testnet4: %s, signet: %s)", defaultChainParams->GetConsensus().nMinimumChainWork.GetHex(), testnetChainParams->GetConsensus().nMinimumChainWork.GetHex(), testnet4ChainParams->GetConsensus().nMinimumChainWork.GetHex(), signetChainParams->GetConsensus().nMinimumChainWork.GetHex()), ArgsManager::ALLOW_ANY | ArgsManager::DEBUG_ONLY, OptionsCategory::OPTIONS);
->>>>>>> f7144b24
     argsman.AddArg("-par=<n>", strprintf("Set the number of script verification threads (0 = auto, up to %d, <0 = leave that many cores free, default: %d)",
         MAX_SCRIPTCHECK_THREADS, DEFAULT_SCRIPTCHECK_THREADS), ArgsManager::ALLOW_ANY, OptionsCategory::OPTIONS);
     argsman.AddArg("-persistmempool", strprintf("Whether to save the mempool on shutdown and load on restart (default: %u)", DEFAULT_PERSIST_MEMPOOL), ArgsManager::ALLOW_ANY, OptionsCategory::OPTIONS);
@@ -536,11 +518,7 @@
     argsman.AddArg("-addnode=<ip>", strprintf("Add a node to connect to and attempt to keep the connection open (see the addnode RPC help for more info). This option can be specified multiple times to add multiple nodes; connections are limited to %u at a time and are counted separately from the -maxconnections limit.", MAX_ADDNODE_CONNECTIONS), ArgsManager::ALLOW_ANY | ArgsManager::NETWORK_ONLY, OptionsCategory::CONNECTION);
     argsman.AddArg("-asmap=<file>", strprintf("Specify asn mapping used for bucketing of the peers (default: %s). Relative paths will be prefixed by the net-specific datadir location.", DEFAULT_ASMAP_FILENAME), ArgsManager::ALLOW_ANY, OptionsCategory::CONNECTION);
     argsman.AddArg("-bantime=<n>", strprintf("Default duration (in seconds) of manually configured bans (default: %u)", DEFAULT_MISBEHAVING_BANTIME), ArgsManager::ALLOW_ANY, OptionsCategory::CONNECTION);
-<<<<<<< HEAD
     argsman.AddArg("-bind=<addr>[:<port>][=onion]", strprintf("Bind to given address and always listen on it (default: 0.0.0.0). Use [host]:port notation for IPv6. Append =onion to tag any incoming connections to that address and port as incoming Tor connections (default: 127.0.0.1:%u=onion, testnet: 127.0.0.1:%u=onion, regtest: 127.0.0.1:%u=onion)", defaultBaseParams->OnionServiceTargetPort(), testnetBaseParams->OnionServiceTargetPort(), regtestBaseParams->OnionServiceTargetPort()), ArgsManager::ALLOW_ANY | ArgsManager::NETWORK_ONLY, OptionsCategory::CONNECTION);
-=======
-    argsman.AddArg("-bind=<addr>[:<port>][=onion]", strprintf("Bind to given address and always listen on it (default: 0.0.0.0). Use [host]:port notation for IPv6. Append =onion to tag any incoming connections to that address and port as incoming Tor connections (default: 127.0.0.1:%u=onion, testnet3: 127.0.0.1:%u=onion, testnet4: 127.0.0.1:%u=onion, signet: 127.0.0.1:%u=onion, regtest: 127.0.0.1:%u=onion)", defaultBaseParams->OnionServiceTargetPort(), testnetBaseParams->OnionServiceTargetPort(), testnet4BaseParams->OnionServiceTargetPort(), signetBaseParams->OnionServiceTargetPort(), regtestBaseParams->OnionServiceTargetPort()), ArgsManager::ALLOW_ANY | ArgsManager::NETWORK_ONLY, OptionsCategory::CONNECTION);
->>>>>>> f7144b24
     argsman.AddArg("-cjdnsreachable", "If set, then this host is configured for CJDNS (connecting to fc00::/8 addresses would lead us to the CJDNS network, see doc/cjdns.md) (default: 0)", ArgsManager::ALLOW_ANY, OptionsCategory::CONNECTION);
     argsman.AddArg("-connect=<ip>", "Connect only to the specified node; -noconnect disables automatic connections (the rules for this peer are the same as for -addnode). This option can be specified multiple times to connect to multiple nodes.", ArgsManager::ALLOW_ANY | ArgsManager::NETWORK_ONLY, OptionsCategory::CONNECTION);
     argsman.AddArg("-discover", "Discover own IP addresses (default: 1 when listening and no -externalip or -proxy)", ArgsManager::ALLOW_ANY, OptionsCategory::CONNECTION);
@@ -567,15 +545,8 @@
     argsman.AddArg("-peerbloomfilters", strprintf("Support filtering of blocks and transaction with bloom filters (default: %u)", DEFAULT_PEERBLOOMFILTERS), ArgsManager::ALLOW_ANY, OptionsCategory::CONNECTION);
     argsman.AddArg("-peerblockfilters", strprintf("Serve compact block filters to peers per BIP 157 (default: %u)", DEFAULT_PEERBLOCKFILTERS), ArgsManager::ALLOW_ANY, OptionsCategory::CONNECTION);
     argsman.AddArg("-txreconciliation", strprintf("Enable transaction reconciliations per BIP 330 (default: %d)", DEFAULT_TXRECONCILIATION_ENABLE), ArgsManager::ALLOW_ANY | ArgsManager::DEBUG_ONLY, OptionsCategory::CONNECTION);
-<<<<<<< HEAD
-    // TODO: remove the sentence "Nodes not using ... incoming connections." once the changes from
-    // https://github.com/bitcoin/bitcoin/pull/23542 have become widespread.
-    argsman.AddArg("-port=<port>", strprintf("Listen for connections on <port>. Nodes not using the default ports (default: %u, testnet: %u, regtest: %u) are unlikely to get incoming connections. Not relevant for I2P (see doc/i2p.md).", defaultChainParams->GetDefaultPort(), testnetChainParams->GetDefaultPort(), regtestChainParams->GetDefaultPort()), ArgsManager::ALLOW_ANY | ArgsManager::NETWORK_ONLY, OptionsCategory::CONNECTION);
-#if HAVE_SOCKADDR_UN
-=======
-    argsman.AddArg("-port=<port>", strprintf("Listen for connections on <port> (default: %u, testnet3: %u, testnet4: %u, signet: %u, regtest: %u). Not relevant for I2P (see doc/i2p.md).", defaultChainParams->GetDefaultPort(), testnetChainParams->GetDefaultPort(), testnet4ChainParams->GetDefaultPort(), signetChainParams->GetDefaultPort(), regtestChainParams->GetDefaultPort()), ArgsManager::ALLOW_ANY | ArgsManager::NETWORK_ONLY, OptionsCategory::CONNECTION);
+    argsman.AddArg("-port=<port>", strprintf("Listen for connections on <port> (default: %u, testnet: %u, regtest: %u). Not relevant for I2P (see doc/i2p.md).", defaultChainParams->GetDefaultPort(), testnetChainParams->GetDefaultPort(), regtestChainParams->GetDefaultPort()), ArgsManager::ALLOW_ANY | ArgsManager::NETWORK_ONLY, OptionsCategory::CONNECTION);
 #ifdef HAVE_SOCKADDR_UN
->>>>>>> f7144b24
     argsman.AddArg("-proxy=<ip:port|path>", "Connect through SOCKS5 proxy, set -noproxy to disable (default: disabled). May be a local file path prefixed with 'unix:' if the proxy supports it.", ArgsManager::ALLOW_ANY | ArgsManager::DISALLOW_ELISION, OptionsCategory::CONNECTION);
 #else
     argsman.AddArg("-proxy=<ip:port>", "Connect through SOCKS5 proxy, set -noproxy to disable (default: disabled)", ArgsManager::ALLOW_ANY | ArgsManager::DISALLOW_ELISION, OptionsCategory::CONNECTION);
@@ -587,8 +558,6 @@
     argsman.AddArg("-peertimeout=<n>", strprintf("Specify a p2p connection timeout delay in seconds. After connecting to a peer, wait this amount of time before considering disconnection based on inactivity (minimum: 1, default: %d)", DEFAULT_PEER_CONNECT_TIMEOUT), ArgsManager::ALLOW_ANY | ArgsManager::DEBUG_ONLY, OptionsCategory::CONNECTION);
     argsman.AddArg("-torcontrol=<ip>:<port>", strprintf("Tor control host and port to use if onion listening enabled (default: %s). If no port is specified, the default port of %i will be used.", DEFAULT_TOR_CONTROL, DEFAULT_TOR_CONTROL_PORT), ArgsManager::ALLOW_ANY, OptionsCategory::CONNECTION);
     argsman.AddArg("-torpassword=<pass>", "Tor control port password (default: empty)", ArgsManager::ALLOW_ANY | ArgsManager::SENSITIVE, OptionsCategory::CONNECTION);
-    // UPnP support was dropped. We keep `-upnp` as a hidden arg to display a more user friendly error when set. TODO: remove (here and below) for 30.0. NOTE: removing this option may prevent the GUI from starting, see https://github.com/bitcoin-core/gui/issues/843.
-    argsman.AddArg("-upnp", "", ArgsManager::ALLOW_ANY, OptionsCategory::HIDDEN);
     argsman.AddArg("-natpmp", strprintf("Use PCP or NAT-PMP to map the listening port (default: %u)", DEFAULT_NATPMP), ArgsManager::ALLOW_ANY, OptionsCategory::CONNECTION);
     argsman.AddArg("-whitebind=<[permissions@]addr>", "Bind to the given address and add permission flags to the peers connecting to it. "
         "Use [host]:port notation for IPv6. Allowed permissions: " + Join(NET_PERMISSIONS_DOC, ", ") + ". "
@@ -682,11 +651,7 @@
     argsman.AddArg("-rpccookiefile=<loc>", "Location of the auth cookie. Relative paths will be prefixed by a net-specific datadir location. (default: data dir)", ArgsManager::ALLOW_ANY, OptionsCategory::RPC);
     argsman.AddArg("-rpccookieperms=<readable-by>", strprintf("Set permissions on the RPC auth cookie file so that it is readable by [owner|group|all] (default: owner [via umask 0077])"), ArgsManager::ALLOW_ANY, OptionsCategory::RPC);
     argsman.AddArg("-rpcpassword=<pw>", "Password for JSON-RPC connections", ArgsManager::ALLOW_ANY | ArgsManager::SENSITIVE, OptionsCategory::RPC);
-<<<<<<< HEAD
     argsman.AddArg("-rpcport=<port>", strprintf("Listen for JSON-RPC connections on <port> (default: %u, testnet: %u, regtest: %u)", defaultBaseParams->RPCPort(), testnetBaseParams->RPCPort(), regtestBaseParams->RPCPort()), ArgsManager::ALLOW_ANY | ArgsManager::NETWORK_ONLY, OptionsCategory::RPC);
-=======
-    argsman.AddArg("-rpcport=<port>", strprintf("Listen for JSON-RPC connections on <port> (default: %u, testnet3: %u, testnet4: %u, signet: %u, regtest: %u)", defaultBaseParams->RPCPort(), testnetBaseParams->RPCPort(), testnet4BaseParams->RPCPort(), signetBaseParams->RPCPort(), regtestBaseParams->RPCPort()), ArgsManager::ALLOW_ANY | ArgsManager::NETWORK_ONLY, OptionsCategory::RPC);
->>>>>>> f7144b24
     argsman.AddArg("-rpcservertimeout=<n>", strprintf("Timeout during HTTP requests (default: %d)", DEFAULT_HTTP_SERVER_TIMEOUT), ArgsManager::ALLOW_ANY | ArgsManager::DEBUG_ONLY, OptionsCategory::RPC);
     argsman.AddArg("-rpcthreads=<n>", strprintf("Set the number of threads to service RPC calls (default: %d)", DEFAULT_HTTP_THREADS), ArgsManager::ALLOW_ANY, OptionsCategory::RPC);
     argsman.AddArg("-rpcuser=<user>", "Username for JSON-RPC connections", ArgsManager::ALLOW_ANY | ArgsManager::SENSITIVE, OptionsCategory::RPC);
@@ -898,12 +863,6 @@
 
     // also see: InitParameterInteraction()
 
-    // We drop UPnP support but kept the arg as hidden for now to display a friendlier error to user who have the
-    // option in their config. TODO: remove (here and above) for version 30.0.
-    if (args.IsArgSet("-upnp")) {
-        InitWarning(_("Option '-upnp' is set but UPnP support was dropped in version 29.0. Consider using '-natpmp' instead."));
-    }
-
     // Error if network-specific options (-addnode, -connect, etc) are
     // specified in default section of config file, but not overridden
     // on the command line or in this chain's section of the config file.
@@ -915,11 +874,6 @@
 
     if (!errors.empty()) {
         return InitError(errors);
-    }
-
-    // Testnet3 deprecation warning
-    if (chain == ChainType::TESTNET) {
-        LogInfo("Warning: Support for testnet3 is deprecated and will be removed in an upcoming release. Consider switching to testnet4.\n");
     }
 
     // Warn if unrecognized section name are present in the config file.
