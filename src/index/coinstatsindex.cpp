// Copyright (c) 2020-2022 The Bitcoin Core developers
// Distributed under the MIT software license, see the accompanying
// file COPYING or http://www.opensource.org/licenses/mit-license.php.

#include <index/coinstatsindex.h>

#include <arith_uint256.h>
#include <chain.h>
#include <chainparams.h>
#include <coins.h>
#include <common/args.h>
#include <consensus/amount.h>
#include <crypto/muhash.h>
#include <dbwrapper.h>
#include <index/base.h>
#include <interfaces/chain.h>
#include <interfaces/types.h>
#include <kernel/coinstats.h>
#include <logging.h>
#include <primitives/block.h>
#include <primitives/transaction.h>
#include <script/script.h>
#include <serialize.h>
#include <uint256.h>
#include <undo.h>
#include <util/check.h>
#include <util/fs.h>
#include <validation.h>

#include <compare>
#include <ios>
#include <limits>
#include <span>
#include <string>
#include <utility>
#include <vector>

using kernel::ApplyCoinHash;
using kernel::CCoinsStats;
using kernel::GetBogoSize;
using kernel::RemoveCoinHash;

static constexpr uint8_t DB_BLOCK_HASH{'s'};
static constexpr uint8_t DB_BLOCK_HEIGHT{'t'};
static constexpr uint8_t DB_MUHASH{'M'};

namespace {

struct DBVal {
    uint256 muhash{uint256::ZERO};
    uint64_t transaction_output_count{0};
    uint64_t bogo_size{0};
    CAmount total_amount{0};
    CAmount total_subsidy{0};
    arith_uint256 total_prevout_spent_amount{0};
    arith_uint256 total_new_outputs_ex_coinbase_amount{0};
    arith_uint256 total_coinbase_amount{0};
    CAmount total_unspendables_genesis_block{0};
    CAmount total_unspendables_bip30{0};
    CAmount total_unspendables_scripts{0};
    CAmount total_unspendables_unclaimed_rewards{0};

    SERIALIZE_METHODS(DBVal, obj)
    {
        uint256 prevout_spent, new_outputs, coinbase;
        SER_WRITE(obj, prevout_spent = ArithToUint256(obj.total_prevout_spent_amount));
        SER_WRITE(obj, new_outputs = ArithToUint256(obj.total_new_outputs_ex_coinbase_amount));
        SER_WRITE(obj, coinbase = ArithToUint256(obj.total_coinbase_amount));

        READWRITE(obj.muhash);
        READWRITE(obj.transaction_output_count);
        READWRITE(obj.bogo_size);
        READWRITE(obj.total_amount);
        READWRITE(obj.total_subsidy);
        READWRITE(prevout_spent);
        READWRITE(new_outputs);
        READWRITE(coinbase);
        READWRITE(obj.total_unspendables_genesis_block);
        READWRITE(obj.total_unspendables_bip30);
        READWRITE(obj.total_unspendables_scripts);
        READWRITE(obj.total_unspendables_unclaimed_rewards);

        SER_READ(obj, obj.total_prevout_spent_amount = UintToArith256(prevout_spent));
        SER_READ(obj, obj.total_new_outputs_ex_coinbase_amount = UintToArith256(new_outputs));
        SER_READ(obj, obj.total_coinbase_amount = UintToArith256(coinbase));
    }
};

struct DBHeightKey {
    int height;

    explicit DBHeightKey(int height_in) : height(height_in) {}

    template <typename Stream>
    void Serialize(Stream& s) const
    {
        ser_writedata8(s, DB_BLOCK_HEIGHT);
        ser_writedata32be(s, height);
    }

    template <typename Stream>
    void Unserialize(Stream& s)
    {
        const uint8_t prefix{ser_readdata8(s)};
        if (prefix != DB_BLOCK_HEIGHT) {
            throw std::ios_base::failure("Invalid format for coinstatsindex DB height key");
        }
        height = ser_readdata32be(s);
    }
};

struct DBHashKey {
    uint256 block_hash;

    explicit DBHashKey(const uint256& hash_in) : block_hash(hash_in) {}

    SERIALIZE_METHODS(DBHashKey, obj)
    {
        uint8_t prefix{DB_BLOCK_HASH};
        READWRITE(prefix);
        if (prefix != DB_BLOCK_HASH) {
            throw std::ios_base::failure("Invalid format for coinstatsindex DB hash key");
        }

        READWRITE(obj.block_hash);
    }
};

}; // namespace

std::unique_ptr<CoinStatsIndex> g_coin_stats_index;

CoinStatsIndex::CoinStatsIndex(std::unique_ptr<interfaces::Chain> chain, size_t n_cache_size, bool f_memory, bool f_wipe)
    : BaseIndex(std::move(chain), "coinstatsindex")
{
    // An earlier version of the index used "indexes/coinstats" but it contained
    // a bug and is superseded by a fixed version at "indexes/coinstatsindex".
    // The original index is kept around until the next release in case users
    // decide to downgrade their node.
    auto old_path = gArgs.GetDataDirNet() / "indexes" / "coinstats";
    if (fs::exists(old_path)) {
        // TODO: Change this to deleting the old index with v31.
        LogWarning("Old version of coinstatsindex found at %s. This folder can be safely deleted unless you " \
            "plan to downgrade your node to version 29 or lower.", fs::PathToString(old_path));
    }
    fs::path path{gArgs.GetDataDirNet() / "indexes" / "coinstatsindex"};
    fs::create_directories(path);

    m_db = std::make_unique<CoinStatsIndex::DB>(path / "db", n_cache_size, f_memory, f_wipe);
}

bool CoinStatsIndex::CustomAppend(const interfaces::BlockInfo& block)
{
    const CAmount block_subsidy{GetBlockSubsidy(block.height, Params().GetConsensus())};
    m_total_subsidy += block_subsidy;

    // Ignore genesis block
    if (block.height > 0) {
        uint256 expected_block_hash{*Assert(block.prev_hash)};
        if (m_current_block_hash != expected_block_hash) {
            LogError("previous block header belongs to unexpected block %s; expected %s",
                      m_current_block_hash.ToString(), expected_block_hash.ToString());
            return false;
        }

        // Add the new utxos created from the block
        assert(block.data);
        for (size_t i = 0; i < block.data->vtx.size(); ++i) {
            const auto& tx{block.data->vtx.at(i)};
            const bool is_coinbase{tx->IsCoinBase()};

<<<<<<< HEAD
=======
            // Skip duplicate txid coinbase transactions (BIP30).
            if (is_coinbase && IsBIP30Unspendable(block.hash, block.height)) {
                m_total_unspendables_bip30 += block_subsidy;
                continue;
            }

>>>>>>> 5c5704e7
            for (uint32_t j = 0; j < tx->vout.size(); ++j) {
                const CTxOut& out{tx->vout[j]};
                const Coin coin{out, block.height, is_coinbase};
                const COutPoint outpoint{tx->GetHash(), j};

                // Skip unspendable coins
                if (coin.out.scriptPubKey.IsUnspendable()) {
                    m_total_unspendables_scripts += coin.out.nValue;
                    continue;
                }

                ApplyCoinHash(m_muhash, outpoint, coin);

                if (is_coinbase) {
                    m_total_coinbase_amount += coin.out.nValue;
                } else {
                    m_total_new_outputs_ex_coinbase_amount += coin.out.nValue;
                }

                ++m_transaction_output_count;
                m_total_amount += coin.out.nValue;
                m_bogo_size += GetBogoSize(coin.out.scriptPubKey);
            }

            // The coinbase tx has no undo data since no former output is spent
            if (!is_coinbase) {
                const auto& tx_undo{Assert(block.undo_data)->vtxundo.at(i - 1)};

                for (size_t j = 0; j < tx_undo.vprevout.size(); ++j) {
                    const Coin& coin{tx_undo.vprevout[j]};
                    const COutPoint outpoint{tx->vin[j].prevout.hash, tx->vin[j].prevout.n};

                    RemoveCoinHash(m_muhash, outpoint, coin);

                    m_total_prevout_spent_amount += coin.out.nValue;

                    --m_transaction_output_count;
                    m_total_amount -= coin.out.nValue;
                    m_bogo_size -= GetBogoSize(coin.out.scriptPubKey);
                }
            }
        }
    } else {
        // genesis block
        m_total_unspendables_genesis_block += block_subsidy;
    }

    // If spent prevouts + block subsidy are still a higher amount than
    // new outputs + coinbase + current unspendable amount this means
    // the miner did not claim the full block reward. Unclaimed block
    // rewards are also unspendable.
    const CAmount temp_total_unspendable_amount{m_total_unspendables_genesis_block + m_total_unspendables_bip30 + m_total_unspendables_scripts + m_total_unspendables_unclaimed_rewards};
    const arith_uint256 unclaimed_rewards{(m_total_prevout_spent_amount + m_total_subsidy) - (m_total_new_outputs_ex_coinbase_amount + m_total_coinbase_amount + temp_total_unspendable_amount)};
    assert(unclaimed_rewards <= arith_uint256(std::numeric_limits<CAmount>::max()));
    m_total_unspendables_unclaimed_rewards += static_cast<CAmount>(unclaimed_rewards.GetLow64());

    std::pair<uint256, DBVal> value;
    value.first = block.hash;
    value.second.transaction_output_count = m_transaction_output_count;
    value.second.bogo_size = m_bogo_size;
    value.second.total_amount = m_total_amount;
    value.second.total_subsidy = m_total_subsidy;
    value.second.total_prevout_spent_amount = m_total_prevout_spent_amount;
    value.second.total_new_outputs_ex_coinbase_amount = m_total_new_outputs_ex_coinbase_amount;
    value.second.total_coinbase_amount = m_total_coinbase_amount;
    value.second.total_unspendables_genesis_block = m_total_unspendables_genesis_block;
    value.second.total_unspendables_bip30 = m_total_unspendables_bip30;
    value.second.total_unspendables_scripts = m_total_unspendables_scripts;
    value.second.total_unspendables_unclaimed_rewards = m_total_unspendables_unclaimed_rewards;

    uint256 out;
    m_muhash.Finalize(out);
    value.second.muhash = out;

    m_current_block_hash = block.hash;

    // Intentionally do not update DB_MUHASH here so it stays in sync with
    // DB_BEST_BLOCK, and the index is not corrupted if there is an unclean shutdown.
    return m_db->Write(DBHeightKey(block.height), value);
}

[[nodiscard]] static bool CopyHeightIndexToHashIndex(CDBIterator& db_it, CDBBatch& batch,
                                                     const std::string& index_name, int height)
{
    DBHeightKey key{height};
    db_it.Seek(key);

    if (!db_it.GetKey(key) || key.height != height) {
        LogError("unexpected key in %s: expected (%c, %d)",
                 index_name, DB_BLOCK_HEIGHT, height);
        return false;
    }

    std::pair<uint256, DBVal> value;
    if (!db_it.GetValue(value)) {
        LogError("unable to read value in %s at key (%c, %d)",
                 index_name, DB_BLOCK_HEIGHT, height);
        return false;
    }

    batch.Write(DBHashKey(value.first), value.second);
    return true;
}

bool CoinStatsIndex::CustomRemove(const interfaces::BlockInfo& block)
{
    CDBBatch batch(*m_db);
    std::unique_ptr<CDBIterator> db_it(m_db->NewIterator());

    // During a reorg, copy the block's hash digest from the height index to the hash index,
    // ensuring it's still accessible after the height index entry is overwritten.
    if (!CopyHeightIndexToHashIndex(*db_it, batch, m_name, block.height)) {
        return false;
    }

    if (!m_db->WriteBatch(batch)) return false;

    if (!RevertBlock(block)) {
        return false; // failure cause logged internally
    }

    return true;
}

static bool LookUpOne(const CDBWrapper& db, const interfaces::BlockRef& block, DBVal& result)
{
    // First check if the result is stored under the height index and the value
    // there matches the block hash. This should be the case if the block is on
    // the active chain.
    std::pair<uint256, DBVal> read_out;
    if (!db.Read(DBHeightKey(block.height), read_out)) {
        return false;
    }
    if (read_out.first == block.hash) {
        result = std::move(read_out.second);
        return true;
    }

    // If value at the height index corresponds to an different block, the
    // result will be stored in the hash index.
    return db.Read(DBHashKey(block.hash), result);
}

std::optional<CCoinsStats> CoinStatsIndex::LookUpStats(const CBlockIndex& block_index) const
{
    CCoinsStats stats{block_index.nHeight, block_index.GetBlockHash()};
    stats.index_used = true;

    DBVal entry;
    if (!LookUpOne(*m_db, {block_index.GetBlockHash(), block_index.nHeight}, entry)) {
        return std::nullopt;
    }

    stats.hashSerialized = entry.muhash;
    stats.nTransactionOutputs = entry.transaction_output_count;
    stats.nBogoSize = entry.bogo_size;
    stats.total_amount = entry.total_amount;
    stats.total_subsidy = entry.total_subsidy;
    stats.total_prevout_spent_amount = entry.total_prevout_spent_amount;
    stats.total_new_outputs_ex_coinbase_amount = entry.total_new_outputs_ex_coinbase_amount;
    stats.total_coinbase_amount = entry.total_coinbase_amount;
    stats.total_unspendables_genesis_block = entry.total_unspendables_genesis_block;
    stats.total_unspendables_bip30 = entry.total_unspendables_bip30;
    stats.total_unspendables_scripts = entry.total_unspendables_scripts;
    stats.total_unspendables_unclaimed_rewards = entry.total_unspendables_unclaimed_rewards;

    return stats;
}

bool CoinStatsIndex::CustomInit(const std::optional<interfaces::BlockRef>& block)
{
    if (!m_db->Read(DB_MUHASH, m_muhash)) {
        // Check that the cause of the read failure is that the key does not
        // exist. Any other errors indicate database corruption or a disk
        // failure, and starting the index would cause further corruption.
        if (m_db->Exists(DB_MUHASH)) {
            LogError("Cannot read current %s state; index may be corrupted",
                      GetName());
            return false;
        }
    }

    if (block) {
        DBVal entry;
        if (!LookUpOne(*m_db, *block, entry)) {
            LogError("Cannot read current %s state; index may be corrupted",
                      GetName());
            return false;
        }

        uint256 out;
        m_muhash.Finalize(out);
        if (entry.muhash != out) {
            LogError("Cannot read current %s state; index may be corrupted",
                      GetName());
            return false;
        }

        m_transaction_output_count = entry.transaction_output_count;
        m_bogo_size = entry.bogo_size;
        m_total_amount = entry.total_amount;
        m_total_subsidy = entry.total_subsidy;
        m_total_prevout_spent_amount = entry.total_prevout_spent_amount;
        m_total_new_outputs_ex_coinbase_amount = entry.total_new_outputs_ex_coinbase_amount;
        m_total_coinbase_amount = entry.total_coinbase_amount;
        m_total_unspendables_genesis_block = entry.total_unspendables_genesis_block;
        m_total_unspendables_bip30 = entry.total_unspendables_bip30;
        m_total_unspendables_scripts = entry.total_unspendables_scripts;
        m_total_unspendables_unclaimed_rewards = entry.total_unspendables_unclaimed_rewards;
        m_current_block_hash = block->hash;
    }

    return true;
}

bool CoinStatsIndex::CustomCommit(CDBBatch& batch)
{
    // DB_MUHASH should always be committed in a batch together with DB_BEST_BLOCK
    // to prevent an inconsistent state of the DB.
    batch.Write(DB_MUHASH, m_muhash);
    return true;
}

interfaces::Chain::NotifyOptions CoinStatsIndex::CustomOptions()
{
    interfaces::Chain::NotifyOptions options;
    options.connect_undo_data = true;
    options.disconnect_data = true;
    options.disconnect_undo_data = true;
    return options;
}

// Revert a single block as part of a reorg
bool CoinStatsIndex::RevertBlock(const interfaces::BlockInfo& block)
{
    std::pair<uint256, DBVal> read_out;

    // Ignore genesis block
    if (block.height > 0) {
        if (!m_db->Read(DBHeightKey(block.height - 1), read_out)) {
            return false;
        }

        uint256 expected_block_hash{*block.prev_hash};
        if (read_out.first != expected_block_hash) {
            LogWarning("previous block header belongs to unexpected block %s; expected %s",
                      read_out.first.ToString(), expected_block_hash.ToString());

            if (!m_db->Read(DBHashKey(expected_block_hash), read_out)) {
                LogError("previous block header not found; expected %s",
                          expected_block_hash.ToString());
                return false;
            }
        }
    }

    // Roll back muhash by removing the new UTXOs that were created by the
    // block and reapplying the old UTXOs that were spent by the block
    assert(block.data);
    assert(block.undo_data);
    for (size_t i = 0; i < block.data->vtx.size(); ++i) {
        const auto& tx{block.data->vtx.at(i)};
        const bool is_coinbase{tx->IsCoinBase()};

        if (is_coinbase && IsBIP30Unspendable(block.hash, block.height)) {
            continue;
        }

        for (uint32_t j = 0; j < tx->vout.size(); ++j) {
            const CTxOut& out{tx->vout[j]};
            const COutPoint outpoint{tx->GetHash(), j};
            const Coin coin{out, block.height, is_coinbase};

            if (!coin.out.scriptPubKey.IsUnspendable()) {
                RemoveCoinHash(m_muhash, outpoint, coin);
            }
        }

        // The coinbase tx has no undo data since no former output is spent
        if (!is_coinbase) {
            const auto& tx_undo{block.undo_data->vtxundo.at(i - 1)};

            for (size_t j = 0; j < tx_undo.vprevout.size(); ++j) {
                const Coin& coin{tx_undo.vprevout[j]};
                const COutPoint outpoint{tx->vin[j].prevout.hash, tx->vin[j].prevout.n};
                ApplyCoinHash(m_muhash, outpoint, coin);
            }
        }
    }

    // Check that the rolled back muhash is consistent with the DB read out
    uint256 out;
    m_muhash.Finalize(out);
    Assert(read_out.second.muhash == out);

    // Apply the other values from the DB to the member variables
    m_transaction_output_count = read_out.second.transaction_output_count;
    m_total_amount = read_out.second.total_amount;
    m_bogo_size = read_out.second.bogo_size;
    m_total_subsidy = read_out.second.total_subsidy;
    m_total_prevout_spent_amount = read_out.second.total_prevout_spent_amount;
    m_total_new_outputs_ex_coinbase_amount = read_out.second.total_new_outputs_ex_coinbase_amount;
    m_total_coinbase_amount = read_out.second.total_coinbase_amount;
    m_total_unspendables_genesis_block = read_out.second.total_unspendables_genesis_block;
    m_total_unspendables_bip30 = read_out.second.total_unspendables_bip30;
    m_total_unspendables_scripts = read_out.second.total_unspendables_scripts;
    m_total_unspendables_unclaimed_rewards = read_out.second.total_unspendables_unclaimed_rewards;
    m_current_block_hash = *block.prev_hash;

    return true;
}<|MERGE_RESOLUTION|>--- conflicted
+++ resolved
@@ -169,15 +169,6 @@
             const auto& tx{block.data->vtx.at(i)};
             const bool is_coinbase{tx->IsCoinBase()};
 
-<<<<<<< HEAD
-=======
-            // Skip duplicate txid coinbase transactions (BIP30).
-            if (is_coinbase && IsBIP30Unspendable(block.hash, block.height)) {
-                m_total_unspendables_bip30 += block_subsidy;
-                continue;
-            }
-
->>>>>>> 5c5704e7
             for (uint32_t j = 0; j < tx->vout.size(); ++j) {
                 const CTxOut& out{tx->vout[j]};
                 const Coin coin{out, block.height, is_coinbase};
@@ -442,10 +433,6 @@
         const auto& tx{block.data->vtx.at(i)};
         const bool is_coinbase{tx->IsCoinBase()};
 
-        if (is_coinbase && IsBIP30Unspendable(block.hash, block.height)) {
-            continue;
-        }
-
         for (uint32_t j = 0; j < tx->vout.size(); ++j) {
             const CTxOut& out{tx->vout[j]};
             const COutPoint outpoint{tx->GetHash(), j};
