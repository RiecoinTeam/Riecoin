// Copyright (c) 2009-2010 Satoshi Nakamoto
// Copyright (c) 2009-2022 The Bitcoin Core developers
// Copyright (c) 2013-present The Riecoin developers
// Distributed under the MIT software license, see the accompanying
// file COPYING or http://www.opensource.org/licenses/mit-license.php.

#ifndef BITCOIN_NET_PROCESSING_H
#define BITCOIN_NET_PROCESSING_H

#include <net.h>
#include <txorphanage.h>
#include <validationinterface.h>

#include <chrono>

class AddrMan;
class CChainParams;
class CTxMemPool;
class ChainstateManager;

namespace node {
class Warnings;
} // namespace node

/** Whether transaction reconciliation protocol should be enabled by default. */
static constexpr bool DEFAULT_TXRECONCILIATION_ENABLE{false};
/** Default for -maxorphantx, maximum number of orphan transactions kept in memory */
static const uint32_t DEFAULT_MAX_ORPHAN_TRANSACTIONS{100};
/** Default number of non-mempool transactions to keep around for block reconstruction. Includes
    orphan, replaced, and rejected transactions. */
static const uint32_t DEFAULT_BLOCK_RECONSTRUCTION_EXTRA_TXN{100};
static const bool DEFAULT_PEERBLOOMFILTERS = false;
static const bool DEFAULT_PEERBLOCKFILTERS = false;
<<<<<<< HEAD
/** Threshold for marking a node to be discouraged, e.g. disconnected and added to the discouragement filter. */
static const int DISCOURAGEMENT_THRESHOLD{100};
/** Do not connect to peers with clock off by more than this amount of seconds */
static const int64_t MAX_TIME_OFFSET = 5;
=======
>>>>>>> f7144b24
/** Maximum number of outstanding CMPCTBLOCK requests for the same block. */
static const unsigned int MAX_CMPCTBLOCKS_INFLIGHT_PER_BLOCK = 3;
/** Number of headers sent in one getheaders result. We rely on the assumption that if a peer sends
 *  less than this number, we reached its tip. Changing this value is a protocol upgrade. */
static const unsigned int MAX_HEADERS_RESULTS = 2000;

struct CNodeStateStats {
    int nSyncHeight = -1;
    int nCommonHeight = -1;
    int m_starting_height = -1;
    std::chrono::microseconds m_ping_wait;
    std::vector<int> vHeightInFlight;
    bool m_relay_txs;
    CAmount m_fee_filter_received;
    uint64_t m_addr_processed = 0;
    uint64_t m_addr_rate_limited = 0;
    bool m_addr_relay_enabled{false};
    ServiceFlags their_services;
    int64_t presync_height{-1};
    std::chrono::seconds time_offset{0};
};

struct PeerManagerInfo {
    std::chrono::seconds median_outbound_time_offset{0s};
    bool ignores_incoming_txs{false};
};

class PeerManager : public CValidationInterface, public NetEventsInterface
{
public:
    struct Options {
        //! Whether this node is running in -blocksonly mode
        bool ignore_incoming_txs{DEFAULT_BLOCKSONLY};
        //! Whether transaction reconciliation protocol is enabled
        bool reconcile_txs{DEFAULT_TXRECONCILIATION_ENABLE};
        //! Maximum number of orphan transactions kept in memory
        uint32_t max_orphan_txs{DEFAULT_MAX_ORPHAN_TRANSACTIONS};
        //! Number of non-mempool transactions to keep around for block reconstruction. Includes
        //! orphan, replaced, and rejected transactions.
        uint32_t max_extra_txs{DEFAULT_BLOCK_RECONSTRUCTION_EXTRA_TXN};
        //! Whether all P2P messages are captured to disk
        bool capture_messages{false};
        //! Whether or not the internal RNG behaves deterministically (this is
        //! a test-only option).
        bool deterministic_rng{false};
        //! Number of headers sent in one getheaders message result (this is
        //! a test-only option).
        uint32_t max_headers_result{MAX_HEADERS_RESULTS};
    };

    static std::unique_ptr<PeerManager> make(CConnman& connman, AddrMan& addrman,
                                             BanMan* banman, ChainstateManager& chainman,
                                             CTxMemPool& pool, node::Warnings& warnings, Options opts);
    virtual ~PeerManager() = default;

    /**
     * Attempt to manually fetch block from a given peer. We must already have the header.
     *
     * @param[in]  peer_id      The peer id
     * @param[in]  block_index  The blockindex
     * @returns std::nullopt if a request was successfully made, otherwise an error message
     */
    virtual std::optional<std::string> FetchBlock(NodeId peer_id, const CBlockIndex& block_index) = 0;

    /** Begin running background tasks, should only be called once */
    virtual void StartScheduledTasks(CScheduler& scheduler) = 0;

    /** Get statistics from node state */
    virtual bool GetNodeStateStats(NodeId nodeid, CNodeStateStats& stats) const = 0;

    virtual std::vector<TxOrphanage::OrphanTxBase> GetOrphanTransactions() = 0;

    /** Get peer manager info. */
    virtual PeerManagerInfo GetInfo() const = 0;

    /** Relay transaction to all peers. */
    virtual void RelayTransaction(const uint256& txid, const uint256& wtxid) = 0;

    /** Send ping message to all peers */
    virtual void SendPings() = 0;

    /** Set the height of the best block and its time (seconds since epoch). */
    virtual void SetBestBlock(int height, std::chrono::seconds time) = 0;

    /* Public for unit testing. */
    virtual void UnitTestMisbehaving(NodeId peer_id) = 0;

    /**
     * Evict extra outbound peers. If we think our tip may be stale, connect to an extra outbound.
     * Public for unit testing.
     */
    virtual void CheckForStaleTipAndEvictPeers() = 0;

    /** Process a single message from a peer. Public for fuzz testing */
    virtual void ProcessMessage(CNode& pfrom, const std::string& msg_type, DataStream& vRecv,
                                const std::chrono::microseconds time_received, const std::atomic<bool>& interruptMsgProc) EXCLUSIVE_LOCKS_REQUIRED(g_msgproc_mutex) = 0;

    /** This function is used for testing the stale tip eviction logic, see denialofservice_tests.cpp */
    virtual void UpdateLastBlockAnnounceTime(NodeId node, int64_t time_in_seconds) = 0;

    /**
     * Gets the set of service flags which are "desirable" for a given peer.
     *
     * These are the flags which are required for a peer to support for them
     * to be "interesting" to us, ie for us to wish to use one of our few
     * outbound connection slots for or for us to wish to prioritize keeping
     * their connection around.
     *
     * Relevant service flags may be peer- and state-specific in that the
     * version of the peer may determine which flags are required (eg in the
     * case of NODE_NETWORK_LIMITED where we seek out NODE_NETWORK peers
     * unless they set NODE_NETWORK_LIMITED and we are out of IBD, in which
     * case NODE_NETWORK_LIMITED suffices).
     *
     * Thus, generally, avoid calling with 'services' == NODE_NONE, unless
     * state-specific flags must absolutely be avoided. When called with
     * 'services' == NODE_NONE, the returned desirable service flags are
     * guaranteed to not change dependent on state - ie they are suitable for
     * use when describing peers which we know to be desirable, but for which
     * we do not have a confirmed set of service flags.
    */
    virtual ServiceFlags GetDesirableServiceFlags(ServiceFlags services) const = 0;
};

#endif // BITCOIN_NET_PROCESSING_H<|MERGE_RESOLUTION|>--- conflicted
+++ resolved
@@ -31,13 +31,6 @@
 static const uint32_t DEFAULT_BLOCK_RECONSTRUCTION_EXTRA_TXN{100};
 static const bool DEFAULT_PEERBLOOMFILTERS = false;
 static const bool DEFAULT_PEERBLOCKFILTERS = false;
-<<<<<<< HEAD
-/** Threshold for marking a node to be discouraged, e.g. disconnected and added to the discouragement filter. */
-static const int DISCOURAGEMENT_THRESHOLD{100};
-/** Do not connect to peers with clock off by more than this amount of seconds */
-static const int64_t MAX_TIME_OFFSET = 5;
-=======
->>>>>>> f7144b24
 /** Maximum number of outstanding CMPCTBLOCK requests for the same block. */
 static const unsigned int MAX_CMPCTBLOCKS_INFLIGHT_PER_BLOCK = 3;
 /** Number of headers sent in one getheaders result. We rely on the assumption that if a peer sends
