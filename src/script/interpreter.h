// Copyright (c) 2009-2010 Satoshi Nakamoto
// Copyright (c) 2009-present The Bitcoin Core developers
// Copyright (c) 2013-present The Riecoin developers
// Distributed under the MIT software license, see the accompanying
// file COPYING or http://www.opensource.org/licenses/mit-license.php.

#ifndef BITCOIN_SCRIPT_INTERPRETER_H
#define BITCOIN_SCRIPT_INTERPRETER_H

#include <consensus/amount.h>
#include <hash.h>
#include <primitives/transaction.h>
#include <script/script_error.h> // IWYU pragma: export
#include <script/verify_flags.h> // IWYU pragma: export
#include <span.h>
#include <uint256.h>

#include <cstddef>
#include <cstdint>
#include <optional>
#include <vector>

class CPubKey;
class CScript;
class CScriptNum;
class XOnlyPubKey;
struct CScriptWitness;

/** Signature hash types/flags */
enum
{
    SIGHASH_ALL = 1,
    SIGHASH_NONE = 2,
    SIGHASH_SINGLE = 3,
    SIGHASH_ANYONECANPAY = 0x80,

    SIGHASH_DEFAULT = 0, //!< Taproot only; implied when sighash byte is missing, and equivalent to SIGHASH_ALL
    SIGHASH_OUTPUT_MASK = 3,
    SIGHASH_INPUT_MASK = 0x80,
};

/** Script verification flags.
 *
 *  All flags are intended to be soft forks: the set of acceptable scripts under
 *  flags (A | B) is a subset of the acceptable scripts under flag (A).
 */

static constexpr script_verify_flags SCRIPT_VERIFY_NONE{0};

enum class script_verify_flag_name : uint8_t {
    // Evaluate P2SH subscripts (BIP16).
    SCRIPT_VERIFY_P2SH,

    // Passing a non-strict-DER signature or one with undefined hashtype to a checksig operation causes script failure.
    // Evaluating a pubkey that is not (0x04 + 64 bytes) or (0x02 or 0x03 + 32 bytes) by checksig causes script failure.
    // (not used or intended as a consensus rule).
    SCRIPT_VERIFY_STRICTENC,

    // Passing a non-strict-DER signature to a checksig operation causes script failure (BIP62 rule 1)
    SCRIPT_VERIFY_DERSIG,

    // Passing a non-strict-DER signature or one with S > order/2 to a checksig operation causes script failure
    // (BIP62 rule 5).
    SCRIPT_VERIFY_LOW_S,

    // verify dummy stack item consumed by CHECKMULTISIG is of zero-length (BIP62 rule 7).
    SCRIPT_VERIFY_NULLDUMMY,

    // Using a non-push operator in the scriptSig causes script failure (BIP62 rule 2).
    SCRIPT_VERIFY_SIGPUSHONLY,

    // Require minimal encodings for all push operations (OP_0... OP_16, OP_1NEGATE where possible, direct
    // pushes up to 75 bytes, OP_PUSHDATA up to 255 bytes, OP_PUSHDATA2 for anything larger). Evaluating
    // any other push causes the script to fail (BIP62 rule 3).
    // In addition, whenever a stack element is interpreted as a number, it must be of minimal length (BIP62 rule 4).
    SCRIPT_VERIFY_MINIMALDATA,

    // Discourage use of NOPs reserved for upgrades (NOP1-10)
    //
    // Provided so that nodes can avoid accepting or mining transactions
    // containing executed NOP's whose meaning may change after a soft-fork,
    // thus rendering the script invalid; with this flag set executing
    // discouraged NOPs fails the script. This verification flag will never be
    // a mandatory flag applied to scripts in a block. NOPs that are not
    // executed, e.g.  within an unexecuted IF ENDIF block, are *not* rejected.
    // NOPs that have associated forks to give them new meaning (CLTV, CSV)
    // are not subject to this rule.
    SCRIPT_VERIFY_DISCOURAGE_UPGRADABLE_NOPS,

    // Require that only a single stack element remains after evaluation. This changes the success criterion from
    // "At least one stack element must remain, and when interpreted as a boolean, it must be true" to
    // "Exactly one stack element must remain, and when interpreted as a boolean, it must be true".
    // (BIP62 rule 6)
    // Note: CLEANSTACK should never be used without P2SH or WITNESS.
    // Note: WITNESS_V0 and TAPSCRIPT script execution have behavior similar to CLEANSTACK as part of their
    //       consensus rules. It is automatic there and does not need this flag.
    SCRIPT_VERIFY_CLEANSTACK,

    // Verify CHECKLOCKTIMEVERIFY
    //
    // See BIP65 for details.
    SCRIPT_VERIFY_CHECKLOCKTIMEVERIFY,

    // support CHECKSEQUENCEVERIFY opcode
    //
    // See BIP112 for details
    SCRIPT_VERIFY_CHECKSEQUENCEVERIFY,

    // Support segregated witness
    //
    SCRIPT_VERIFY_WITNESS,

    // Making v1-v16 witness program non-standard
    //
    SCRIPT_VERIFY_DISCOURAGE_UPGRADABLE_WITNESS_PROGRAM,

    // Segwit script only: Require the argument of OP_IF/NOTIF to be exactly 0x01 or empty vector
    //
    // Note: TAPSCRIPT script execution has behavior similar to MINIMALIF as part of its consensus
    //       rules. It is automatic there and does not depend on this flag.
    SCRIPT_VERIFY_MINIMALIF,

    // Signature(s) must be empty vector if a CHECK(MULTI)SIG operation failed
    //
    SCRIPT_VERIFY_NULLFAIL,

    // Public keys in segregated witness scripts must be compressed
    //
    SCRIPT_VERIFY_WITNESS_PUBKEYTYPE,

    // Making OP_CODESEPARATOR and FindAndDelete fail any non-segwit scripts
    //
    SCRIPT_VERIFY_CONST_SCRIPTCODE,

    // Taproot/Tapscript validation (BIPs 341 & 342)
    //
    SCRIPT_VERIFY_TAPROOT,

    // Making unknown Taproot leaf versions non-standard
    //
    SCRIPT_VERIFY_DISCOURAGE_UPGRADABLE_TAPROOT_VERSION,

    // Making unknown OP_SUCCESS non-standard
    SCRIPT_VERIFY_DISCOURAGE_OP_SUCCESS,

    // Making unknown public key versions (in BIP 342 scripts) non-standard
    SCRIPT_VERIFY_DISCOURAGE_UPGRADABLE_PUBKEYTYPE,

    // Constants to point to the highest flag in use. Add new flags above this line.
    //
    SCRIPT_VERIFY_END_MARKER
};
using enum script_verify_flag_name;

static constexpr int MAX_SCRIPT_VERIFY_FLAGS_BITS = static_cast<int>(SCRIPT_VERIFY_END_MARKER);

// assert there is still a spare bit
static_assert(0 < MAX_SCRIPT_VERIFY_FLAGS_BITS && MAX_SCRIPT_VERIFY_FLAGS_BITS <= 63);

static constexpr script_verify_flags::value_type MAX_SCRIPT_VERIFY_FLAGS = ((script_verify_flags::value_type{1} << MAX_SCRIPT_VERIFY_FLAGS_BITS) - 1);

bool CheckSignatureEncoding(const std::vector<unsigned char> &vchSig, script_verify_flags flags, ScriptError* serror);

struct PrecomputedTransactionData
{
    // BIP341 precomputed data.
    // These are single-SHA256, see https://github.com/bitcoin/bips/blob/master/bip-0341.mediawiki#cite_note-16.
    uint256 m_prevouts_single_hash;
    uint256 m_sequences_single_hash;
    uint256 m_outputs_single_hash;
    uint256 m_spent_amounts_single_hash;
    uint256 m_spent_scripts_single_hash;
    //! Whether the 5 fields above are initialized.
    bool m_bip341_taproot_ready = false;

    // BIP143 precomputed data (double-SHA256).
    uint256 hashPrevouts, hashSequence, hashOutputs;
    //! Whether the 3 fields above are initialized.
    bool m_bip143_segwit_ready = false;

    std::vector<CTxOut> m_spent_outputs;
    //! Whether m_spent_outputs is initialized.
    bool m_spent_outputs_ready = false;

    PrecomputedTransactionData() = default;

    /** Initialize this PrecomputedTransactionData with transaction data.
     *
     * @param[in]   tx             The transaction for which data is being precomputed.
     * @param[in]   spent_outputs  The CTxOuts being spent, one for each tx.vin, in order.
     * @param[in]   force          Whether to precompute data for all optional features,
     *                             regardless of what is in the inputs (used at signing
     *                             time, when the inputs aren't filled in yet). */
    template <class T>
    void Init(const T& tx, std::vector<CTxOut>&& spent_outputs, bool force = false);

    template <class T>
    explicit PrecomputedTransactionData(const T& tx);
};

enum class SigVersion
{
    BASE = 0,        //!< Bare scripts and BIP16 P2SH-wrapped redeemscripts
    WITNESS_V0 = 1,  //!< Witness v0 (P2WPKH and P2WSH); see BIP 141
    TAPROOT = 2,     //!< Witness v1 with 32-byte program, not BIP16 P2SH-wrapped, key path spending; see BIP 341
    TAPSCRIPT = 3,   //!< Witness v1 with 32-byte program, not BIP16 P2SH-wrapped, script path spending, leaf version 0xc0; see BIP 342
};

struct ScriptExecutionData
{
    //! Whether m_tapleaf_hash is initialized.
    bool m_tapleaf_hash_init = false;
    //! The tapleaf hash.
    uint256 m_tapleaf_hash;

    //! Whether m_codeseparator_pos is initialized.
    bool m_codeseparator_pos_init = false;
    //! Opcode position of the last executed OP_CODESEPARATOR (or 0xFFFFFFFF if none executed).
    uint32_t m_codeseparator_pos;

    //! Whether m_annex_present and (when needed) m_annex_hash are initialized.
    bool m_annex_init = false;
    //! Whether an annex is present.
    bool m_annex_present;
    //! Hash of the annex data.
    uint256 m_annex_hash;

    //! Whether m_validation_weight_left is initialized.
    bool m_validation_weight_left_init = false;
    //! How much validation weight is left (decremented for every successful non-empty signature check).
    int64_t m_validation_weight_left;

    //! The hash of the corresponding output
    std::optional<uint256> m_output_hash;
};

/** Signature hash sizes */
static constexpr size_t WITNESS_V0_SCRIPTHASH_SIZE = 32;
static constexpr size_t WITNESS_V0_KEYHASH_SIZE = 20;
static constexpr size_t WITNESS_V1_TAPROOT_SIZE = 32;

static constexpr uint8_t TAPROOT_LEAF_MASK = 0xfe;
static constexpr uint8_t TAPROOT_LEAF_TAPSCRIPT = 0xc0;
static constexpr size_t TAPROOT_CONTROL_BASE_SIZE = 33;
static constexpr size_t TAPROOT_CONTROL_NODE_SIZE = 32;
static constexpr size_t TAPROOT_CONTROL_MAX_NODE_COUNT = 128;
static constexpr size_t TAPROOT_CONTROL_MAX_SIZE = TAPROOT_CONTROL_BASE_SIZE + TAPROOT_CONTROL_NODE_SIZE * TAPROOT_CONTROL_MAX_NODE_COUNT;

extern const HashWriter HASHER_TAPSIGHASH; //!< Hasher with tag "TapSighash" pre-fed to it.
extern const HashWriter HASHER_TAPLEAF;    //!< Hasher with tag "TapLeaf" pre-fed to it.
extern const HashWriter HASHER_TAPBRANCH;  //!< Hasher with tag "TapBranch" pre-fed to it.

/** Data structure to cache SHA256 midstates for the ECDSA sighash calculations
 *  (bare, P2SH, P2WPKH, P2WSH). */
class SigHashCache
{
    /** For each sighash mode (ALL, SINGLE, NONE, ALL|ANYONE, SINGLE|ANYONE, NONE|ANYONE),
     *  optionally store a scriptCode which the hash is for, plus a midstate for the SHA256
     *  computation just before adding the hash_type itself. */
    std::optional<std::pair<CScript, HashWriter>> m_cache_entries[6];

    /** Given a hash_type, find which of the 6 cache entries is to be used. */
    int CacheIndex(int32_t hash_type) const noexcept;

public:
    /** Load into writer the SHA256 midstate if found in this cache. */
    [[nodiscard]] bool Load(int32_t hash_type, const CScript& script_code, HashWriter& writer) const noexcept;
    /** Store into this cache object the provided SHA256 midstate. */
    void Store(int32_t hash_type, const CScript& script_code, const HashWriter& writer) noexcept;
};

template <class T>
uint256 SignatureHash(const CScript& scriptCode, const T& txTo, unsigned int nIn, int32_t nHashType, const CAmount& amount, SigVersion sigversion, const PrecomputedTransactionData* cache = nullptr, SigHashCache* sighash_cache = nullptr);

class BaseSignatureChecker
{
public:
    virtual bool CheckECDSASignature(const std::vector<unsigned char>& scriptSig, const std::vector<unsigned char>& vchPubKey, const CScript& scriptCode, SigVersion sigversion) const
    {
        return false;
    }

    virtual bool CheckSchnorrSignature(std::span<const unsigned char> sig, std::span<const unsigned char> pubkey, SigVersion sigversion, ScriptExecutionData& execdata, ScriptError* serror = nullptr) const
    {
        return false;
    }

    virtual bool CheckLockTime(const CScriptNum& nLockTime) const
    {
         return false;
    }

    virtual bool CheckSequence(const CScriptNum& nSequence) const
    {
         return false;
    }

    virtual ~BaseSignatureChecker() = default;
};

/** Enum to specify what *TransactionSignatureChecker's behavior should be
 *  when dealing with missing transaction data.
 */
enum class MissingDataBehavior
{
    ASSERT_FAIL,  //!< Abort execution through assertion failure (for consensus code)
    FAIL,         //!< Just act as if the signature was invalid
};

template<typename T>
bool SignatureHashSchnorr(uint256& hash_out, ScriptExecutionData& execdata, const T& tx_to, uint32_t in_pos, uint8_t hash_type, SigVersion sigversion, const PrecomputedTransactionData& cache, MissingDataBehavior mdb);

template <class T>
class GenericTransactionSignatureChecker : public BaseSignatureChecker
{
private:
    const T* txTo;
    const MissingDataBehavior m_mdb;
    unsigned int nIn;
    const CAmount amount;
    const PrecomputedTransactionData* txdata;
<<<<<<< HEAD
    bool m_require_sighash_all;
=======
    mutable SigHashCache m_sighash_cache;
>>>>>>> 5c5704e7

protected:
    virtual bool VerifyECDSASignature(const std::vector<unsigned char>& vchSig, const CPubKey& vchPubKey, const uint256& sighash) const;
    virtual bool VerifySchnorrSignature(std::span<const unsigned char> sig, const XOnlyPubKey& pubkey, const uint256& sighash) const;

public:
    GenericTransactionSignatureChecker(const T* txToIn, unsigned int nInIn, const CAmount& amountIn, MissingDataBehavior mdb, bool require_sighash_all = false) : txTo(txToIn), m_mdb(mdb), nIn(nInIn), amount(amountIn), txdata(nullptr), m_require_sighash_all(require_sighash_all) {}
    GenericTransactionSignatureChecker(const T* txToIn, unsigned int nInIn, const CAmount& amountIn, const PrecomputedTransactionData& txdataIn, MissingDataBehavior mdb, bool require_sighash_all = false) : txTo(txToIn), m_mdb(mdb), nIn(nInIn), amount(amountIn), txdata(&txdataIn), m_require_sighash_all(require_sighash_all) {}
    bool CheckECDSASignature(const std::vector<unsigned char>& scriptSig, const std::vector<unsigned char>& vchPubKey, const CScript& scriptCode, SigVersion sigversion) const override;
    bool CheckSchnorrSignature(std::span<const unsigned char> sig, std::span<const unsigned char> pubkey, SigVersion sigversion, ScriptExecutionData& execdata, ScriptError* serror = nullptr) const override;
    bool CheckLockTime(const CScriptNum& nLockTime) const override;
    bool CheckSequence(const CScriptNum& nSequence) const override;
};

using TransactionSignatureChecker = GenericTransactionSignatureChecker<CTransaction>;
using MutableTransactionSignatureChecker = GenericTransactionSignatureChecker<CMutableTransaction>;

class DeferringSignatureChecker : public BaseSignatureChecker
{
protected:
    const BaseSignatureChecker& m_checker;

public:
    DeferringSignatureChecker(const BaseSignatureChecker& checker) : m_checker(checker) {}

    bool CheckECDSASignature(const std::vector<unsigned char>& scriptSig, const std::vector<unsigned char>& vchPubKey, const CScript& scriptCode, SigVersion sigversion) const override
    {
        return m_checker.CheckECDSASignature(scriptSig, vchPubKey, scriptCode, sigversion);
    }

    bool CheckSchnorrSignature(std::span<const unsigned char> sig, std::span<const unsigned char> pubkey, SigVersion sigversion, ScriptExecutionData& execdata, ScriptError* serror = nullptr) const override
    {
        return m_checker.CheckSchnorrSignature(sig, pubkey, sigversion, execdata, serror);
    }

    bool CheckLockTime(const CScriptNum& nLockTime) const override
    {
        return m_checker.CheckLockTime(nLockTime);
    }
    bool CheckSequence(const CScriptNum& nSequence) const override
    {
        return m_checker.CheckSequence(nSequence);
    }
};

/** Compute the BIP341 tapleaf hash from leaf version & script. */
uint256 ComputeTapleafHash(uint8_t leaf_version, std::span<const unsigned char> script);
/** Compute the BIP341 tapbranch hash from two branches.
  * Spans must be 32 bytes each. */
uint256 ComputeTapbranchHash(std::span<const unsigned char> a, std::span<const unsigned char> b);
/** Compute the BIP341 taproot script tree Merkle root from control block and leaf hash.
 *  Requires control block to have valid length (33 + k*32, with k in {0,1,..,128}). */
uint256 ComputeTaprootMerkleRoot(std::span<const unsigned char> control, const uint256& tapleaf_hash);

bool EvalScript(std::vector<std::vector<unsigned char> >& stack, const CScript& script, script_verify_flags flags, const BaseSignatureChecker& checker, SigVersion sigversion, ScriptExecutionData& execdata, ScriptError* error = nullptr);
bool EvalScript(std::vector<std::vector<unsigned char> >& stack, const CScript& script, script_verify_flags flags, const BaseSignatureChecker& checker, SigVersion sigversion, ScriptError* error = nullptr);
bool VerifyScript(const CScript& scriptSig, const CScript& scriptPubKey, const CScriptWitness* witness, script_verify_flags flags, const BaseSignatureChecker& checker, ScriptError* serror = nullptr);

size_t CountWitnessSigOps(const CScript& scriptSig, const CScript& scriptPubKey, const CScriptWitness* witness, script_verify_flags flags);

int FindAndDelete(CScript& script, const CScript& b);

const std::map<std::string, script_verify_flag_name>& ScriptFlagNamesToEnum();

std::vector<std::string> GetScriptFlagNames(script_verify_flags flags);

#endif // BITCOIN_SCRIPT_INTERPRETER_H<|MERGE_RESOLUTION|>--- conflicted
+++ resolved
@@ -319,11 +319,8 @@
     unsigned int nIn;
     const CAmount amount;
     const PrecomputedTransactionData* txdata;
-<<<<<<< HEAD
     bool m_require_sighash_all;
-=======
     mutable SigHashCache m_sighash_cache;
->>>>>>> 5c5704e7
 
 protected:
     virtual bool VerifyECDSASignature(const std::vector<unsigned char>& vchSig, const CPubKey& vchPubKey, const uint256& sighash) const;
