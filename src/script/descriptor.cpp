--- conflicted
+++ resolved
@@ -2727,16 +2727,10 @@
     return true;
 }
 
-<<<<<<< HEAD
-std::vector<std::unique_ptr<Descriptor>> Parse(const std::string& descriptor, FlatSigningProvider& out, std::string& error)
+std::vector<std::unique_ptr<Descriptor>> Parse(std::span<const char> descriptor, FlatSigningProvider& out, std::string& error)
 {
     std::span<const char> sp{descriptor};
-    if (!CheckChecksum(sp, error)) return {};
-=======
-std::vector<std::unique_ptr<Descriptor>> Parse(std::span<const char> descriptor, FlatSigningProvider& out, std::string& error, bool require_checksum)
-{
-    if (!CheckChecksum(descriptor, require_checksum, error)) return {};
->>>>>>> 5c5704e7
+    if (!CheckChecksum(descriptor, error)) return {};
     uint32_t key_exp_index = 0;
     auto ret = ParseScript(key_exp_index, descriptor, ParseScriptContext::TOP, out, error);
     if (descriptor.empty() && !ret.empty()) {
