--- conflicted
+++ resolved
@@ -96,32 +96,11 @@
                 nActualTimespan = 172800;
         }
 
-<<<<<<< HEAD
         // Retarget
         mpz_class difficulty, newLinDifficulty, newDifficulty;
         arith_uint256 difficultyU256;
         difficultyU256.SetCompact(pindexLast->nBits);
         mpz_import(difficulty.get_mpz_t(), 8, -1, sizeof(uint32_t), 0, 0, ArithToUint256(difficultyU256).begin());
-=======
-    // Retarget
-    const arith_uint256 bnPowLimit = UintToArith256(params.powLimit);
-    arith_uint256 bnNew;
-
-    // Special difficulty rule for Testnet4
-    if (params.enforce_BIP94) {
-        // Here we use the first block of the difficulty period. This way
-        // the real difficulty is always preserved in the first block as
-        // it is not allowed to use the min-difficulty exception.
-        int nHeightFirst = pindexLast->nHeight - (params.DifficultyAdjustmentInterval()-1);
-        const CBlockIndex* pindexFirst = pindexLast->GetAncestor(nHeightFirst);
-        bnNew.SetCompact(pindexFirst->nBits);
-    } else {
-        bnNew.SetCompact(pindexLast->nBits);
-    }
-
-    bnNew *= nActualTimespan;
-    bnNew /= params.nPowTargetTimespan;
->>>>>>> f7144b24
 
         // Approximately linearize difficulty by raising to the power 3 + Constellation Size
         mpz_pow_ui(newLinDifficulty.get_mpz_t(), difficulty.get_mpz_t(), 9);
@@ -147,7 +126,9 @@
         if (newDifficulty < minDifficulty)
             newDifficulty = minDifficulty;
 
-        arith_uint256 newDifficultyU256(UintToArith256(uint256S(newDifficulty.get_str(16))));
+        std::string newDifficultyStr(newDifficulty.get_str(16));
+        newDifficultyStr = std::string(64U - newDifficultyStr.length(), '0') + newDifficultyStr;
+        arith_uint256 newDifficultyU256(UintToArith256(uint256::FromHex(newDifficultyStr).value()));
         return newDifficultyU256.GetCompact();
     }
 }
@@ -225,7 +206,6 @@
     return tupleLength;
 }
 
-<<<<<<< HEAD
 static std::vector<uint64_t> GeneratePrimeTable(const uint64_t limit) // Using Sieve of Eratosthenes
 {
     if (limit < 2) return {};
@@ -249,23 +229,15 @@
     return primeTable;
 }
 const std::vector<uint64_t> primeTable(GeneratePrimeTable(821641)); // Used to calculate the Primorial when checking
-=======
-// Bypasses the actual proof of work check during fuzz testing with a simplified validation checking whether
-// the most significant bit of the last byte of the hash is set.
-bool CheckProofOfWork(uint256 hash, unsigned int nBits, const Consensus::Params& params)
-{
-    if constexpr (G_FUZZING) return (hash.data()[31] & 0x80) == 0;
-    return CheckProofOfWorkImpl(hash, nBits, params);
-}
-
-bool CheckProofOfWorkImpl(uint256 hash, unsigned int nBits, const Consensus::Params& params)
-{
-    bool fNegative;
-    bool fOverflow;
-    arith_uint256 bnTarget;
->>>>>>> f7144b24
-
+
+// Bypasses the actual proof of work check during fuzz testing .
 bool CheckProofOfWork(uint256 hash, unsigned int nBits, uint256 nOnce, const Consensus::Params& params)
+{
+    if constexpr (G_FUZZING) return true;
+    return CheckProofOfWorkImpl(hash, nBits, nOnce, params);
+}
+
+bool CheckProofOfWorkImpl(uint256 hash, unsigned int nBits, uint256 nOnce, const Consensus::Params& params)
 {
     if (hash == params.hashGenesisBlockForPoW)
         return true;
