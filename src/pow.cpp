--- conflicted
+++ resolved
@@ -156,41 +156,51 @@
     return true;
 }
 
-uint32_t GenerateTarget(mpz_class &target, uint256 hash, unsigned int nBits, const int32_t powVersion)
-{
+std::optional<uint32_t> DeriveTrailingZeros(unsigned int nBits, const int32_t powVersion, const uint32_t nBitsMin)
+{
+    if (nBits < nBitsMin)
+        return {};
     uint32_t trailingZeros;
-    if (powVersion == -1) // Target = 1 . 00000000 . hash . 00...0 = 2^(D - 1) + H*2^(D – 265)
-    {
-        target = 256;
+    if (powVersion == -1)
         trailingZeros = (nBits & 0x007FFFFFU) >> 8U;
-        for (int i(0) ; i < 256 ; i++) // Inverts endianness and bit order inside bytes
-        {
+    else if (powVersion == 1)
+        trailingZeros = (nBits >> 8U) + 1;
+    else
+        return {};
+
+    const unsigned int significativeDigits(265); // 1 + 8 + 256
+    if (trailingZeros < significativeDigits)
+        return {};
+    trailingZeros -= significativeDigits;
+    return trailingZeros;
+}
+
+std::optional<mpz_class> DeriveTarget(uint256 hash, unsigned int nBits, const int32_t powVersion, const uint32_t nBitsMin)
+{
+    mpz_class target(256);
+    if (powVersion == -1) { // Target = 1 . 00000000 . hash . 00...0 = 2^(D - 1) + H*2^(D – 265)
+        for (int i(0) ; i < 256 ; i++) { // Inverts endianness and bit order inside bytes
             target <<= 1;
             target += ((hash.begin()[i/8] >> (i % 8)) & 1);
         }
     }
-    else if (powVersion == 1) // Here, rather than using 8 zeros, we fill this field with L = round(2^(8 + Df/2^8) - 2^8)
-    {
+    else if (powVersion == 1) { // Here, rather than using 8 zeros, we fill this field with L = round(2^(8 + Df/2^8) - 2^8)
         uint32_t df(nBits & 255U);
-        target = 256;
         target += (10U*df*df*df + 7383U*df*df + 5840720U*df + 3997440U) >> 23U; // Gives the same results as L using only integers
-        const uint32_t difficultyIntegerPart(nBits >> 8U);
-        trailingZeros = difficultyIntegerPart + 1;
         target <<= 256;
         mpz_class hashGmp;
         mpz_import(hashGmp.get_mpz_t(), 8, -1, sizeof(uint32_t), 0, 0, hash.begin());
         target += hashGmp;
     }
-    else // Check must be done before calling GenerateTarget
-        assert(false);
+    else // Check must be done before calling DeriveTarget
+        return {};
 
     // Now padding Target with zeros such that its size is the Difficulty (PoW Version -1) or such that Target = ~2^Difficulty (else)
-    const unsigned int significativeDigits(265); // 1 + 8 + 256
-    if (trailingZeros < significativeDigits)
-        return 0;
-    trailingZeros -= significativeDigits;
-    target <<= trailingZeros;
-    return trailingZeros;
+    const auto trailingZeros(DeriveTrailingZeros(nBits, powVersion, nBitsMin));
+    if (!trailingZeros)
+        return {};
+    target <<= *trailingZeros;
+    return target;
 }
 
 uint32_t CheckConstellation(mpz_class n, std::vector<int32_t> offsets, uint32_t iterations)
@@ -230,12 +240,8 @@
 }
 const std::vector<uint64_t> primeTable(GeneratePrimeTable(821641)); // Used to calculate the Primorial when checking
 
-<<<<<<< HEAD
 // Bypasses the actual proof of work check during fuzz testing .
 bool CheckProofOfWork(uint256 hash, unsigned int nBits, uint256 nOnce, const Consensus::Params& params)
-=======
-std::optional<arith_uint256> DeriveTarget(unsigned int nBits, const uint256 pow_limit)
->>>>>>> fb0ada98
 {
     if constexpr (G_FUZZING) return true;
     return CheckProofOfWorkImpl(hash, nBits, nOnce, params);
@@ -246,7 +252,6 @@
     if (hash == params.hashGenesisBlockForPoW)
         return true;
 
-<<<<<<< HEAD
     int32_t powVersion;
     if ((nOnce.GetUint64(0) & 1) == 1)
     {
@@ -262,24 +267,15 @@
     }
     else
         return false;
-=======
-    // Check range
-    if (fNegative || bnTarget == 0 || fOverflow || bnTarget > UintToArith256(pow_limit))
-        return {};
-
-    return bnTarget;
-}
-
-bool CheckProofOfWorkImpl(uint256 hash, unsigned int nBits, const Consensus::Params& params)
-{
-    auto bnTarget{DeriveTarget(nBits, params.powLimit)};
-    if (!bnTarget) return false;
->>>>>>> fb0ada98
-
-    uint32_t trailingZeros;
-    mpz_class target, offset, offsetLimit(1);
-    trailingZeros = GenerateTarget(target, hash, nBits, powVersion);
-    offsetLimit <<= trailingZeros;
+
+    const auto trailingZeros(DeriveTrailingZeros(nBits, powVersion, params.nBitsMin));
+    if (!trailingZeros)
+        return false;
+    const std::optional<mpz_class> target(DeriveTarget(hash, nBits, powVersion, params.nBitsMin));
+    if (!target)
+        return false;
+    mpz_class offset, offsetLimit(1);
+    offsetLimit <<= *trailingZeros;
     // Calculate the PoW result
     if (powVersion == -1)
         mpz_import(offset.get_mpz_t(), 8, -1, sizeof(uint32_t), 0, 0, nOnce.begin()); // [31-0 Offset]
@@ -298,13 +294,13 @@
         }
         mpz_import(primorialFactor.get_mpz_t(), 16, -1, sizeof(uint8_t), 0, 0, &rawOffset[14]);
         mpz_import(primorialOffset.get_mpz_t(), 12, -1, sizeof(uint8_t), 0, 0, &rawOffset[2]);
-        offset = primorial - (target % primorial) + primorialFactor*primorial + primorialOffset;
+        offset = primorial - (*target % primorial) + primorialFactor*primorial + primorialOffset;
     }
     if (offset >= offsetLimit) {
-        LogError("CheckProofOfWork(): offset %s larger than allowed 2^%d\n", offset.get_str().c_str(), trailingZeros);
-        return false;
-    }
-    mpz_class result(target + offset);
+        LogError("CheckProofOfWork(): offset %s larger than allowed 2^%d\n", offset.get_str().c_str(), *trailingZeros);
+        return false;
+    }
+    const mpz_class result(*target + offset);
 
     // Check PoW result
     std::vector<uint32_t> tupleLengths;
