--- conflicted
+++ resolved
@@ -24,11 +24,7 @@
     return()
   endif()
 
-<<<<<<< HEAD
-  foreach(target IN ITEMS riecoin riecoind riecoin-qt riecoin-cli riecoin-tx riecoin-wallet test_riecoin bench_riecoin)
-=======
-  foreach(target IN ITEMS bitcoin bitcoind bitcoin-node bitcoin-qt bitcoin-gui bitcoin-cli bitcoin-tx bitcoin-util bitcoin-wallet test_bitcoin bench_bitcoin)
->>>>>>> 5c5704e7
+  foreach(target IN ITEMS riecoin riecoind riecoin-node riecoin-qt riecoin-gui riecoin-cli riecoin-tx riecoin-wallet test_riecoin bench_riecoin)
     if(TARGET ${target})
       list(APPEND executables $<TARGET_FILE:${target}>)
     endif()
@@ -103,15 +99,9 @@
     set(macos_zip "bitcoin-macos-app")
     if(CMAKE_HOST_APPLE)
       add_custom_command(
-<<<<<<< HEAD
-        OUTPUT ${PROJECT_BINARY_DIR}/${osx_volname}.zip
-        COMMAND Python3::Interpreter ${PROJECT_SOURCE_DIR}/contrib/macdeploy/macdeployqtplus ${macos_app} ${osx_volname} -translations-dir=${QT_TRANSLATIONS_DIR} -zip
-        DEPENDS ${PROJECT_BINARY_DIR}/${macos_app}/Contents/MacOS/Riecoin-Qt
-=======
         OUTPUT ${PROJECT_BINARY_DIR}/${macos_zip}.zip
         COMMAND Python3::Interpreter ${PROJECT_SOURCE_DIR}/contrib/macdeploy/macdeployqtplus ${macos_app} -translations-dir=${QT_TRANSLATIONS_DIR} -zip=${macos_zip}
-        DEPENDS ${PROJECT_BINARY_DIR}/${macos_app}/Contents/MacOS/Bitcoin-Qt
->>>>>>> 5c5704e7
+        DEPENDS ${PROJECT_BINARY_DIR}/${macos_app}/Contents/MacOS/Riecoin-Qt
         VERBATIM
       )
       add_custom_target(deploydir
@@ -122,15 +112,9 @@
       )
     else()
       add_custom_command(
-<<<<<<< HEAD
         OUTPUT ${PROJECT_BINARY_DIR}/dist/${macos_app}/Contents/MacOS/Riecoin-Qt
-        COMMAND ${CMAKE_COMMAND} -E env OBJDUMP=${CMAKE_OBJDUMP} $<TARGET_FILE:Python3::Interpreter> ${PROJECT_SOURCE_DIR}/contrib/macdeploy/macdeployqtplus ${macos_app} ${osx_volname} -translations-dir=${QT_TRANSLATIONS_DIR}
+        COMMAND ${CMAKE_COMMAND} -E env OBJDUMP=${CMAKE_OBJDUMP} $<TARGET_FILE:Python3::Interpreter> ${PROJECT_SOURCE_DIR}/contrib/macdeploy/macdeployqtplus ${macos_app} -translations-dir=${QT_TRANSLATIONS_DIR}
         DEPENDS ${PROJECT_BINARY_DIR}/${macos_app}/Contents/MacOS/Riecoin-Qt
-=======
-        OUTPUT ${PROJECT_BINARY_DIR}/dist/${macos_app}/Contents/MacOS/Bitcoin-Qt
-        COMMAND ${CMAKE_COMMAND} -E env OBJDUMP=${CMAKE_OBJDUMP} $<TARGET_FILE:Python3::Interpreter> ${PROJECT_SOURCE_DIR}/contrib/macdeploy/macdeployqtplus ${macos_app} -translations-dir=${QT_TRANSLATIONS_DIR}
-        DEPENDS ${PROJECT_BINARY_DIR}/${macos_app}/Contents/MacOS/Bitcoin-Qt
->>>>>>> 5c5704e7
         VERBATIM
       )
       add_custom_target(deploydir
