--- conflicted
+++ resolved
@@ -24,11 +24,7 @@
     return()
   endif()
 
-<<<<<<< HEAD
-  foreach(target IN ITEMS riecoind riecoin-qt riecoin-cli riecoin-tx riecoin-wallet test_riecoin bench_riecoin)
-=======
-  foreach(target IN ITEMS bitcoin bitcoind bitcoin-qt bitcoin-cli bitcoin-tx bitcoin-util bitcoin-wallet test_bitcoin bench_bitcoin)
->>>>>>> b7e9dc8e
+  foreach(target IN ITEMS riecoin riecoind riecoin-qt riecoin-cli riecoin-tx riecoin-wallet test_riecoin bench_riecoin)
     if(TARGET ${target})
       list(APPEND executables $<TARGET_FILE:${target}>)
     endif()
@@ -48,11 +44,7 @@
 endfunction()
 
 function(add_windows_deploy_target)
-<<<<<<< HEAD
-  if(MINGW AND TARGET riecoin-qt AND TARGET riecoind AND TARGET riecoin-cli AND TARGET riecoin-tx AND TARGET riecoin-wallet AND TARGET test_riecoin)
-=======
-  if(MINGW AND TARGET bitcoin AND TARGET bitcoin-qt AND TARGET bitcoind AND TARGET bitcoin-cli AND TARGET bitcoin-tx AND TARGET bitcoin-wallet AND TARGET bitcoin-util AND TARGET test_bitcoin)
->>>>>>> b7e9dc8e
+  if(MINGW AND TARGET riecoin AND TARGET riecoin-qt AND TARGET riecoind AND TARGET riecoin-cli AND TARGET riecoin-tx AND TARGET riecoin-wallet AND TARGET test_riecoin)
     find_program(MAKENSIS_EXECUTABLE makensis)
     if(NOT MAKENSIS_EXECUTABLE)
       add_custom_target(deploy
@@ -68,7 +60,7 @@
     add_custom_command(
       OUTPUT ${PROJECT_BINARY_DIR}/riecoin-win64-setup.exe
       COMMAND ${CMAKE_COMMAND} -E make_directory ${PROJECT_BINARY_DIR}/release
-<<<<<<< HEAD
+      COMMAND ${CMAKE_STRIP} $<TARGET_FILE:riecoin> -o ${PROJECT_BINARY_DIR}/release/$<TARGET_FILE_NAME:riecoin>
       COMMAND ${CMAKE_STRIP} $<TARGET_FILE:riecoin-qt> -o ${PROJECT_BINARY_DIR}/release/$<TARGET_FILE_NAME:riecoin-qt>
       COMMAND ${CMAKE_STRIP} $<TARGET_FILE:riecoind> -o ${PROJECT_BINARY_DIR}/release/$<TARGET_FILE_NAME:riecoind>
       COMMAND ${CMAKE_STRIP} $<TARGET_FILE:riecoin-cli> -o ${PROJECT_BINARY_DIR}/release/$<TARGET_FILE_NAME:riecoin-cli>
@@ -76,17 +68,6 @@
       COMMAND ${CMAKE_STRIP} $<TARGET_FILE:riecoin-wallet> -o ${PROJECT_BINARY_DIR}/release/$<TARGET_FILE_NAME:riecoin-wallet>
       COMMAND ${CMAKE_STRIP} $<TARGET_FILE:test_riecoin> -o ${PROJECT_BINARY_DIR}/release/$<TARGET_FILE_NAME:test_riecoin>
       COMMAND ${MAKENSIS_EXECUTABLE} -V2 ${PROJECT_BINARY_DIR}/riecoin-win64-setup.nsi
-=======
-      COMMAND ${CMAKE_STRIP} $<TARGET_FILE:bitcoin> -o ${PROJECT_BINARY_DIR}/release/$<TARGET_FILE_NAME:bitcoin>
-      COMMAND ${CMAKE_STRIP} $<TARGET_FILE:bitcoin-qt> -o ${PROJECT_BINARY_DIR}/release/$<TARGET_FILE_NAME:bitcoin-qt>
-      COMMAND ${CMAKE_STRIP} $<TARGET_FILE:bitcoind> -o ${PROJECT_BINARY_DIR}/release/$<TARGET_FILE_NAME:bitcoind>
-      COMMAND ${CMAKE_STRIP} $<TARGET_FILE:bitcoin-cli> -o ${PROJECT_BINARY_DIR}/release/$<TARGET_FILE_NAME:bitcoin-cli>
-      COMMAND ${CMAKE_STRIP} $<TARGET_FILE:bitcoin-tx> -o ${PROJECT_BINARY_DIR}/release/$<TARGET_FILE_NAME:bitcoin-tx>
-      COMMAND ${CMAKE_STRIP} $<TARGET_FILE:bitcoin-wallet> -o ${PROJECT_BINARY_DIR}/release/$<TARGET_FILE_NAME:bitcoin-wallet>
-      COMMAND ${CMAKE_STRIP} $<TARGET_FILE:bitcoin-util> -o ${PROJECT_BINARY_DIR}/release/$<TARGET_FILE_NAME:bitcoin-util>
-      COMMAND ${CMAKE_STRIP} $<TARGET_FILE:test_bitcoin> -o ${PROJECT_BINARY_DIR}/release/$<TARGET_FILE_NAME:test_bitcoin>
-      COMMAND ${MAKENSIS_EXECUTABLE} -V2 ${PROJECT_BINARY_DIR}/bitcoin-win64-setup.nsi
->>>>>>> b7e9dc8e
       VERBATIM
     )
     add_custom_target(deploy DEPENDS ${PROJECT_BINARY_DIR}/riecoin-win64-setup.exe)
@@ -119,13 +100,8 @@
     if(CMAKE_HOST_APPLE)
       add_custom_command(
         OUTPUT ${PROJECT_BINARY_DIR}/${osx_volname}.zip
-<<<<<<< HEAD
-        COMMAND ${PYTHON_COMMAND} ${PROJECT_SOURCE_DIR}/contrib/macdeploy/macdeployqtplus ${macos_app} ${osx_volname} -translations-dir=${QT_TRANSLATIONS_DIR} -zip
+        COMMAND Python3::Interpreter ${PROJECT_SOURCE_DIR}/contrib/macdeploy/macdeployqtplus ${macos_app} ${osx_volname} -translations-dir=${QT_TRANSLATIONS_DIR} -zip
         DEPENDS ${PROJECT_BINARY_DIR}/${macos_app}/Contents/MacOS/Riecoin-Qt
-=======
-        COMMAND Python3::Interpreter ${PROJECT_SOURCE_DIR}/contrib/macdeploy/macdeployqtplus ${macos_app} ${osx_volname} -translations-dir=${QT_TRANSLATIONS_DIR} -zip
-        DEPENDS ${PROJECT_BINARY_DIR}/${macos_app}/Contents/MacOS/Bitcoin-Qt
->>>>>>> b7e9dc8e
         VERBATIM
       )
       add_custom_target(deploydir
@@ -136,15 +112,9 @@
       )
     else()
       add_custom_command(
-<<<<<<< HEAD
         OUTPUT ${PROJECT_BINARY_DIR}/dist/${macos_app}/Contents/MacOS/Riecoin-Qt
-        COMMAND OBJDUMP=${CMAKE_OBJDUMP} ${PYTHON_COMMAND} ${PROJECT_SOURCE_DIR}/contrib/macdeploy/macdeployqtplus ${macos_app} ${osx_volname} -translations-dir=${QT_TRANSLATIONS_DIR}
+        COMMAND ${CMAKE_COMMAND} -E env OBJDUMP=${CMAKE_OBJDUMP} $<TARGET_FILE:Python3::Interpreter> ${PROJECT_SOURCE_DIR}/contrib/macdeploy/macdeployqtplus ${macos_app} ${osx_volname} -translations-dir=${QT_TRANSLATIONS_DIR}
         DEPENDS ${PROJECT_BINARY_DIR}/${macos_app}/Contents/MacOS/Riecoin-Qt
-=======
-        OUTPUT ${PROJECT_BINARY_DIR}/dist/${macos_app}/Contents/MacOS/Bitcoin-Qt
-        COMMAND ${CMAKE_COMMAND} -E env OBJDUMP=${CMAKE_OBJDUMP} $<TARGET_FILE:Python3::Interpreter> ${PROJECT_SOURCE_DIR}/contrib/macdeploy/macdeployqtplus ${macos_app} ${osx_volname} -translations-dir=${QT_TRANSLATIONS_DIR}
-        DEPENDS ${PROJECT_BINARY_DIR}/${macos_app}/Contents/MacOS/Bitcoin-Qt
->>>>>>> b7e9dc8e
         VERBATIM
       )
       add_custom_target(deploydir
