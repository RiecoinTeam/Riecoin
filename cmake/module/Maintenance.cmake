# Copyright (c) 2023-present The Bitcoin Core developers
# Copyright (c) 2024-present The Riecoin developers
# Distributed under the MIT software license, see the accompanying
# file COPYING or https://opensource.org/license/mit/.

include_guard(GLOBAL)

function(setup_split_debug_script)
  if(CMAKE_HOST_SYSTEM_NAME STREQUAL "Linux")
    set(OBJCOPY ${CMAKE_OBJCOPY})
    set(STRIP ${CMAKE_STRIP})
    configure_file(
      contrib/devtools/split-debug.sh.in split-debug.sh
      FILE_PERMISSIONS OWNER_READ OWNER_EXECUTE
                       GROUP_READ GROUP_EXECUTE
                       WORLD_READ
      @ONLY
    )
  endif()
endfunction()

function(add_maintenance_targets)
  if(NOT PYTHON_COMMAND)
    return()
  endif()

<<<<<<< HEAD
  if(CMAKE_SYSTEM_NAME STREQUAL "Darwin")
    set(exe_format MACHO)
  elseif(WIN32)
    set(exe_format PE)
  else()
    set(exe_format ELF)
  endif()

  # In CMake, the components of the compiler invocation are separated into distinct variables:
  #  - CMAKE_CXX_COMPILER: the full path to the compiler binary itself (e.g., /usr/bin/clang++).
  #  - CMAKE_CXX_COMPILER_ARG1: a string containing initial compiler options (e.g., --target=x86_64-apple-darwin -nostdlibinc).
  # By concatenating these variables, we form the complete command line to be passed to a Python script via the CXX environment variable.
  string(STRIP "${CMAKE_CXX_COMPILER} ${CMAKE_CXX_COMPILER_ARG1}" cxx_compiler_command)
  add_custom_target(test-security-check
    COMMAND ${CMAKE_COMMAND} -E env CXX=${cxx_compiler_command} CXXFLAGS=${CMAKE_CXX_FLAGS} LDFLAGS=${CMAKE_EXE_LINKER_FLAGS} ${PYTHON_COMMAND} ${PROJECT_SOURCE_DIR}/contrib/devtools/test-security-check.py TestSecurityChecks.test_${exe_format}
    COMMAND ${CMAKE_COMMAND} -E env CXX=${cxx_compiler_command} CXXFLAGS=${CMAKE_CXX_FLAGS} LDFLAGS=${CMAKE_EXE_LINKER_FLAGS} ${PYTHON_COMMAND} ${PROJECT_SOURCE_DIR}/contrib/devtools/test-symbol-check.py TestSymbolChecks.test_${exe_format}
    VERBATIM
  )

  foreach(target IN ITEMS riecoind riecoin-qt riecoin-cli riecoin-tx riecoin-wallet test_riecoin bench_riecoin)
=======
  foreach(target IN ITEMS bitcoind bitcoin-qt bitcoin-cli bitcoin-tx bitcoin-util bitcoin-wallet test_bitcoin bench_bitcoin)
>>>>>>> a2039286
    if(TARGET ${target})
      list(APPEND executables $<TARGET_FILE:${target}>)
    endif()
  endforeach()

  add_custom_target(check-symbols
    COMMAND ${CMAKE_COMMAND} -E echo "Running symbol and dynamic library checks..."
    COMMAND ${PYTHON_COMMAND} ${PROJECT_SOURCE_DIR}/contrib/devtools/symbol-check.py ${executables}
    VERBATIM
  )

  add_custom_target(check-security
    COMMAND ${CMAKE_COMMAND} -E echo "Checking binary security..."
    COMMAND ${PYTHON_COMMAND} ${PROJECT_SOURCE_DIR}/contrib/devtools/security-check.py ${executables}
    VERBATIM
  )
endfunction()

function(add_windows_deploy_target)
<<<<<<< HEAD
  if(MINGW AND TARGET riecoin-qt AND TARGET riecoind AND TARGET riecoin-cli AND TARGET riecoin-tx AND TARGET riecoin-wallet AND TARGET test_riecoin)
=======
  if(MINGW AND TARGET bitcoin-qt AND TARGET bitcoind AND TARGET bitcoin-cli AND TARGET bitcoin-tx AND TARGET bitcoin-wallet AND TARGET bitcoin-util AND TARGET test_bitcoin)
    find_program(MAKENSIS_EXECUTABLE makensis)
    if(NOT MAKENSIS_EXECUTABLE)
      add_custom_target(deploy
        COMMAND ${CMAKE_COMMAND} -E echo "Error: NSIS not found"
      )
      return()
    endif()

>>>>>>> a2039286
    # TODO: Consider replacing this code with the CPack NSIS Generator.
    #       See https://cmake.org/cmake/help/latest/cpack_gen/nsis.html
    include(GenerateSetupNsi)
    generate_setup_nsi()
    add_custom_command(
      OUTPUT ${PROJECT_BINARY_DIR}/riecoin-win64-setup.exe
      COMMAND ${CMAKE_COMMAND} -E make_directory ${PROJECT_BINARY_DIR}/release
<<<<<<< HEAD
      COMMAND ${CMAKE_STRIP} $<TARGET_FILE:riecoin-qt> -o ${PROJECT_BINARY_DIR}/release/$<TARGET_FILE_NAME:riecoin-qt>
      COMMAND ${CMAKE_STRIP} $<TARGET_FILE:riecoind> -o ${PROJECT_BINARY_DIR}/release/$<TARGET_FILE_NAME:riecoind>
      COMMAND ${CMAKE_STRIP} $<TARGET_FILE:riecoin-cli> -o ${PROJECT_BINARY_DIR}/release/$<TARGET_FILE_NAME:riecoin-cli>
      COMMAND ${CMAKE_STRIP} $<TARGET_FILE:riecoin-tx> -o ${PROJECT_BINARY_DIR}/release/$<TARGET_FILE_NAME:riecoin-tx>
      COMMAND ${CMAKE_STRIP} $<TARGET_FILE:riecoin-wallet> -o ${PROJECT_BINARY_DIR}/release/$<TARGET_FILE_NAME:riecoin-wallet>
      COMMAND ${CMAKE_STRIP} $<TARGET_FILE:test_riecoin> -o ${PROJECT_BINARY_DIR}/release/$<TARGET_FILE_NAME:test_riecoin>
      COMMAND makensis -V2 ${PROJECT_BINARY_DIR}/riecoin-win64-setup.nsi
=======
      COMMAND ${CMAKE_STRIP} $<TARGET_FILE:bitcoin-qt> -o ${PROJECT_BINARY_DIR}/release/$<TARGET_FILE_NAME:bitcoin-qt>
      COMMAND ${CMAKE_STRIP} $<TARGET_FILE:bitcoind> -o ${PROJECT_BINARY_DIR}/release/$<TARGET_FILE_NAME:bitcoind>
      COMMAND ${CMAKE_STRIP} $<TARGET_FILE:bitcoin-cli> -o ${PROJECT_BINARY_DIR}/release/$<TARGET_FILE_NAME:bitcoin-cli>
      COMMAND ${CMAKE_STRIP} $<TARGET_FILE:bitcoin-tx> -o ${PROJECT_BINARY_DIR}/release/$<TARGET_FILE_NAME:bitcoin-tx>
      COMMAND ${CMAKE_STRIP} $<TARGET_FILE:bitcoin-wallet> -o ${PROJECT_BINARY_DIR}/release/$<TARGET_FILE_NAME:bitcoin-wallet>
      COMMAND ${CMAKE_STRIP} $<TARGET_FILE:bitcoin-util> -o ${PROJECT_BINARY_DIR}/release/$<TARGET_FILE_NAME:bitcoin-util>
      COMMAND ${CMAKE_STRIP} $<TARGET_FILE:test_bitcoin> -o ${PROJECT_BINARY_DIR}/release/$<TARGET_FILE_NAME:test_bitcoin>
      COMMAND ${MAKENSIS_EXECUTABLE} -V2 ${PROJECT_BINARY_DIR}/bitcoin-win64-setup.nsi
>>>>>>> a2039286
      VERBATIM
    )
    add_custom_target(deploy DEPENDS ${PROJECT_BINARY_DIR}/riecoin-win64-setup.exe)
  endif()
endfunction()

function(add_macos_deploy_target)
  if(CMAKE_SYSTEM_NAME STREQUAL "Darwin" AND TARGET riecoin-qt)
    set(macos_app "Riecoin-Qt.app")
    # Populate Contents subdirectory.
    configure_file(${PROJECT_SOURCE_DIR}/share/qt/Info.plist.in ${macos_app}/Contents/Info.plist NO_SOURCE_PERMISSIONS)
    file(CONFIGURE OUTPUT ${macos_app}/Contents/PkgInfo CONTENT "APPL????")
    # Populate Contents/Resources subdirectory.
    file(CONFIGURE OUTPUT ${macos_app}/Contents/Resources/empty.lproj CONTENT "")
    configure_file(${PROJECT_SOURCE_DIR}/src/qt/res/icons/riecoin.icns ${macos_app}/Contents/Resources/riecoin.icns NO_SOURCE_PERMISSIONS COPYONLY)
    file(CONFIGURE OUTPUT ${macos_app}/Contents/Resources/Base.lproj/InfoPlist.strings
      CONTENT "{ CFBundleDisplayName = \"@CLIENT_NAME@\"; CFBundleName = \"@CLIENT_NAME@\"; }"
    )

    add_custom_command(
<<<<<<< HEAD
      OUTPUT ${PROJECT_BINARY_DIR}/${macos_app}/Contents/MacOS/Riecoin-Qt
      COMMAND ${CMAKE_COMMAND} --install ${PROJECT_BINARY_DIR} --config $<CONFIG> --component GUI --prefix ${macos_app}/Contents/MacOS --strip
      COMMAND ${CMAKE_COMMAND} -E rename ${macos_app}/Contents/MacOS/bin/$<TARGET_FILE_NAME:riecoin-qt> ${macos_app}/Contents/MacOS/Riecoin-Qt
=======
      OUTPUT ${PROJECT_BINARY_DIR}/${macos_app}/Contents/MacOS/Bitcoin-Qt
      COMMAND ${CMAKE_COMMAND} --install ${PROJECT_BINARY_DIR} --config $<CONFIG> --component bitcoin-qt --prefix ${macos_app}/Contents/MacOS --strip
      COMMAND ${CMAKE_COMMAND} -E rename ${macos_app}/Contents/MacOS/bin/$<TARGET_FILE_NAME:bitcoin-qt> ${macos_app}/Contents/MacOS/Bitcoin-Qt
>>>>>>> a2039286
      COMMAND ${CMAKE_COMMAND} -E rm -rf ${macos_app}/Contents/MacOS/bin
      COMMAND ${CMAKE_COMMAND} -E rm -rf ${macos_app}/Contents/MacOS/share
      VERBATIM
    )

    string(REPLACE " " "-" osx_volname ${CLIENT_NAME})
    if(CMAKE_HOST_APPLE)
      add_custom_command(
        OUTPUT ${PROJECT_BINARY_DIR}/${osx_volname}.zip
        COMMAND ${PYTHON_COMMAND} ${PROJECT_SOURCE_DIR}/contrib/macdeploy/macdeployqtplus ${macos_app} ${osx_volname} -translations-dir=${QT_TRANSLATIONS_DIR} -zip
        DEPENDS ${PROJECT_BINARY_DIR}/${macos_app}/Contents/MacOS/Riecoin-Qt
        VERBATIM
      )
      add_custom_target(deploydir
        DEPENDS ${PROJECT_BINARY_DIR}/${osx_volname}.zip
      )
      add_custom_target(deploy
        DEPENDS ${PROJECT_BINARY_DIR}/${osx_volname}.zip
      )
    else()
      add_custom_command(
        OUTPUT ${PROJECT_BINARY_DIR}/dist/${macos_app}/Contents/MacOS/Riecoin-Qt
        COMMAND OBJDUMP=${CMAKE_OBJDUMP} ${PYTHON_COMMAND} ${PROJECT_SOURCE_DIR}/contrib/macdeploy/macdeployqtplus ${macos_app} ${osx_volname} -translations-dir=${QT_TRANSLATIONS_DIR}
        DEPENDS ${PROJECT_BINARY_DIR}/${macos_app}/Contents/MacOS/Riecoin-Qt
        VERBATIM
      )
      add_custom_target(deploydir
        DEPENDS ${PROJECT_BINARY_DIR}/dist/${macos_app}/Contents/MacOS/Riecoin-Qt
      )

      find_program(ZIP_EXECUTABLE zip)
      if(NOT ZIP_EXECUTABLE)
        add_custom_target(deploy
          COMMAND ${CMAKE_COMMAND} -E echo "Error: ZIP not found"
        )
      else()
        add_custom_command(
          OUTPUT ${PROJECT_BINARY_DIR}/dist/${osx_volname}.zip
          WORKING_DIRECTORY dist
          COMMAND ${PROJECT_SOURCE_DIR}/cmake/script/macos_zip.sh ${ZIP_EXECUTABLE} ${osx_volname}.zip
          VERBATIM
        )
        add_custom_target(deploy
          DEPENDS ${PROJECT_BINARY_DIR}/dist/${osx_volname}.zip
        )
      endif()
    endif()
    add_dependencies(deploydir riecoin-qt)
    add_dependencies(deploy deploydir)
  endif()
endfunction()<|MERGE_RESOLUTION|>--- conflicted
+++ resolved
@@ -24,30 +24,7 @@
     return()
   endif()
 
-<<<<<<< HEAD
-  if(CMAKE_SYSTEM_NAME STREQUAL "Darwin")
-    set(exe_format MACHO)
-  elseif(WIN32)
-    set(exe_format PE)
-  else()
-    set(exe_format ELF)
-  endif()
-
-  # In CMake, the components of the compiler invocation are separated into distinct variables:
-  #  - CMAKE_CXX_COMPILER: the full path to the compiler binary itself (e.g., /usr/bin/clang++).
-  #  - CMAKE_CXX_COMPILER_ARG1: a string containing initial compiler options (e.g., --target=x86_64-apple-darwin -nostdlibinc).
-  # By concatenating these variables, we form the complete command line to be passed to a Python script via the CXX environment variable.
-  string(STRIP "${CMAKE_CXX_COMPILER} ${CMAKE_CXX_COMPILER_ARG1}" cxx_compiler_command)
-  add_custom_target(test-security-check
-    COMMAND ${CMAKE_COMMAND} -E env CXX=${cxx_compiler_command} CXXFLAGS=${CMAKE_CXX_FLAGS} LDFLAGS=${CMAKE_EXE_LINKER_FLAGS} ${PYTHON_COMMAND} ${PROJECT_SOURCE_DIR}/contrib/devtools/test-security-check.py TestSecurityChecks.test_${exe_format}
-    COMMAND ${CMAKE_COMMAND} -E env CXX=${cxx_compiler_command} CXXFLAGS=${CMAKE_CXX_FLAGS} LDFLAGS=${CMAKE_EXE_LINKER_FLAGS} ${PYTHON_COMMAND} ${PROJECT_SOURCE_DIR}/contrib/devtools/test-symbol-check.py TestSymbolChecks.test_${exe_format}
-    VERBATIM
-  )
-
   foreach(target IN ITEMS riecoind riecoin-qt riecoin-cli riecoin-tx riecoin-wallet test_riecoin bench_riecoin)
-=======
-  foreach(target IN ITEMS bitcoind bitcoin-qt bitcoin-cli bitcoin-tx bitcoin-util bitcoin-wallet test_bitcoin bench_bitcoin)
->>>>>>> a2039286
     if(TARGET ${target})
       list(APPEND executables $<TARGET_FILE:${target}>)
     endif()
@@ -67,10 +44,7 @@
 endfunction()
 
 function(add_windows_deploy_target)
-<<<<<<< HEAD
   if(MINGW AND TARGET riecoin-qt AND TARGET riecoind AND TARGET riecoin-cli AND TARGET riecoin-tx AND TARGET riecoin-wallet AND TARGET test_riecoin)
-=======
-  if(MINGW AND TARGET bitcoin-qt AND TARGET bitcoind AND TARGET bitcoin-cli AND TARGET bitcoin-tx AND TARGET bitcoin-wallet AND TARGET bitcoin-util AND TARGET test_bitcoin)
     find_program(MAKENSIS_EXECUTABLE makensis)
     if(NOT MAKENSIS_EXECUTABLE)
       add_custom_target(deploy
@@ -79,7 +53,6 @@
       return()
     endif()
 
->>>>>>> a2039286
     # TODO: Consider replacing this code with the CPack NSIS Generator.
     #       See https://cmake.org/cmake/help/latest/cpack_gen/nsis.html
     include(GenerateSetupNsi)
@@ -87,24 +60,13 @@
     add_custom_command(
       OUTPUT ${PROJECT_BINARY_DIR}/riecoin-win64-setup.exe
       COMMAND ${CMAKE_COMMAND} -E make_directory ${PROJECT_BINARY_DIR}/release
-<<<<<<< HEAD
       COMMAND ${CMAKE_STRIP} $<TARGET_FILE:riecoin-qt> -o ${PROJECT_BINARY_DIR}/release/$<TARGET_FILE_NAME:riecoin-qt>
       COMMAND ${CMAKE_STRIP} $<TARGET_FILE:riecoind> -o ${PROJECT_BINARY_DIR}/release/$<TARGET_FILE_NAME:riecoind>
       COMMAND ${CMAKE_STRIP} $<TARGET_FILE:riecoin-cli> -o ${PROJECT_BINARY_DIR}/release/$<TARGET_FILE_NAME:riecoin-cli>
       COMMAND ${CMAKE_STRIP} $<TARGET_FILE:riecoin-tx> -o ${PROJECT_BINARY_DIR}/release/$<TARGET_FILE_NAME:riecoin-tx>
       COMMAND ${CMAKE_STRIP} $<TARGET_FILE:riecoin-wallet> -o ${PROJECT_BINARY_DIR}/release/$<TARGET_FILE_NAME:riecoin-wallet>
       COMMAND ${CMAKE_STRIP} $<TARGET_FILE:test_riecoin> -o ${PROJECT_BINARY_DIR}/release/$<TARGET_FILE_NAME:test_riecoin>
-      COMMAND makensis -V2 ${PROJECT_BINARY_DIR}/riecoin-win64-setup.nsi
-=======
-      COMMAND ${CMAKE_STRIP} $<TARGET_FILE:bitcoin-qt> -o ${PROJECT_BINARY_DIR}/release/$<TARGET_FILE_NAME:bitcoin-qt>
-      COMMAND ${CMAKE_STRIP} $<TARGET_FILE:bitcoind> -o ${PROJECT_BINARY_DIR}/release/$<TARGET_FILE_NAME:bitcoind>
-      COMMAND ${CMAKE_STRIP} $<TARGET_FILE:bitcoin-cli> -o ${PROJECT_BINARY_DIR}/release/$<TARGET_FILE_NAME:bitcoin-cli>
-      COMMAND ${CMAKE_STRIP} $<TARGET_FILE:bitcoin-tx> -o ${PROJECT_BINARY_DIR}/release/$<TARGET_FILE_NAME:bitcoin-tx>
-      COMMAND ${CMAKE_STRIP} $<TARGET_FILE:bitcoin-wallet> -o ${PROJECT_BINARY_DIR}/release/$<TARGET_FILE_NAME:bitcoin-wallet>
-      COMMAND ${CMAKE_STRIP} $<TARGET_FILE:bitcoin-util> -o ${PROJECT_BINARY_DIR}/release/$<TARGET_FILE_NAME:bitcoin-util>
-      COMMAND ${CMAKE_STRIP} $<TARGET_FILE:test_bitcoin> -o ${PROJECT_BINARY_DIR}/release/$<TARGET_FILE_NAME:test_bitcoin>
-      COMMAND ${MAKENSIS_EXECUTABLE} -V2 ${PROJECT_BINARY_DIR}/bitcoin-win64-setup.nsi
->>>>>>> a2039286
+      COMMAND ${MAKENSIS_EXECUTABLE} -V2 ${PROJECT_BINARY_DIR}/riecoin-win64-setup.nsi
       VERBATIM
     )
     add_custom_target(deploy DEPENDS ${PROJECT_BINARY_DIR}/riecoin-win64-setup.exe)
@@ -125,15 +87,9 @@
     )
 
     add_custom_command(
-<<<<<<< HEAD
       OUTPUT ${PROJECT_BINARY_DIR}/${macos_app}/Contents/MacOS/Riecoin-Qt
-      COMMAND ${CMAKE_COMMAND} --install ${PROJECT_BINARY_DIR} --config $<CONFIG> --component GUI --prefix ${macos_app}/Contents/MacOS --strip
+      COMMAND ${CMAKE_COMMAND} --install ${PROJECT_BINARY_DIR} --config $<CONFIG> --component riecoin-qt --prefix ${macos_app}/Contents/MacOS --strip
       COMMAND ${CMAKE_COMMAND} -E rename ${macos_app}/Contents/MacOS/bin/$<TARGET_FILE_NAME:riecoin-qt> ${macos_app}/Contents/MacOS/Riecoin-Qt
-=======
-      OUTPUT ${PROJECT_BINARY_DIR}/${macos_app}/Contents/MacOS/Bitcoin-Qt
-      COMMAND ${CMAKE_COMMAND} --install ${PROJECT_BINARY_DIR} --config $<CONFIG> --component bitcoin-qt --prefix ${macos_app}/Contents/MacOS --strip
-      COMMAND ${CMAKE_COMMAND} -E rename ${macos_app}/Contents/MacOS/bin/$<TARGET_FILE_NAME:bitcoin-qt> ${macos_app}/Contents/MacOS/Bitcoin-Qt
->>>>>>> a2039286
       COMMAND ${CMAKE_COMMAND} -E rm -rf ${macos_app}/Contents/MacOS/bin
       COMMAND ${CMAKE_COMMAND} -E rm -rf ${macos_app}/Contents/MacOS/share
       VERBATIM
