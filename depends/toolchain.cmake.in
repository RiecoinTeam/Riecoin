# Copyright (c) 2023-present The Bitcoin Core developers
# Distributed under the MIT software license, see the accompanying
# file COPYING or https://opensource.org/license/mit/.

# This file is expected to be highly volatile and may still change substantially.

# If CMAKE_SYSTEM_NAME is set within a toolchain file, CMake will also
# set CMAKE_CROSSCOMPILING to TRUE, even if CMAKE_SYSTEM_NAME matches
# CMAKE_HOST_SYSTEM_NAME. To avoid potential misconfiguration of CMake,
# it is best not to touch CMAKE_SYSTEM_NAME unless cross-compiling is
# intended.
if(@depends_crosscompiling@)
  set(CMAKE_SYSTEM_NAME @host_system_name@)
  set(CMAKE_SYSTEM_VERSION @host_system_version@)
  set(CMAKE_SYSTEM_PROCESSOR @host_arch@)

  set(CMAKE_C_COMPILER_TARGET @host@)
  set(CMAKE_CXX_COMPILER_TARGET @host@)
  set(CMAKE_OBJCXX_COMPILER_TARGET @host@)
endif()

if(NOT DEFINED CMAKE_C_FLAGS_INIT)
  set(CMAKE_C_FLAGS_INIT "@CFLAGS@")
endif()
if(NOT DEFINED CMAKE_C_FLAGS_RELWITHDEBINFO_INIT)
  set(CMAKE_C_FLAGS_RELWITHDEBINFO_INIT "@CFLAGS_RELEASE@")
endif()
if(NOT DEFINED CMAKE_C_FLAGS_DEBUG_INIT)
  set(CMAKE_C_FLAGS_DEBUG_INIT "@CFLAGS_DEBUG@")
endif()

if(NOT DEFINED CMAKE_C_COMPILER)
  set(CMAKE_C_COMPILER @CC@)
endif()

if(NOT DEFINED CMAKE_CXX_FLAGS_INIT)
  set(CMAKE_CXX_FLAGS_INIT "@CXXFLAGS@")
  set(CMAKE_OBJCXX_FLAGS_INIT "@CXXFLAGS@")
endif()
if(NOT DEFINED CMAKE_CXX_FLAGS_RELWITHDEBINFO_INIT)
  set(CMAKE_CXX_FLAGS_RELWITHDEBINFO_INIT "@CXXFLAGS_RELEASE@")
  set(CMAKE_OBJCXX_FLAGS_RELWITHDEBINFO_INIT "@CXXFLAGS_RELEASE@")
endif()
if(NOT DEFINED CMAKE_CXX_FLAGS_DEBUG_INIT)
  set(CMAKE_CXX_FLAGS_DEBUG_INIT "@CXXFLAGS_DEBUG@")
  set(CMAKE_OBJCXX_FLAGS_DEBUG_INIT "@CXXFLAGS_DEBUG@")
endif()

if(NOT DEFINED CMAKE_CXX_COMPILER)
  set(CMAKE_CXX_COMPILER @CXX@)
  set(CMAKE_OBJCXX_COMPILER ${CMAKE_CXX_COMPILER})
endif()

# The DEPENDS_COMPILE_DEFINITIONS* variables are to be treated as lists.
set(DEPENDS_COMPILE_DEFINITIONS @CPPFLAGS@)
set(DEPENDS_COMPILE_DEFINITIONS_RELWITHDEBINFO @CPPFLAGS_RELEASE@)
set(DEPENDS_COMPILE_DEFINITIONS_DEBUG @CPPFLAGS_DEBUG@)

if(NOT DEFINED CMAKE_EXE_LINKER_FLAGS_INIT)
  set(CMAKE_EXE_LINKER_FLAGS_INIT "@LDFLAGS@")
endif()
if(NOT DEFINED CMAKE_SHARED_LINKER_FLAGS_INIT)
  set(CMAKE_SHARED_LINKER_FLAGS_INIT "@LDFLAGS@")
endif()
if(NOT DEFINED CMAKE_EXE_LINKER_FLAGS_RELWITHDEBINFO_INIT)
  set(CMAKE_EXE_LINKER_FLAGS_RELWITHDEBINFO_INIT "@LDFLAGS_RELEASE@")
endif()
if(NOT DEFINED CMAKE_SHARED_LINKER_FLAGS_RELWITHDEBINFO_INIT)
  set(CMAKE_SHARED_LINKER_FLAGS_RELWITHDEBINFO_INIT "@LDFLAGS_RELEASE@")
endif()
if(NOT DEFINED CMAKE_EXE_LINKER_FLAGS_DEBUG_INIT)
  set(CMAKE_EXE_LINKER_FLAGS_DEBUG_INIT "@LDFLAGS_DEBUG@")
endif()
if(NOT DEFINED CMAKE_SHARED_LINKER_FLAGS_DEBUG_INIT)
  set(CMAKE_SHARED_LINKER_FLAGS_DEBUG_INIT "@LDFLAGS_DEBUG@")
endif()

set(CMAKE_AR "@AR@")
set(CMAKE_RANLIB "@RANLIB@")
set(CMAKE_STRIP "@STRIP@")
set(CMAKE_OBJCOPY "@OBJCOPY@")
set(CMAKE_OBJDUMP "@OBJDUMP@")

# Using our own built dependencies should not be
# affected by a potentially random environment.
set(CMAKE_FIND_USE_CMAKE_ENVIRONMENT_PATH OFF)

set(CMAKE_FIND_ROOT_PATH "${CMAKE_CURRENT_LIST_DIR}")
set(CMAKE_FIND_ROOT_PATH_MODE_PROGRAM NEVER)
set(CMAKE_FIND_ROOT_PATH_MODE_LIBRARY ONLY)
set(CMAKE_FIND_ROOT_PATH_MODE_INCLUDE ONLY)
set(CMAKE_FIND_ROOT_PATH_MODE_PACKAGE ONLY)
set(QT_TRANSLATIONS_DIR "${CMAKE_CURRENT_LIST_DIR}/translations")

if(CMAKE_SYSTEM_NAME STREQUAL "Darwin" AND NOT CMAKE_HOST_APPLE)
  # The find_package(Qt ...) function internally uses find_library()
  # calls for all dependencies to ensure their availability.
  # In turn, the find_library() inspects the well-known locations
  # on the file system; therefore, a hint is required.
  set(CMAKE_FRAMEWORK_PATH "@OSX_SDK@/System/Library/Frameworks")
endif()


if(CMAKE_SYSTEM_NAME STREQUAL "Linux")
  # Customize pkg-config behavior for finding dependencies
  # of the xcb QPA platform plugin:
  # 1. Restrict search paths to the depends.
  # 2. Make output suitable for static linking.
  cmake_path(APPEND CMAKE_CURRENT_LIST_DIR "lib" "pkgconfig" OUTPUT_VARIABLE pkg_config_path)
  set(ENV{PKG_CONFIG_PATH} ${pkg_config_path})
  set(ENV{PKG_CONFIG_LIBDIR} ${pkg_config_path})
  unset(pkg_config_path)
  set(PKG_CONFIG_ARGN --static)
endif()


# Set configuration options for the main build system.
# The depends/Makefile can generate values with "not-set"
# semantics as empty strings or strings containing only spaces.
# Therefore, MATCHES must be used rather than STREQUAL.
if("@qt_packages@" MATCHES "^[ ]*$")
  set(BUILD_GUI OFF CACHE BOOL "")
else()
  set(BUILD_GUI ON CACHE BOOL "")
  set(Qt6_ROOT "${CMAKE_CURRENT_LIST_DIR}" CACHE PATH "")
endif()

if("@qrencode_packages@" MATCHES "^[ ]*$")
  set(WITH_QRENCODE OFF CACHE BOOL "")
else()
  set(WITH_QRENCODE ON CACHE BOOL "")
endif()

if("@zmq_packages@" MATCHES "^[ ]*$")
  set(WITH_ZMQ OFF CACHE BOOL "")
else()
  set(WITH_ZMQ ON CACHE BOOL "")
endif()

if("@wallet_packages@" MATCHES "^[ ]*$")
  set(ENABLE_WALLET OFF CACHE BOOL "")
else()
  set(ENABLE_WALLET ON CACHE BOOL "")
endif()

<<<<<<< HEAD
set(usdt_packages @usdt_packages@)
if("${usdt_packages}" STREQUAL "")
=======
if("@usdt_packages@" MATCHES "^[ ]*$")
>>>>>>> 59e09e0f
  set(WITH_USDT OFF CACHE BOOL "")
else()
  set(WITH_USDT ON CACHE BOOL "")
endif()

if("@multiprocess@" STREQUAL "1")
  set(ENABLE_IPC ON CACHE BOOL "")
  set(MPGEN_EXECUTABLE "${CMAKE_CURRENT_LIST_DIR}/native/bin/mpgen" CACHE FILEPATH "")
  set(CAPNP_EXECUTABLE "${CMAKE_CURRENT_LIST_DIR}/native/bin/capnp" CACHE FILEPATH "")
  set(CAPNPC_CXX_EXECUTABLE "${CMAKE_CURRENT_LIST_DIR}/native/bin/capnpc-c++" CACHE FILEPATH "")
else()
  set(ENABLE_IPC OFF CACHE BOOL "")
endif()<|MERGE_RESOLUTION|>--- conflicted
+++ resolved
@@ -143,12 +143,7 @@
   set(ENABLE_WALLET ON CACHE BOOL "")
 endif()
 
-<<<<<<< HEAD
-set(usdt_packages @usdt_packages@)
-if("${usdt_packages}" STREQUAL "")
-=======
 if("@usdt_packages@" MATCHES "^[ ]*$")
->>>>>>> 59e09e0f
   set(WITH_USDT OFF CACHE BOOL "")
 else()
   set(WITH_USDT ON CACHE BOOL "")
