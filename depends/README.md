### Usage

To build dependencies for the current arch+OS:

    make

To build for another arch/OS:

    make HOST=host-platform-triplet

For example:

    make HOST=x86_64-w64-mingw32 -j4

**When configuring Bitcoin Core, CMake by default will ignore the depends output.** In
order for it to pick up libraries, tools, and settings from the depends build,
you must specify the toolchain file.
In the above example, a file named `depends/x86_64-w64-mingw32/toolchain.cmake` will be
created. To use it during configuring Bitcoin Core:

    cmake -B build --toolchain depends/x86_64-w64-mingw32/toolchain.cmake

Common `host-platform-triplet`s for cross compilation are:

- `i686-pc-linux-gnu` for Linux x86 32 bit
- `x86_64-pc-linux-gnu` for Linux x86 64 bit
- `x86_64-w64-mingw32` for Win64
- `x86_64-apple-darwin` for macOS
- `arm64-apple-darwin` for ARM macOS
- `arm-linux-gnueabihf` for Linux ARM 32 bit
- `aarch64-linux-gnu` for Linux ARM 64 bit
- `powerpc64-linux-gnu` for Linux POWER 64 bit (big endian)
- `powerpc64le-linux-gnu` for Linux POWER 64 bit (little endian)
- `riscv32-linux-gnu` for Linux RISC-V 32 bit
- `riscv64-linux-gnu` for Linux RISC-V 64 bit
- `s390x-linux-gnu` for Linux S390X

The paths are automatically configured and no other options are needed.

### Install the required dependencies: Ubuntu & Debian

#### Common

    apt install cmake curl make patch

#### GUI

Skip the following packages if you don't intend to use the GUI and will build with [`NO_QT=1`](#dependency-options):

    apt install bison g++ pkgconf python3 xz-utils

#### For macOS cross compilation

    apt install clang lld llvm zip

Clang 18 or later is required. You must also obtain the macOS SDK before
proceeding with a cross-compile. Under the depends directory, create a
subdirectory named `SDKs`. Then, place the extracted SDK under this new directory.
For more information, see [SDK Extraction](../contrib/macdeploy/README.md#sdk-extraction).

#### For Win64 cross compilation

    apt install g++-mingw-w64-x86-64-posix

#### For linux (including i386, ARM) cross compilation

Common linux dependencies:

    sudo apt-get install g++-multilib binutils

For linux ARM cross compilation:

    sudo apt-get install g++-arm-linux-gnueabihf binutils-arm-linux-gnueabihf

For linux AARCH64 cross compilation:

    sudo apt-get install g++-aarch64-linux-gnu binutils-aarch64-linux-gnu

For linux POWER 64-bit cross compilation (there are no packages for 32-bit):

    sudo apt-get install g++-powerpc64-linux-gnu binutils-powerpc64-linux-gnu g++-powerpc64le-linux-gnu binutils-powerpc64le-linux-gnu

For linux RISC-V 64-bit cross compilation (there are no packages for 32-bit):

    sudo apt-get install g++-riscv64-linux-gnu binutils-riscv64-linux-gnu

For linux S390X cross compilation:

    sudo apt-get install g++-s390x-linux-gnu binutils-s390x-linux-gnu

### Install the required dependencies: FreeBSD

    pkg install bash

### Install the required dependencies: NetBSD

    pkgin install bash gmake

### Install the required dependencies: OpenBSD

    pkg_add bash gmake gtar

### Dependency Options

The following can be set when running make: `make FOO=bar`

- `SOURCES_PATH`: Downloaded sources will be placed here
- `BASE_CACHE`: Built packages will be placed here
- `SDK_PATH`: Path where SDKs can be found (used by macOS)
- `C_STANDARD`: Set the C standard version used. Defaults to `c11`.
- `CXX_STANDARD`: Set the C++ standard version used. Defaults to `c++20`.
- `NO_BOOST`: Don't download/build/cache Boost
- `NO_LIBEVENT`: Don't download/build/cache Libevent
- `NO_QT`: Don't download/build/cache Qt and its dependencies
- `NO_QR`: Don't download/build/cache packages needed for enabling qrencode
- `NO_ZMQ`: Don't download/build/cache packages needed for enabling ZeroMQ
<<<<<<< HEAD
- `NO_WALLET`: Don't download/build/cache libs needed to enable the wallet
- `NO_SQLITE`: Don't download/build/cache SQLite
=======
- `NO_WALLET`: Don't download/build/cache libs needed to enable the wallet (SQLite)
- `NO_BDB`: Don't download/build/cache BerkeleyDB
>>>>>>> a2039286
- `NO_USDT`: Don't download/build/cache packages needed for enabling USDT tracepoints
- `MULTIPROCESS`: Build libmultiprocess (experimental)
- `DEBUG`: Disable some optimizations and enable more runtime checking
- `HOST_ID_SALT`: Optional salt to use when generating host package ids
- `BUILD_ID_SALT`: Optional salt to use when generating build package ids
- `LOG`: Use file-based logging for individual packages. During a package build its log file
  resides in the `depends` directory, and the log file is printed out automatically in case
  of build error. After successful build log files are moved along with package archives
- `LTO`: Enable options needed for LTO. Does not add `-flto` related options to *FLAGS.

If some packages are not built, for example `make NO_WALLET=1`, the appropriate CMake cache
variables will be set when generating the Riecoin Core buildsystem. In this case, `-DENABLE_WALLET=OFF`.

### Additional targets

    download: run 'make download' to fetch all sources without building them
    download-osx: run 'make download-osx' to fetch all sources needed for macOS builds
    download-win: run 'make download-win' to fetch all sources needed for win builds
    download-linux: run 'make download-linux' to fetch all sources needed for linux builds


### Other documentation

- [description.md](description.md): General description of the depends system
- [packages.md](packages.md): Steps for adding packages<|MERGE_RESOLUTION|>--- conflicted
+++ resolved
@@ -114,13 +114,7 @@
 - `NO_QT`: Don't download/build/cache Qt and its dependencies
 - `NO_QR`: Don't download/build/cache packages needed for enabling qrencode
 - `NO_ZMQ`: Don't download/build/cache packages needed for enabling ZeroMQ
-<<<<<<< HEAD
-- `NO_WALLET`: Don't download/build/cache libs needed to enable the wallet
-- `NO_SQLITE`: Don't download/build/cache SQLite
-=======
 - `NO_WALLET`: Don't download/build/cache libs needed to enable the wallet (SQLite)
-- `NO_BDB`: Don't download/build/cache BerkeleyDB
->>>>>>> a2039286
 - `NO_USDT`: Don't download/build/cache packages needed for enabling USDT tracepoints
 - `MULTIPROCESS`: Build libmultiprocess (experimental)
 - `DEBUG`: Disable some optimizations and enable more runtime checking
