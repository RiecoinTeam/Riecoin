### Usage

To build dependencies for the current arch+OS:

    make

To build for another arch/OS:

    make HOST=host-platform-triplet

For example:

    make HOST=x86_64-w64-mingw32 -j4

**When configuring Bitcoin Core, CMake by default will ignore the depends output.** In
order for it to pick up libraries, tools, and settings from the depends build,
you must specify the toolchain file.
In the above example, a file named `depends/x86_64-w64-mingw32/toolchain.cmake` will be
created. To use it during configuring Bitcoin Core:

    cmake -B build --toolchain depends/x86_64-w64-mingw32/toolchain.cmake

Common `host-platform-triplet`s for cross compilation are:

- `i686-pc-linux-gnu` for Linux x86 32 bit
- `x86_64-pc-linux-gnu` for Linux x86 64 bit
- `x86_64-w64-mingw32` for Win64
- `x86_64-apple-darwin` for macOS
- `arm64-apple-darwin` for ARM macOS
- `arm-linux-gnueabihf` for Linux ARM 32 bit
- `aarch64-linux-gnu` for Linux ARM 64 bit
- `powerpc64-linux-gnu` for Linux POWER 64 bit (big endian)
- `powerpc64le-linux-gnu` for Linux POWER 64 bit (little endian)
- `riscv32-linux-gnu` for Linux RISC-V 32 bit
- `riscv64-linux-gnu` for Linux RISC-V 64 bit
- `s390x-linux-gnu` for Linux S390X

The paths are automatically configured and no other options are needed.

### Install the required dependencies: Ubuntu & Debian

#### Common

    apt install cmake curl make patch

#### GUI

Skip the following packages if you don't intend to use the GUI and will build with [`NO_QT=1`](#dependency-options):

    apt install bison g++ pkg-config python3 xz-utils

#### For macOS cross compilation

    apt install clang lld llvm zip

Clang 18 or later is required. You must also obtain the macOS SDK before
proceeding with a cross-compile. Under the depends directory, create a
subdirectory named `SDKs`. Then, place the extracted SDK under this new directory.
For more information, see [SDK Extraction](../contrib/macdeploy/README.md#sdk-extraction).

#### For Win64 cross compilation

    apt install g++-mingw-w64-x86-64-posix

#### For linux (including i386, ARM) cross compilation

Common linux dependencies:

    sudo apt-get install g++-multilib binutils

For linux ARM cross compilation:

    sudo apt-get install g++-arm-linux-gnueabihf binutils-arm-linux-gnueabihf

For linux AARCH64 cross compilation:

    sudo apt-get install g++-aarch64-linux-gnu binutils-aarch64-linux-gnu

For linux POWER 64-bit cross compilation (there are no packages for 32-bit):

    sudo apt-get install g++-powerpc64-linux-gnu binutils-powerpc64-linux-gnu g++-powerpc64le-linux-gnu binutils-powerpc64le-linux-gnu

For linux RISC-V 64-bit cross compilation (there are no packages for 32-bit):

    sudo apt-get install g++-riscv64-linux-gnu binutils-riscv64-linux-gnu

For linux S390X cross compilation:

    sudo apt-get install g++-s390x-linux-gnu binutils-s390x-linux-gnu

### Install the required dependencies: FreeBSD

    pkg install bash

### Install the required dependencies: NetBSD

    pkgin install bash gmake

### Install the required dependencies: OpenBSD

    pkg_add bash gmake gtar

### Dependency Options

The following can be set when running make: `make FOO=bar`

- `SOURCES_PATH`: Downloaded sources will be placed here
- `BASE_CACHE`: Built packages will be placed here
- `SDK_PATH`: Path where SDKs can be found (used by macOS)
- `C_STANDARD`: Set the C standard version used. Defaults to `c11`.
- `CXX_STANDARD`: Set the C++ standard version used. Defaults to `c++20`.
- `NO_BOOST`: Don't download/build/cache Boost
- `NO_LIBEVENT`: Don't download/build/cache Libevent
- `NO_QT`: Don't download/build/cache Qt and its dependencies
- `NO_QR`: Don't download/build/cache packages needed for enabling qrencode
- `NO_ZMQ`: Don't download/build/cache packages needed for enabling ZeroMQ
- `NO_WALLET`: Don't download/build/cache libs needed to enable the wallet
- `NO_SQLITE`: Don't download/build/cache SQLite
- `NO_USDT`: Don't download/build/cache packages needed for enabling USDT tracepoints
- `MULTIPROCESS`: Build libmultiprocess (experimental)
- `DEBUG`: Disable some optimizations and enable more runtime checking
- `HOST_ID_SALT`: Optional salt to use when generating host package ids
- `BUILD_ID_SALT`: Optional salt to use when generating build package ids
- `LOG`: Use file-based logging for individual packages. During a package build its log file
  resides in the `depends` directory, and the log file is printed out automatically in case
  of build error. After successful build log files are moved along with package archives
- `LTO`: Enable options needed for LTO. Does not add `-flto` related options to *FLAGS.
- `NO_HARDEN=1`: Don't use hardening options when building packages

<<<<<<< HEAD
If some packages are not built, for example `make NO_WALLET=1`, the appropriate
options will be passed to Riecoin's configure. In this case, `--disable-wallet`.
=======
If some packages are not built, for example `make NO_WALLET=1`, the appropriate CMake cache
variables will be set when generating the Bitcoin Core buildsystem. In this case, `-DENABLE_WALLET=OFF`.
>>>>>>> f7144b24

### Additional targets

    download: run 'make download' to fetch all sources without building them
    download-osx: run 'make download-osx' to fetch all sources needed for macOS builds
    download-win: run 'make download-win' to fetch all sources needed for win builds
    download-linux: run 'make download-linux' to fetch all sources needed for linux builds


### Other documentation

- [description.md](description.md): General description of the depends system
- [packages.md](packages.md): Steps for adding packages<|MERGE_RESOLUTION|>--- conflicted
+++ resolved
@@ -127,13 +127,8 @@
 - `LTO`: Enable options needed for LTO. Does not add `-flto` related options to *FLAGS.
 - `NO_HARDEN=1`: Don't use hardening options when building packages
 
-<<<<<<< HEAD
-If some packages are not built, for example `make NO_WALLET=1`, the appropriate
-options will be passed to Riecoin's configure. In this case, `--disable-wallet`.
-=======
 If some packages are not built, for example `make NO_WALLET=1`, the appropriate CMake cache
-variables will be set when generating the Bitcoin Core buildsystem. In this case, `-DENABLE_WALLET=OFF`.
->>>>>>> f7144b24
+variables will be set when generating the Riecoin Core buildsystem. In this case, `-DENABLE_WALLET=OFF`.
 
 ### Additional targets
 
