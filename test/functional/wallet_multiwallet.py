--- conflicted
+++ resolved
@@ -184,14 +184,7 @@
         open(not_a_dir, 'a', encoding="utf8").close()
         self.nodes[0].assert_start_raises_init_error(['-walletdir=' + not_a_dir], 'Error: Specified -walletdir "' + not_a_dir + '" is not a directory')
 
-<<<<<<< HEAD
-        self.log.info("Do not allow -upgradewallet with multiwallet")
-        self.nodes[0].assert_start_raises_init_error(['-upgradewallet'], "Error: Error parsing command line arguments: Invalid parameter -upgradewallet")
-
         # if wallets/ doesn't exist, it it recreated
-=======
-        # if wallets/ doesn't exist, datadir should be the default wallet dir
->>>>>>> 5c5704e7
         wallet_dir2 = data_dir('walletdir')
         os.rename(wallet_dir(), wallet_dir2)
         self.start_node(0)
