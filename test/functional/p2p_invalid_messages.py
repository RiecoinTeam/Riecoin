#!/usr/bin/env python3
# Copyright (c) 2015-present The Bitcoin Core developers
# Copyright (c) 2015-present The Riecoin developers
# Distributed under the MIT software license, see the accompanying
# file COPYING or http://www.opensource.org/licenses/mit-license.php.
"""Test node responses to invalid network messages."""

import random
import time

from test_framework.messages import (
    CBlock,
    CBlockHeader,
    CInv,
    MAX_HEADERS_RESULTS,
    MAX_INV_SIZE,
    MAX_PROTOCOL_MESSAGE_LENGTH,
    MSG_TX,
    from_hex,
    msg_getdata,
    msg_headers,
    msg_inv,
    msg_ping,
    msg_version,
    ser_string,
)
from test_framework.p2p import (
    P2PDataStore,
    P2PInterface,
)
from test_framework.test_framework import BitcoinTestFramework
from test_framework.util import (
    assert_equal,
)

VALID_DATA_LIMIT = MAX_PROTOCOL_MESSAGE_LENGTH - 5  # Account for the 5-byte length prefix


class msg_unrecognized:
    """Nonsensical message. Modeled after similar types in test_framework.messages."""

    msgtype = b'badmsg\x01'

    def __init__(self, *, str_data):
        self.str_data = str_data.encode() if not isinstance(str_data, bytes) else str_data

    def serialize(self):
        return ser_string(self.str_data)

    def __repr__(self):
        return "{}(data={})".format(self.msgtype, self.str_data)


class SenderOfAddrV2(P2PInterface):
    def wait_for_sendaddrv2(self):
        self.wait_until(lambda: 'sendaddrv2' in self.last_message)


class InvalidMessagesTest(BitcoinTestFramework):
    def set_test_params(self):
        self.num_nodes = 1
        self.setup_clean_chain = True
        self.extra_args = [["-whitelist=addr@127.0.0.1"]]

    def run_test(self):
        self.test_buffer()
        self.test_duplicate_version_msg()
        self.test_magic_bytes()
        self.test_checksum()
        self.test_size()
        self.test_msgtype()
        self.test_addrv2_empty()
        self.test_addrv2_no_addresses()
        self.test_addrv2_too_long_address()
        self.test_addrv2_unrecognized_network()
        self.test_oversized_inv_msg()
        self.test_oversized_getdata_msg()
        self.test_oversized_headers_msg()
        self.test_invalid_pow_headers_msg()
        self.test_noncontinuous_headers_msg()
        self.test_resource_exhaustion()

    def test_buffer(self):
        self.log.info("Test message with header split across two buffers is received")
        conn = self.nodes[0].add_p2p_connection(P2PDataStore())
        # After add_p2p_connection both sides have the verack processed.
        # However the pong from conn in reply to the ping from the node has not
        # been processed and recorded in totalbytesrecv.
        # Flush the pong from conn by sending a ping from conn.
        conn.sync_with_ping(timeout=1)
        # Create valid message
        msg = conn.build_message(msg_ping(nonce=12345))
        cut_pos = 12  # Chosen at an arbitrary position within the header
        # Send message in two pieces
        before = self.nodes[0].getnettotals()['totalbytesrecv']
        conn.send_raw_message(msg[:cut_pos])
        # Wait until node has processed the first half of the message
        self.wait_until(lambda: self.nodes[0].getnettotals()['totalbytesrecv'] != before)
        middle = self.nodes[0].getnettotals()['totalbytesrecv']
        assert_equal(middle, before + cut_pos)
        conn.send_raw_message(msg[cut_pos:])
        conn.sync_with_ping(timeout=1)
        self.nodes[0].disconnect_p2ps()

    def test_duplicate_version_msg(self):
        self.log.info("Test duplicate version message is ignored")
        conn = self.nodes[0].add_p2p_connection(P2PDataStore())
        with self.nodes[0].assert_debug_log(['redundant version message from peer']):
            conn.send_and_ping(msg_version())
        self.nodes[0].disconnect_p2ps()

    def test_magic_bytes(self):
        # Skip with v2, magic bytes are v1-specific
        if self.options.v2transport:
            return
        self.log.info("Test message with invalid magic bytes disconnects peer")
        conn = self.nodes[0].add_p2p_connection(P2PDataStore())
        with self.nodes[0].assert_debug_log(['Header error: Wrong MessageStart ffffffff received']):
            msg = conn.build_message(msg_unrecognized(str_data="d"))
            # modify magic bytes
            msg = b'\xff' * 4 + msg[4:]
            conn.send_raw_message(msg)
            conn.wait_for_disconnect(timeout=1)
        self.nodes[0].disconnect_p2ps()

    def test_checksum(self):
        # Skip with v2, the checksum is v1-specific
        if self.options.v2transport:
            return
        self.log.info("Test message with invalid checksum logs an error")
        conn = self.nodes[0].add_p2p_connection(P2PDataStore())
        with self.nodes[0].assert_debug_log(['Header error: Wrong checksum (badmsg, 2 bytes), expected 78df0a04 was ffffffff']):
            msg = conn.build_message(msg_unrecognized(str_data="d"))
            # Checksum is after start bytes (4B), message type (12B), len (4B)
            cut_len = 4 + 12 + 4
            # modify checksum
            msg = msg[:cut_len] + b'\xff' * 4 + msg[cut_len + 4:]
            conn.send_raw_message(msg)
            conn.sync_with_ping(timeout=1)
        # Check that traffic is accounted for (24 bytes header + 2 bytes payload)
        assert_equal(self.nodes[0].getpeerinfo()[0]['bytesrecv_per_msg']['*other*'], 26)
        self.nodes[0].disconnect_p2ps()

    def test_size(self):
        self.log.info("Test message with oversized payload disconnects peer")
        conn = self.nodes[0].add_p2p_connection(P2PDataStore())
        error_msg = (
            ['V2 transport error: packet too large (4000014 bytes)'] if self.options.v2transport
            else ['Header error: Size too large (badmsg, 4000001 bytes)']
        )
        with self.nodes[0].assert_debug_log(error_msg):
            msg = msg_unrecognized(str_data="d" * (VALID_DATA_LIMIT + 1))
            msg = conn.build_message(msg)
            conn.send_raw_message(msg)
            conn.wait_for_disconnect(timeout=1)
        self.nodes[0].disconnect_p2ps()

    def test_msgtype(self):
        self.log.info("Test message with invalid message type logs an error")
        conn = self.nodes[0].add_p2p_connection(P2PDataStore())
        if self.options.v2transport:
            msgtype = 99 # not defined
            msg = msg_unrecognized(str_data="d")
            contents = msgtype.to_bytes(1, 'big') + msg.serialize()
            tmsg = conn.v2_state.v2_enc_packet(contents, ignore=False)
            with self.nodes[0].assert_debug_log(['V2 transport error: invalid message type']):
                conn.send_raw_message(tmsg)
                conn.sync_with_ping(timeout=1)
            # Check that traffic is accounted for (20 bytes plus 3 bytes contents)
            assert_equal(self.nodes[0].getpeerinfo()[0]['bytesrecv_per_msg']['*other*'], 23)
        else:
            with self.nodes[0].assert_debug_log(['Header error: Invalid message type']):
                msg = msg_unrecognized(str_data="d")
                msg = conn.build_message(msg)
                # Modify msgtype
                msg = msg[:7] + b'\x00' + msg[7 + 1:]
                conn.send_raw_message(msg)
                conn.sync_with_ping(timeout=1)
                # Check that traffic is accounted for (24 bytes header + 2 bytes payload)
                assert_equal(self.nodes[0].getpeerinfo()[0]['bytesrecv_per_msg']['*other*'], 26)
        self.nodes[0].disconnect_p2ps()

    def test_addrv2(self, label, required_log_messages, raw_addrv2):
        node = self.nodes[0]
        conn = node.add_p2p_connection(SenderOfAddrV2())

        # Make sure bitcoind signals support for ADDRv2, otherwise this test
        # will bombard an old node with messages it does not recognize which
        # will produce unexpected results.
        conn.wait_for_sendaddrv2()

        self.log.info('Test addrv2: ' + label)

        msg = msg_unrecognized(str_data=b'')
        msg.msgtype = b'addrv2'
        with node.assert_debug_log(required_log_messages):
            # override serialize() which would include the length of the data
            msg.serialize = lambda: raw_addrv2
            conn.send_raw_message(conn.build_message(msg))
            conn.sync_with_ping()

        node.disconnect_p2ps()

    def test_addrv2_empty(self):
        self.test_addrv2('empty',
            [
                'received: addrv2 (0 bytes)',
                'ProcessMessages(addrv2, 0 bytes): Exception',
                'end of data',
            ],
            b'')

    def test_addrv2_no_addresses(self):
        self.test_addrv2('no addresses',
            [
                'received: addrv2 (1 bytes)',
            ],
            bytes.fromhex('00'))

    def test_addrv2_too_long_address(self):
        self.test_addrv2('too long address',
            [
                'received: addrv2 (525 bytes)',
                'ProcessMessages(addrv2, 525 bytes): Exception',
                'Address too long: 513 > 512',
            ],
            bytes.fromhex(
                '01' +       # number of entries
                '61bc6649' + # time, Fri Jan  9 02:54:25 UTC 2009
                '00' +       # service flags, COMPACTSIZE(NODE_NONE)
                '01' +       # network type (IPv4)
                'fd0102' +   # address length (COMPACTSIZE(513))
                'ab' * 513 + # address
                '208d'))     # port

    def test_addrv2_unrecognized_network(self):
        now_hex = int(time.time()).to_bytes(4, "little").hex()
        self.test_addrv2('unrecognized network',
            [
                'received: addrv2 (25 bytes)',
                '9.9.9.9:8333',
                'Added 1 addresses',
            ],
            bytes.fromhex(
                '02' +     # number of entries
                # this should be ignored without impeding acceptance of subsequent ones
                now_hex +  # time
                '01' +     # service flags, COMPACTSIZE(NODE_NETWORK)
                '99' +     # network type (unrecognized)
                '02' +     # address length (COMPACTSIZE(2))
                'ab' * 2 + # address
                '208d' +   # port
                # this should be added:
                now_hex +  # time
                '01' +     # service flags, COMPACTSIZE(NODE_NETWORK)
                '01' +     # network type (IPv4)
                '04' +     # address length (COMPACTSIZE(4))
                '09' * 4 + # address
                '208d'))   # port

    def test_oversized_msg(self, msg, size):
        msg_type = msg.msgtype.decode('ascii')
        self.log.info("Test {} message of size {} is logged as misbehaving".format(msg_type, size))
        with self.nodes[0].assert_debug_log(['Misbehaving', '{} message size = {}'.format(msg_type, size)]):
            conn = self.nodes[0].add_p2p_connection(P2PInterface())
            conn.send_without_ping(msg)
            conn.wait_for_disconnect()
        self.nodes[0].disconnect_p2ps()

    def test_oversized_inv_msg(self):
        size = MAX_INV_SIZE + 1
        self.test_oversized_msg(msg_inv([CInv(MSG_TX, 1)] * size), size)

    def test_oversized_getdata_msg(self):
        size = MAX_INV_SIZE + 1
        self.test_oversized_msg(msg_getdata([CInv(MSG_TX, 1)] * size), size)

    def test_oversized_headers_msg(self):
        size = MAX_HEADERS_RESULTS + 1
        self.test_oversized_msg(msg_headers([CBlockHeader()] * size), size)

    def test_invalid_pow_headers_msg(self):
        self.log.info("Test headers message with invalid proof-of-work is logged as misbehaving and disconnects peer")
        blockheader_tip_hash = self.nodes[0].getbestblockhash()
        blockheader_tip = from_hex(CBlockHeader(), self.nodes[0].getblockheader(blockheader_tip_hash, False))

        # send valid headers message first
        assert_equal(self.nodes[0].getblockchaininfo()['headers'], 0)
        blockheader = CBlockHeader()
        blockheader.hashPrevBlock = int(blockheader_tip_hash, 16)
        blockheader.nTime = int(time.time())
        blockheader.nBits = blockheader_tip.nBits
<<<<<<< HEAD
        blockheader.rehash()
        blockheader.nNonce = 2
        while True:
            blockheader.rehash()
            if CBlock(blockheader).has_valid_pow():
                break
            blockheader.nNonce += 131072
=======
        while not blockheader.hash_hex.startswith('0'):
            blockheader.nNonce += 1
>>>>>>> 5c5704e7
        peer = self.nodes[0].add_p2p_connection(P2PInterface())
        peer.send_and_ping(msg_headers([blockheader]))
        assert_equal(self.nodes[0].getblockchaininfo()['headers'], 1)
        chaintips = self.nodes[0].getchaintips()
        assert_equal(chaintips[0]['status'], 'headers-only')
        assert_equal(chaintips[0]['hash'], blockheader.hash_hex)

        # invalidate PoW
<<<<<<< HEAD
        blockheader.nNonce += 65536
        blockheader.rehash()
        with self.nodes[0].assert_debug_log(['Misbehaving', 'invalid header received']):
=======
        while not blockheader.hash_hex.startswith('f'):
            blockheader.nNonce += 1
        with self.nodes[0].assert_debug_log(['Misbehaving', 'header with invalid proof of work']):
>>>>>>> 5c5704e7
            peer.send_without_ping(msg_headers([blockheader]))
            peer.wait_for_disconnect()

    def test_noncontinuous_headers_msg(self):
        self.log.info("Test headers message with non-continuous headers sequence is logged as misbehaving")
        block_hashes = self.generate(self.nodes[0], 10)
        block_headers = []
        for block_hash in block_hashes:
            block_headers.append(from_hex(CBlockHeader(), self.nodes[0].getblockheader(block_hash, False)))

        # continuous headers sequence should be fine
        MISBEHAVING_NONCONTINUOUS_HEADERS_MSGS = ['Misbehaving', 'non-continuous headers sequence']
        peer = self.nodes[0].add_p2p_connection(P2PInterface())
        with self.nodes[0].assert_debug_log([], unexpected_msgs=MISBEHAVING_NONCONTINUOUS_HEADERS_MSGS):
            peer.send_and_ping(msg_headers(block_headers))

        # delete arbitrary block header somewhere in the middle to break link
        del block_headers[random.randrange(1, len(block_headers)-1)]
        with self.nodes[0].assert_debug_log(expected_msgs=MISBEHAVING_NONCONTINUOUS_HEADERS_MSGS):
            peer.send_without_ping(msg_headers(block_headers))
            peer.wait_for_disconnect()
        self.nodes[0].disconnect_p2ps()

    def test_resource_exhaustion(self):
        self.log.info("Test node stays up despite many large junk messages")
        # Don't use v2 here - the non-optimised encryption would take too long to encrypt
        # the large messages
        conn = self.nodes[0].add_p2p_connection(P2PDataStore(), supports_v2_p2p=False)
        conn2 = self.nodes[0].add_p2p_connection(P2PDataStore(), supports_v2_p2p=False)
        msg_at_size = msg_unrecognized(str_data="b" * VALID_DATA_LIMIT)
        assert len(msg_at_size.serialize()) == MAX_PROTOCOL_MESSAGE_LENGTH

        self.log.info("(a) Send 80 messages, each of maximum valid data size (4MB)")
        for _ in range(80):
            conn.send_without_ping(msg_at_size)

        # Check that, even though the node is being hammered by nonsense from one
        # connection, it can still service other peers in a timely way.
        self.log.info("(b) Check node still services peers in a timely way")
        for _ in range(20):
            conn2.sync_with_ping(timeout=2)

        self.log.info("(c) Wait for node to drop junk messages, while remaining connected")
        conn.sync_with_ping(timeout=400)

        # Despite being served up a bunch of nonsense, the peers should still be connected.
        assert conn.is_connected
        assert conn2.is_connected
        self.nodes[0].disconnect_p2ps()


if __name__ == '__main__':
    InvalidMessagesTest(__file__).main()<|MERGE_RESOLUTION|>--- conflicted
+++ resolved
@@ -290,18 +290,9 @@
         blockheader.hashPrevBlock = int(blockheader_tip_hash, 16)
         blockheader.nTime = int(time.time())
         blockheader.nBits = blockheader_tip.nBits
-<<<<<<< HEAD
-        blockheader.rehash()
         blockheader.nNonce = 2
-        while True:
-            blockheader.rehash()
-            if CBlock(blockheader).has_valid_pow():
-                break
+        while not CBlock(blockheader).has_valid_pow():
             blockheader.nNonce += 131072
-=======
-        while not blockheader.hash_hex.startswith('0'):
-            blockheader.nNonce += 1
->>>>>>> 5c5704e7
         peer = self.nodes[0].add_p2p_connection(P2PInterface())
         peer.send_and_ping(msg_headers([blockheader]))
         assert_equal(self.nodes[0].getblockchaininfo()['headers'], 1)
@@ -310,15 +301,8 @@
         assert_equal(chaintips[0]['hash'], blockheader.hash_hex)
 
         # invalidate PoW
-<<<<<<< HEAD
         blockheader.nNonce += 65536
-        blockheader.rehash()
         with self.nodes[0].assert_debug_log(['Misbehaving', 'invalid header received']):
-=======
-        while not blockheader.hash_hex.startswith('f'):
-            blockheader.nNonce += 1
-        with self.nodes[0].assert_debug_log(['Misbehaving', 'header with invalid proof of work']):
->>>>>>> 5c5704e7
             peer.send_without_ping(msg_headers([blockheader]))
             peer.wait_for_disconnect()
 
