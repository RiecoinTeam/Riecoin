--- conflicted
+++ resolved
@@ -437,128 +437,6 @@
         # This will raise an exception since generate does not accept a string
         assert_raises_rpc_error(-3, "not of expected type number", self.generate, self.nodes[0], "2")
 
-<<<<<<< HEAD
-=======
-        if not self.options.descriptors:
-
-            # This will raise an exception for the invalid private key format
-            assert_raises_rpc_error(-5, "Invalid private key encoding", self.nodes[0].importprivkey, "invalid")
-
-            # This will raise an exception for importing an address with the PS2H flag
-            temp_address = self.nodes[1].getnewaddress("", "p2sh-segwit")
-            assert_raises_rpc_error(-5, "Cannot use the p2sh flag with an address - use a script instead", self.nodes[0].importaddress, temp_address, "label", False, True)
-
-            # This will raise an exception for attempting to dump the private key of an address you do not own
-            assert_raises_rpc_error(-3, "Address does not refer to a key", self.nodes[0].dumpprivkey, temp_address)
-
-            # This will raise an exception for attempting to get the private key of an invalid Bitcoin address
-            assert_raises_rpc_error(-5, "Invalid Bitcoin address", self.nodes[0].dumpprivkey, "invalid")
-
-            # This will raise an exception for attempting to set a label for an invalid Bitcoin address
-            assert_raises_rpc_error(-5, "Invalid Bitcoin address", self.nodes[0].setlabel, "invalid address", "label")
-
-            # This will raise an exception for importing an invalid address
-            assert_raises_rpc_error(-5, "Invalid Bitcoin address or script", self.nodes[0].importaddress, "invalid")
-
-            # This will raise an exception for attempting to import a pubkey that isn't in hex
-            assert_raises_rpc_error(-5, 'Pubkey "not hex" must be a hex string', self.nodes[0].importpubkey, "not hex")
-
-            # This will raise exceptions for importing a pubkeys with invalid length / invalid coordinates
-            too_short_pubkey = "5361746f736869204e616b616d6f746f"
-            assert_raises_rpc_error(-5, f'Pubkey "{too_short_pubkey}" must have a length of either 33 or 65 bytes', self.nodes[0].importpubkey, too_short_pubkey)
-            not_on_curve_pubkey = bytes([4] + [0]*64).hex()  # pubkey with coordinates (0,0) is not on curve
-            assert_raises_rpc_error(-5, f'Pubkey "{not_on_curve_pubkey}" must be cryptographically valid', self.nodes[0].importpubkey, not_on_curve_pubkey)
-
-            # Bech32m addresses cannot be imported into a legacy wallet
-            assert_raises_rpc_error(-5, "Bech32m addresses cannot be imported into legacy wallets", self.nodes[0].importaddress, "bcrt1p0xlxvlhemja6c4dqv22uapctqupfhlxm9h8z3k2e72q4k9hcz7vqc8gma6")
-
-            # Import address and private key to check correct behavior of spendable unspents
-            # 1. Send some coins to generate new UTXO
-            address_to_import = self.nodes[2].getnewaddress()
-            utxo = self.create_outpoints(self.nodes[0], outputs=[{address_to_import: 1}])[0]
-            self.sync_mempools(self.nodes[0:3])
-            self.nodes[2].lockunspent(False, [utxo])
-            self.generate(self.nodes[0], 1, sync_fun=lambda: self.sync_all(self.nodes[0:3]))
-
-            self.log.info("Test sendtoaddress with fee_rate param (explicit fee rate in sat/vB)")
-            prebalance = self.nodes[2].getbalance()
-            assert prebalance > 2
-            address = self.nodes[1].getnewaddress()
-            amount = 3
-            fee_rate_sat_vb = 2
-            fee_rate_btc_kvb = fee_rate_sat_vb * 1e3 / 1e8
-            # Test passing fee_rate as an integer
-            txid = self.nodes[2].sendtoaddress(address=address, amount=amount, fee_rate=fee_rate_sat_vb)
-            tx_size = self.get_vsize(self.nodes[2].gettransaction(txid)['hex'])
-            self.generate(self.nodes[0], 1, sync_fun=lambda: self.sync_all(self.nodes[0:3]))
-            postbalance = self.nodes[2].getbalance()
-            fee = prebalance - postbalance - Decimal(amount)
-            assert_fee_amount(fee, tx_size, Decimal(fee_rate_btc_kvb))
-
-            prebalance = self.nodes[2].getbalance()
-            amount = Decimal("0.001")
-            fee_rate_sat_vb = 1.23
-            fee_rate_btc_kvb = fee_rate_sat_vb * 1e3 / 1e8
-            # Test passing fee_rate as a string
-            txid = self.nodes[2].sendtoaddress(address=address, amount=amount, fee_rate=str(fee_rate_sat_vb))
-            tx_size = self.get_vsize(self.nodes[2].gettransaction(txid)['hex'])
-            self.generate(self.nodes[0], 1, sync_fun=lambda: self.sync_all(self.nodes[0:3]))
-            postbalance = self.nodes[2].getbalance()
-            fee = prebalance - postbalance - amount
-            assert_fee_amount(fee, tx_size, Decimal(fee_rate_btc_kvb))
-
-            # Test setting explicit fee rate just below the minimum.
-            self.log.info("Test sendtoaddress raises 'fee rate too low' if fee_rate of 0.99999999 is passed")
-            assert_raises_rpc_error(-6, "Fee rate (0.999 sat/vB) is lower than the minimum fee rate setting (1.000 sat/vB)",
-                self.nodes[2].sendtoaddress, address=address, amount=1, fee_rate=0.999)
-
-            self.log.info("Test sendtoaddress raises if an invalid fee_rate is passed")
-            # Test fee_rate with zero values.
-            msg = "Fee rate (0.000 sat/vB) is lower than the minimum fee rate setting (1.000 sat/vB)"
-            for zero_value in [0, 0.000, 0.00000000, "0", "0.000", "0.00000000"]:
-                assert_raises_rpc_error(-6, msg, self.nodes[2].sendtoaddress, address=address, amount=1, fee_rate=zero_value)
-            msg = "Invalid amount"
-            # Test fee_rate values that don't pass fixed-point parsing checks.
-            for invalid_value in ["", 0.000000001, 1e-09, 1.111111111, 1111111111111111, "31.999999999999999999999"]:
-                assert_raises_rpc_error(-3, msg, self.nodes[2].sendtoaddress, address=address, amount=1.0, fee_rate=invalid_value)
-            # Test fee_rate values that cannot be represented in sat/vB.
-            for invalid_value in [0.0001, 0.00000001, 0.00099999, 31.99999999]:
-                assert_raises_rpc_error(-3, msg, self.nodes[2].sendtoaddress, address=address, amount=10, fee_rate=invalid_value)
-            # Test fee_rate out of range (negative number).
-            assert_raises_rpc_error(-3, OUT_OF_RANGE, self.nodes[2].sendtoaddress, address=address, amount=1.0, fee_rate=-1)
-            # Test type error.
-            for invalid_value in [True, {"foo": "bar"}]:
-                assert_raises_rpc_error(-3, NOT_A_NUMBER_OR_STRING, self.nodes[2].sendtoaddress, address=address, amount=1.0, fee_rate=invalid_value)
-
-            self.log.info("Test sendtoaddress raises if an invalid conf_target or estimate_mode is passed")
-            for target, mode in product([-1, 0, 1009], ["economical", "conservative"]):
-                assert_raises_rpc_error(-8, "Invalid conf_target, must be between 1 and 1008",  # max value of 1008 per src/policy/fees.h
-                    self.nodes[2].sendtoaddress, address=address, amount=1, conf_target=target, estimate_mode=mode)
-            for target, mode in product([-1, 0], ["btc/kb", "sat/b"]):
-                assert_raises_rpc_error(-8, 'Invalid estimate_mode parameter, must be one of: "unset", "economical", "conservative"',
-                    self.nodes[2].sendtoaddress, address=address, amount=1, conf_target=target, estimate_mode=mode)
-
-            # 2. Import address from node2 to node1
-            self.nodes[1].importaddress(address_to_import)
-
-            # 3. Validate that the imported address is watch-only on node1
-            assert self.nodes[1].getaddressinfo(address_to_import)["iswatchonly"]
-
-            # 4. Check that the unspents after import are not spendable
-            assert_array_result(self.nodes[1].listunspent(),
-                                {"address": address_to_import},
-                                {"spendable": False})
-
-            # 5. Import private key of the previously imported address on node1
-            priv_key = self.nodes[2].dumpprivkey(address_to_import)
-            self.nodes[1].importprivkey(priv_key)
-
-            # 6. Check that the unspents are now spendable on node1
-            assert_array_result(self.nodes[1].listunspent(),
-                                {"address": address_to_import},
-                                {"spendable": True})
-
->>>>>>> f7144b24
         # Mine a block from node0 to an address from node1
         coinbase_addr = self.nodes[1].getnewaddress()
         block_hash = self.generatetoaddress(self.nodes[0], 1, coinbase_addr, sync_fun=lambda: self.sync_all(self.nodes[0:3]))[0]
