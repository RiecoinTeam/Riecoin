#!/usr/bin/env python3
# Copyright (c) 2014-present The Bitcoin Core developers
# Copyright (c) 2014-present The Riecoin developers
# Distributed under the MIT software license, see the accompanying
# file COPYING or http://www.opensource.org/licenses/mit-license.php.
"""Test the wallet."""
from decimal import Decimal
from itertools import product

from test_framework.blocktools import COINBASE_MATURITY
from test_framework.descriptors import descsum_create
from test_framework.messages import (
    COIN,
    DEFAULT_ANCESTOR_LIMIT,
)
from test_framework.test_framework import BitcoinTestFramework
from test_framework.util import (
    assert_array_result,
    assert_equal,
    assert_fee_amount,
    assert_raises_rpc_error,
)
from test_framework.wallet_util import test_address
from test_framework.wallet import MiniWallet

NOT_A_NUMBER_OR_STRING = "Amount is not a number or string"
OUT_OF_RANGE = "Amount out of range"


class WalletTest(BitcoinTestFramework):
    def set_test_params(self):
        self.num_nodes = 4
        # whitelist peers to speed up tx relay / mempool sync
        self.noban_tx_relay = True
        self.extra_args = [[
            "-dustrelayfee=0", "-walletrejectlongchains=0", "-deprecatedrpc=settxfee"
        ]] * self.num_nodes
        self.setup_clean_chain = True
        self.supports_cli = False

    def skip_test_if_missing_module(self):
        self.skip_if_no_wallet()

    def setup_network(self):
        self.setup_nodes()
        # Only need nodes 0-2 running at start of test
        self.stop_node(3)
        self.connect_nodes(0, 1)
        self.connect_nodes(1, 2)
        self.connect_nodes(0, 2)
        self.sync_all(self.nodes[0:3])

    def check_fee_amount(self, curr_balance, balance_with_fee, fee_per_byte, tx_size):
        """Return curr_balance after asserting the fee was in range"""
        fee = balance_with_fee - curr_balance
        assert_fee_amount(fee, tx_size, fee_per_byte * 1000)
        return curr_balance

    def get_vsize(self, txn):
        return self.nodes[0].decoderawtransaction(txn)['vsize']

    def run_test(self):

        # Check that there's no UTXO on none of the nodes
        assert_equal(len(self.nodes[0].listunspent()), 0)
        assert_equal(len(self.nodes[1].listunspent()), 0)
        assert_equal(len(self.nodes[2].listunspent()), 0)

        self.log.info("Mining blocks...")

        self.generate(self.nodes[0], 1, sync_fun=self.no_op)

        walletbalances = self.nodes[0].getbalances()
        assert_equal(walletbalances['mine']['immature'], 50)
        assert_equal(walletbalances['mine']['trusted'], 0)

        self.sync_all(self.nodes[0:3])
        self.generate(self.nodes[1], COINBASE_MATURITY + 1, sync_fun=lambda: self.sync_all(self.nodes[0:3]))

        assert_equal(self.nodes[0].getbalance(), 50)
        assert_equal(self.nodes[1].getbalance(), 50)
        assert_equal(self.nodes[2].getbalance(), 0)

        # Check that only first and second nodes have UTXOs
        utxos = self.nodes[0].listunspent()
        assert_equal(len(utxos), 1)
        assert_equal(len(self.nodes[1].listunspent()), 1)
        assert_equal(len(self.nodes[2].listunspent()), 0)

        self.log.info("Test gettxout")
        confirmed_txid, confirmed_index = utxos[0]["txid"], utxos[0]["vout"]
        # First, outputs that are unspent both in the chain and in the
        # mempool should appear with or without include_mempool
        txout = self.nodes[0].gettxout(txid=confirmed_txid, n=confirmed_index, include_mempool=False)
        assert_equal(txout['value'], 50)
        txout = self.nodes[0].gettxout(txid=confirmed_txid, n=confirmed_index, include_mempool=True)
        assert_equal(txout['value'], 50)

        # Send 21 BTC from 0 to 2 using sendtoaddress call.
        self.nodes[0].sendtoaddress(self.nodes[2].getnewaddress(), 11)
        mempool_txid = self.nodes[0].sendtoaddress(self.nodes[2].getnewaddress(), 10)

        self.log.info("Test gettxout (second part)")
        # utxo spent in mempool should be visible if you exclude mempool
        # but invisible if you include mempool
        txout = self.nodes[0].gettxout(confirmed_txid, confirmed_index, False)
        assert_equal(txout['value'], 50)
        txout = self.nodes[0].gettxout(confirmed_txid, confirmed_index)  # by default include_mempool=True
        assert txout is None
        txout = self.nodes[0].gettxout(confirmed_txid, confirmed_index, True)
        assert txout is None
        # new utxo from mempool should be invisible if you exclude mempool
        # but visible if you include mempool
        txout = self.nodes[0].gettxout(mempool_txid, 0, False)
        assert txout is None
        txout1 = self.nodes[0].gettxout(mempool_txid, 0, True)
        txout2 = self.nodes[0].gettxout(mempool_txid, 1, True)
        # note the mempool tx will have randomly assigned indices
        # but 10 will go to node2 and the rest will go to node0
        balance = self.nodes[0].getbalance()
        assert_equal(set([txout1['value'], txout2['value']]), set([10, balance]))
        walletbalances = self.nodes[0].getbalances()
        assert_equal(walletbalances['mine']['immature'], 0)

        # Have node0 mine a block, thus it will collect its own fee.
        self.generate(self.nodes[0], 1, sync_fun=lambda: self.sync_all(self.nodes[0:3]))

        # Exercise locking of unspent outputs
        unspent_0 = self.nodes[2].listunspent()[0]
        unspent_0 = {"txid": unspent_0["txid"], "vout": unspent_0["vout"]}
        # Trying to unlock an output which isn't locked should error
        assert_raises_rpc_error(-8, "Invalid parameter, expected locked output", self.nodes[2].lockunspent, True, [unspent_0])

        # Locking an already-locked output should error
        self.nodes[2].lockunspent(False, [unspent_0])
        assert_raises_rpc_error(-8, "Invalid parameter, output already locked", self.nodes[2].lockunspent, False, [unspent_0])

        # Restarting the node should clear the lock
        self.restart_node(2)
        self.nodes[2].lockunspent(False, [unspent_0])

        # Unloading and reloating the wallet should clear the lock
        assert_equal(self.nodes[0].listwallets(), [self.default_wallet_name])
        self.nodes[2].unloadwallet(self.default_wallet_name)
        self.nodes[2].loadwallet(self.default_wallet_name)
        assert_equal(len(self.nodes[2].listlockunspent()), 0)

        # Locking non-persistently, then re-locking persistently, is allowed
        self.nodes[2].lockunspent(False, [unspent_0])
        self.nodes[2].lockunspent(False, [unspent_0], True)

        # Restarting the node with the lock written to the wallet should keep the lock
        self.restart_node(2, ["-walletrejectlongchains=0"])
        assert_raises_rpc_error(-8, "Invalid parameter, output already locked", self.nodes[2].lockunspent, False, [unspent_0])

        # Unloading and reloading the wallet with a persistent lock should keep the lock
        self.nodes[2].unloadwallet(self.default_wallet_name)
        self.nodes[2].loadwallet(self.default_wallet_name)
        assert_raises_rpc_error(-8, "Invalid parameter, output already locked", self.nodes[2].lockunspent, False, [unspent_0])

        # Locked outputs should not be used, even if they are the only available funds
        assert_raises_rpc_error(-6, "Insufficient funds", self.nodes[2].sendtoaddress, self.nodes[2].getnewaddress(), 20)
        assert_equal([unspent_0], self.nodes[2].listlockunspent())

        # Unlocking should remove the persistent lock
        self.nodes[2].lockunspent(True, [unspent_0])
        self.restart_node(2)
        assert_equal(len(self.nodes[2].listlockunspent()), 0)

        # Reconnect node 2 after restarts
        self.connect_nodes(1, 2)
        self.connect_nodes(0, 2)

        assert_raises_rpc_error(-8, "txid must be of length 64 (not 34, for '0000000000000000000000000000000000')",
                                self.nodes[2].lockunspent, False,
                                [{"txid": "0000000000000000000000000000000000", "vout": 0}])
        assert_raises_rpc_error(-8, "txid must be hexadecimal string (not 'ZZZ0000000000000000000000000000000000000000000000000000000000000')",
                                self.nodes[2].lockunspent, False,
                                [{"txid": "ZZZ0000000000000000000000000000000000000000000000000000000000000", "vout": 0}])
        assert_raises_rpc_error(-8, "Invalid parameter, unknown transaction",
                                self.nodes[2].lockunspent, False,
                                [{"txid": "0000000000000000000000000000000000000000000000000000000000000000", "vout": 0}])
        assert_raises_rpc_error(-8, "Invalid parameter, vout index out of bounds",
                                self.nodes[2].lockunspent, False,
                                [{"txid": unspent_0["txid"], "vout": 999}])

        # The lock on a manually selected output is ignored
        unspent_0 = self.nodes[1].listunspent()[0]
        self.nodes[1].lockunspent(False, [unspent_0])
        tx = self.nodes[1].createrawtransaction([unspent_0], { self.nodes[1].getnewaddress() : 1 })
        self.nodes[1].fundrawtransaction(tx,{"lockUnspents": True})

        # fundrawtransaction can lock an input
        self.nodes[1].lockunspent(True, [unspent_0])
        assert_equal(len(self.nodes[1].listlockunspent()), 0)
        tx = self.nodes[1].fundrawtransaction(tx,{"lockUnspents": True})['hex']
        assert_equal(len(self.nodes[1].listlockunspent()), 1)

        # Send transaction
        tx = self.nodes[1].signrawtransactionwithwallet(tx)["hex"]
        self.nodes[1].sendrawtransaction(tx)
        assert_equal(len(self.nodes[1].listlockunspent()), 0)

        # Have node1 generate 100 blocks (so node0 can recover the fee)
        self.generate(self.nodes[1], COINBASE_MATURITY, sync_fun=lambda: self.sync_all(self.nodes[0:3]))

        # node0 should end up with 100 btc in block rewards plus fees, but
        # minus the 21 plus fees sent to node2 and burnt Fees
        assert_equal(self.nodes[0].getbalance(), Decimal('78.99996020'))
        assert_equal(self.nodes[2].getbalance(), 21)

        # Node0 should have two unspent outputs.
        # Create a couple of transactions to send them to node2, submit them through
        # node1, and make sure both node0 and node2 pick them up properly:
        node0utxos = self.nodes[0].listunspent(1)
        assert_equal(len(node0utxos), 2)

        # create both transactions
        txns_to_send = []
        for utxo in node0utxos:
            inputs = []
            outputs = {}
            inputs.append({"txid": utxo["txid"], "vout": utxo["vout"]})
            outputs[self.nodes[2].getnewaddress()] = utxo["amount"] - 3
            raw_tx = self.nodes[0].createrawtransaction(inputs, outputs)
            txns_to_send.append(self.nodes[0].signrawtransactionwithwallet(raw_tx))

        # Have node 1 (miner) send the transactions
        self.nodes[1].sendrawtransaction(hexstring=txns_to_send[0]["hex"], maxfeerate=0)
        self.nodes[1].sendrawtransaction(hexstring=txns_to_send[1]["hex"], maxfeerate=0)

        # Have node1 mine a block to confirm transactions:
        self.generate(self.nodes[1], 1, sync_fun=lambda: self.sync_all(self.nodes[0:3]))

        assert_equal(self.nodes[0].getbalance(), 0)
        assert_equal(self.nodes[2].getbalance(), Decimal('93.99996020'))

        # Verify that a spent output cannot be locked anymore
        spent_0 = {"txid": node0utxos[0]["txid"], "vout": node0utxos[0]["vout"]}
        assert_raises_rpc_error(-8, "Invalid parameter, expected unspent output", self.nodes[0].lockunspent, False, [spent_0])

        # Send 10 BTC normal
        address = self.nodes[0].getnewaddress("test")
        fee_per_byte = Decimal('0.001') / 1000
        self.nodes[2].settxfee(fee_per_byte * 1000)
        txid = self.nodes[2].sendtoaddress(address, 10, "", "", False)
        self.generate(self.nodes[2], 1, sync_fun=lambda: self.sync_all(self.nodes[0:3]))
        node_2_bal = self.check_fee_amount(self.nodes[2].getbalance(), Decimal('83.99996020'), fee_per_byte, self.get_vsize(self.nodes[2].gettransaction(txid)['hex']))
        assert_equal(self.nodes[0].getbalance(), Decimal('10'))

        # Send 10 BTC with subtract fee from amount
        txid = self.nodes[2].sendtoaddress(address, 10, "", "", True)
        self.generate(self.nodes[2], 1, sync_fun=lambda: self.sync_all(self.nodes[0:3]))
        node_2_bal -= Decimal('10')
        assert_equal(self.nodes[2].getbalance(), node_2_bal)
        node_0_bal = self.check_fee_amount(self.nodes[0].getbalance(), Decimal('20'), fee_per_byte, self.get_vsize(self.nodes[2].gettransaction(txid)['hex']))

        self.log.info("Test sendmany")

        # Sendmany 10 BTC
        txid = self.nodes[2].sendmany({address: 10}, "", [])
        self.generate(self.nodes[2], 1, sync_fun=lambda: self.sync_all(self.nodes[0:3]))
        node_0_bal += Decimal('10')
        node_2_bal = self.check_fee_amount(self.nodes[2].getbalance(), node_2_bal - Decimal('10'), fee_per_byte, self.get_vsize(self.nodes[2].gettransaction(txid)['hex']))
        assert_equal(self.nodes[0].getbalance(), node_0_bal)

        # Sendmany 10 BTC with subtract fee from amount
        txid = self.nodes[2].sendmany({address: 10}, "", [address])
        self.generate(self.nodes[2], 1, sync_fun=lambda: self.sync_all(self.nodes[0:3]))
        node_2_bal -= Decimal('10')
        assert_equal(self.nodes[2].getbalance(), node_2_bal)
        node_0_bal = self.check_fee_amount(self.nodes[0].getbalance(), node_0_bal + Decimal('10'), fee_per_byte, self.get_vsize(self.nodes[2].gettransaction(txid)['hex']))

        # Sendmany 5 BTC to two addresses with subtracting fee from both addresses
        a0 = self.nodes[0].getnewaddress()
        a1 = self.nodes[0].getnewaddress()
        txid = self.nodes[2].sendmany(amounts={a0: 5, a1: 5}, subtractfeefrom=[a0, a1])
        self.generate(self.nodes[2], 1, sync_fun=lambda: self.sync_all(self.nodes[0:3]))
        node_2_bal -= Decimal('10')
        assert_equal(self.nodes[2].getbalance(), node_2_bal)
        tx = self.nodes[2].gettransaction(txid)
        node_0_bal = self.check_fee_amount(self.nodes[0].getbalance(), node_0_bal + Decimal('10'), fee_per_byte, self.get_vsize(tx['hex']))
        assert_equal(self.nodes[0].getbalance(), node_0_bal)
        expected_bal = Decimal('5') + (tx['fee'] / 2)
        assert_equal(self.nodes[0].getreceivedbyaddress(a0), expected_bal)
        assert_equal(self.nodes[0].getreceivedbyaddress(a1), expected_bal)

        self.log.info("Test sendmany with fee_rate param (explicit fee rate in rie/vB)")
        fee_rate_sat_vb = 2
        fee_rate_btc_kvb = fee_rate_sat_vb * 1e3 / 1e8
        explicit_fee_rate_btc_kvb = Decimal(fee_rate_btc_kvb) / 1000

        # Test passing fee_rate as a string
        txid = self.nodes[2].sendmany(amounts={address: 10}, fee_rate=str(fee_rate_sat_vb))
        self.generate(self.nodes[2], 1, sync_fun=lambda: self.sync_all(self.nodes[0:3]))
        balance = self.nodes[2].getbalance()
        node_2_bal = self.check_fee_amount(balance, node_2_bal - Decimal('10'), explicit_fee_rate_btc_kvb, self.get_vsize(self.nodes[2].gettransaction(txid)['hex']))
        assert_equal(balance, node_2_bal)
        node_0_bal += Decimal('10')
        assert_equal(self.nodes[0].getbalance(), node_0_bal)

        # Test passing fee_rate as an integer
        amount = Decimal("0.0001")
        txid = self.nodes[2].sendmany(amounts={address: amount}, fee_rate=fee_rate_sat_vb)
        self.generate(self.nodes[2], 1, sync_fun=lambda: self.sync_all(self.nodes[0:3]))
        balance = self.nodes[2].getbalance()
        node_2_bal = self.check_fee_amount(balance, node_2_bal - amount, explicit_fee_rate_btc_kvb, self.get_vsize(self.nodes[2].gettransaction(txid)['hex']))
        assert_equal(balance, node_2_bal)
        node_0_bal += amount
        assert_equal(self.nodes[0].getbalance(), node_0_bal)

        assert_raises_rpc_error(-8, "Unknown named parameter feeRate", self.nodes[2].sendtoaddress, address=address, amount=1, fee_rate=1, feeRate=1)

        # Test setting explicit fee rate just below the minimum.
        self.log.info("Test sendmany raises 'fee rate too low' if fee_rate of 0.99999999 is passed")
        assert_raises_rpc_error(-6, "Fee rate (0.999 rie/vB) is lower than the minimum fee rate setting (1.000 rie/vB)",
            self.nodes[2].sendmany, amounts={address: 10}, fee_rate=0.999)

        self.log.info("Test sendmany raises if an invalid fee_rate is passed")
        # Test fee_rate with zero values.
        msg = "Fee rate (0.000 rie/vB) is lower than the minimum fee rate setting (1.000 rie/vB)"
        for zero_value in [0, 0.000, 0.00000000, "0", "0.000", "0.00000000"]:
            assert_raises_rpc_error(-6, msg, self.nodes[2].sendmany, amounts={address: 1}, fee_rate=zero_value)
        msg = "Invalid amount"
        # Test fee_rate values that don't pass fixed-point parsing checks.
        for invalid_value in ["", 0.000000001, 1e-09, 1.111111111, 1111111111111111, "31.999999999999999999999"]:
            assert_raises_rpc_error(-3, msg, self.nodes[2].sendmany, amounts={address: 1.0}, fee_rate=invalid_value)
        # Test fee_rate values that cannot be represented in rie/vB.
        for invalid_value in [0.0001, 0.00000001, 0.00099999, 31.99999999]:
            assert_raises_rpc_error(-3, msg, self.nodes[2].sendmany, amounts={address: 10}, fee_rate=invalid_value)
        # Test fee_rate out of range (negative number).
        assert_raises_rpc_error(-3, OUT_OF_RANGE, self.nodes[2].sendmany, amounts={address: 10}, fee_rate=-1)
        # Test type error.
        for invalid_value in [True, {"foo": "bar"}]:
            assert_raises_rpc_error(-3, NOT_A_NUMBER_OR_STRING, self.nodes[2].sendmany, amounts={address: 10}, fee_rate=invalid_value)

        self.log.info("Test sendmany raises if an invalid conf_target or estimate_mode is passed")
        for target, mode in product([-1, 0, 1009], ["economical", "conservative"]):
            assert_raises_rpc_error(-8, "Invalid conf_target, must be between 1 and 1008",  # max value of 1008 per src/policy/fees.h
                self.nodes[2].sendmany, amounts={address: 1}, conf_target=target, estimate_mode=mode)
        for target, mode in product([-1, 0], ["RIC/kb", "rie/b"]):
            assert_raises_rpc_error(-8, 'Invalid estimate_mode parameter, must be one of: "unset", "economical", "conservative"',
                self.nodes[2].sendmany, amounts={address: 1}, conf_target=target, estimate_mode=mode)

        self.start_node(3, self.nodes[3].extra_args)
        self.connect_nodes(0, 3)
        self.sync_all()

        # check if we can list zero value tx as available coins
        # 1. create raw_tx
        # 2. hex-changed one output to 0.0
        # 3. sign and send
        # 4. check if recipient (node0) can list the zero value tx
        usp = self.nodes[1].listunspent(query_options={'minimumAmount': '49.998'})[0]
        inputs = [{"txid": usp['txid'], "vout": usp['vout']}]
        outputs = {self.nodes[1].getnewaddress(): 49.998, self.nodes[0].getnewaddress(): 11.11}

        raw_tx = self.nodes[1].createrawtransaction(inputs, outputs).replace("c0833842", "00000000")  # replace 11.11 with 0.0 (int32)
        signed_raw_tx = self.nodes[1].signrawtransactionwithwallet(raw_tx)
        decoded_raw_tx = self.nodes[1].decoderawtransaction(signed_raw_tx['hex'])
        zero_value_txid = decoded_raw_tx['txid']
        self.nodes[1].sendrawtransaction(signed_raw_tx['hex'])

        self.sync_all()
        self.generate(self.nodes[1], 1)  # mine a block

        unspent_txs = self.nodes[0].listunspent()  # zero value tx must be in listunspents output
        found = False
        for uTx in unspent_txs:
            if uTx['txid'] == zero_value_txid:
                found = True
                assert_equal(uTx['amount'], Decimal('0'))
        assert found

        self.log.info("Test -walletbroadcast")
        self.stop_nodes()
        self.start_node(0, ["-walletbroadcast=0"])
        self.start_node(1, ["-walletbroadcast=0"])
        self.start_node(2, ["-walletbroadcast=0"])
        self.connect_nodes(0, 1)
        self.connect_nodes(1, 2)
        self.connect_nodes(0, 2)
        self.sync_all(self.nodes[0:3])

        txid_not_broadcast = self.nodes[0].sendtoaddress(self.nodes[2].getnewaddress(), 2)
        tx_obj_not_broadcast = self.nodes[0].gettransaction(txid_not_broadcast)
        self.generate(self.nodes[1], 1, sync_fun=lambda: self.sync_all(self.nodes[0:3]))  # mine a block, tx should not be in there
        assert_equal(self.nodes[2].getbalance(), node_2_bal)  # should not be changed because tx was not broadcasted

        # now broadcast from another node, mine a block, sync, and check the balance
        self.nodes[1].sendrawtransaction(tx_obj_not_broadcast['hex'])
        self.generate(self.nodes[1], 1, sync_fun=lambda: self.sync_all(self.nodes[0:3]))
        node_2_bal += 2
        tx_obj_not_broadcast = self.nodes[0].gettransaction(txid_not_broadcast)
        assert_equal(self.nodes[2].getbalance(), node_2_bal)

        # create another tx
        self.nodes[0].sendtoaddress(self.nodes[2].getnewaddress(), 2)

        # restart the nodes with -walletbroadcast=1
        self.stop_nodes()
        self.start_node(0)
        self.start_node(1)
        self.start_node(2)
        self.connect_nodes(0, 1)
        self.connect_nodes(1, 2)
        self.connect_nodes(0, 2)
        self.sync_blocks(self.nodes[0:3])

        self.generate(self.nodes[0], 1, sync_fun=lambda: self.sync_blocks(self.nodes[0:3]))
        node_2_bal += 2

        # tx should be added to balance because after restarting the nodes tx should be broadcast
        assert_equal(self.nodes[2].getbalance(), node_2_bal)

        # send a tx with value in a string (PR#6380 +)
        txid = self.nodes[0].sendtoaddress(self.nodes[2].getnewaddress(), "2")
        tx_obj = self.nodes[0].gettransaction(txid)
        assert_equal(tx_obj['amount'], Decimal('-2'))

        txid = self.nodes[0].sendtoaddress(self.nodes[2].getnewaddress(), "0.0001")
        tx_obj = self.nodes[0].gettransaction(txid)
        assert_equal(tx_obj['amount'], Decimal('-0.0001'))

        # check if JSON parser can handle scientific notation in strings
        txid = self.nodes[0].sendtoaddress(self.nodes[2].getnewaddress(), "1e-4")
        tx_obj = self.nodes[0].gettransaction(txid)
        assert_equal(tx_obj['amount'], Decimal('-0.0001'))

        # General checks for errors from incorrect inputs
        # This will raise an exception because the amount is negative
        assert_raises_rpc_error(-3, OUT_OF_RANGE, self.nodes[0].sendtoaddress, self.nodes[2].getnewaddress(), "-1")

        # This will raise an exception because the amount type is wrong
        assert_raises_rpc_error(-3, "Invalid amount", self.nodes[0].sendtoaddress, self.nodes[2].getnewaddress(), "1f-4")

        # This will raise an exception since generate does not accept a string
        assert_raises_rpc_error(-3, "not of expected type number", self.generate, self.nodes[0], "2")

        # Mine a block from node0 to an address from node1
        coinbase_addr = self.nodes[1].getnewaddress()
        block_hash = self.generatetoaddress(self.nodes[0], 1, coinbase_addr, sync_fun=lambda: self.sync_all(self.nodes[0:3]))[0]
        coinbase_txid = self.nodes[0].getblock(block_hash)['tx'][0]

        # Check that the txid and balance is found by node1
        self.nodes[1].gettransaction(coinbase_txid)

        # check if wallet or blockchain maintenance changes the balance
        self.sync_all(self.nodes[0:3])
        blocks = self.generate(self.nodes[0], 2, sync_fun=lambda: self.sync_all(self.nodes[0:3]))
        balance_nodes = [self.nodes[i].getbalance() for i in range(3)]
        block_count = self.nodes[0].getblockcount()

        # Check modes:
        #   - True: unicode escaped as \u....
        #   - False: unicode directly as UTF-8
        for mode in [True, False]:
            self.nodes[0].rpc.ensure_ascii = mode
            # unicode check: Basic Multilingual Plane, Supplementary Plane respectively
            for label in [u'рыба', u'𝅘𝅥𝅯']:
                addr = self.nodes[0].getnewaddress()
                self.nodes[0].setlabel(addr, label)
                test_address(self.nodes[0], addr, labels=[label])
                assert label in self.nodes[0].listlabels()
        self.nodes[0].rpc.ensure_ascii = True  # restore to default

        # -reindex tests
        chainlimit = 6
        self.log.info("Test -reindex")
        self.stop_nodes()
        # set lower ancestor limit for later
        self.start_node(0, ['-reindex', "-walletrejectlongchains=0", "-limitancestorcount=" + str(chainlimit)])
        self.start_node(1, ['-reindex', "-limitancestorcount=" + str(chainlimit)])
        self.start_node(2, ['-reindex', "-limitancestorcount=" + str(chainlimit)])
        # reindex will leave rpc warm up "early"; Wait for it to finish
        self.wait_until(lambda: [block_count] * 3 == [self.nodes[i].getblockcount() for i in range(3)])
        assert_equal(balance_nodes, [self.nodes[i].getbalance() for i in range(3)])

        # Exercise listsinceblock with the last two blocks
        coinbase_tx_1 = self.nodes[0].listsinceblock(blocks[0])
        assert_equal(coinbase_tx_1["lastblock"], blocks[1])
        assert_equal(len(coinbase_tx_1["transactions"]), 1)
        assert_equal(coinbase_tx_1["transactions"][0]["blockhash"], blocks[1])
        assert_equal(len(self.nodes[0].listsinceblock(blocks[1])["transactions"]), 0)

        # ==Check that wallet prefers to use coins that don't exceed mempool limits =====

        # Get all non-zero utxos together and split into two chains
        chain_addrs = [self.nodes[0].getnewaddress(), self.nodes[0].getnewaddress()]
        self.nodes[0].sendall(recipients=chain_addrs)
        self.generate(self.nodes[0], 1, sync_fun=self.no_op)

        # Make a long chain of unconfirmed payments without hitting mempool limit
        # Each tx we make leaves only one output of change on a chain 1 longer
        # Since the amount to send is always much less than the outputs, we only ever need one output
        # So we should be able to generate exactly chainlimit txs for each original output
        sending_addr = self.nodes[1].getnewaddress()
        txid_list = []
        for _ in range(chainlimit * 2):
            txid_list.append(self.nodes[0].sendtoaddress(sending_addr, Decimal('0.0001')))
        assert_equal(self.nodes[0].getmempoolinfo()['size'], chainlimit * 2)
        assert_equal(len(txid_list), chainlimit * 2)

        # Without walletrejectlongchains, we will still generate a txid
        # The tx will be stored in the wallet but not accepted to the mempool
        extra_txid = self.nodes[0].sendtoaddress(sending_addr, Decimal('0.0001'))
        assert extra_txid not in self.nodes[0].getrawmempool()
        assert extra_txid in [tx["txid"] for tx in self.nodes[0].listtransactions()]
        self.nodes[0].abandontransaction(extra_txid)
        total_txs = len(self.nodes[0].listtransactions("*", 99999))

        # Try with walletrejectlongchains
        # Double chain limit but require combining inputs, so we pass AttemptSelection
        self.stop_node(0)
        extra_args = ["-walletrejectlongchains", "-limitancestorcount=" + str(2 * chainlimit)]
        self.start_node(0, extra_args=extra_args)

        # wait until the wallet has submitted all transactions to the mempool
        self.wait_until(lambda: len(self.nodes[0].getrawmempool()) == chainlimit * 2)

        # Prevent potential race condition when calling wallet RPCs right after restart
        self.nodes[0].syncwithvalidationinterfacequeue()

        node0_balance = self.nodes[0].getbalance()
        # With walletrejectlongchains we will not create the tx and store it in our wallet.
        assert_raises_rpc_error(-6, f"too many unconfirmed ancestors [limit: {chainlimit * 2}]", self.nodes[0].sendtoaddress, sending_addr, node0_balance - Decimal('0.01'))

        # Verify nothing new in wallet
        assert_equal(total_txs, len(self.nodes[0].listtransactions("*", 99999)))

        # Test getaddressinfo on external address.
        assert_raises_rpc_error(-5, "Invalid or unsupported Segwit (Bech32) encoding or Script.", self.nodes[0].getaddressinfo, "ric1pstellap55ue6keg3ta2qwlxr0h58g66fd7y4ea78hzkj3r4lstrsk4clvn")
        address_info = self.nodes[0].getaddressinfo("rric1pstellap55ue6keg3ta2qwlxr0h58g66fd7y4ea78hzkj3r4lstrs8rqekw")
        assert_equal(address_info['address'], "rric1pstellap55ue6keg3ta2qwlxr0h58g66fd7y4ea78hzkj3r4lstrs8rqekw")
        assert_equal(address_info["scriptPubKey"], "512082f3fff434a733ab65115f54077cc37de8746b496f895cf7c7b8ad288ebf82c7")
        assert not address_info["ismine"]
        assert address_info["isscript"]
        assert not address_info["ischange"]

        # Test getaddressinfo 'ischange' field on change address.
        self.generate(self.nodes[0], 1, sync_fun=self.no_op)
        destination = self.nodes[1].getnewaddress()
        txid = self.nodes[0].sendtoaddress(destination, 0.123)
        tx = self.nodes[0].gettransaction(txid=txid, verbose=True)['decoded']
        output_addresses = [vout['scriptPubKey']['address'] for vout in tx["vout"]]
        assert len(output_addresses) > 1
        for address in output_addresses:
            ischange = self.nodes[0].getaddressinfo(address)['ischange']
            assert_equal(ischange, address != destination)
            if ischange:
                change = address
        self.nodes[0].setlabel(change, 'foobar')
        assert_equal(self.nodes[0].getaddressinfo(change)['ischange'], False)

        # Test gettransaction response with different arguments.
        self.log.info("Testing gettransaction response with different arguments...")
        self.nodes[0].setlabel(change, 'baz')
        baz = self.nodes[0].listtransactions(label="baz", count=1)[0]
        expected_receive_vout = {"label":    "baz",
                                 "address":  baz["address"],
                                 "amount":   baz["amount"],
                                 "category": baz["category"],
                                 "vout":     baz["vout"]}
        expected_fields = frozenset({'amount', 'bip125-replaceable', 'confirmations', 'details', 'fee',
                                     'hex', 'lastprocessedblock', 'time', 'timereceived', 'trusted', 'txid', 'wtxid', 'walletconflicts', 'mempoolconflicts'})
        verbose_field = "decoded"
        expected_verbose_fields = expected_fields | {verbose_field}

        self.log.debug("Testing gettransaction response without verbose")
        tx = self.nodes[0].gettransaction(txid=txid)
        assert_equal(set([*tx]), expected_fields)
        assert_array_result(tx["details"], {"category": "receive"}, expected_receive_vout)

        self.log.debug("Testing gettransaction response with verbose set to False")
        tx = self.nodes[0].gettransaction(txid=txid, verbose=False)
        assert_equal(set([*tx]), expected_fields)
        assert_array_result(tx["details"], {"category": "receive"}, expected_receive_vout)

        self.log.debug("Testing gettransaction response with verbose set to True")
        tx = self.nodes[0].gettransaction(txid=txid, verbose=True)
        assert_equal(set([*tx]), expected_verbose_fields)
        assert_array_result(tx["details"], {"category": "receive"}, expected_receive_vout)
        assert_equal(tx[verbose_field], self.nodes[0].decoderawtransaction(tx["hex"]))

        self.log.info("Test send* RPCs with verbose=True")
        address = self.nodes[0].getnewaddress("test")
        txid_feeReason_one = self.nodes[2].sendtoaddress(address=address, amount=5, verbose=True)
        assert_equal(txid_feeReason_one["fee_reason"], "Fallback fee")
        txid_feeReason_two = self.nodes[2].sendmany(amounts={address: 5}, verbose=True)
        assert_equal(txid_feeReason_two["fee_reason"], "Fallback fee")
        self.log.info("Test send* RPCs with verbose=False")
        txid_feeReason_three = self.nodes[2].sendtoaddress(address=address, amount=5, verbose=False)
        assert_equal(self.nodes[2].gettransaction(txid_feeReason_three)['txid'], txid_feeReason_three)
        txid_feeReason_four = self.nodes[2].sendmany(amounts={address: 5}, verbose=False)
        assert_equal(self.nodes[2].gettransaction(txid_feeReason_four)['txid'], txid_feeReason_four)

        self.log.info("Testing 'listunspent' outputs the parent descriptor(s) of coins")
        # Create two multisig descriptors, and send a UTxO each.
        multi_a = descsum_create("wsh(multi(1,tpubD6NzVbkrYhZ4YBNjUo96Jxd1u4XKWgnoc7LsA1jz3Yc2NiDbhtfBhaBtemB73n9V5vtJHwU6FVXwggTbeoJWQ1rzdz8ysDuQkpnaHyvnvzR/*,tpubD6NzVbkrYhZ4YHdDGMAYGaWxMSC1B6tPRTHuU5t3BcfcS3nrF523iFm5waFd1pP3ZvJt4Jr8XmCmsTBNx5suhcSgtzpGjGMASR3tau1hJz4/*))")
        multi_b = descsum_create("wsh(multi(1,tpubD6NzVbkrYhZ4YHdDGMAYGaWxMSC1B6tPRTHuU5t3BcfcS3nrF523iFm5waFd1pP3ZvJt4Jr8XmCmsTBNx5suhcSgtzpGjGMASR3tau1hJz4/*,tpubD6NzVbkrYhZ4Y2RLiuEzNQkntjmsLpPYDm3LTRBYynUQtDtpzeUKAcb9sYthSFL3YR74cdFgF5mW8yKxv2W2CWuZDFR2dUpE5PF9kbrVXNZ/*))")
        addr_a = self.nodes[0].deriveaddresses(multi_a, 0)[0]
        addr_b = self.nodes[0].deriveaddresses(multi_b, 0)[0]
        txid_a = self.nodes[0].sendtoaddress(addr_a, 0.01)
        txid_b = self.nodes[0].sendtoaddress(addr_b, 0.01)
        self.generate(self.nodes[0], 1, sync_fun=self.no_op)
        # Now import the descriptors, make sure we can identify on which descriptor each coin was received.
<<<<<<< HEAD
        self.nodes[0].createwallet(wallet_name="wo", disable_private_keys=True)
=======
        self.nodes[0].createwallet(wallet_name="wo", descriptors=True, disable_private_keys=True)
>>>>>>> 59e09e0f
        wo_wallet = self.nodes[0].get_wallet_rpc("wo")
        wo_wallet.importdescriptors([
            {
                "desc": multi_a,
                "active": False,
                "timestamp": "now",
            },
            {
                "desc": multi_b,
                "active": False,
                "timestamp": "now",
            },
        ])
        coins = wo_wallet.listunspent(minconf=0)
        assert_equal(len(coins), 2)
        coin_a = next(c for c in coins if c["txid"] == txid_a)
        assert_equal(coin_a["parent_descs"][0], multi_a)
        coin_b = next(c for c in coins if c["txid"] == txid_b)
        assert_equal(coin_b["parent_descs"][0], multi_b)
        self.nodes[0].unloadwallet("wo")

        self.log.info("Test -spendzeroconfchange")
        self.restart_node(0, ["-spendzeroconfchange=0"])

        # create new wallet and fund it with a confirmed UTXO
        self.nodes[0].createwallet(wallet_name="zeroconf", load_on_startup=True)
        zeroconf_wallet = self.nodes[0].get_wallet_rpc("zeroconf")
        default_wallet = self.nodes[0].get_wallet_rpc(self.default_wallet_name)
        default_wallet.sendtoaddress(zeroconf_wallet.getnewaddress(), Decimal('1.0'))
        self.generate(self.nodes[0], 1, sync_fun=self.no_op)
        utxos = zeroconf_wallet.listunspent(minconf=0)
        assert_equal(len(utxos), 1)
        assert_equal(utxos[0]['confirmations'], 1)

        # spend confirmed UTXO to ourselves
        zeroconf_wallet.sendall(recipients=[zeroconf_wallet.getnewaddress()])
        utxos = zeroconf_wallet.listunspent(minconf=0)
        assert_equal(len(utxos), 1)
        assert_equal(utxos[0]['confirmations'], 0)
        # accounts for untrusted pending balance
        bal = zeroconf_wallet.getbalances()
        assert_equal(bal['mine']['trusted'], 0)
        assert_equal(bal['mine']['untrusted_pending'], utxos[0]['amount'])

        # spending an unconfirmed UTXO sent to ourselves should fail
        assert_raises_rpc_error(-6, "Insufficient funds", zeroconf_wallet.sendtoaddress, zeroconf_wallet.getnewaddress(), Decimal('0.5'))

        # check that it works again with -spendzeroconfchange set (=default)
        self.restart_node(0, ["-spendzeroconfchange=1"])
        zeroconf_wallet = self.nodes[0].get_wallet_rpc("zeroconf")
        utxos = zeroconf_wallet.listunspent(minconf=0)
        assert_equal(len(utxos), 1)
        assert_equal(utxos[0]['confirmations'], 0)
        # accounts for trusted balance
        bal = zeroconf_wallet.getbalances()
        assert_equal(bal['mine']['trusted'], utxos[0]['amount'])
        assert_equal(bal['mine']['untrusted_pending'], 0)

        zeroconf_wallet.sendtoaddress(zeroconf_wallet.getnewaddress(), Decimal('0.5'))

        self.test_chain_listunspent()

    def test_chain_listunspent(self):
        self.wallet = MiniWallet(self.nodes[0])
        self.nodes[0].get_wallet_rpc(self.default_wallet_name).sendtoaddress(self.wallet.get_address(), "5")
        self.generate(self.wallet, 1, sync_fun=self.no_op)
        self.nodes[0].createwallet("watch_wallet", disable_private_keys=True)
        watch_wallet = self.nodes[0].get_wallet_rpc("watch_wallet")
        watch_wallet.importaddress(self.wallet.get_address())

        # DEFAULT_ANCESTOR_LIMIT transactions off a confirmed tx should be fine
        chain = self.wallet.create_self_transfer_chain(chain_length=DEFAULT_ANCESTOR_LIMIT)
        ancestor_vsize = 0
        ancestor_fees = Decimal(0)

        for i, t in enumerate(chain):
            ancestor_vsize += t["tx"].get_vsize()
            ancestor_fees += t["fee"]
            self.wallet.sendrawtransaction(from_node=self.nodes[0], tx_hex=t["hex"])
            # Check that listunspent ancestor{count, size, fees} yield the correct results
            wallet_unspent = watch_wallet.listunspent(minconf=0)
            this_unspent = next(utxo_info for utxo_info in wallet_unspent if utxo_info["txid"] == t["txid"])
            assert_equal(this_unspent['ancestorcount'], i + 1)
            assert_equal(this_unspent['ancestorsize'], ancestor_vsize)
            assert_equal(this_unspent['ancestorfees'], ancestor_fees * COIN)


if __name__ == '__main__':
    WalletTest(__file__).main()<|MERGE_RESOLUTION|>--- conflicted
+++ resolved
@@ -33,7 +33,7 @@
         # whitelist peers to speed up tx relay / mempool sync
         self.noban_tx_relay = True
         self.extra_args = [[
-            "-dustrelayfee=0", "-walletrejectlongchains=0", "-deprecatedrpc=settxfee"
+            "-dustrelayfee=0", "-walletrejectlongchains=0"
         ]] * self.num_nodes
         self.setup_clean_chain = True
         self.supports_cli = False
@@ -604,11 +604,7 @@
         txid_b = self.nodes[0].sendtoaddress(addr_b, 0.01)
         self.generate(self.nodes[0], 1, sync_fun=self.no_op)
         # Now import the descriptors, make sure we can identify on which descriptor each coin was received.
-<<<<<<< HEAD
         self.nodes[0].createwallet(wallet_name="wo", disable_private_keys=True)
-=======
-        self.nodes[0].createwallet(wallet_name="wo", descriptors=True, disable_private_keys=True)
->>>>>>> 59e09e0f
         wo_wallet = self.nodes[0].get_wallet_rpc("wo")
         wo_wallet.importdescriptors([
             {
