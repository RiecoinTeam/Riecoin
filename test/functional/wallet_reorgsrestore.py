--- conflicted
+++ resolved
@@ -101,11 +101,7 @@
         # Restart to ensure node and wallet are flushed
         self.restart_node(0)
         wallet = node.get_wallet_rpc("reorg_crash")
-<<<<<<< HEAD
-        assert_greater_than(wallet.getbalances()['mine']['immature'], 0)
-=======
         assert_greater_than(wallet.getbalances()["mine"]["immature"], 0)
->>>>>>> b7e9dc8e
 
         # Disconnect tip and sync wallet state
         tip = wallet.getbestblockhash()
@@ -113,11 +109,7 @@
         wallet.syncwithvalidationinterfacequeue()
 
         # Tip was disconnected, ensure coinbase has been abandoned
-<<<<<<< HEAD
-        assert_equal(wallet.getbalances()['mine']['immature'], 0)
-=======
         assert_equal(wallet.getbalances()["mine"]["immature"], 0)
->>>>>>> b7e9dc8e
         coinbase_tx_id = wallet.getblock(tip, verbose=1)["tx"][0]
         assert_equal(wallet.gettransaction(coinbase_tx_id)['details'][0]['abandoned'], True)
 
@@ -132,11 +124,7 @@
         # Upon reload after the crash, since the chainstate was not flushed, the tip contains the previously abandoned
         # coinbase. This should be rescanned and now un-abandoned.
         wallet = node.get_wallet_rpc("reorg_crash")
-<<<<<<< HEAD
-        assert_equal(wallet.getbalances()['mine']['immature'], 0) # FIXME: #31824.
-=======
         assert_equal(wallet.gettransaction(coinbase_tx_id)['details'][0]['abandoned'], False)
->>>>>>> b7e9dc8e
 
         # Previously, a bug caused the node to crash if two block disconnection events occurred consecutively.
         # Ensure this is no longer the case by simulating a new reorg.
@@ -144,20 +132,12 @@
         assert(node.getbestblockhash() != tip)
         # Ensure wallet state is consistent now
         assert_equal(wallet.gettransaction(coinbase_tx_id)['details'][0]['abandoned'], True)
-<<<<<<< HEAD
-        assert_equal(wallet.getbalances()['mine']['immature'], 0)
-=======
         assert_equal(wallet.getbalances()["mine"]["immature"], 0)
->>>>>>> b7e9dc8e
 
         # And finally, verify the state if the block ends up being into the best chain again
         node.reconsiderblock(tip)
         assert_equal(wallet.gettransaction(coinbase_tx_id)['details'][0]['abandoned'], False)
-<<<<<<< HEAD
-        assert_greater_than(wallet.getbalances()['mine']['immature'], 0)
-=======
         assert_greater_than(wallet.getbalances()["mine"]["immature"], 0)
->>>>>>> b7e9dc8e
 
     def run_test(self):
         # Send a tx from which to conflict outputs later
