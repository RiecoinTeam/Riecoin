#!/usr/bin/env python3
# Copyright (c) 2019-present The Bitcoin Core developers
<<<<<<< HEAD
# Copyright (c) 2013-present The Riecoin developers
=======
>>>>>>> 5c5704e7
# Distributed under the MIT software license, see the accompanying
# file COPYING or http://www.opensource.org/licenses/mit-license.php.

"""Test tx status in case of reorgs while wallet being shutdown.

Wallet txn status rely on block connection/disconnection for its
accuracy. In case of reorgs happening while wallet being shutdown
block updates are not going to be received. At wallet loading, we
check against chain if confirmed txn are still in chain and change
their status if block in which they have been included has been
disconnected.
"""

from decimal import Decimal
import shutil

from test_framework.test_framework import BitcoinTestFramework
from test_framework.util import (
        assert_equal,
        assert_greater_than,
        assert_not_equal,
        assert_raises_rpc_error
)

class ReorgsRestoreTest(BitcoinTestFramework):
    def set_test_params(self):
        self.num_nodes = 3

    def skip_test_if_missing_module(self):
        self.skip_if_no_wallet()

    def test_coinbase_automatic_abandon_during_startup(self):
        ##########################################################################################################
        # Verify the wallet marks coinbase transactions, and their descendants, as abandoned during startup when #
        # the block is no longer part of the best chain.                                                         #
        ##########################################################################################################
        self.log.info("Test automatic coinbase abandonment during startup")
        # Test setup: Sync nodes for the coming test, ensuring both are at the same block, then disconnect them to
        # generate two competing chains. After disconnection, verify no other peer connection exists.
        self.connect_nodes(1, 0)
        self.sync_blocks(self.nodes[:2])
        self.disconnect_nodes(1, 0)
        assert all(len(node.getpeerinfo()) == 0 for node in self.nodes[:2])

        # Create a new block in node0, coinbase going to wallet0
        self.nodes[0].createwallet(wallet_name="w0", load_on_startup=True)
        wallet0 = self.nodes[0].get_wallet_rpc("w0")
        self.generatetoaddress(self.nodes[0], 1, wallet0.getnewaddress(), sync_fun=self.no_op)
        node0_coinbase_tx_hash = wallet0.getblock(wallet0.getbestblockhash(), verbose=1)['tx'][0]

        # Mine 100 blocks on top to mature the coinbase and create a descendant
        self.generate(self.nodes[0], 101, sync_fun=self.no_op)
        # Make descendant, send-to-self
        descendant_tx_id = wallet0.sendtoaddress(wallet0.getnewaddress(), 1)

        # Verify balance
        wallet0.syncwithvalidationinterfacequeue()
        assert(wallet0.getbalances()['mine']['trusted'] > 0)

        # Now create a fork in node1. This will be used to replace node0's chain later.
        self.nodes[1].createwallet(wallet_name="w1", load_on_startup=True)
        wallet1 = self.nodes[1].get_wallet_rpc("w1")
        self.generatetoaddress(self.nodes[1], 1, wallet1.getnewaddress(), sync_fun=self.no_op)
        wallet1.syncwithvalidationinterfacequeue()

        # Verify both nodes are on a different chain
        block0_best_hash, block1_best_hash = wallet0.getbestblockhash(), wallet1.getbestblockhash()
        assert(block0_best_hash != block1_best_hash)

        # Stop both nodes and replace node0 chain entirely for the node1 chain
        self.stop_nodes()
        for path in ["chainstate", "blocks"]:
            shutil.rmtree(self.nodes[0].chain_path / path)
            shutil.copytree(self.nodes[1].chain_path / path, self.nodes[0].chain_path / path)

        # Start node0 and verify that now it has node1 chain and no info about its previous best block
        self.start_node(0)
        wallet0 = self.nodes[0].get_wallet_rpc("w0")
        assert_equal(wallet0.getbestblockhash(), block1_best_hash)
        assert_raises_rpc_error(-5, "Block not found", wallet0.getblock, block0_best_hash)

        # Verify the coinbase tx was marked as abandoned and balance correctly computed
        tx_info = wallet0.gettransaction(node0_coinbase_tx_hash)['details'][0]
        assert_equal(tx_info['abandoned'], True)
        assert_equal(tx_info['category'], 'orphan')
        assert(wallet0.getbalances()['mine']['trusted'] == 0)
        # Verify the coinbase descendant was also marked as abandoned
        assert_equal(wallet0.gettransaction(descendant_tx_id)['details'][0]['abandoned'], True)

    def test_reorg_handling_during_unclean_shutdown(self):
        self.log.info("Test that wallet transactions are un-abandoned in case of temporarily invalidated blocks and wallet doesn't crash due to a duplicate block disconnection event after an unclean shutdown")
        node = self.nodes[0]
        # Receive coinbase reward on a new wallet
        node.createwallet(wallet_name="reorg_crash", load_on_startup=True)
        wallet = node.get_wallet_rpc("reorg_crash")
        self.generatetoaddress(node, 1, wallet.getnewaddress(), sync_fun=self.no_op)

        # Restart to ensure node and wallet are flushed
        self.restart_node(0)
        wallet = node.get_wallet_rpc("reorg_crash")
        assert_greater_than(wallet.getbalances()["mine"]["immature"], 0)

        # Disconnect tip and sync wallet state
        tip = wallet.getbestblockhash()
        tip_height = wallet.getblockstats(hash_or_height=tip)["height"]
        wallet.invalidateblock(tip)
        wallet.syncwithvalidationinterfacequeue()

        # Tip was disconnected, ensure coinbase has been abandoned
        assert_equal(wallet.getbalances()["mine"]["immature"], 0)
        coinbase_tx_id = wallet.getblock(tip, verbose=1)["tx"][0]
        assert_equal(wallet.gettransaction(coinbase_tx_id)['details'][0]['abandoned'], True)

        # Abort process abruptly to mimic an unclean shutdown (no chain state flush to disk)
        node.kill_process()

        # Restart the node and confirm that it has not persisted the last chain state changes to disk
        # that leads to a rescan by the wallet
        with self.nodes[0].assert_debug_log(expected_msgs=[f"Rescanning last 1 blocks (from block {tip_height - 1})...\n"]):
            self.start_node(0)
        assert_equal(node.getbestblockhash(), tip)

        # After disconnecting the block, the wallet should record the new best block.
        # Upon reload after the crash, since the chainstate was not flushed, the tip contains the previously abandoned
        # coinbase. This was rescanned and now un-abandoned.
        wallet = node.get_wallet_rpc("reorg_crash")
        assert_equal(wallet.gettransaction(coinbase_tx_id)['details'][0]['abandoned'], False)
        assert_greater_than(wallet.getbalances()["mine"]["immature"], 0)

        # Previously, a bug caused the node to crash if two block disconnection events occurred consecutively.
        # Ensure this is no longer the case by simulating a new reorg.
        node.invalidateblock(tip)
        assert(node.getbestblockhash() != tip)
        # Ensure wallet state is consistent now
        assert_equal(wallet.gettransaction(coinbase_tx_id)['details'][0]['abandoned'], True)
        assert_equal(wallet.getbalances()["mine"]["immature"], 0)

        # And finally, verify the state if the block ends up being into the best chain again
        node.reconsiderblock(tip)
        assert_equal(wallet.gettransaction(coinbase_tx_id)['details'][0]['abandoned'], False)
        assert_greater_than(wallet.getbalances()["mine"]["immature"], 0)

    def run_test(self):
        # Send a tx from which to conflict outputs later
        txid_conflict_from = self.nodes[0].sendtoaddress(self.nodes[0].getnewaddress(), Decimal("10"))
        self.generate(self.nodes[0], 1)

        # Disconnect node1 from others to reorg its chain later
        self.disconnect_nodes(0, 1)
        self.disconnect_nodes(1, 2)
        self.connect_nodes(0, 2)

        # Send a tx to be unconfirmed later
        txid = self.nodes[0].sendtoaddress(self.nodes[0].getnewaddress(), Decimal("10"))
        tx = self.nodes[0].gettransaction(txid)
        self.generate(self.nodes[0], 4, sync_fun=self.no_op)
        self.sync_blocks([self.nodes[0], self.nodes[2]])
        tx_before_reorg = self.nodes[0].gettransaction(txid)
        assert_equal(tx_before_reorg["confirmations"], 4)

        # Disconnect node0 from node2 to broadcast a conflict on their respective chains
        self.disconnect_nodes(0, 2)
        nA = next(tx_out["vout"] for tx_out in self.nodes[0].gettransaction(txid_conflict_from)["details"] if tx_out["amount"] == Decimal("10"))
        inputs = []
        inputs.append({"txid": txid_conflict_from, "vout": nA})
        outputs_1 = {}
        outputs_2 = {}

        # Create a conflicted tx broadcast on node0 chain and conflicting tx broadcast on node1 chain. Both spend from txid_conflict_from
        outputs_1[self.nodes[0].getnewaddress()] = Decimal("9.99998")
        outputs_2[self.nodes[0].getnewaddress()] = Decimal("9.99998")
        conflicted = self.nodes[0].signrawtransactionwithwallet(self.nodes[0].createrawtransaction(inputs, outputs_1))
        conflicting = self.nodes[0].signrawtransactionwithwallet(self.nodes[0].createrawtransaction(inputs, outputs_2))

        conflicted_txid = self.nodes[0].sendrawtransaction(conflicted["hex"])
        self.generate(self.nodes[0], 1, sync_fun=self.no_op)
        conflicting_txid = self.nodes[2].sendrawtransaction(conflicting["hex"])
        self.generate(self.nodes[2], 9, sync_fun=self.no_op)

        # Reconnect node0 and node2 and check that conflicted_txid is effectively conflicted
        self.connect_nodes(0, 2)
        self.sync_blocks([self.nodes[0], self.nodes[2]])
        conflicted = self.nodes[0].gettransaction(conflicted_txid)
        conflicting = self.nodes[0].gettransaction(conflicting_txid)
        assert_equal(conflicted["confirmations"], -9)
        assert_equal(conflicted["walletconflicts"][0], conflicting["txid"])

        # Node0 wallet is shutdown
        self.restart_node(0)

        # The block chain re-orgs and the tx is included in a different block
        self.generate(self.nodes[1], 9, sync_fun=self.no_op)
        self.nodes[1].sendrawtransaction(tx["hex"])
        self.generate(self.nodes[1], 1, sync_fun=self.no_op)
        self.nodes[1].sendrawtransaction(conflicted["hex"])
        self.generate(self.nodes[1], 1, sync_fun=self.no_op)

        # Node0 wallet file is loaded on longest sync'ed node1
        self.stop_node(1)
        self.nodes[0].backupwallet(self.nodes[0].datadir_path / 'wallet.bak')
        shutil.copyfile(self.nodes[0].datadir_path / 'wallet.bak', self.nodes[1].chain_path / "wallets" / self.default_wallet_name / self.wallet_data_filename)
        self.start_node(1)
        tx_after_reorg = self.nodes[1].gettransaction(txid)
        # Check that normal confirmed tx is confirmed again but with different blockhash
        assert_equal(tx_after_reorg["confirmations"], 2)
        assert_not_equal(tx_before_reorg["blockhash"], tx_after_reorg["blockhash"])
        conflicted_after_reorg = self.nodes[1].gettransaction(conflicted_txid)
        # Check that conflicted tx is confirmed again with blockhash different than previously conflicting tx
        assert_equal(conflicted_after_reorg["confirmations"], 1)
        assert_not_equal(conflicting["blockhash"], conflicted_after_reorg["blockhash"])

        # Verify we mark coinbase txs, and their descendants, as abandoned during startup
        self.test_coinbase_automatic_abandon_during_startup()

        # Verify reorg behavior during an unclean shutdown
        self.test_reorg_handling_during_unclean_shutdown()


if __name__ == '__main__':
    ReorgsRestoreTest(__file__).main()<|MERGE_RESOLUTION|>--- conflicted
+++ resolved
@@ -1,9 +1,6 @@
 #!/usr/bin/env python3
 # Copyright (c) 2019-present The Bitcoin Core developers
-<<<<<<< HEAD
-# Copyright (c) 2013-present The Riecoin developers
-=======
->>>>>>> 5c5704e7
+# Copyright (c) 2019-present The Riecoin developers
 # Distributed under the MIT software license, see the accompanying
 # file COPYING or http://www.opensource.org/licenses/mit-license.php.
 
