--- conflicted
+++ resolved
@@ -644,30 +644,6 @@
             bad_peer.send_without_ping(msg)
         bad_peer.wait_for_disconnect()
 
-<<<<<<< HEAD
-=======
-    def test_low_work_compactblocks(self, test_node):
-        # A compactblock with insufficient work won't get its header included
-        node = self.nodes[0]
-        hashPrevBlock = int(node.getblockhash(node.getblockcount() - 150), 16)
-        block = self.build_block_on_tip(node)
-        block.hashPrevBlock = hashPrevBlock
-        block.solve()
-
-        comp_block = HeaderAndShortIDs()
-        comp_block.initialize_from_block(block)
-        with self.nodes[0].assert_debug_log(['[net] Ignoring low-work compact block from peer 0']):
-            test_node.send_and_ping(msg_cmpctblock(comp_block.to_p2p()))
-
-        tips = node.getchaintips()
-        found = False
-        for x in tips:
-            if x["hash"] == block.hash_hex:
-                found = True
-                break
-        assert not found
-
->>>>>>> 5c5704e7
     def test_compactblocks_not_at_tip(self, test_node):
         node = self.nodes[0]
         # Test that requesting old compactblocks doesn't work.
