#!/usr/bin/env python3
# Copyright (c) 2018-2022 The Bitcoin Core developers
# Copyright (c) 2013-present The Riecoin developers
# Distributed under the MIT software license, see the accompanying
# file COPYING or http://www.opensource.org/licenses/mit-license.php.
"""Check that it's not possible to start a second bitcoind instance using the same datadir or wallet."""
import random
import string

from test_framework.test_framework import BitcoinTestFramework
from test_framework.test_node import (
    BITCOIN_PID_FILENAME_DEFAULT,
    ErrorMatch,
)

class FilelockTest(BitcoinTestFramework):
    def set_test_params(self):
        self.setup_clean_chain = True
        self.num_nodes = 2
        self.uses_wallet = None

    def setup_network(self):
        self.add_nodes(self.num_nodes, extra_args=None)
        self.nodes[0].start()
        self.nodes[0].wait_for_rpc_connection()

    def run_test(self):
        datadir = self.nodes[0].chain_path
        blocksdir = self.nodes[0].blocks_path
        self.log.info(f"Using datadir {datadir}")
        self.log.info(f"Using blocksdir {blocksdir}")

        self.log.info("Check that we can't start a second bitcoind instance using the same datadir")
        expected_msg = f"Error: Cannot obtain a lock on directory {datadir}. {self.config['environment']['CLIENT_NAME']} is probably already running."
        self.nodes[1].assert_start_raises_init_error(extra_args=[f'-datadir={self.nodes[0].datadir_path}', '-noserver'], expected_msg=expected_msg)

        self.log.info("Check that we can't start a second bitcoind instance using the same blocksdir")
        expected_msg = f"Error: Cannot obtain a lock on directory {blocksdir}. {self.config['environment']['CLIENT_NAME']} is probably already running."
        self.nodes[1].assert_start_raises_init_error(extra_args=[f'-blocksdir={self.nodes[0].datadir_path}', '-noserver'], expected_msg=expected_msg)

        self.log.info("Check that cookie and PID file are not deleted when attempting to start a second bitcoind using the same datadir/blocksdir")
        cookie_file = datadir / ".cookie"
        assert cookie_file.exists()  # should not be deleted during the second bitcoind instance shutdown
        pid_file = datadir / BITCOIN_PID_FILENAME_DEFAULT
        assert pid_file.exists()

        if self.is_wallet_compiled():
<<<<<<< HEAD
            def check_wallet_filelock():
                wallet_name = ''.join([random.choice(string.ascii_lowercase) for _ in range(6)])
                self.nodes[0].createwallet(wallet_name=wallet_name)
                wallet_dir = self.nodes[0].wallets_path
                self.log.info("Check that we can't start a second bitcoind instance using the same wallet")
                expected_msg = f"Error: SQLiteDatabase: Unable to obtain an exclusive lock on the database, is it being used by another instance of {self.config['environment']['CLIENT_NAME']}?"
                self.nodes[1].assert_start_raises_init_error(extra_args=[f'-walletdir={wallet_dir}', f'-wallet={wallet_name}', '-noserver'], expected_msg=expected_msg, match=ErrorMatch.PARTIAL_REGEX)

            check_wallet_filelock()
=======
            wallet_name = ''.join([random.choice(string.ascii_lowercase) for _ in range(6)])
            self.nodes[0].createwallet(wallet_name=wallet_name)
            wallet_dir = self.nodes[0].wallets_path
            self.log.info("Check that we can't start a second bitcoind instance using the same wallet")
            expected_msg = f"Error: SQLiteDatabase: Unable to obtain an exclusive lock on the database, is it being used by another instance of {self.config['environment']['CLIENT_NAME']}?"
            self.nodes[1].assert_start_raises_init_error(extra_args=[f'-walletdir={wallet_dir}', f'-wallet={wallet_name}', '-noserver'], expected_msg=expected_msg, match=ErrorMatch.PARTIAL_REGEX)
>>>>>>> 59e09e0f

if __name__ == '__main__':
    FilelockTest(__file__).main()<|MERGE_RESOLUTION|>--- conflicted
+++ resolved
@@ -45,24 +45,12 @@
         assert pid_file.exists()
 
         if self.is_wallet_compiled():
-<<<<<<< HEAD
-            def check_wallet_filelock():
-                wallet_name = ''.join([random.choice(string.ascii_lowercase) for _ in range(6)])
-                self.nodes[0].createwallet(wallet_name=wallet_name)
-                wallet_dir = self.nodes[0].wallets_path
-                self.log.info("Check that we can't start a second bitcoind instance using the same wallet")
-                expected_msg = f"Error: SQLiteDatabase: Unable to obtain an exclusive lock on the database, is it being used by another instance of {self.config['environment']['CLIENT_NAME']}?"
-                self.nodes[1].assert_start_raises_init_error(extra_args=[f'-walletdir={wallet_dir}', f'-wallet={wallet_name}', '-noserver'], expected_msg=expected_msg, match=ErrorMatch.PARTIAL_REGEX)
-
-            check_wallet_filelock()
-=======
             wallet_name = ''.join([random.choice(string.ascii_lowercase) for _ in range(6)])
             self.nodes[0].createwallet(wallet_name=wallet_name)
             wallet_dir = self.nodes[0].wallets_path
-            self.log.info("Check that we can't start a second bitcoind instance using the same wallet")
+            self.log.info("Check that we can't start a second riecoind instance using the same wallet")
             expected_msg = f"Error: SQLiteDatabase: Unable to obtain an exclusive lock on the database, is it being used by another instance of {self.config['environment']['CLIENT_NAME']}?"
             self.nodes[1].assert_start_raises_init_error(extra_args=[f'-walletdir={wallet_dir}', f'-wallet={wallet_name}', '-noserver'], expected_msg=expected_msg, match=ErrorMatch.PARTIAL_REGEX)
->>>>>>> 59e09e0f
 
 if __name__ == '__main__':
     FilelockTest(__file__).main()