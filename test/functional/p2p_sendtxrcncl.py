#!/usr/bin/env python3
# Copyright (c) 2022 The Bitcoin Core developers
# Copyright (c) 2013-present The Riecoin developers
# Distributed under the MIT software license, see the accompanying
# file COPYING or http://www.opensource.org/licenses/mit-license.php.
"""Test SENDTXRCNCL message
"""

from test_framework.messages import (
    msg_sendtxrcncl,
    msg_verack,
    msg_version,
    msg_wtxidrelay,
    NODE_BLOOM,
)
from test_framework.p2p import (
    P2PInterface,
    P2P_SERVICES,
    P2P_SUBVERSION,
    P2P_VERSION,
)
from test_framework.test_framework import BitcoinTestFramework
from test_framework.util import assert_equal

class PeerNoVerack(P2PInterface):
    def __init__(self, wtxidrelay=True):
        super().__init__(wtxidrelay=wtxidrelay)

    def on_version(self, message):
        # Avoid sending verack in response to version.
        # When calling add_p2p_connection, wait_for_verack=False must be set (see
        # comment in add_p2p_connection).
        self.send_version()
        if message.nVersion >= 70016 and self.wtxidrelay:
            self.send_without_ping(msg_wtxidrelay())

class SendTxrcnclReceiver(P2PInterface):
    def __init__(self):
        super().__init__()
        self.sendtxrcncl_msg_received = None

    def on_sendtxrcncl(self, message):
        self.sendtxrcncl_msg_received = message


class P2PFeelerReceiver(SendTxrcnclReceiver):
    def on_version(self, message):
        # feeler connections can not send any message other than their own version
        self.send_version()


class PeerTrackMsgOrder(P2PInterface):
    def __init__(self):
        super().__init__()
        self.messages = []

    def on_message(self, message):
        super().on_message(message)
        self.messages.append(message)

def create_sendtxrcncl_msg():
    sendtxrcncl_msg = msg_sendtxrcncl()
    sendtxrcncl_msg.version = 1
    sendtxrcncl_msg.salt = 2
    return sendtxrcncl_msg

class SendTxRcnclTest(BitcoinTestFramework):
    def set_test_params(self):
        self.num_nodes = 1
        self.extra_args = [['-txreconciliation']]

    def run_test(self):
        # Check everything concerning *sending* SENDTXRCNCL
        # First, *sending* to *inbound*.
        self.log.info('SENDTXRCNCL sent to an inbound')
        peer = self.nodes[0].add_p2p_connection(SendTxrcnclReceiver(), send_version=True, wait_for_verack=True)
        assert peer.sendtxrcncl_msg_received
        assert_equal(peer.sendtxrcncl_msg_received.version, 1)
        self.nodes[0].disconnect_p2ps()

        self.log.info('SENDTXRCNCL should be sent before VERACK')
        peer = self.nodes[0].add_p2p_connection(PeerTrackMsgOrder(), send_version=True, wait_for_verack=True)
        peer.wait_for_verack()
        verack_index = [i for i, msg in enumerate(peer.messages) if msg.msgtype == b'verack'][0]
        sendtxrcncl_index = [i for i, msg in enumerate(peer.messages) if msg.msgtype == b'sendtxrcncl'][0]
        assert sendtxrcncl_index < verack_index
        self.nodes[0].disconnect_p2ps()

<<<<<<< HEAD
=======
        self.log.info('SENDTXRCNCL on pre-WTXID version should not be sent')
        peer = self.nodes[0].add_p2p_connection(SendTxrcnclReceiver(), send_version=False, wait_for_verack=False)
        pre_wtxid_version_msg = msg_version()
        pre_wtxid_version_msg.nVersion = 70015
        pre_wtxid_version_msg.strSubVer = P2P_SUBVERSION
        pre_wtxid_version_msg.nServices = P2P_SERVICES
        pre_wtxid_version_msg.relay = 1
        peer.send_without_ping(pre_wtxid_version_msg)
        peer.wait_for_verack()
        assert not peer.sendtxrcncl_msg_received
        self.nodes[0].disconnect_p2ps()

>>>>>>> a2039286
        self.log.info('SENDTXRCNCL for fRelay=false should not be sent')
        peer = self.nodes[0].add_p2p_connection(SendTxrcnclReceiver(), send_version=False, wait_for_verack=False)
        no_txrelay_version_msg = msg_version()
        no_txrelay_version_msg.nVersion = P2P_VERSION
        no_txrelay_version_msg.strSubVer = P2P_SUBVERSION
        no_txrelay_version_msg.nServices = P2P_SERVICES
        no_txrelay_version_msg.relay = 0
        peer.send_without_ping(no_txrelay_version_msg)
        peer.wait_for_verack()
        assert not peer.sendtxrcncl_msg_received
        self.nodes[0].disconnect_p2ps()

        self.log.info('SENDTXRCNCL for fRelay=false should not be sent (with NODE_BLOOM offered)')
        self.restart_node(0, ["-peerbloomfilters", "-txreconciliation"])
        peer = self.nodes[0].add_p2p_connection(SendTxrcnclReceiver(), send_version=False, wait_for_verack=False)
        no_txrelay_version_msg = msg_version()
        no_txrelay_version_msg.nVersion = P2P_VERSION
        no_txrelay_version_msg.strSubVer = P2P_SUBVERSION
        no_txrelay_version_msg.nServices = P2P_SERVICES
        no_txrelay_version_msg.relay = 0
        peer.send_without_ping(no_txrelay_version_msg)
        peer.wait_for_verack()
        assert peer.nServices & NODE_BLOOM != 0
        assert not peer.sendtxrcncl_msg_received
        self.nodes[0].disconnect_p2ps()

        # Now, *sending* to *outbound*.
        self.log.info('SENDTXRCNCL sent to an outbound')
        peer = self.nodes[0].add_outbound_p2p_connection(
            SendTxrcnclReceiver(), wait_for_verack=True, p2p_idx=0, connection_type="outbound-full-relay")
        assert peer.sendtxrcncl_msg_received
        assert_equal(peer.sendtxrcncl_msg_received.version, 1)
        self.nodes[0].disconnect_p2ps()

        self.log.info('SENDTXRCNCL should not be sent if block-relay-only')
        peer = self.nodes[0].add_outbound_p2p_connection(
            SendTxrcnclReceiver(), wait_for_verack=True, p2p_idx=0, connection_type="block-relay-only")
        assert not peer.sendtxrcncl_msg_received
        self.nodes[0].disconnect_p2ps()

        self.log.info("SENDTXRCNCL should not be sent if feeler")
        peer = self.nodes[0].add_outbound_p2p_connection(P2PFeelerReceiver(), p2p_idx=0, connection_type="feeler")
        assert not peer.sendtxrcncl_msg_received
        self.nodes[0].disconnect_p2ps()

        self.log.info("SENDTXRCNCL should not be sent if addrfetch")
        peer = self.nodes[0].add_outbound_p2p_connection(
            SendTxrcnclReceiver(), wait_for_verack=True, p2p_idx=0, connection_type="addr-fetch")
        assert not peer.sendtxrcncl_msg_received
        self.nodes[0].disconnect_p2ps()

        self.log.info('SENDTXRCNCL not sent if -txreconciliation flag is not set')
        self.restart_node(0, [])
        peer = self.nodes[0].add_p2p_connection(SendTxrcnclReceiver(), send_version=True, wait_for_verack=True)
        assert not peer.sendtxrcncl_msg_received
        self.nodes[0].disconnect_p2ps()

        self.log.info('SENDTXRCNCL not sent if blocksonly is set')
        self.restart_node(0, ["-txreconciliation", "-blocksonly"])
        peer = self.nodes[0].add_p2p_connection(SendTxrcnclReceiver(), send_version=True, wait_for_verack=True)
        assert not peer.sendtxrcncl_msg_received
        self.nodes[0].disconnect_p2ps()

        # Check everything concerning *receiving* SENDTXRCNCL
        # First, receiving from *inbound*.
        self.restart_node(0, ["-txreconciliation"])
        self.log.info('valid SENDTXRCNCL received')
        peer = self.nodes[0].add_p2p_connection(PeerNoVerack(), send_version=True, wait_for_verack=False)
        with self.nodes[0].assert_debug_log(["received: sendtxrcncl"]):
            peer.send_without_ping(create_sendtxrcncl_msg())
        self.log.info('second SENDTXRCNCL triggers a disconnect')
        with self.nodes[0].assert_debug_log(["(sendtxrcncl received from already registered peer), disconnecting peer=0"]):
            peer.send_without_ping(create_sendtxrcncl_msg())
            peer.wait_for_disconnect()

        self.restart_node(0, [])
        self.log.info('SENDTXRCNCL if no txreconciliation supported is ignored')
        peer = self.nodes[0].add_p2p_connection(PeerNoVerack(), send_version=True, wait_for_verack=False)
        with self.nodes[0].assert_debug_log(['ignored, as our node does not have txreconciliation enabled']):
            peer.send_without_ping(create_sendtxrcncl_msg())
        self.nodes[0].disconnect_p2ps()

        self.restart_node(0, ["-txreconciliation"])

        self.log.info('SENDTXRCNCL with version=0 triggers a disconnect')
        sendtxrcncl_low_version = create_sendtxrcncl_msg()
        sendtxrcncl_low_version.version = 0
        peer = self.nodes[0].add_p2p_connection(PeerNoVerack(), send_version=True, wait_for_verack=False)
        with self.nodes[0].assert_debug_log(["txreconciliation protocol violation"]):
            peer.send_without_ping(sendtxrcncl_low_version)
            peer.wait_for_disconnect()

        self.log.info('SENDTXRCNCL with version=2 is valid')
        sendtxrcncl_higher_version = create_sendtxrcncl_msg()
        sendtxrcncl_higher_version.version = 2
        peer = self.nodes[0].add_p2p_connection(PeerNoVerack(), send_version=True, wait_for_verack=False)
        with self.nodes[0].assert_debug_log(['Register peer=1']):
            peer.send_without_ping(sendtxrcncl_higher_version)
        self.nodes[0].disconnect_p2ps()

<<<<<<< HEAD
=======
        self.log.info('unexpected SENDTXRCNCL is ignored')
        peer = self.nodes[0].add_p2p_connection(PeerNoVerack(), send_version=False, wait_for_verack=False)
        old_version_msg = msg_version()
        old_version_msg.nVersion = 70015
        old_version_msg.strSubVer = P2P_SUBVERSION
        old_version_msg.nServices = P2P_SERVICES
        old_version_msg.relay = 1
        peer.send_without_ping(old_version_msg)
        with self.nodes[0].assert_debug_log(['Ignore unexpected txreconciliation signal']):
            peer.send_without_ping(create_sendtxrcncl_msg())
        self.nodes[0].disconnect_p2ps()

>>>>>>> a2039286
        self.log.info('sending SENDTXRCNCL after sending VERACK triggers a disconnect')
        peer = self.nodes[0].add_p2p_connection(P2PInterface())
        with self.nodes[0].assert_debug_log(["sendtxrcncl received after verack"]):
            peer.send_without_ping(create_sendtxrcncl_msg())
            peer.wait_for_disconnect()

        self.log.info('SENDTXRCNCL without WTXIDRELAY is ignored (recon state is erased after VERACK)')
        peer = self.nodes[0].add_p2p_connection(PeerNoVerack(wtxidrelay=False), send_version=True, wait_for_verack=False)
        with self.nodes[0].assert_debug_log(['Forget txreconciliation state of peer']):
            peer.send_without_ping(create_sendtxrcncl_msg())
            peer.send_without_ping(msg_verack())
        self.nodes[0].disconnect_p2ps()

        # Now, *receiving* from *outbound*.
        self.log.info('SENDTXRCNCL if block-relay-only triggers a disconnect')
        peer = self.nodes[0].add_outbound_p2p_connection(
            PeerNoVerack(), wait_for_verack=False, p2p_idx=0, connection_type="block-relay-only")
<<<<<<< HEAD
        with self.nodes[0].assert_debug_log(["we indicated no tx relay, disconnecting peer=4"]):
            peer.send_message(create_sendtxrcncl_msg())
=======
        with self.nodes[0].assert_debug_log(["we indicated no tx relay, disconnecting peer=5"]):
            peer.send_without_ping(create_sendtxrcncl_msg())
>>>>>>> a2039286
            peer.wait_for_disconnect()


if __name__ == '__main__':
    SendTxRcnclTest(__file__).main()<|MERGE_RESOLUTION|>--- conflicted
+++ resolved
@@ -86,21 +86,6 @@
         assert sendtxrcncl_index < verack_index
         self.nodes[0].disconnect_p2ps()
 
-<<<<<<< HEAD
-=======
-        self.log.info('SENDTXRCNCL on pre-WTXID version should not be sent')
-        peer = self.nodes[0].add_p2p_connection(SendTxrcnclReceiver(), send_version=False, wait_for_verack=False)
-        pre_wtxid_version_msg = msg_version()
-        pre_wtxid_version_msg.nVersion = 70015
-        pre_wtxid_version_msg.strSubVer = P2P_SUBVERSION
-        pre_wtxid_version_msg.nServices = P2P_SERVICES
-        pre_wtxid_version_msg.relay = 1
-        peer.send_without_ping(pre_wtxid_version_msg)
-        peer.wait_for_verack()
-        assert not peer.sendtxrcncl_msg_received
-        self.nodes[0].disconnect_p2ps()
-
->>>>>>> a2039286
         self.log.info('SENDTXRCNCL for fRelay=false should not be sent')
         peer = self.nodes[0].add_p2p_connection(SendTxrcnclReceiver(), send_version=False, wait_for_verack=False)
         no_txrelay_version_msg = msg_version()
@@ -201,21 +186,6 @@
             peer.send_without_ping(sendtxrcncl_higher_version)
         self.nodes[0].disconnect_p2ps()
 
-<<<<<<< HEAD
-=======
-        self.log.info('unexpected SENDTXRCNCL is ignored')
-        peer = self.nodes[0].add_p2p_connection(PeerNoVerack(), send_version=False, wait_for_verack=False)
-        old_version_msg = msg_version()
-        old_version_msg.nVersion = 70015
-        old_version_msg.strSubVer = P2P_SUBVERSION
-        old_version_msg.nServices = P2P_SERVICES
-        old_version_msg.relay = 1
-        peer.send_without_ping(old_version_msg)
-        with self.nodes[0].assert_debug_log(['Ignore unexpected txreconciliation signal']):
-            peer.send_without_ping(create_sendtxrcncl_msg())
-        self.nodes[0].disconnect_p2ps()
-
->>>>>>> a2039286
         self.log.info('sending SENDTXRCNCL after sending VERACK triggers a disconnect')
         peer = self.nodes[0].add_p2p_connection(P2PInterface())
         with self.nodes[0].assert_debug_log(["sendtxrcncl received after verack"]):
@@ -233,13 +203,8 @@
         self.log.info('SENDTXRCNCL if block-relay-only triggers a disconnect')
         peer = self.nodes[0].add_outbound_p2p_connection(
             PeerNoVerack(), wait_for_verack=False, p2p_idx=0, connection_type="block-relay-only")
-<<<<<<< HEAD
         with self.nodes[0].assert_debug_log(["we indicated no tx relay, disconnecting peer=4"]):
-            peer.send_message(create_sendtxrcncl_msg())
-=======
-        with self.nodes[0].assert_debug_log(["we indicated no tx relay, disconnecting peer=5"]):
-            peer.send_without_ping(create_sendtxrcncl_msg())
->>>>>>> a2039286
+            peer.send_without_ping(create_sendtxrcncl_msg())
             peer.wait_for_disconnect()
 
 
