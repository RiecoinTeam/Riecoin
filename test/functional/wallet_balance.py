--- conflicted
+++ resolved
@@ -74,10 +74,6 @@
         self.generatetoaddress(self.nodes[1], COINBASE_MATURITY + 1, ADDRESS_WATCHONLY)
 
         # Verify listunspent returns all immature coinbases if 'include_immature_coinbase' is set
-<<<<<<< HEAD
-        # For now, only the legacy wallet will see the coinbases going to the imported 'ADDRESS_WATCHONLY'
-=======
->>>>>>> 59e09e0f
         assert_equal(len(self.nodes[0].listunspent(query_options={'include_immature_coinbase': False})), 1)
         assert_equal(len(self.nodes[0].listunspent(query_options={'include_immature_coinbase': True})), 1)
 
@@ -85,15 +81,9 @@
         assert_equal(self.nodes[0].getbalance(), 50)
         assert_equal(self.nodes[0].getbalance(1), 50)
         assert_equal(self.nodes[0].getbalance(minconf=1), 50)
-<<<<<<< HEAD
         assert_equal(self.nodes[0].getbalance(minconf=0), 50)
         assert_equal(self.nodes[0].getbalance(1, False), 50)
         assert_equal(self.nodes[1].getbalance(minconf=0), 50)
-=======
-        assert_equal(self.nodes[0].getbalance(minconf=0, include_watchonly=True), 50)
-        assert_equal(self.nodes[0].getbalance("*", 1, True), 50)
-        assert_equal(self.nodes[1].getbalance(minconf=0, include_watchonly=True), 50)
->>>>>>> 59e09e0f
 
         # Send 40 BTC from 0 to 1 and 60 BTC from 1 to 0.
         txs = create_transactions(self.nodes[0], self.nodes[1].getnewaddress(), 40, [Decimal('0.01')])
@@ -265,10 +255,6 @@
         self.generatetoaddress(self.nodes[1], 1, ADDRESS_WATCHONLY)
         assert_equal(self.nodes[0].getbalance(minconf=0), total_amount + 1)  # The reorg recovered our fee of 1 coin
 
-<<<<<<< HEAD
-
-=======
->>>>>>> 59e09e0f
         # Tests the lastprocessedblock JSON object in getbalances, getwalletinfo
         # and gettransaction by checking for valid hex strings and by comparing
         # the hashes & heights between generated blocks.
