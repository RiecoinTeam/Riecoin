--- conflicted
+++ resolved
@@ -85,11 +85,7 @@
         assert_equal(self.nodes[0].getbalance(1), 50)
         assert_equal(self.nodes[0].getbalance(minconf=1), 50)
         assert_equal(self.nodes[0].getbalance(minconf=0), 50)
-<<<<<<< HEAD
         assert_equal(self.nodes[0].getbalance(1, False), 50)
-=======
-        assert_equal(self.nodes[0].getbalance("*", 1, True), 50)
->>>>>>> b7e9dc8e
         assert_equal(self.nodes[1].getbalance(minconf=0), 50)
 
         # Send 40 BTC from 0 to 1 and 60 BTC from 1 to 0.
@@ -168,12 +164,6 @@
             # TODO: fix getbalance tracking of coin spentness depth
             assert_equal(self.nodes[0].getbalance(minconf=1), Decimal('0'))
             assert_equal(self.nodes[1].getbalance(minconf=1), Decimal('0'))
-<<<<<<< HEAD
-            # getbalances().mine.untrusted_pending (formerly getunconfirmedbalance and getwalletinfo.unconfirmed_balance)
-            assert_equal(self.nodes[0].getbalances()["mine"]["untrusted_pending"], Decimal('60'))  # output of node 1's spend
-            assert_equal(self.nodes[1].getbalances()["mine"]["untrusted_pending"], Decimal('30') - fee_node_1)  # Doesn't include output of node 0's send since it was spent
-=======
->>>>>>> b7e9dc8e
 
         test_balances(fee_node_1=Decimal('0.01'))
 
