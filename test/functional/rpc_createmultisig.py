--- conflicted
+++ resolved
@@ -49,13 +49,8 @@
         self.create_keys(21)  # max number of allowed keys + 1
         m_of_n = [(2, 3), (3, 3), (2, 5), (3, 5), (10, 15), (15, 15)]
         for (sigs, keys) in m_of_n:
-<<<<<<< HEAD
             for output_type in ["bech32"]:
-                self.do_multisig(keys, sigs, output_type, wallet_multi)
-=======
-            for output_type in ["bech32", "p2sh-segwit", "legacy"]:
                 self.do_multisig(keys, sigs, output_type)
->>>>>>> 59e09e0f
 
         self.test_multisig_script_limit()
         self.test_mixing_uncompressed_and_compressed_keys(node0)
@@ -78,26 +73,13 @@
         node1 = self.nodes[1]
         pubkeys = self.pub[0:20]
 
-<<<<<<< HEAD
         self.log.info('Test valid 16-20 multisig bech32 (no wallet)')
-        self.do_multisig(nkeys=20, nsigs=16, output_type="bech32", wallet_multi=None)
-=======
-        self.log.info('Test legacy redeem script max size limit')
-        assert_raises_rpc_error(-8, "redeemScript exceeds size limit: 684 > 520", node1.createmultisig, 16, pubkeys, 'legacy')
-
-        self.log.info('Test valid 16-20 multisig p2sh-legacy and bech32 (no wallet)')
-        self.do_multisig(nkeys=20, nsigs=16, output_type="p2sh-segwit")
         self.do_multisig(nkeys=20, nsigs=16, output_type="bech32")
->>>>>>> 59e09e0f
 
         self.log.info('Test invalid 16-21 multisig bech32 (no wallet)')
         assert_raises_rpc_error(-8, "Number of keys involved in the multisignature address creation > 20", node1.createmultisig, 16, self.pub, 'bech32')
 
-<<<<<<< HEAD
-    def do_multisig(self, nkeys, nsigs, output_type, wallet_multi):
-=======
     def do_multisig(self, nkeys, nsigs, output_type):
->>>>>>> 59e09e0f
         node0, _node1, node2 = self.nodes
         pub_keys = self.pub[0: nkeys]
         priv_keys = self.priv[0: nkeys]
@@ -114,11 +96,7 @@
         mredeem = msig["redeemScript"]
         assert_equal(desc, msig['descriptor'])
         if output_type == 'bech32':
-<<<<<<< HEAD
             assert madd[0:4] == "rric"  # actually a bech32 address
-=======
-            assert madd[0:4] == "bcrt"  # actually a bech32 address
->>>>>>> 59e09e0f
 
         spk = address_to_scriptpubkey(madd)
         value = decimal.Decimal("0.00004000")
@@ -187,11 +165,7 @@
         # Check all permutations of keys because order matters apparently
         for keys in itertools.permutations([pk0, pk1, pk2]):
             # Results should be the same as this legacy one
-<<<<<<< HEAD
             legacy_addr = node.createmultisig(2, keys, 'bech32')['address']
-=======
-            legacy_addr = node.createmultisig(2, keys, 'legacy')['address']
->>>>>>> 59e09e0f
 
             # Generate addresses with the segwit types. These should all make legacy addresses
             err_msg = ["Unable to make chosen address type, please ensure no uncompressed public keys are present."]
