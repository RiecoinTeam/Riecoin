--- conflicted
+++ resolved
@@ -39,57 +39,15 @@
             privkey, pubkey = generate_keypair(wif=True)
             self.pub.append(pubkey.hex())
             self.priv.append(privkey)
-<<<<<<< HEAD
-        self.final = getnewdestination('bech32')[2]
-=======
 
     def create_wallet(self, node, wallet_name):
         node.createwallet(wallet_name=wallet_name, disable_private_keys=True)
         return node.get_wallet_rpc(wallet_name)
->>>>>>> f7144b24
 
     def run_test(self):
         node0, node1, _node2 = self.nodes
         self.wallet = MiniWallet(test_node=node0)
 
-<<<<<<< HEAD
-        self.log.info('Generating blocks ...')
-        self.generate(self.wallet, 149)
-
-        self.moved = 0
-        for self.nkeys in [3, 5]:
-            for self.nsigs in [2, 3]:
-                for self.output_type in ["bech32"]:
-                    self.get_keys()
-                    self.do_multisig()
-
-        # Test mixed compressed and uncompressed pubkeys
-        self.log.info('Mixed compressed and uncompressed multisigs are not allowed')
-        pk0, pk1, pk2 = [getnewdestination('bech32')[0].hex() for _ in range(3)]
-
-        # decompress pk2
-        pk_obj = ECPubKey()
-        pk_obj.set(bytes.fromhex(pk2))
-        pk_obj.compressed = False
-        pk2 = pk_obj.get_bytes().hex()
-
-        # Check all permutations of keys because order matters apparently
-        for keys in itertools.permutations([pk0, pk1, pk2]):
-            # Results should be the same as this Bech32 one
-            bech32_addr = node0.createmultisig(2, keys, 'bech32')['address']
-
-            # Generate addresses with the segwit types. These should all make legacy addresses
-            err_msg = ["Unable to make chosen address type, please ensure no uncompressed public keys are present."]
-
-            for addr_type in ['bech32']:
-                result = self.nodes[0].createmultisig(nrequired=2, keys=keys, address_type=addr_type)
-                assert_equal(bech32_addr, result['address'])
-                assert_equal(result['warnings'], err_msg)
-
-        self.log.info('Testing sortedmulti descriptors with BIP 67 test vectors')
-        with open(os.path.join(os.path.dirname(os.path.realpath(__file__)), 'data/rpc_bip67.json'), encoding='utf-8') as f:
-            vectors = json.load(f)
-=======
         if self.is_wallet_compiled():
             self.check_addmultisigaddress_errors()
 
@@ -100,9 +58,8 @@
         self.create_keys(21)  # max number of allowed keys + 1
         m_of_n = [(2, 3), (3, 3), (2, 5), (3, 5), (10, 15), (15, 15)]
         for (sigs, keys) in m_of_n:
-            for output_type in ["bech32", "p2sh-segwit", "legacy"]:
+            for output_type in ["bech32"]:
                 self.do_multisig(keys, sigs, output_type, wallet_multi)
->>>>>>> f7144b24
 
         self.test_multisig_script_limit(wallet_multi)
         self.test_mixing_uncompressed_and_compressed_keys(node0, wallet_multi)
@@ -136,55 +93,15 @@
         pubs = [self.nodes[1].getaddressinfo(addr)["pubkey"] for addr in addresses]
         assert_raises_rpc_error(-5, "Bech32m multisig addresses cannot be created with legacy wallets", self.nodes[0].addmultisigaddress, 2, pubs, "", "bech32m")
 
-<<<<<<< HEAD
-    def checkbalances(self):
-        node0, node1, node2 = self.nodes
-        self.generate(node0, COINBASE_MATURITY)
-
-        bal0 = node0.getbalance()
-        bal1 = node1.getbalance()
-        bal2 = node2.getbalance()
-        balw = self.wallet.get_balance()
-
-        height = node0.getblockchaininfo()["blocks"]
-        assert 150 < height < 350
-        total = 149 * 50 + (height - 149 - 100) * 25
-        assert bal1 == 0
-        assert bal2 == self.moved
-        assert_equal(bal0 + bal1 + bal2 + balw, total)
-
-    def do_multisig(self):
-        node0, node1, node2 = self.nodes
-
-        # Construct the expected descriptor
-        desc = 'multi({},{})'.format(self.nsigs, ','.join(self.pub))
-        if self.output_type == 'bech32':
-=======
     def test_multisig_script_limit(self, wallet_multi):
         node1 = self.nodes[1]
         pubkeys = self.pub[0:20]
 
-        self.log.info('Test legacy redeem script max size limit')
-        assert_raises_rpc_error(-8, "redeemScript exceeds size limit: 684 > 520", node1.createmultisig, 16, pubkeys, 'legacy')
-
-        self.log.info('Test valid 16-20 multisig p2sh-legacy and bech32 (no wallet)')
-        self.do_multisig(nkeys=20, nsigs=16, output_type="p2sh-segwit", wallet_multi=None)
+        self.log.info('Test valid 16-20 multisig bech32 (no wallet)')
         self.do_multisig(nkeys=20, nsigs=16, output_type="bech32", wallet_multi=None)
 
-        self.log.info('Test invalid 16-21 multisig p2sh-legacy and bech32 (no wallet)')
-        assert_raises_rpc_error(-8, "Number of keys involved in the multisignature address creation > 20", node1.createmultisig, 16, self.pub, 'p2sh-segwit')
+        self.log.info('Test invalid 16-21 multisig bech32 (no wallet)')
         assert_raises_rpc_error(-8, "Number of keys involved in the multisignature address creation > 20", node1.createmultisig, 16, self.pub, 'bech32')
-
-        # Check legacy wallet related command
-        self.log.info('Test legacy redeem script max size limit (with wallet)')
-        if wallet_multi is not None and not self.options.descriptors:
-            assert_raises_rpc_error(-8, "redeemScript exceeds size limit: 684 > 520", wallet_multi.addmultisigaddress, 16, pubkeys, '', 'legacy')
-
-            self.log.info('Test legacy wallet unsupported operation. 16-20 multisig p2sh-legacy and bech32 generation')
-            # Due an internal limitation on legacy wallets, the redeem script limit also applies to p2sh-segwit and bech32 (even when the scripts are valid)
-            # We take this as a "good thing" to tell users to upgrade to descriptors.
-            assert_raises_rpc_error(-4, "Unsupported multisig script size for legacy wallet. Upgrade to descriptors to overcome this limitation for p2sh-segwit or bech32 scripts", wallet_multi.addmultisigaddress, 16, pubkeys, '', 'p2sh-segwit')
-            assert_raises_rpc_error(-4, "Unsupported multisig script size for legacy wallet. Upgrade to descriptors to overcome this limitation for p2sh-segwit or bech32 scripts", wallet_multi.addmultisigaddress, 16, pubkeys, '', 'bech32')
 
     def do_multisig(self, nkeys, nsigs, output_type, wallet_multi):
         node0, _node1, node2 = self.nodes
@@ -193,12 +110,7 @@
 
         # Construct the expected descriptor
         desc = 'multi({},{})'.format(nsigs, ','.join(pub_keys))
-        if output_type == 'legacy':
-            desc = 'sh({})'.format(desc)
-        elif output_type == 'p2sh-segwit':
-            desc = 'sh(wsh({}))'.format(desc)
-        elif output_type == 'bech32':
->>>>>>> f7144b24
+        if output_type == 'bech32':
             desc = 'wsh({})'.format(desc)
         desc = descsum_create(desc)
 
@@ -207,23 +119,8 @@
         madd = msig["address"]
         mredeem = msig["redeemScript"]
         assert_equal(desc, msig['descriptor'])
-<<<<<<< HEAD
-        if self.output_type == 'bech32':
+        if output_type == 'bech32':
             assert madd[0:4] == "rric"  # actually a bech32 address
-=======
-        if output_type == 'bech32':
-            assert madd[0:4] == "bcrt"  # actually a bech32 address
-
-        if wallet_multi is not None:
-            # compare against addmultisigaddress
-            msigw = wallet_multi.addmultisigaddress(nsigs, pub_keys, None, output_type)
-            maddw = msigw["address"]
-            mredeemw = msigw["redeemScript"]
-            assert_equal(desc, drop_origins(msigw['descriptor']))
-            # addmultisigiaddress and createmultisig work the same
-            assert maddw == madd
-            assert mredeemw == mredeem
->>>>>>> f7144b24
 
         spk = address_to_scriptpubkey(madd)
         value = decimal.Decimal("0.00004000")
@@ -298,18 +195,12 @@
         # Check all permutations of keys because order matters apparently
         for keys in itertools.permutations([pk0, pk1, pk2]):
             # Results should be the same as this legacy one
-            legacy_addr = node.createmultisig(2, keys, 'legacy')['address']
-
-            if wallet_multi is not None:
-                # 'addmultisigaddress' should return the same address
-                result = wallet_multi.addmultisigaddress(2, keys, '', 'legacy')
-                assert_equal(legacy_addr, result['address'])
-                assert 'warnings' not in result
+            legacy_addr = node.createmultisig(2, keys, 'bech32')['address']
 
             # Generate addresses with the segwit types. These should all make legacy addresses
             err_msg = ["Unable to make chosen address type, please ensure no uncompressed public keys are present."]
 
-            for addr_type in ['bech32', 'p2sh-segwit']:
+            for addr_type in ['bech32']:
                 result = self.nodes[0].createmultisig(nrequired=2, keys=keys, address_type=addr_type)
                 assert_equal(legacy_addr, result['address'])
                 assert_equal(result['warnings'], err_msg)
