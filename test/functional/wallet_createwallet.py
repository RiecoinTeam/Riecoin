#!/usr/bin/env python3
# Copyright (c) 2018-2022 The Bitcoin Core developers
# Copyright (c) 2013-present The Riecoin developers
# Distributed under the MIT software license, see the accompanying
# file COPYING or http://www.opensource.org/licenses/mit-license.php.
"""Test createwallet arguments.
"""

from test_framework.descriptors import descsum_create
from test_framework.test_framework import BitcoinTestFramework
from test_framework.util import (
    assert_equal,
    assert_raises_rpc_error,
)
from test_framework.wallet_util import generate_keypair, WalletUnlock


EMPTY_PASSPHRASE_MSG = "Empty string given as passphrase, wallet will not be encrypted."


class CreateWalletTest(BitcoinTestFramework):
    def set_test_params(self):
        self.num_nodes = 1

    def skip_test_if_missing_module(self):
        self.skip_if_no_wallet()

    def run_test(self):
        node = self.nodes[0]

        self.log.info("Run createwallet with invalid parameters.")
        # Run createwallet with invalid parameters. This must not prevent a new wallet with the same name from being created with the correct parameters.
        assert_raises_rpc_error(-4, "Passphrase provided but private keys are disabled. A passphrase is only used to encrypt private keys, so cannot be used for wallets with private keys disabled.",
            self.nodes[0].createwallet, wallet_name='w0', disable_private_keys=True, passphrase="passphrase")

        self.nodes[0].createwallet(wallet_name='w0')
        w0 = node.get_wallet_rpc('w0')
        address1 = w0.getnewaddress()

        self.log.info("Test disableprivatekeys creation.")
        self.nodes[0].createwallet(wallet_name='w1', disable_private_keys=True)
        w1 = node.get_wallet_rpc('w1')
        assert_raises_rpc_error(-4, "Error: This wallet has no available keys", w1.getnewaddress)
        assert_raises_rpc_error(-4, "Error: This wallet has no available keys", w1.getrawchangeaddress)
        w1.importdescriptors([{
            'desc': f'tr(' + w0.getaddressinfo(address1)['scriptPubKey'] + ')',
            'timestamp': 'now',
        }])

        self.log.info('Test that private keys cannot be imported')
        privkey, pubkey = generate_keypair(wif=True)
        assert_raises_rpc_error(-4, 'Cannot import private keys to a wallet with private keys disabled', w1.importprivkey, privkey)
        result = w1.importdescriptors([{'desc': descsum_create('wpkh(' + privkey + ')'), 'timestamp': 'now'}])
        assert not result[0]['success']
        assert 'warnings' not in result[0]
        assert_equal(result[0]['error']['code'], -4)
        assert_equal(result[0]['error']['message'], 'Cannot import private keys to a wallet with private keys disabled')

        self.log.info("Test blank creation with private keys disabled.")
        self.nodes[0].createwallet(wallet_name='w2', disable_private_keys=True, blank=True)
        w2 = node.get_wallet_rpc('w2')
        assert_raises_rpc_error(-4, "Error: This wallet has no available keys", w2.getnewaddress)
        assert_raises_rpc_error(-4, "Error: This wallet has no available keys", w2.getrawchangeaddress)
        w2.importdescriptors([{
            'desc': f'tr(' + w0.getaddressinfo(address1)['scriptPubKey'] + ')',
            'timestamp': 'now',
        }])

        self.log.info("Test blank creation with private keys enabled.")
        self.nodes[0].createwallet(wallet_name='w3', disable_private_keys=False, blank=True)
        w3 = node.get_wallet_rpc('w3')
        assert_equal(w3.getwalletinfo()['keypoolsize'], 0)
        assert_raises_rpc_error(-4, "Error: This wallet has no available keys", w3.getnewaddress)
        assert_raises_rpc_error(-4, "Error: This wallet has no available keys", w3.getrawchangeaddress)
        # Import private key
        w3.importprivkey(generate_keypair(wif=True)[0])
        # Imported private keys are currently ignored by the keypool
        assert_equal(w3.getwalletinfo()['keypoolsize'], 0)
        assert_raises_rpc_error(-4, "Error: This wallet has no available keys", w3.getnewaddress)
        # Set the seed
        w3.importdescriptors([{
<<<<<<< HEAD
            'desc': descsum_create('tr(tprv8ZgxMBicQKsPcwuZGKp8TeWppSuLMiLe2d9PupB14QpPeQsqoj3LneJLhGHH13xESfvASyd4EFLJvLrG8b7DrLxEuV7hpF9uUc6XruKA1Wq/0h/*)'),
=======
            'desc': descsum_create('wpkh(tprv8ZgxMBicQKsPcwuZGKp8TeWppSuLMiLe2d9PupB14QpPeQsqoj3LneJLhGHH13xESfvASyd4EFLJvLrG8b7DrLxEuV7hpF9uUc6XruKA1Wq/0h/*)'),
>>>>>>> 59e09e0f
            'timestamp': 'now',
            'active': True
        },
        {
<<<<<<< HEAD
            'desc': descsum_create('tr(tprv8ZgxMBicQKsPcwuZGKp8TeWppSuLMiLe2d9PupB14QpPeQsqoj3LneJLhGHH13xESfvASyd4EFLJvLrG8b7DrLxEuV7hpF9uUc6XruKA1Wq/1h/*)'),
=======
            'desc': descsum_create('wpkh(tprv8ZgxMBicQKsPcwuZGKp8TeWppSuLMiLe2d9PupB14QpPeQsqoj3LneJLhGHH13xESfvASyd4EFLJvLrG8b7DrLxEuV7hpF9uUc6XruKA1Wq/1h/*)'),
>>>>>>> 59e09e0f
            'timestamp': 'now',
            'active': True,
            'internal': True
        }])
        assert_equal(w3.getwalletinfo()['keypoolsize'], 1)
        w3.getnewaddress()
        w3.getrawchangeaddress()

        self.log.info("Test blank creation with privkeys enabled and then encryption")
        self.nodes[0].createwallet(wallet_name='w4', disable_private_keys=False, blank=True)
        w4 = node.get_wallet_rpc('w4')
        assert_equal(w4.getwalletinfo()['keypoolsize'], 0)
        assert_raises_rpc_error(-4, "Error: This wallet has no available keys", w4.getnewaddress)
        assert_raises_rpc_error(-4, "Error: This wallet has no available keys", w4.getrawchangeaddress)
        # Encrypt the wallet. Nothing should change about the keypool
        w4.encryptwallet('pass')
        assert_raises_rpc_error(-4, "Error: This wallet has no available keys", w4.getnewaddress)
        assert_raises_rpc_error(-4, "Error: This wallet has no available keys", w4.getrawchangeaddress)
        with WalletUnlock(w4, "pass"):
            # Now set a seed and it should work. Wallet should also be encrypted
            w4.importdescriptors([{
<<<<<<< HEAD
                'desc': descsum_create('tr(tprv8ZgxMBicQKsPcwuZGKp8TeWppSuLMiLe2d9PupB14QpPeQsqoj3LneJLhGHH13xESfvASyd4EFLJvLrG8b7DrLxEuV7hpF9uUc6XruKA1Wq/0h/*)'),
=======
                'desc': descsum_create('wpkh(tprv8ZgxMBicQKsPcwuZGKp8TeWppSuLMiLe2d9PupB14QpPeQsqoj3LneJLhGHH13xESfvASyd4EFLJvLrG8b7DrLxEuV7hpF9uUc6XruKA1Wq/0h/*)'),
>>>>>>> 59e09e0f
                'timestamp': 'now',
                'active': True
            },
            {
<<<<<<< HEAD
                'desc': descsum_create('tr(tprv8ZgxMBicQKsPcwuZGKp8TeWppSuLMiLe2d9PupB14QpPeQsqoj3LneJLhGHH13xESfvASyd4EFLJvLrG8b7DrLxEuV7hpF9uUc6XruKA1Wq/1h/*)'),
=======
                'desc': descsum_create('wpkh(tprv8ZgxMBicQKsPcwuZGKp8TeWppSuLMiLe2d9PupB14QpPeQsqoj3LneJLhGHH13xESfvASyd4EFLJvLrG8b7DrLxEuV7hpF9uUc6XruKA1Wq/1h/*)'),
>>>>>>> 59e09e0f
                'timestamp': 'now',
                'active': True,
                'internal': True
            }])
<<<<<<< HEAD
        w4.getnewaddress()
        w4.getrawchangeaddress()
=======
            w4.getnewaddress()
            w4.getrawchangeaddress()
>>>>>>> 59e09e0f

        self.log.info("Test blank creation with privkeys disabled and then encryption")
        self.nodes[0].createwallet(wallet_name='w5', disable_private_keys=True, blank=True)
        w5 = node.get_wallet_rpc('w5')
        assert_equal(w5.getwalletinfo()['keypoolsize'], 0)
        assert_raises_rpc_error(-4, "Error: This wallet has no available keys", w5.getnewaddress)
        assert_raises_rpc_error(-4, "Error: This wallet has no available keys", w5.getrawchangeaddress)
        # Encrypt the wallet
        assert_raises_rpc_error(-16, "Error: wallet does not contain private keys, nothing to encrypt.", w5.encryptwallet, 'pass')
        assert_raises_rpc_error(-4, "Error: This wallet has no available keys", w5.getnewaddress)
        assert_raises_rpc_error(-4, "Error: This wallet has no available keys", w5.getrawchangeaddress)

        self.log.info('New blank and encrypted wallets can be created')
        self.nodes[0].createwallet(wallet_name='wblank', disable_private_keys=False, blank=True, passphrase='thisisapassphrase')
        wblank = node.get_wallet_rpc('wblank')
        assert_raises_rpc_error(-13, "Error: Please enter the wallet passphrase with walletpassphrase first.", wblank.signmessage, "needanargument", "test")
        with WalletUnlock(wblank, "thisisapassphrase"):
            assert_raises_rpc_error(-4, "Error: This wallet has no available keys", wblank.getnewaddress)
            assert_raises_rpc_error(-4, "Error: This wallet has no available keys", wblank.getrawchangeaddress)

        self.log.info('Test creating a new encrypted wallet.')
        # Born encrypted wallet is created (has keys)
        self.nodes[0].createwallet(wallet_name='w6', disable_private_keys=False, blank=False, passphrase='thisisapassphrase')
        w6 = node.get_wallet_rpc('w6')
        assert_raises_rpc_error(-13, "Error: Please enter the wallet passphrase with walletpassphrase first.", w6.signmessage, "needanargument", "test")
        with WalletUnlock(w6, "thisisapassphrase"):
            w6.signmessage(w6.getnewaddress(), "test")
            w6.keypoolrefill(1)
            # There should be 2 keys (for Bech32 and Bech32M)
            walletinfo = w6.getwalletinfo()
<<<<<<< HEAD
            keys = 2
=======
            keys = 4
>>>>>>> 59e09e0f
            assert_equal(walletinfo['keypoolsize'], keys)
            assert_equal(walletinfo['keypoolsize_hd_internal'], keys)
        # Allow empty passphrase, but there should be a warning
        resp = self.nodes[0].createwallet(wallet_name='w7', disable_private_keys=False, blank=False, passphrase='')
        assert_equal(resp["warnings"], [EMPTY_PASSPHRASE_MSG])

        w7 = node.get_wallet_rpc('w7')
        assert_raises_rpc_error(-15, 'Error: running with an unencrypted wallet, but walletpassphrase was called.', w7.walletpassphrase, '', 60)

        self.log.info('Test making a wallet with avoid reuse flag')
        self.nodes[0].createwallet('w8', False, False, '', True) # Use positional arguments to check for bug where avoid_reuse could not be set for wallets without needing them to be encrypted
        w8 = node.get_wallet_rpc('w8')
        assert_raises_rpc_error(-15, 'Error: running with an unencrypted wallet, but walletpassphrase was called.', w7.walletpassphrase, '', 60)
        assert_equal(w8.getwalletinfo()["avoid_reuse"], True)

        self.log.info('Using a passphrase with private keys disabled returns error')
        assert_raises_rpc_error(-4, 'Passphrase provided but private keys are disabled. A passphrase is only used to encrypt private keys, so cannot be used for wallets with private keys disabled.', self.nodes[0].createwallet, wallet_name='w9', disable_private_keys=True, passphrase='thisisapassphrase')

<<<<<<< HEAD
=======
        self.log.info("Test that legacy wallets cannot be created")
        assert_raises_rpc_error(-4, 'descriptors argument must be set to "true"; it is no longer possible to create a legacy wallet.', self.nodes[0].createwallet, wallet_name="legacy", descriptors=False)


>>>>>>> 59e09e0f
if __name__ == '__main__':
    CreateWalletTest(__file__).main()<|MERGE_RESOLUTION|>--- conflicted
+++ resolved
@@ -79,20 +79,12 @@
         assert_raises_rpc_error(-4, "Error: This wallet has no available keys", w3.getnewaddress)
         # Set the seed
         w3.importdescriptors([{
-<<<<<<< HEAD
             'desc': descsum_create('tr(tprv8ZgxMBicQKsPcwuZGKp8TeWppSuLMiLe2d9PupB14QpPeQsqoj3LneJLhGHH13xESfvASyd4EFLJvLrG8b7DrLxEuV7hpF9uUc6XruKA1Wq/0h/*)'),
-=======
-            'desc': descsum_create('wpkh(tprv8ZgxMBicQKsPcwuZGKp8TeWppSuLMiLe2d9PupB14QpPeQsqoj3LneJLhGHH13xESfvASyd4EFLJvLrG8b7DrLxEuV7hpF9uUc6XruKA1Wq/0h/*)'),
->>>>>>> 59e09e0f
             'timestamp': 'now',
             'active': True
         },
         {
-<<<<<<< HEAD
             'desc': descsum_create('tr(tprv8ZgxMBicQKsPcwuZGKp8TeWppSuLMiLe2d9PupB14QpPeQsqoj3LneJLhGHH13xESfvASyd4EFLJvLrG8b7DrLxEuV7hpF9uUc6XruKA1Wq/1h/*)'),
-=======
-            'desc': descsum_create('wpkh(tprv8ZgxMBicQKsPcwuZGKp8TeWppSuLMiLe2d9PupB14QpPeQsqoj3LneJLhGHH13xESfvASyd4EFLJvLrG8b7DrLxEuV7hpF9uUc6XruKA1Wq/1h/*)'),
->>>>>>> 59e09e0f
             'timestamp': 'now',
             'active': True,
             'internal': True
@@ -114,31 +106,18 @@
         with WalletUnlock(w4, "pass"):
             # Now set a seed and it should work. Wallet should also be encrypted
             w4.importdescriptors([{
-<<<<<<< HEAD
                 'desc': descsum_create('tr(tprv8ZgxMBicQKsPcwuZGKp8TeWppSuLMiLe2d9PupB14QpPeQsqoj3LneJLhGHH13xESfvASyd4EFLJvLrG8b7DrLxEuV7hpF9uUc6XruKA1Wq/0h/*)'),
-=======
-                'desc': descsum_create('wpkh(tprv8ZgxMBicQKsPcwuZGKp8TeWppSuLMiLe2d9PupB14QpPeQsqoj3LneJLhGHH13xESfvASyd4EFLJvLrG8b7DrLxEuV7hpF9uUc6XruKA1Wq/0h/*)'),
->>>>>>> 59e09e0f
                 'timestamp': 'now',
                 'active': True
             },
             {
-<<<<<<< HEAD
                 'desc': descsum_create('tr(tprv8ZgxMBicQKsPcwuZGKp8TeWppSuLMiLe2d9PupB14QpPeQsqoj3LneJLhGHH13xESfvASyd4EFLJvLrG8b7DrLxEuV7hpF9uUc6XruKA1Wq/1h/*)'),
-=======
-                'desc': descsum_create('wpkh(tprv8ZgxMBicQKsPcwuZGKp8TeWppSuLMiLe2d9PupB14QpPeQsqoj3LneJLhGHH13xESfvASyd4EFLJvLrG8b7DrLxEuV7hpF9uUc6XruKA1Wq/1h/*)'),
->>>>>>> 59e09e0f
                 'timestamp': 'now',
                 'active': True,
                 'internal': True
             }])
-<<<<<<< HEAD
-        w4.getnewaddress()
-        w4.getrawchangeaddress()
-=======
             w4.getnewaddress()
             w4.getrawchangeaddress()
->>>>>>> 59e09e0f
 
         self.log.info("Test blank creation with privkeys disabled and then encryption")
         self.nodes[0].createwallet(wallet_name='w5', disable_private_keys=True, blank=True)
@@ -169,11 +148,7 @@
             w6.keypoolrefill(1)
             # There should be 2 keys (for Bech32 and Bech32M)
             walletinfo = w6.getwalletinfo()
-<<<<<<< HEAD
             keys = 2
-=======
-            keys = 4
->>>>>>> 59e09e0f
             assert_equal(walletinfo['keypoolsize'], keys)
             assert_equal(walletinfo['keypoolsize_hd_internal'], keys)
         # Allow empty passphrase, but there should be a warning
@@ -192,12 +167,5 @@
         self.log.info('Using a passphrase with private keys disabled returns error')
         assert_raises_rpc_error(-4, 'Passphrase provided but private keys are disabled. A passphrase is only used to encrypt private keys, so cannot be used for wallets with private keys disabled.', self.nodes[0].createwallet, wallet_name='w9', disable_private_keys=True, passphrase='thisisapassphrase')
 
-<<<<<<< HEAD
-=======
-        self.log.info("Test that legacy wallets cannot be created")
-        assert_raises_rpc_error(-4, 'descriptors argument must be set to "true"; it is no longer possible to create a legacy wallet.', self.nodes[0].createwallet, wallet_name="legacy", descriptors=False)
-
-
->>>>>>> 59e09e0f
 if __name__ == '__main__':
     CreateWalletTest(__file__).main()