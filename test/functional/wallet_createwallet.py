--- conflicted
+++ resolved
@@ -43,16 +43,9 @@
         w1 = node.get_wallet_rpc('w1')
         assert_raises_rpc_error(-4, "Error: This wallet has no available keys", w1.getnewaddress)
         assert_raises_rpc_error(-4, "Error: This wallet has no available keys", w1.getrawchangeaddress)
-<<<<<<< HEAD
-        w1.importdescriptors([{
-            'desc': f'tr(' + w0.getaddressinfo(address1)['scriptPubKey'] + ')',
-            'timestamp': 'now',
-        }])
-=======
         import_res = w1.importdescriptors([{"desc": w0.getaddressinfo(address1)['desc'], "timestamp": "now"}])
         assert_equal(import_res[0]["success"], True)
         assert_equal(sorted(w1.getwalletinfo()["flags"]), sorted(["last_hardened_xpub_cached", "descriptor_wallet", "disable_private_keys"]))
->>>>>>> b7e9dc8e
 
         self.log.info('Test that private keys cannot be imported')
         privkey, pubkey = generate_keypair(wif=True)
@@ -67,15 +60,8 @@
         w2 = node.get_wallet_rpc('w2')
         assert_raises_rpc_error(-4, "Error: This wallet has no available keys", w2.getnewaddress)
         assert_raises_rpc_error(-4, "Error: This wallet has no available keys", w2.getrawchangeaddress)
-<<<<<<< HEAD
-        w2.importdescriptors([{
-            'desc': f'tr(' + w0.getaddressinfo(address1)['scriptPubKey'] + ')',
-            'timestamp': 'now',
-        }])
-=======
         import_res = w2.importdescriptors([{"desc": w0.getaddressinfo(address1)['desc'], "timestamp": "now"}])
         assert_equal(import_res[0]["success"], True)
->>>>>>> b7e9dc8e
 
         self.log.info("Test blank creation with private keys enabled.")
         self.nodes[0].createwallet(wallet_name='w3', disable_private_keys=False, blank=True)
@@ -178,11 +164,6 @@
         self.log.info('Using a passphrase with private keys disabled returns error')
         assert_raises_rpc_error(-4, 'Passphrase provided but private keys are disabled. A passphrase is only used to encrypt private keys, so cannot be used for wallets with private keys disabled.', self.nodes[0].createwallet, wallet_name='w9', disable_private_keys=True, passphrase='thisisapassphrase')
 
-<<<<<<< HEAD
-=======
-        self.log.info("Test that legacy wallets cannot be created")
-        assert_raises_rpc_error(-4, 'descriptors argument must be set to "true"; it is no longer possible to create a legacy wallet.', self.nodes[0].createwallet, wallet_name="legacy", descriptors=False)
-
         self.log.info("Check that the version number is being logged correctly")
         with node.assert_debug_log(expected_msgs=[], unexpected_msgs=["Last client version = ", "Wallet file version = "]):
             node.createwallet("version_check")
@@ -196,7 +177,5 @@
         ):
             node.loadwallet("version_check")
 
-
->>>>>>> b7e9dc8e
 if __name__ == '__main__':
     CreateWalletTest(__file__).main()