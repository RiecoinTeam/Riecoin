--- conflicted
+++ resolved
@@ -307,39 +307,6 @@
         self.generate(self.nodes[0], 1)
 
     @subtest
-<<<<<<< HEAD
-=======
-    def test_unnecessary_witness_before_segwit_activation(self):
-        """Verify that blocks with witnesses are rejected before activation."""
-
-        tx = CTransaction()
-        tx.vin.append(CTxIn(COutPoint(self.utxo[0].sha256, self.utxo[0].n), b""))
-        tx.vout.append(CTxOut(self.utxo[0].nValue - 1000, CScript([OP_TRUE])))
-        tx.wit.vtxinwit.append(CTxInWitness())
-        tx.wit.vtxinwit[0].scriptWitness.stack = [CScript([CScriptNum(1)])]
-
-        # Verify the hash with witness differs from the txid
-        # (otherwise our testing framework must be broken!)
-        assert_not_equal(tx.txid_hex, tx.wtxid_hex)
-
-        # Construct a block that includes the transaction.
-        block = self.build_next_block()
-        self.update_witness_block_with_transactions(block, [tx])
-        # Sending witness data before activation is not allowed (anti-spam
-        # rule).
-        test_witness_block(self.nodes[0], self.test_node, block, accepted=False, reason='unexpected-witness')
-
-        # But it should not be permanently marked bad...
-        # Resend without witness information.
-        self.test_node.send_and_ping(msg_no_witness_block(block))  # make sure the block was processed
-        assert_equal(self.nodes[0].getbestblockhash(), block.hash)
-
-        # Update our utxo list; we spent the first entry.
-        self.utxo.pop(0)
-        self.utxo.append(UTXO(tx.txid_int, 0, tx.vout[0].nValue))
-
-    @subtest
->>>>>>> b7e9dc8e
     def test_block_relay(self):
         """Test that block requests to NODE_WITNESS peer are with MSG_WITNESS_FLAG.
 
@@ -372,7 +339,6 @@
 
         # Check that we can getdata for witness blocks or regular blocks,
         # and the right thing happens.
-<<<<<<< HEAD
         # After activation, witness blocks and non-witness blocks should
         # be different.  Verify rpc getblock() returns witness blocks, while
         # getdata respects the requested type.
@@ -414,173 +380,6 @@
         self.old_node.send_without_ping(msg)
         self.old_node.announce_tx_and_wait_for_getdata(block4.vtx[0])
         assert block4.sha256 not in self.old_node.getdataset
-=======
-        if not self.segwit_active:
-            # Before activation, we should be able to request old blocks with
-            # or without witness, and they should be the same.
-            chain_height = self.nodes[0].getblockcount()
-            # Pick 10 random blocks on main chain, and verify that getdata's
-            # for MSG_BLOCK, MSG_WITNESS_BLOCK, and rpc getblock() are equal.
-            all_heights = list(range(chain_height + 1))
-            random.shuffle(all_heights)
-            all_heights = all_heights[0:10]
-            for height in all_heights:
-                block_hash = self.nodes[0].getblockhash(height)
-                rpc_block = self.nodes[0].getblock(block_hash, False)
-                block_hash = int(block_hash, 16)
-                block = self.test_node.request_block(block_hash, 2)
-                wit_block = self.test_node.request_block(block_hash, 2 | MSG_WITNESS_FLAG)
-                assert_equal(block.serialize(), wit_block.serialize())
-                assert_equal(block.serialize(), bytes.fromhex(rpc_block))
-        else:
-            # After activation, witness blocks and non-witness blocks should
-            # be different.  Verify rpc getblock() returns witness blocks, while
-            # getdata respects the requested type.
-            block = self.build_next_block()
-            self.update_witness_block_with_transactions(block, [])
-            # This gives us a witness commitment.
-            assert len(block.vtx[0].wit.vtxinwit) == 1
-            assert len(block.vtx[0].wit.vtxinwit[0].scriptWitness.stack) == 1
-            test_witness_block(self.nodes[0], self.test_node, block, accepted=True)
-            # Now try to retrieve it...
-            rpc_block = self.nodes[0].getblock(block.hash, False)
-            non_wit_block = self.test_node.request_block(block.sha256, 2)
-            wit_block = self.test_node.request_block(block.sha256, 2 | MSG_WITNESS_FLAG)
-            assert_equal(wit_block.serialize(), bytes.fromhex(rpc_block))
-            assert_equal(wit_block.serialize(False), non_wit_block.serialize())
-            assert_equal(wit_block.serialize(), block.serialize())
-
-            # Test size, vsize, weight
-            rpc_details = self.nodes[0].getblock(block.hash, True)
-            assert_equal(rpc_details["size"], len(block.serialize()))
-            assert_equal(rpc_details["strippedsize"], len(block.serialize(False)))
-            assert_equal(rpc_details["weight"], block.get_weight())
-
-            # Upgraded node should not ask for blocks from unupgraded
-            block4 = self.build_next_block()
-            block4.solve()
-            self.old_node.getdataset = set()
-
-            # Blocks can be requested via direct-fetch (immediately upon processing the announcement)
-            # or via parallel download (with an indeterminate delay from processing the announcement)
-            # so to test that a block is NOT requested, we could guess a time period to sleep for,
-            # and then check. We can avoid the sleep() by taking advantage of transaction getdata's
-            # being processed after block getdata's, and announce a transaction as well,
-            # and then check to see if that particular getdata has been received.
-            # Since 0.14, inv's will only be responded to with a getheaders, so send a header
-            # to announce this block.
-            msg = msg_headers()
-            msg.headers = [CBlockHeader(block4)]
-            self.old_node.send_without_ping(msg)
-            self.old_node.announce_tx_and_wait_for_getdata(block4.vtx[0])
-            assert block4.sha256 not in self.old_node.getdataset
-
-    @subtest
-    def test_v0_outputs_arent_spendable(self):
-        """Test that v0 outputs aren't spendable before segwit activation.
-
-        ~6 months after segwit activation, the SCRIPT_VERIFY_WITNESS flag was
-        backdated so that it applies to all blocks, going back to the genesis
-        block.
-
-        Consequently, version 0 witness outputs are never spendable without
-        witness, and so can't be spent before segwit activation (the point at which
-        blocks are permitted to contain witnesses)."""
-
-        # Create two outputs, a p2wsh and p2sh-p2wsh
-        witness_script = CScript([OP_TRUE])
-        script_pubkey = script_to_p2wsh_script(witness_script)
-        p2sh_script_pubkey = script_to_p2sh_script(script_pubkey)
-
-        value = self.utxo[0].nValue // 3
-
-        tx = CTransaction()
-        tx.vin = [CTxIn(COutPoint(self.utxo[0].sha256, self.utxo[0].n), b'')]
-        tx.vout = [CTxOut(value, script_pubkey), CTxOut(value, p2sh_script_pubkey)]
-        tx.vout.append(CTxOut(value, CScript([OP_TRUE])))
-        txid = tx.txid_int
-
-        # Add it to a block
-        block = self.build_next_block()
-        self.update_witness_block_with_transactions(block, [tx])
-        # Verify that segwit isn't activated. A block serialized with witness
-        # should be rejected prior to activation.
-        test_witness_block(self.nodes[0], self.test_node, block, accepted=False, with_witness=True, reason='unexpected-witness')
-        # Now send the block without witness. It should be accepted
-        test_witness_block(self.nodes[0], self.test_node, block, accepted=True, with_witness=False)
-
-        # Now try to spend the outputs. This should fail since SCRIPT_VERIFY_WITNESS is always enabled.
-        p2wsh_tx = CTransaction()
-        p2wsh_tx.vin = [CTxIn(COutPoint(txid, 0), b'')]
-        p2wsh_tx.vout = [CTxOut(value, CScript([OP_TRUE]))]
-        p2wsh_tx.wit.vtxinwit.append(CTxInWitness())
-        p2wsh_tx.wit.vtxinwit[0].scriptWitness.stack = [CScript([OP_TRUE])]
-
-        p2sh_p2wsh_tx = CTransaction()
-        p2sh_p2wsh_tx.vin = [CTxIn(COutPoint(txid, 1), CScript([script_pubkey]))]
-        p2sh_p2wsh_tx.vout = [CTxOut(value, CScript([OP_TRUE]))]
-        p2sh_p2wsh_tx.wit.vtxinwit.append(CTxInWitness())
-        p2sh_p2wsh_tx.wit.vtxinwit[0].scriptWitness.stack = [CScript([OP_TRUE])]
-
-        for tx in [p2wsh_tx, p2sh_p2wsh_tx]:
-
-            block = self.build_next_block()
-            self.update_witness_block_with_transactions(block, [tx])
-
-            # When the block is serialized with a witness, the block will be rejected because witness
-            # data isn't allowed in blocks that don't commit to witness data.
-            test_witness_block(self.nodes[0], self.test_node, block, accepted=False, with_witness=True, reason='unexpected-witness')
-
-            # When the block is serialized without witness, validation fails because the transaction is
-            # invalid (transactions are always validated with SCRIPT_VERIFY_WITNESS so a segwit v0 transaction
-            # without a witness is invalid).
-            test_witness_block(self.nodes[0], self.test_node, block, accepted=False, with_witness=False,
-                               reason='mandatory-script-verify-flag-failed (Witness program was passed an empty witness)')
-
-        self.utxo.pop(0)
-        self.utxo.append(UTXO(txid, 2, value))
-
-    @subtest
-    def test_witness_tx_relay_before_segwit_activation(self):
-
-        # Generate a transaction that doesn't require a witness, but send it
-        # with a witness.  Should be rejected for premature-witness, but should
-        # not be added to recently rejected list.
-        tx = CTransaction()
-        tx.vin.append(CTxIn(COutPoint(self.utxo[0].sha256, self.utxo[0].n), b""))
-        tx.vout.append(CTxOut(self.utxo[0].nValue - 1000, CScript([OP_TRUE, OP_DROP] * 15 + [OP_TRUE])))
-        tx.wit.vtxinwit.append(CTxInWitness())
-        tx.wit.vtxinwit[0].scriptWitness.stack = [b'a']
-
-        tx_hash = tx.txid_int
-        tx_value = tx.vout[0].nValue
-
-        # Verify that if a peer doesn't set nServices to include NODE_WITNESS,
-        # the getdata is just for the non-witness portion.
-        self.old_node.announce_tx_and_wait_for_getdata(tx)
-        assert self.old_node.last_message["getdata"].inv[0].type == MSG_TX
-
-        # Since we haven't delivered the tx yet, inv'ing the same tx from
-        # a witness transaction ought not result in a getdata.
-        self.test_node.announce_tx_and_wait_for_getdata(tx, success=False)
-
-        # Delivering this transaction with witness should fail (no matter who
-        # its from)
-        assert_equal(len(self.nodes[0].getrawmempool()), 0)
-        assert_equal(len(self.nodes[1].getrawmempool()), 0)
-        test_transaction_acceptance(self.nodes[0], self.old_node, tx, with_witness=True, accepted=False)
-        test_transaction_acceptance(self.nodes[0], self.test_node, tx, with_witness=True, accepted=False)
-
-        # But eliminating the witness should fix it
-        test_transaction_acceptance(self.nodes[0], self.test_node, tx, with_witness=False, accepted=True)
-
-        # Cleanup: mine the first transaction and update utxo
-        self.generate(self.nodes[0], 1)
-        assert_equal(len(self.nodes[0].getrawmempool()), 0)
-
-        self.utxo.pop(0)
-        self.utxo.append(UTXO(tx_hash, 0, tx_value))
->>>>>>> b7e9dc8e
 
     @subtest
     def test_standardness_v0(self):
@@ -635,45 +434,6 @@
         tx3.vout = [CTxOut(tx.vout[0].nValue - 1000, CScript([OP_TRUE, OP_DROP] * 15 + [OP_TRUE]))]
         tx3.wit.vtxinwit.append(CTxInWitness())
         tx3.wit.vtxinwit[0].scriptWitness.stack = [witness_script]
-<<<<<<< HEAD
-        tx3.rehash()
-=======
-        if not self.segwit_active:
-            # Just check mempool acceptance, but don't add the transaction to the mempool, since witness is disallowed
-            # in blocks and the tx is impossible to mine right now.
-            testres3 = self.nodes[0].testmempoolaccept([tx3.serialize_with_witness().hex()])
-            testres3[0]["fees"].pop("effective-feerate")
-            testres3[0]["fees"].pop("effective-includes")
-            assert_equal(testres3,
-                [{
-                    'txid': tx3.txid_hex,
-                    'wtxid': tx3.wtxid_hex,
-                    'allowed': True,
-                    'vsize': tx3.get_vsize(),
-                    'fees': {
-                        'base': Decimal('0.00001000'),
-                    },
-                }],
-            )
-            # Create the same output as tx3, but by replacing tx
-            tx3_out = tx3.vout[0]
-            tx3 = tx
-            tx3.vout = [tx3_out]
-            testres3_replaced = self.nodes[0].testmempoolaccept([tx3.serialize_with_witness().hex()])
-            testres3_replaced[0]["fees"].pop("effective-feerate")
-            testres3_replaced[0]["fees"].pop("effective-includes")
-            assert_equal(testres3_replaced,
-                [{
-                    'txid': tx3.txid_hex,
-                    'wtxid': tx3.wtxid_hex,
-                    'allowed': True,
-                    'vsize': tx3.get_vsize(),
-                    'fees': {
-                        'base': Decimal('0.00011000'),
-                    },
-                }],
-            )
->>>>>>> b7e9dc8e
         test_transaction_acceptance(self.nodes[0], self.test_node, tx3, with_witness=True, accepted=True)
 
         self.generate(self.nodes[0], 1)
