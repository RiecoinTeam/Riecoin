#!/usr/bin/env python3
# Copyright (c) 2016-2022 The Bitcoin Core developers
# Copyright (c) 2013-present The Riecoin developers
# Distributed under the MIT software license, see the accompanying
# file COPYING or http://www.opensource.org/licenses/mit-license.php.
"""Test segwit transactions and blocks on P2P network."""
from decimal import Decimal
import random

from test_framework.blocktools import (
    WITNESS_COMMITMENT_HEADER,
    add_witness_commitment,
    create_block,
    create_coinbase,
)
from test_framework.messages import (
    MAX_BIP125_RBF_SEQUENCE,
    CBlockHeader,
    CInv,
    COutPoint,
    CTransaction,
    CTxIn,
    CTxInWitness,
    CTxOut,
    CTxWitness,
    MAX_BLOCK_WEIGHT,
    MSG_BLOCK,
    MSG_TX,
    MSG_WITNESS_FLAG,
    MSG_WITNESS_TX,
    MSG_WTX,
    NODE_NETWORK,
    NODE_WITNESS,
    msg_no_witness_block,
    msg_getdata,
    msg_headers,
    msg_inv,
    msg_tx,
    msg_block,
    msg_no_witness_tx,
    ser_uint256,
    ser_vector,
    sha256,
)
from test_framework.p2p import (
    P2PInterface,
    p2p_lock,
    P2P_SERVICES,
)
from test_framework.script import (
    CScript,
    CScriptNum,
    CScriptOp,
    MAX_SCRIPT_ELEMENT_SIZE,
    OP_0,
    OP_1,
    OP_2,
    OP_16,
    OP_2DROP,
    OP_CHECKMULTISIG,
    OP_CHECKSIG,
    OP_DROP,
    OP_ELSE,
    OP_ENDIF,
    OP_IF,
    OP_RETURN,
    OP_TRUE,
    SIGHASH_ALL,
    SIGHASH_ANYONECANPAY,
    SIGHASH_NONE,
    SIGHASH_SINGLE,
    hash160,
    sign_input_legacy,
    sign_input_segwitv0,
)
from test_framework.script_util import (
    key_to_p2pk_script,
    key_to_p2wpkh_script,
    keyhash_to_p2pkh_script,
    script_to_p2sh_script,
    script_to_p2wsh_script,
)
from test_framework.test_framework import BitcoinTestFramework
from test_framework.util import (
    assert_equal,
    assert_raises_rpc_error,
    ensure_for,
    softfork_active,
)
from test_framework.wallet import MiniWallet
from test_framework.wallet_util import generate_keypair


MAX_SIGOP_COST = 40000

class UTXO():
    """Used to keep track of anyone-can-spend outputs that we can use in the tests."""
    def __init__(self, sha256, n, value):
        self.sha256 = sha256
        self.n = n
        self.nValue = value


def subtest(func):
    """Wraps the subtests for logging and state assertions."""
    def func_wrapper(self, *args, **kwargs):
        self.log.info("Subtest: {}".format(func.__name__))
        func(self, *args, **kwargs)
        # Each subtest should leave some utxos for the next subtest
        assert self.utxo
        self.sync_blocks()

    return func_wrapper


def sign_p2pk_witness_input(script, tx_to, in_idx, hashtype, value, key):
    """Add signature for a P2PK witness script."""
    tx_to.wit.vtxinwit[in_idx].scriptWitness.stack = [script]
    sign_input_segwitv0(tx_to, in_idx, script, value, key, hashtype)

def test_transaction_acceptance(node, p2p, tx, with_witness, accepted, reason=None):
    """Send a transaction to the node and check that it's accepted to the mempool

    - Submit the transaction over the p2p interface
    - use the getrawmempool rpc to check for acceptance."""
    reason = [reason] if reason else []
    with node.assert_debug_log(expected_msgs=reason):
        p2p.send_and_ping(msg_tx(tx) if with_witness else msg_no_witness_tx(tx))
        assert_equal(tx.hash in node.getrawmempool(), accepted)


def test_witness_block(node, p2p, block, accepted, with_witness=True, reason=None):
    """Send a block to the node and check that it's accepted

    - Submit the block over the p2p interface
    - use the getbestblockhash rpc to check for acceptance."""
    reason = [reason] if reason else []
    with node.assert_debug_log(expected_msgs=reason):
        p2p.send_and_ping(msg_block(block) if with_witness else msg_no_witness_block(block))
        assert_equal(node.getbestblockhash() == block.hash, accepted)


class TestP2PConn(P2PInterface):
    def __init__(self, wtxidrelay=False):
        super().__init__(wtxidrelay=wtxidrelay)
        self.getdataset = set()
        self.last_wtxidrelay = []
        self.lastgetdata = []
        self.wtxidrelay = wtxidrelay

    # Don't send getdata message replies to invs automatically.
    # We'll send the getdata messages explicitly in the test logic.
    def on_inv(self, message):
        pass

    def on_getdata(self, message):
        self.lastgetdata = message.inv
        for inv in message.inv:
            self.getdataset.add(inv.hash)

    def on_wtxidrelay(self, message):
        self.last_wtxidrelay.append(message)

    def announce_tx_and_wait_for_getdata(self, tx, success=True, use_wtxid=False):
        if success:
            # sanity check
            assert (self.wtxidrelay and use_wtxid) or (not self.wtxidrelay and not use_wtxid)
        with p2p_lock:
            self.last_message.pop("getdata", None)
        if use_wtxid:
            wtxid = tx.calc_sha256(True)
            self.send_message(msg_inv(inv=[CInv(MSG_WTX, wtxid)]))
        else:
            self.send_message(msg_inv(inv=[CInv(MSG_TX, tx.sha256)]))

        if success:
            if use_wtxid:
                self.wait_for_getdata([wtxid])
            else:
                self.wait_for_getdata([tx.sha256])
        else:
            ensure_for(duration=5, f=lambda: not self.last_message.get("getdata"))

    def announce_block_and_wait_for_getdata(self, block, use_header, timeout=60):
        with p2p_lock:
            self.last_message.pop("getdata", None)
        msg = msg_headers()
        msg.headers = [CBlockHeader(block)]
        if use_header:
            self.send_message(msg)
        else:
            self.send_message(msg_inv(inv=[CInv(MSG_BLOCK, block.sha256)]))
            self.wait_for_getheaders(block_hash=block.hashPrevBlock, timeout=timeout)
            self.send_message(msg)
        self.wait_for_getdata([block.sha256], timeout=timeout)

    def request_block(self, blockhash, inv_type, timeout=60):
        with p2p_lock:
            self.last_message.pop("block", None)
        self.send_message(msg_getdata(inv=[CInv(inv_type, blockhash)]))
        self.wait_for_block(blockhash, timeout=timeout)
        return self.last_message["block"].block

class SegWitTest(BitcoinTestFramework):
    def set_test_params(self):
        self.setup_clean_chain = True
        self.num_nodes = 2
        # whitelist peers to speed up tx relay / mempool sync
        self.noban_tx_relay = True
        # This test tests SegWit both pre and post-activation, so use the normal BIP9 activation.
        self.extra_args = [
<<<<<<< HEAD
            ["-acceptnonstdtxn=1", "-par=1"],
            ["-acceptnonstdtxn=0"],
=======
            # -par=1 should not affect validation outcome or logging/reported failures. It is kept
            # here to exercise the code path still (as it is distinct for multithread script
            # validation).
            ["-acceptnonstdtxn=1", f"-testactivationheight=segwit@{SEGWIT_HEIGHT}", "-par=1"],
            ["-acceptnonstdtxn=0", f"-testactivationheight=segwit@{SEGWIT_HEIGHT}"],
>>>>>>> 4036ee3f
        ]
        self.supports_cli = False

    # Helper functions

    def build_next_block(self):
        """Build a block on top of node0's tip."""
        tip = self.nodes[0].getbestblockhash()
        height = self.nodes[0].getblockcount() + 1
        block_time = self.nodes[0].getblockheader(tip)["mediantime"] + 1
        block = create_block(int(tip, 16), create_coinbase(height), block_time)
        block.rehash()
        return block

    def update_witness_block_with_transactions(self, block, tx_list, nonce=0):
        """Add list of transactions to block, adds witness commitment, then solves."""
        block.vtx.extend(tx_list)
        add_witness_commitment(block, nonce)
        block.solve()

    def run_test(self):
        # Setup the p2p connections
        # self.test_node sets P2P_SERVICES, i.e. NODE_WITNESS | NODE_NETWORK
        self.test_node = self.nodes[0].add_p2p_connection(TestP2PConn(), services=P2P_SERVICES)
        # self.old_node sets only NODE_NETWORK
        self.old_node = self.nodes[0].add_p2p_connection(TestP2PConn(), services=NODE_NETWORK)
        # self.std_node is for testing node1 (requires standard txs)
        self.std_node = self.nodes[1].add_p2p_connection(TestP2PConn(), services=P2P_SERVICES)
        # self.std_wtx_node is for testing node1 with wtxid relay
        self.std_wtx_node = self.nodes[1].add_p2p_connection(TestP2PConn(wtxidrelay=True), services=P2P_SERVICES)

        assert self.test_node.nServices & NODE_WITNESS != 0

        # Keep a place to store utxo's that can be used in later tests
        self.utxo = []

        self.log.info("Starting tests before segwit activation")
        self.wallet = MiniWallet(self.nodes[0])

        self.test_non_witness_transaction()
        self.test_p2sh_witness()
        self.test_witness_commitments()
        self.test_block_malleability()
        self.test_witness_block_size()
        self.test_submit_block()
        self.test_extra_witness_data()
        self.test_max_witness_push_length()
        self.test_max_witness_script_length()
        self.test_witness_input_length()
        self.test_block_relay()
        self.test_tx_relay_after_segwit_activation()
        self.test_standardness_v0()
        self.test_segwit_versions()
        self.test_premature_coinbase_witness_spend()
        self.test_uncompressed_pubkey()
        self.test_signature_version_1()
        self.test_non_standard_witness_blinding()
        self.test_non_standard_witness()
        self.test_witness_sigops()
        self.test_superfluous_witness()
        self.test_wtxid_relay()

    # Individual tests

    @subtest
    def test_non_witness_transaction(self):
        """See if sending a regular transaction works, and create a utxo to use in later tests."""
        # Mine a block with an anyone-can-spend coinbase,
        # let it mature, then try to spend it.

        block = self.build_next_block()
        block.solve()
        self.test_node.send_and_ping(msg_no_witness_block(block))  # make sure the block was processed
        txid = block.vtx[0].sha256

        self.generate(self.wallet, 99)  # let the block mature

        # Create a transaction that spends the coinbase
        tx = CTransaction()
        tx.vin.append(CTxIn(COutPoint(txid, 0), b""))
        tx.vout.append(CTxOut(49 * 100000000, CScript([OP_TRUE, OP_DROP] * 15 + [OP_TRUE])))
        tx.calc_sha256()

        # Check that serializing it with or without witness is the same
        # This is a sanity check of our testing framework.
        assert_equal(msg_no_witness_tx(tx).serialize(), msg_tx(tx).serialize())

        self.test_node.send_and_ping(msg_tx(tx))  # make sure the block was processed
        assert tx.hash in self.nodes[0].getrawmempool()
        # Save this transaction for later
        self.utxo.append(UTXO(tx.sha256, 0, 49 * 100000000))
        self.generate(self.nodes[0], 1)

    @subtest
    def test_block_relay(self):
        """Test that block requests to NODE_WITNESS peer are with MSG_WITNESS_FLAG.

        This is true regardless of segwit activation.
        Also test that we don't ask for blocks from unupgraded peers."""

        blocktype = 2 | MSG_WITNESS_FLAG

        # test_node has set NODE_WITNESS, so all getdata requests should be for
        # witness blocks.
        # Test announcing a block via inv results in a getdata, and that
        # announcing a block with a header results in a getdata
        block1 = self.build_next_block()
        block1.solve()

        # Send an empty headers message, to clear out any prior getheaders
        # messages that our peer may be waiting for us on.
        self.test_node.send_message(msg_headers())

        self.test_node.announce_block_and_wait_for_getdata(block1, use_header=False)
        assert self.test_node.last_message["getdata"].inv[0].type == blocktype
        test_witness_block(self.nodes[0], self.test_node, block1, True)

        block2 = self.build_next_block()
        block2.solve()

        self.test_node.announce_block_and_wait_for_getdata(block2, use_header=True)
        assert self.test_node.last_message["getdata"].inv[0].type == blocktype
        test_witness_block(self.nodes[0], self.test_node, block2, True)

        # Check that we can getdata for witness blocks or regular blocks,
        # and the right thing happens.
        # After activation, witness blocks and non-witness blocks should
        # be different.  Verify rpc getblock() returns witness blocks, while
        # getdata respects the requested type.
        block = self.build_next_block()
<<<<<<< HEAD
        self.update_witness_block_with_transactions(block, [])
        # This gives us a witness commitment.
        assert len(block.vtx[0].wit.vtxinwit) == 1
        assert len(block.vtx[0].wit.vtxinwit[0].scriptWitness.stack) == 1
        test_witness_block(self.nodes[0], self.test_node, block, accepted=True)
        # Now try to retrieve it...
        rpc_block = self.nodes[0].getblock(block.hash, False)
        non_wit_block = self.test_node.request_block(block.sha256, 2)
        wit_block = self.test_node.request_block(block.sha256, 2 | MSG_WITNESS_FLAG)
        assert_equal(wit_block.serialize(), bytes.fromhex(rpc_block))
        assert_equal(wit_block.serialize(False), non_wit_block.serialize())
        assert_equal(wit_block.serialize(), block.serialize())

        # Test size, vsize, weight
        rpc_details = self.nodes[0].getblock(block.hash, True)
        assert_equal(rpc_details["size"], len(block.serialize()))
        assert_equal(rpc_details["strippedsize"], len(block.serialize(False)))
        assert_equal(rpc_details["weight"], block.get_weight())

        # Upgraded node should not ask for blocks from unupgraded
        block4 = self.build_next_block()
        block4.solve()
        self.old_node.getdataset = set()

        # Blocks can be requested via direct-fetch (immediately upon processing the announcement)
        # or via parallel download (with an indeterminate delay from processing the announcement)
        # so to test that a block is NOT requested, we could guess a time period to sleep for,
        # and then check. We can avoid the sleep() by taking advantage of transaction getdata's
        # being processed after block getdata's, and announce a transaction as well,
        # and then check to see if that particular getdata has been received.
        # Since 0.14, inv's will only be responded to with a getheaders, so send a header
        # to announce this block.
        msg = msg_headers()
        msg.headers = [CBlockHeader(block4)]
        self.old_node.send_message(msg)
        self.old_node.announce_tx_and_wait_for_getdata(block4.vtx[0])
        assert block4.sha256 not in self.old_node.getdataset
=======
        self.update_witness_block_with_transactions(block, [tx])
        # Verify that segwit isn't activated. A block serialized with witness
        # should be rejected prior to activation.
        test_witness_block(self.nodes[0], self.test_node, block, accepted=False, with_witness=True, reason='unexpected-witness')
        # Now send the block without witness. It should be accepted
        test_witness_block(self.nodes[0], self.test_node, block, accepted=True, with_witness=False)

        # Now try to spend the outputs. This should fail since SCRIPT_VERIFY_WITNESS is always enabled.
        p2wsh_tx = CTransaction()
        p2wsh_tx.vin = [CTxIn(COutPoint(txid, 0), b'')]
        p2wsh_tx.vout = [CTxOut(value, CScript([OP_TRUE]))]
        p2wsh_tx.wit.vtxinwit.append(CTxInWitness())
        p2wsh_tx.wit.vtxinwit[0].scriptWitness.stack = [CScript([OP_TRUE])]
        p2wsh_tx.rehash()

        p2sh_p2wsh_tx = CTransaction()
        p2sh_p2wsh_tx.vin = [CTxIn(COutPoint(txid, 1), CScript([script_pubkey]))]
        p2sh_p2wsh_tx.vout = [CTxOut(value, CScript([OP_TRUE]))]
        p2sh_p2wsh_tx.wit.vtxinwit.append(CTxInWitness())
        p2sh_p2wsh_tx.wit.vtxinwit[0].scriptWitness.stack = [CScript([OP_TRUE])]
        p2sh_p2wsh_tx.rehash()

        for tx in [p2wsh_tx, p2sh_p2wsh_tx]:

            block = self.build_next_block()
            self.update_witness_block_with_transactions(block, [tx])

            # When the block is serialized with a witness, the block will be rejected because witness
            # data isn't allowed in blocks that don't commit to witness data.
            test_witness_block(self.nodes[0], self.test_node, block, accepted=False, with_witness=True, reason='unexpected-witness')

            # When the block is serialized without witness, validation fails because the transaction is
            # invalid (transactions are always validated with SCRIPT_VERIFY_WITNESS so a segwit v0 transaction
            # without a witness is invalid).
            test_witness_block(self.nodes[0], self.test_node, block, accepted=False, with_witness=False,
                               reason='mandatory-script-verify-flag-failed (Witness program was passed an empty witness)')

        self.utxo.pop(0)
        self.utxo.append(UTXO(txid, 2, value))

    @subtest
    def test_witness_tx_relay_before_segwit_activation(self):

        # Generate a transaction that doesn't require a witness, but send it
        # with a witness.  Should be rejected for premature-witness, but should
        # not be added to recently rejected list.
        tx = CTransaction()
        tx.vin.append(CTxIn(COutPoint(self.utxo[0].sha256, self.utxo[0].n), b""))
        tx.vout.append(CTxOut(self.utxo[0].nValue - 1000, CScript([OP_TRUE, OP_DROP] * 15 + [OP_TRUE])))
        tx.wit.vtxinwit.append(CTxInWitness())
        tx.wit.vtxinwit[0].scriptWitness.stack = [b'a']
        tx.rehash()

        tx_hash = tx.sha256
        tx_value = tx.vout[0].nValue

        # Verify that if a peer doesn't set nServices to include NODE_WITNESS,
        # the getdata is just for the non-witness portion.
        self.old_node.announce_tx_and_wait_for_getdata(tx)
        assert self.old_node.last_message["getdata"].inv[0].type == MSG_TX

        # Since we haven't delivered the tx yet, inv'ing the same tx from
        # a witness transaction ought not result in a getdata.
        self.test_node.announce_tx_and_wait_for_getdata(tx, success=False)

        # Delivering this transaction with witness should fail (no matter who
        # its from)
        assert_equal(len(self.nodes[0].getrawmempool()), 0)
        assert_equal(len(self.nodes[1].getrawmempool()), 0)
        test_transaction_acceptance(self.nodes[0], self.old_node, tx, with_witness=True, accepted=False)
        test_transaction_acceptance(self.nodes[0], self.test_node, tx, with_witness=True, accepted=False)

        # But eliminating the witness should fix it
        test_transaction_acceptance(self.nodes[0], self.test_node, tx, with_witness=False, accepted=True)

        # Cleanup: mine the first transaction and update utxo
        self.generate(self.nodes[0], 1)
        assert_equal(len(self.nodes[0].getrawmempool()), 0)

        self.utxo.pop(0)
        self.utxo.append(UTXO(tx_hash, 0, tx_value))
>>>>>>> 4036ee3f

    @subtest
    def test_standardness_v0(self):
        """Test V0 txout standardness.

        V0 segwit outputs and inputs are always standard.
        V0 segwit inputs may only be mined after activation, but not before."""

        witness_script = CScript([OP_TRUE])
        script_pubkey = script_to_p2wsh_script(witness_script)
        p2sh_script_pubkey = script_to_p2sh_script(witness_script)

        # First prepare a p2sh output (so that spending it will pass standardness)
        p2sh_tx = CTransaction()
        p2sh_tx.vin = [CTxIn(COutPoint(self.utxo[0].sha256, self.utxo[0].n), b"")]
        p2sh_tx.vout = [CTxOut(self.utxo[0].nValue - 1000, p2sh_script_pubkey)]
        p2sh_tx.rehash()

        # Mine it on test_node to create the confirmed output.
        test_transaction_acceptance(self.nodes[0], self.test_node, p2sh_tx, with_witness=True, accepted=True)
        self.generate(self.nodes[0], 1)

        # Now test standardness of v0 P2WSH outputs.
        # Start by creating a transaction with two outputs.
        tx = CTransaction()
        tx.vin = [CTxIn(COutPoint(p2sh_tx.sha256, 0), CScript([witness_script]))]
        tx.vout = [CTxOut(p2sh_tx.vout[0].nValue - 10000, script_pubkey)]
        tx.vout.append(CTxOut(8000, script_pubkey))  # Might burn this later
        tx.vin[0].nSequence = MAX_BIP125_RBF_SEQUENCE  # Just to have the option to bump this tx from the mempool
        tx.rehash()

        # This is always accepted, since the mempool policy is to consider segwit as always active
        # and thus allow segwit outputs
        test_transaction_acceptance(self.nodes[1], self.std_node, tx, with_witness=True, accepted=True)

        # Now create something that looks like a P2PKH output. This won't be spendable.
        witness_hash = sha256(witness_script)
        script_pubkey = CScript([OP_0, hash160(witness_hash)])
        tx2 = CTransaction()
        # tx was accepted, so we spend the second output.
        tx2.vin = [CTxIn(COutPoint(tx.sha256, 1), b"")]
        tx2.vout = [CTxOut(7000, script_pubkey)]
        tx2.wit.vtxinwit.append(CTxInWitness())
        tx2.wit.vtxinwit[0].scriptWitness.stack = [witness_script]
        tx2.rehash()

        test_transaction_acceptance(self.nodes[1], self.std_node, tx2, with_witness=True, accepted=True)

        # Now update self.utxo for later tests.
        tx3 = CTransaction()
        # tx and tx2 were both accepted.  Don't bother trying to reclaim the
        # P2PKH output; just send tx's first output back to an anyone-can-spend.
        self.sync_mempools([self.nodes[0], self.nodes[1]])
        tx3.vin = [CTxIn(COutPoint(tx.sha256, 0), b"")]
        tx3.vout = [CTxOut(tx.vout[0].nValue - 1000, CScript([OP_TRUE, OP_DROP] * 15 + [OP_TRUE]))]
        tx3.wit.vtxinwit.append(CTxInWitness())
        tx3.wit.vtxinwit[0].scriptWitness.stack = [witness_script]
        tx3.rehash()
        test_transaction_acceptance(self.nodes[0], self.test_node, tx3, with_witness=True, accepted=True)

        self.generate(self.nodes[0], 1)
        self.utxo.pop(0)
        self.utxo.append(UTXO(tx3.sha256, 0, tx3.vout[0].nValue))
        assert_equal(len(self.nodes[1].getrawmempool()), 0)

    @subtest
    def test_p2sh_witness(self):
        """Test P2SH wrapped witness programs."""

        # Prepare the p2sh-wrapped witness output
        witness_script = CScript([OP_DROP, OP_TRUE])
        p2wsh_pubkey = script_to_p2wsh_script(witness_script)
        script_pubkey = script_to_p2sh_script(p2wsh_pubkey)
        script_sig = CScript([p2wsh_pubkey])  # a push of the redeem script

        # Fund the P2SH output
        tx = CTransaction()
        tx.vin.append(CTxIn(COutPoint(self.utxo[0].sha256, self.utxo[0].n), b""))
        tx.vout.append(CTxOut(self.utxo[0].nValue - 1000, script_pubkey))
        tx.rehash()

        # Verify mempool acceptance and block validity
        test_transaction_acceptance(self.nodes[0], self.test_node, tx, with_witness=False, accepted=True)
        block = self.build_next_block()
        self.update_witness_block_with_transactions(block, [tx])
        test_witness_block(self.nodes[0], self.test_node, block, accepted=True, with_witness=True)
        self.sync_blocks()

        # Now test attempts to spend the output.
        spend_tx = CTransaction()
        spend_tx.vin.append(CTxIn(COutPoint(tx.sha256, 0), script_sig))
        spend_tx.vout.append(CTxOut(tx.vout[0].nValue - 1000, CScript([OP_TRUE])))
        spend_tx.rehash()

        # This transaction should not be accepted into the mempool pre- or
        # post-segwit.  Mempool acceptance will use SCRIPT_VERIFY_WITNESS which
        # will require a witness to spend a witness program regardless of
        # segwit activation.  Note that older bitcoind's that are not
        # segwit-aware would also reject this for failing CLEANSTACK.
        with self.nodes[0].assert_debug_log(
                expected_msgs=[spend_tx.hash, 'was not accepted: mandatory-script-verify-flag-failed (Witness program was passed an empty witness)']):
            test_transaction_acceptance(self.nodes[0], self.test_node, spend_tx, with_witness=False, accepted=False)

        # Try to put the witness script in the scriptSig, should also fail.
        spend_tx.vin[0].scriptSig = CScript([p2wsh_pubkey, b'a'])
        spend_tx.rehash()
        with self.nodes[0].assert_debug_log(
                expected_msgs=[spend_tx.hash, 'was not accepted: mandatory-script-verify-flag-failed (Script evaluated without error but finished with a false/empty top stack element)']):
            test_transaction_acceptance(self.nodes[0], self.test_node, spend_tx, with_witness=False, accepted=False)

        # Now put the witness script in the witness, should succeed after
        # segwit activates.
        spend_tx.vin[0].scriptSig = script_sig
        spend_tx.rehash()
        spend_tx.wit.vtxinwit.append(CTxInWitness())
        spend_tx.wit.vtxinwit[0].scriptWitness.stack = [b'a', witness_script]

        # Verify mempool acceptance
        test_transaction_acceptance(self.nodes[0], self.test_node, spend_tx, with_witness=True, accepted=True)
        block = self.build_next_block()
        self.update_witness_block_with_transactions(block, [spend_tx])

        # If we're after activation, then sending this with witnesses should be valid.
        # This no longer works before activation, because SCRIPT_VERIFY_WITNESS
        # is always set.
        # TODO: rewrite this test to make clear that it only works after activation.
        test_witness_block(self.nodes[0], self.test_node, block, accepted=True)

        # Update self.utxo
        self.utxo.pop(0)
        self.utxo.append(UTXO(spend_tx.sha256, 0, spend_tx.vout[0].nValue))

    @subtest
    def test_witness_commitments(self):
        """Test witness commitments.

        This test can only be run after segwit has activated."""

        # First try a correct witness commitment.
        block = self.build_next_block()
        add_witness_commitment(block)
        block.solve()

        # Test the test -- witness serialization should be different
        assert msg_block(block).serialize() != msg_no_witness_block(block).serialize()

        # This empty block should be valid.
        test_witness_block(self.nodes[0], self.test_node, block, accepted=True)

        # Try to tweak the nonce
        block_2 = self.build_next_block()
        add_witness_commitment(block_2, nonce=28)
        block_2.solve()

        # The commitment should have changed!
        assert block_2.vtx[0].vout[-1] != block.vtx[0].vout[-1]

        # This should also be valid.
        test_witness_block(self.nodes[0], self.test_node, block_2, accepted=True)

        # Now test commitments with actual transactions
        tx = CTransaction()
        tx.vin.append(CTxIn(COutPoint(self.utxo[0].sha256, self.utxo[0].n), b""))

        # Let's construct a witness script
        witness_script = CScript([OP_TRUE])
        script_pubkey = script_to_p2wsh_script(witness_script)
        tx.vout.append(CTxOut(self.utxo[0].nValue - 1000, script_pubkey))
        tx.rehash()

        # tx2 will spend tx1, and send back to a regular anyone-can-spend address
        tx2 = CTransaction()
        tx2.vin.append(CTxIn(COutPoint(tx.sha256, 0), b""))
        tx2.vout.append(CTxOut(tx.vout[0].nValue - 1000, witness_script))
        tx2.wit.vtxinwit.append(CTxInWitness())
        tx2.wit.vtxinwit[0].scriptWitness.stack = [witness_script]
        tx2.rehash()

        block_3 = self.build_next_block()
        self.update_witness_block_with_transactions(block_3, [tx, tx2], nonce=1)
        # Add an extra OP_RETURN output that matches the witness commitment template,
        # even though it has extra data after the incorrect commitment.
        # This block should fail.
        block_3.vtx[0].vout.append(CTxOut(0, CScript([OP_RETURN, WITNESS_COMMITMENT_HEADER + ser_uint256(2), 10])))
        block_3.vtx[0].rehash()
        block_3.hashMerkleRoot = block_3.calc_merkle_root()
        block_3.solve()

        test_witness_block(self.nodes[0], self.test_node, block_3, accepted=False, reason='bad-witness-merkle-match')

        # Add a different commitment with different nonce, but in the
        # right location, and with some funds burned(!).
        # This should succeed (nValue shouldn't affect finding the
        # witness commitment).
        add_witness_commitment(block_3, nonce=0)
        block_3.vtx[0].vout[0].nValue -= 1
        block_3.vtx[0].vout[-1].nValue += 1
        block_3.vtx[0].rehash()
        block_3.hashMerkleRoot = block_3.calc_merkle_root()
        assert len(block_3.vtx[0].vout) == 4  # 3 OP_returns
        block_3.solve()
        test_witness_block(self.nodes[0], self.test_node, block_3, accepted=True)

        # Finally test that a block with no witness transactions can
        # omit the commitment.
        block_4 = self.build_next_block()
        tx3 = CTransaction()
        tx3.vin.append(CTxIn(COutPoint(tx2.sha256, 0), b""))
        tx3.vout.append(CTxOut(tx.vout[0].nValue - 1000, witness_script))
        tx3.rehash()
        block_4.vtx.append(tx3)
        block_4.hashMerkleRoot = block_4.calc_merkle_root()
        block_4.solve()
        test_witness_block(self.nodes[0], self.test_node, block_4, with_witness=False, accepted=True)

        # Update available utxo's for use in later test.
        self.utxo.pop(0)
        self.utxo.append(UTXO(tx3.sha256, 0, tx3.vout[0].nValue))

    @subtest
    def test_block_malleability(self):

        # Make sure that a block that has too big a virtual size
        # because of a too-large coinbase witness is not permanently
        # marked bad.
        block = self.build_next_block()
        add_witness_commitment(block)
        block.solve()

        block.vtx[0].wit.vtxinwit[0].scriptWitness.stack.append(b'a' * 2500000)
        assert block.get_weight() > MAX_BLOCK_WEIGHT

        # We can't send over the p2p network, because this is too big to relay
        # TODO: repeat this test with a block that can be relayed
        assert_equal('bad-witness-nonce-size', self.nodes[0].submitblock(block.serialize().hex()))

        assert self.nodes[0].getbestblockhash() != block.hash

        block.vtx[0].wit.vtxinwit[0].scriptWitness.stack.pop()
        assert block.get_weight() < MAX_BLOCK_WEIGHT
        assert_equal(None, self.nodes[0].submitblock(block.serialize().hex()))

        assert self.nodes[0].getbestblockhash() == block.hash

        # Now make sure that malleating the witness reserved value doesn't
        # result in a block permanently marked bad.
        block = self.build_next_block()
        add_witness_commitment(block)
        block.solve()

        # Change the nonce -- should not cause the block to be permanently
        # failed
        block.vtx[0].wit.vtxinwit[0].scriptWitness.stack = [ser_uint256(1)]
        test_witness_block(self.nodes[0], self.test_node, block, accepted=False, reason='bad-witness-merkle-match')

        # Changing the witness reserved value doesn't change the block hash
        block.vtx[0].wit.vtxinwit[0].scriptWitness.stack = [ser_uint256(0)]
        test_witness_block(self.nodes[0], self.test_node, block, accepted=True)

    @subtest
    def test_witness_block_size(self):
        # TODO: Test that non-witness carrying blocks can't exceed 1MB
        # Skipping this test for now; this is covered in feature_block.py

        # Test that witness-bearing blocks are limited at ceil(base + wit/4) <= 1MB.
        block = self.build_next_block()

        assert len(self.utxo) > 0

        # Create a P2WSH transaction.
        # The witness script will be a bunch of OP_2DROP's, followed by OP_TRUE.
        # This should give us plenty of room to tweak the spending tx's
        # virtual size.
        NUM_DROPS = 200  # 201 max ops per script!
        NUM_OUTPUTS = 25

        witness_script = CScript([OP_2DROP] * NUM_DROPS + [OP_TRUE])
        script_pubkey = script_to_p2wsh_script(witness_script)

        prevout = COutPoint(self.utxo[0].sha256, self.utxo[0].n)
        value = self.utxo[0].nValue

        parent_tx = CTransaction()
        parent_tx.vin.append(CTxIn(prevout, b""))
        child_value = int(value / NUM_OUTPUTS)
        for _ in range(NUM_OUTPUTS):
            parent_tx.vout.append(CTxOut(child_value, script_pubkey))
        parent_tx.vout[0].nValue -= 50000
        assert parent_tx.vout[0].nValue > 0
        parent_tx.rehash()

        child_tx = CTransaction()
        for i in range(NUM_OUTPUTS):
            child_tx.vin.append(CTxIn(COutPoint(parent_tx.sha256, i), b""))
        child_tx.vout = [CTxOut(value - 100000, CScript([OP_TRUE]))]
        for _ in range(NUM_OUTPUTS):
            child_tx.wit.vtxinwit.append(CTxInWitness())
            child_tx.wit.vtxinwit[-1].scriptWitness.stack = [b'a' * 195] * (2 * NUM_DROPS) + [witness_script]
        child_tx.rehash()
        self.update_witness_block_with_transactions(block, [parent_tx, child_tx])

        additional_bytes = MAX_BLOCK_WEIGHT - block.get_weight()
        i = 0
        while additional_bytes > 0:
            # Add some more bytes to each input until we hit MAX_BLOCK_WEIGHT+1
            extra_bytes = min(additional_bytes + 1, 55)
            block.vtx[-1].wit.vtxinwit[int(i / (2 * NUM_DROPS))].scriptWitness.stack[i % (2 * NUM_DROPS)] = b'a' * (195 + extra_bytes)
            additional_bytes -= extra_bytes
            i += 1

        block.vtx[0].vout.pop()  # Remove old commitment
        add_witness_commitment(block)
        block.solve()
        assert_equal(block.get_weight(), MAX_BLOCK_WEIGHT + 1)
        # Make sure that our test case would exceed the old max-network-message
        # limit
        assert len(block.serialize()) > 1 * 1024 * 1024

        test_witness_block(self.nodes[0], self.test_node, block, accepted=False, reason='bad-blk-weight')

        # Now resize the second transaction to make the block fit.
        cur_length = len(block.vtx[-1].wit.vtxinwit[0].scriptWitness.stack[0])
        block.vtx[-1].wit.vtxinwit[0].scriptWitness.stack[0] = b'a' * (cur_length - 1)
        block.vtx[0].vout.pop()
        add_witness_commitment(block)
        block.solve()
        assert block.get_weight() == MAX_BLOCK_WEIGHT

        test_witness_block(self.nodes[0], self.test_node, block, accepted=True)

        # Update available utxo's
        self.utxo.pop(0)
        self.utxo.append(UTXO(block.vtx[-1].sha256, 0, block.vtx[-1].vout[0].nValue))

    @subtest
    def test_submit_block(self):
        """Test that submitblock adds the nonce automatically when possible."""
        block = self.build_next_block()

        # Try using a custom nonce and then don't supply it.
        # This shouldn't possibly work.
        add_witness_commitment(block, nonce=1)
        block.vtx[0].wit = CTxWitness()  # drop the nonce
        block.solve()
        assert_equal('bad-witness-merkle-match', self.nodes[0].submitblock(block.serialize().hex()))
        assert self.nodes[0].getbestblockhash() != block.hash

        # Now redo commitment with the standard nonce, but let bitcoind fill it in.
        add_witness_commitment(block, nonce=0)
        block.vtx[0].wit = CTxWitness()
        block.solve()
        assert_equal(None, self.nodes[0].submitblock(block.serialize().hex()))
        assert_equal(self.nodes[0].getbestblockhash(), block.hash)

        # This time, add a tx with non-empty witness, but don't supply
        # the commitment.
        block_2 = self.build_next_block()

        add_witness_commitment(block_2)

        block_2.solve()

        # Drop commitment and nonce -- submitblock should not fill in.
        block_2.vtx[0].vout.pop()
        block_2.vtx[0].wit = CTxWitness()

        assert_equal('bad-txnmrklroot', self.nodes[0].submitblock(block_2.serialize().hex()))
        # Tip should not advance!
        assert self.nodes[0].getbestblockhash() != block_2.hash

    @subtest
    def test_extra_witness_data(self):
        """Test extra witness data in a transaction."""

        block = self.build_next_block()

        witness_script = CScript([OP_DROP, OP_TRUE])
        script_pubkey = script_to_p2wsh_script(witness_script)

        # First try extra witness data on a tx that doesn't require a witness
        tx = CTransaction()
        tx.vin.append(CTxIn(COutPoint(self.utxo[0].sha256, self.utxo[0].n), b""))
        tx.vout.append(CTxOut(self.utxo[0].nValue - 2000, script_pubkey))
        tx.vout.append(CTxOut(1000, CScript([OP_TRUE])))  # non-witness output
        tx.wit.vtxinwit.append(CTxInWitness())
        tx.wit.vtxinwit[0].scriptWitness.stack = [CScript([])]
        tx.rehash()
        self.update_witness_block_with_transactions(block, [tx])

        # Extra witness data should not be allowed.
        test_witness_block(self.nodes[0], self.test_node, block, accepted=False,
                           reason='mandatory-script-verify-flag-failed (Witness provided for non-witness script)')

        # Try extra signature data.  Ok if we're not spending a witness output.
        block.vtx[1].wit.vtxinwit = []
        block.vtx[1].vin[0].scriptSig = CScript([OP_0])
        block.vtx[1].rehash()
        add_witness_commitment(block)
        block.solve()

        test_witness_block(self.nodes[0], self.test_node, block, accepted=True)

        # Now try extra witness/signature data on an input that DOES require a
        # witness
        tx2 = CTransaction()
        tx2.vin.append(CTxIn(COutPoint(tx.sha256, 0), b""))  # witness output
        tx2.vin.append(CTxIn(COutPoint(tx.sha256, 1), b""))  # non-witness
        tx2.vout.append(CTxOut(tx.vout[0].nValue, CScript([OP_TRUE])))
        tx2.wit.vtxinwit.extend([CTxInWitness(), CTxInWitness()])
        tx2.wit.vtxinwit[0].scriptWitness.stack = [CScript([CScriptNum(1)]), CScript([CScriptNum(1)]), witness_script]
        tx2.wit.vtxinwit[1].scriptWitness.stack = []

        block = self.build_next_block()
        self.update_witness_block_with_transactions(block, [tx2])

        # This has extra witness data, so it should fail.
        test_witness_block(self.nodes[0], self.test_node, block, accepted=False,
                           reason='mandatory-script-verify-flag-failed (Stack size must be exactly one after execution)')

        # Now get rid of the extra witness, but add extra scriptSig data
        tx2.vin[0].scriptSig = CScript([OP_TRUE])
        tx2.vin[1].scriptSig = CScript([OP_TRUE])
        tx2.wit.vtxinwit[0].scriptWitness.stack.pop(0)
        tx2.wit.vtxinwit[1].scriptWitness.stack = []
        tx2.rehash()
        add_witness_commitment(block)
        block.solve()

        # This has extra signature data for a witness input, so it should fail.
        test_witness_block(self.nodes[0], self.test_node, block, accepted=False,
                           reason='mandatory-script-verify-flag-failed (Witness requires empty scriptSig)')

        # Now get rid of the extra scriptsig on the witness input, and verify
        # success (even with extra scriptsig data in the non-witness input)
        tx2.vin[0].scriptSig = b""
        tx2.rehash()
        add_witness_commitment(block)
        block.solve()

        test_witness_block(self.nodes[0], self.test_node, block, accepted=True)

        # Update utxo for later tests
        self.utxo.pop(0)
        self.utxo.append(UTXO(tx2.sha256, 0, tx2.vout[0].nValue))

    @subtest
    def test_max_witness_push_length(self):
        """Test that witness stack can only allow up to MAX_SCRIPT_ELEMENT_SIZE byte pushes."""

        block = self.build_next_block()

        witness_script = CScript([OP_DROP, OP_TRUE])
        script_pubkey = script_to_p2wsh_script(witness_script)

        tx = CTransaction()
        tx.vin.append(CTxIn(COutPoint(self.utxo[0].sha256, self.utxo[0].n), b""))
        tx.vout.append(CTxOut(self.utxo[0].nValue - 1000, script_pubkey))
        tx.rehash()

        tx2 = CTransaction()
        tx2.vin.append(CTxIn(COutPoint(tx.sha256, 0), b""))
        tx2.vout.append(CTxOut(tx.vout[0].nValue - 1000, CScript([OP_TRUE])))
        tx2.wit.vtxinwit.append(CTxInWitness())
        # First try a 521-byte stack element
        tx2.wit.vtxinwit[0].scriptWitness.stack = [b'a' * (MAX_SCRIPT_ELEMENT_SIZE + 1), witness_script]
        tx2.rehash()

        self.update_witness_block_with_transactions(block, [tx, tx2])
        test_witness_block(self.nodes[0], self.test_node, block, accepted=False,
                           reason='mandatory-script-verify-flag-failed (Push value size limit exceeded)')

        # Now reduce the length of the stack element
        tx2.wit.vtxinwit[0].scriptWitness.stack[0] = b'a' * (MAX_SCRIPT_ELEMENT_SIZE)

        add_witness_commitment(block)
        block.solve()
        test_witness_block(self.nodes[0], self.test_node, block, accepted=True)

        # Update the utxo for later tests
        self.utxo.pop()
        self.utxo.append(UTXO(tx2.sha256, 0, tx2.vout[0].nValue))

    @subtest
    def test_max_witness_script_length(self):
        """Test that witness outputs greater than 10kB can't be spent."""

        MAX_WITNESS_SCRIPT_LENGTH = 10000

        # This script is 19 max pushes (9937 bytes), then 64 more opcode-bytes.
        long_witness_script = CScript([b'a' * MAX_SCRIPT_ELEMENT_SIZE] * 19 + [OP_DROP] * 63 + [OP_TRUE])
        assert len(long_witness_script) == MAX_WITNESS_SCRIPT_LENGTH + 1
        long_script_pubkey = script_to_p2wsh_script(long_witness_script)

        block = self.build_next_block()

        tx = CTransaction()
        tx.vin.append(CTxIn(COutPoint(self.utxo[0].sha256, self.utxo[0].n), b""))
        tx.vout.append(CTxOut(self.utxo[0].nValue - 1000, long_script_pubkey))
        tx.rehash()

        tx2 = CTransaction()
        tx2.vin.append(CTxIn(COutPoint(tx.sha256, 0), b""))
        tx2.vout.append(CTxOut(tx.vout[0].nValue - 1000, CScript([OP_TRUE])))
        tx2.wit.vtxinwit.append(CTxInWitness())
        tx2.wit.vtxinwit[0].scriptWitness.stack = [b'a'] * 44 + [long_witness_script]
        tx2.rehash()

        self.update_witness_block_with_transactions(block, [tx, tx2])

        test_witness_block(self.nodes[0], self.test_node, block, accepted=False,
                           reason='mandatory-script-verify-flag-failed (Script is too big)')

        # Try again with one less byte in the witness script
        witness_script = CScript([b'a' * MAX_SCRIPT_ELEMENT_SIZE] * 19 + [OP_DROP] * 62 + [OP_TRUE])
        assert len(witness_script) == MAX_WITNESS_SCRIPT_LENGTH
        script_pubkey = script_to_p2wsh_script(witness_script)

        tx.vout[0] = CTxOut(tx.vout[0].nValue, script_pubkey)
        tx.rehash()
        tx2.vin[0].prevout.hash = tx.sha256
        tx2.wit.vtxinwit[0].scriptWitness.stack = [b'a'] * 43 + [witness_script]
        tx2.rehash()
        block.vtx = [block.vtx[0]]
        self.update_witness_block_with_transactions(block, [tx, tx2])
        test_witness_block(self.nodes[0], self.test_node, block, accepted=True)

        self.utxo.pop()
        self.utxo.append(UTXO(tx2.sha256, 0, tx2.vout[0].nValue))

    @subtest
    def test_witness_input_length(self):
        """Test that vin length must match vtxinwit length."""

        witness_script = CScript([OP_DROP, OP_TRUE])
        script_pubkey = script_to_p2wsh_script(witness_script)

        # Create a transaction that splits our utxo into many outputs
        tx = CTransaction()
        tx.vin.append(CTxIn(COutPoint(self.utxo[0].sha256, self.utxo[0].n), b""))
        value = self.utxo[0].nValue
        for _ in range(10):
            tx.vout.append(CTxOut(int(value / 10), script_pubkey))
        tx.vout[0].nValue -= 1000
        assert tx.vout[0].nValue >= 0

        block = self.build_next_block()
        self.update_witness_block_with_transactions(block, [tx])
        test_witness_block(self.nodes[0], self.test_node, block, accepted=True)

        # Try various ways to spend tx that should all break.
        # This "broken" transaction serializer will not normalize
        # the length of vtxinwit.
        class BrokenCTransaction(CTransaction):
            def serialize_with_witness(self):
                flags = 0
                if not self.wit.is_null():
                    flags |= 1
                r = b""
                r += self.version.to_bytes(4, "little")
                if flags:
                    dummy = []
                    r += ser_vector(dummy)
                    r += flags.to_bytes(1, "little")
                r += ser_vector(self.vin)
                r += ser_vector(self.vout)
                if flags & 1:
                    r += self.wit.serialize()
                r += self.nLockTime.to_bytes(4, "little")
                return r

        tx2 = BrokenCTransaction()
        for i in range(10):
            tx2.vin.append(CTxIn(COutPoint(tx.sha256, i), b""))
        tx2.vout.append(CTxOut(value - 3000, CScript([OP_TRUE])))

        # First try using a too long vtxinwit
        for i in range(11):
            tx2.wit.vtxinwit.append(CTxInWitness())
            tx2.wit.vtxinwit[i].scriptWitness.stack = [b'a', witness_script]

        block = self.build_next_block()
        self.update_witness_block_with_transactions(block, [tx2])
        test_witness_block(self.nodes[0], self.test_node, block, accepted=False, reason='bad-txnmrklroot')

        # Now try using a too short vtxinwit
        tx2.wit.vtxinwit.pop()
        tx2.wit.vtxinwit.pop()

        block.vtx = [block.vtx[0]]
        self.update_witness_block_with_transactions(block, [tx2])
        # This block doesn't result in a specific reject reason, but an iostream exception:
        # "Exception 'CDataStream::read(): end of data: unspecified iostream_category error' (...) caught"
        test_witness_block(self.nodes[0], self.test_node, block, accepted=False)

        # Now make one of the intermediate witnesses be incorrect
        tx2.wit.vtxinwit.append(CTxInWitness())
        tx2.wit.vtxinwit[-1].scriptWitness.stack = [b'a', witness_script]
        tx2.wit.vtxinwit[5].scriptWitness.stack = [witness_script]

        block.vtx = [block.vtx[0]]
        self.update_witness_block_with_transactions(block, [tx2])
        test_witness_block(self.nodes[0], self.test_node, block, accepted=False,
                           reason='mandatory-script-verify-flag-failed (Operation not valid with the current stack size)')

        # Fix the broken witness and the block should be accepted.
        tx2.wit.vtxinwit[5].scriptWitness.stack = [b'a', witness_script]
        block.vtx = [block.vtx[0]]
        self.update_witness_block_with_transactions(block, [tx2])
        test_witness_block(self.nodes[0], self.test_node, block, accepted=True)

        self.utxo.pop()
        self.utxo.append(UTXO(tx2.sha256, 0, tx2.vout[0].nValue))

    @subtest
    def test_tx_relay_after_segwit_activation(self):
        """Test transaction relay after segwit activation.

        After segwit activates, verify that mempool:
        - rejects transactions with unnecessary/extra witnesses
        - accepts transactions with valid witnesses
        and that witness transactions are relayed to non-upgraded peers."""

        # Generate a transaction that doesn't require a witness, but send it
        # with a witness.  Should be rejected because we can't use a witness
        # when spending a non-witness output.
        tx = CTransaction()
        tx.vin.append(CTxIn(COutPoint(self.utxo[0].sha256, self.utxo[0].n), b""))
        tx.vout.append(CTxOut(self.utxo[0].nValue - 1000, CScript([OP_TRUE, OP_DROP] * 15 + [OP_TRUE])))
        tx.wit.vtxinwit.append(CTxInWitness())
        tx.wit.vtxinwit[0].scriptWitness.stack = [b'a']
        tx.rehash()

        tx_hash = tx.sha256

        # Verify that unnecessary witnesses are rejected.
        self.test_node.announce_tx_and_wait_for_getdata(tx)
        assert_equal(len(self.nodes[0].getrawmempool()), 0)
        test_transaction_acceptance(self.nodes[0], self.test_node, tx, with_witness=True, accepted=False)

        # Verify that removing the witness succeeds.
        test_transaction_acceptance(self.nodes[0], self.test_node, tx, with_witness=False, accepted=True)

        # Now try to add extra witness data to a valid witness tx.
        witness_script = CScript([OP_TRUE])
        script_pubkey = script_to_p2wsh_script(witness_script)
        tx2 = CTransaction()
        tx2.vin.append(CTxIn(COutPoint(tx_hash, 0), b""))
        tx2.vout.append(CTxOut(tx.vout[0].nValue - 1000, script_pubkey))
        tx2.rehash()

        tx3 = CTransaction()
        tx3.vin.append(CTxIn(COutPoint(tx2.sha256, 0), b""))
        tx3.wit.vtxinwit.append(CTxInWitness())

        # Add too-large for IsStandard witness and check that it does not enter reject filter
        p2sh_script = CScript([OP_TRUE])
        witness_script2 = CScript([b'a' * 400000])
        tx3.vout.append(CTxOut(tx2.vout[0].nValue - 1000, script_to_p2sh_script(p2sh_script)))
        tx3.wit.vtxinwit[0].scriptWitness.stack = [witness_script2]
        tx3.rehash()

        # Node will not be blinded to the transaction, requesting it any number of times
        # if it is being announced via txid relay.
        # Node will be blinded to the transaction via wtxid, however.
        self.std_node.announce_tx_and_wait_for_getdata(tx3)
        self.std_wtx_node.announce_tx_and_wait_for_getdata(tx3, use_wtxid=True)
        test_transaction_acceptance(self.nodes[1], self.std_node, tx3, True, False, 'tx-size')
        self.std_node.announce_tx_and_wait_for_getdata(tx3)
        self.std_wtx_node.announce_tx_and_wait_for_getdata(tx3, use_wtxid=True, success=False)

        # Remove witness stuffing, instead add extra witness push on stack
        tx3.vout[0] = CTxOut(tx2.vout[0].nValue - 1000, CScript([OP_TRUE, OP_DROP] * 15 + [OP_TRUE]))
        tx3.wit.vtxinwit[0].scriptWitness.stack = [CScript([CScriptNum(1)]), witness_script]
        tx3.rehash()

        test_transaction_acceptance(self.nodes[0], self.test_node, tx2, with_witness=True, accepted=True)
        test_transaction_acceptance(self.nodes[0], self.test_node, tx3, with_witness=True, accepted=False)

        # Get rid of the extra witness, and verify acceptance.
        tx3.wit.vtxinwit[0].scriptWitness.stack = [witness_script]
        # Also check that old_node gets a tx announcement, even though this is
        # a witness transaction.
        self.old_node.wait_for_inv([CInv(MSG_TX, tx2.sha256)])  # wait until tx2 was inv'ed
        test_transaction_acceptance(self.nodes[0], self.test_node, tx3, with_witness=True, accepted=True)
        self.old_node.wait_for_inv([CInv(MSG_TX, tx3.sha256)])

        # Test that getrawtransaction returns correct witness information
        # hash, size, vsize
        raw_tx = self.nodes[0].getrawtransaction(tx3.hash, 1)
        assert_equal(int(raw_tx["hash"], 16), tx3.calc_sha256(True))
        assert_equal(raw_tx["size"], len(tx3.serialize_with_witness()))
        vsize = tx3.get_vsize()
        assert_equal(raw_tx["vsize"], vsize)
        assert_equal(raw_tx["weight"], tx3.get_weight())
        assert_equal(len(raw_tx["vin"][0]["txinwitness"]), 1)
        assert_equal(raw_tx["vin"][0]["txinwitness"][0], witness_script.hex())
        assert vsize != raw_tx["size"]

        # Cleanup: mine the transactions and update utxo for next test
        self.generate(self.nodes[0], 1)
        assert_equal(len(self.nodes[0].getrawmempool()), 0)

        self.utxo.pop(0)
        self.utxo.append(UTXO(tx3.sha256, 0, tx3.vout[0].nValue))

    @subtest
    def test_segwit_versions(self):
        """Test validity of future segwit version transactions.

        Future segwit versions are non-standard to spend, but valid in blocks.
        Sending to future segwit versions is always allowed.
        Can run this before and after segwit activation."""

        NUM_SEGWIT_VERSIONS = 17  # will test OP_0, OP1, ..., OP_16
        if len(self.utxo) < NUM_SEGWIT_VERSIONS:
            tx = CTransaction()
            tx.vin.append(CTxIn(COutPoint(self.utxo[0].sha256, self.utxo[0].n), b""))
            split_value = (self.utxo[0].nValue - 4000) // NUM_SEGWIT_VERSIONS
            for _ in range(NUM_SEGWIT_VERSIONS):
                tx.vout.append(CTxOut(split_value, CScript([OP_TRUE])))
            tx.rehash()
            block = self.build_next_block()
            self.update_witness_block_with_transactions(block, [tx])
            test_witness_block(self.nodes[0], self.test_node, block, accepted=True)
            self.utxo.pop(0)
            for i in range(NUM_SEGWIT_VERSIONS):
                self.utxo.append(UTXO(tx.sha256, i, split_value))

        self.sync_blocks()
        temp_utxo = []
        tx = CTransaction()
        witness_script = CScript([OP_TRUE])
        witness_hash = sha256(witness_script)
        assert_equal(len(self.nodes[1].getrawmempool()), 0)
        for version in list(range(OP_1, OP_16 + 1)) + [OP_0]:
            # First try to spend to a future version segwit script_pubkey.
            if version == OP_1:
                # Don't use 32-byte v1 witness (used by Taproot; see BIP 341)
                script_pubkey = CScript([CScriptOp(version), witness_hash + b'\x00'])
            else:
                script_pubkey = CScript([CScriptOp(version), witness_hash])
            tx.vin = [CTxIn(COutPoint(self.utxo[0].sha256, self.utxo[0].n), b"")]
            tx.vout = [CTxOut(self.utxo[0].nValue - 1000, script_pubkey)]
            tx.rehash()
            test_transaction_acceptance(self.nodes[1], self.std_node, tx, with_witness=True, accepted=False)
            test_transaction_acceptance(self.nodes[0], self.test_node, tx, with_witness=True, accepted=True)
            self.utxo.pop(0)
            temp_utxo.append(UTXO(tx.sha256, 0, tx.vout[0].nValue))

        self.generate(self.nodes[0], 1)  # Mine all the transactions
        assert len(self.nodes[0].getrawmempool()) == 0

        # Finally, verify that version 0 -> version 2 transactions
        # are standard
        script_pubkey = CScript([CScriptOp(OP_2), witness_hash])
        tx2 = CTransaction()
        tx2.vin = [CTxIn(COutPoint(tx.sha256, 0), b"")]
        tx2.vout = [CTxOut(tx.vout[0].nValue - 1000, script_pubkey)]
        tx2.wit.vtxinwit.append(CTxInWitness())
        tx2.wit.vtxinwit[0].scriptWitness.stack = [witness_script]
        tx2.rehash()
        # Gets accepted to both policy-enforcing nodes and others.
        test_transaction_acceptance(self.nodes[0], self.test_node, tx2, with_witness=True, accepted=True)
        test_transaction_acceptance(self.nodes[1], self.std_node, tx2, with_witness=True, accepted=True)
        temp_utxo.pop()  # last entry in temp_utxo was the output we just spent
        temp_utxo.append(UTXO(tx2.sha256, 0, tx2.vout[0].nValue))

        # Spend everything in temp_utxo into an segwit v1 output.
        tx3 = CTransaction()
        total_value = 0
        for i in temp_utxo:
            tx3.vin.append(CTxIn(COutPoint(i.sha256, i.n), b""))
            tx3.wit.vtxinwit.append(CTxInWitness())
            total_value += i.nValue
        tx3.wit.vtxinwit[-1].scriptWitness.stack = [witness_script]
        tx3.vout.append(CTxOut(total_value - 1000, script_pubkey))
        tx3.rehash()

        # First we test this transaction against std_node
        # making sure the txid is added to the reject filter
        self.std_node.announce_tx_and_wait_for_getdata(tx3)
        test_transaction_acceptance(self.nodes[1], self.std_node, tx3, with_witness=True, accepted=False, reason="bad-txns-nonstandard-inputs")
        # Now the node will no longer ask for getdata of this transaction when advertised by same txid
        self.std_node.announce_tx_and_wait_for_getdata(tx3, success=False)

        # Spending a higher version witness output is not allowed by policy,
        # even with the node that accepts non-standard txs.
        test_transaction_acceptance(self.nodes[0], self.test_node, tx3, with_witness=True, accepted=False, reason="reserved for soft-fork upgrades")

        # Building a block with the transaction must be valid, however.
        block = self.build_next_block()
        self.update_witness_block_with_transactions(block, [tx2, tx3])
        test_witness_block(self.nodes[0], self.test_node, block, accepted=True)
        self.sync_blocks()

        # Add utxo to our list
        self.utxo.append(UTXO(tx3.sha256, 0, tx3.vout[0].nValue))

    @subtest
    def test_premature_coinbase_witness_spend(self):

        block = self.build_next_block()
        # Change the output of the block to be a witness output.
        witness_script = CScript([OP_TRUE])
        script_pubkey = script_to_p2wsh_script(witness_script)
        block.vtx[0].vout[0].scriptPubKey = script_pubkey
        # This next line will rehash the coinbase and update the merkle
        # root, and solve.
        self.update_witness_block_with_transactions(block, [])
        test_witness_block(self.nodes[0], self.test_node, block, accepted=True)

        spend_tx = CTransaction()
        spend_tx.vin = [CTxIn(COutPoint(block.vtx[0].sha256, 0), b"")]
        spend_tx.vout = [CTxOut(block.vtx[0].vout[0].nValue, witness_script)]
        spend_tx.wit.vtxinwit.append(CTxInWitness())
        spend_tx.wit.vtxinwit[0].scriptWitness.stack = [witness_script]
        spend_tx.rehash()

        # Now test a premature spend.
        self.generate(self.nodes[0], 98)
        block2 = self.build_next_block()
        self.update_witness_block_with_transactions(block2, [spend_tx])
        test_witness_block(self.nodes[0], self.test_node, block2, accepted=False, reason='bad-txns-premature-spend-of-coinbase')

        # Advancing one more block should allow the spend.
        self.generate(self.nodes[0], 1)
        block2 = self.build_next_block()
        self.update_witness_block_with_transactions(block2, [spend_tx])
        test_witness_block(self.nodes[0], self.test_node, block2, accepted=True)
        self.sync_blocks()

    @subtest
    def test_uncompressed_pubkey(self):
        """Test uncompressed pubkey validity in segwit transactions.

        Uncompressed pubkeys are no longer supported in default relay policy,
        but (for now) are still valid in blocks."""

        # Segwit transactions using uncompressed pubkeys are not accepted
        # under default policy, but should still pass consensus.
        key, pubkey = generate_keypair(compressed=False)
        assert_equal(len(pubkey), 65)  # This should be an uncompressed pubkey

        utxo = self.utxo.pop(0)

        # Test 1: P2WPKH
        # First create a P2WPKH output that uses an uncompressed pubkey
        pubkeyhash = hash160(pubkey)
        script_pkh = key_to_p2wpkh_script(pubkey)
        tx = CTransaction()
        tx.vin.append(CTxIn(COutPoint(utxo.sha256, utxo.n), b""))
        tx.vout.append(CTxOut(utxo.nValue - 1000, script_pkh))
        tx.rehash()

        # Confirm it in a block.
        block = self.build_next_block()
        self.update_witness_block_with_transactions(block, [tx])
        test_witness_block(self.nodes[0], self.test_node, block, accepted=True)

        # Now try to spend it. Send it to a P2WSH output, which we'll
        # use in the next test.
        witness_script = key_to_p2pk_script(pubkey)
        script_wsh = script_to_p2wsh_script(witness_script)

        tx2 = CTransaction()
        tx2.vin.append(CTxIn(COutPoint(tx.sha256, 0), b""))
        tx2.vout.append(CTxOut(tx.vout[0].nValue - 1000, script_wsh))
        script = keyhash_to_p2pkh_script(pubkeyhash)
        tx2.wit.vtxinwit.append(CTxInWitness())
        tx2.wit.vtxinwit[0].scriptWitness.stack = [pubkey]
        sign_input_segwitv0(tx2, 0, script, tx.vout[0].nValue, key)

        # Should fail policy test.
        test_transaction_acceptance(self.nodes[0], self.test_node, tx2, True, False, 'non-mandatory-script-verify-flag (Using non-compressed keys in segwit)')
        # But passes consensus.
        block = self.build_next_block()
        self.update_witness_block_with_transactions(block, [tx2])
        test_witness_block(self.nodes[0], self.test_node, block, accepted=True)

        # Test 2: P2WSH
        # Try to spend the P2WSH output created in last test.
        # Send it to a P2SH(P2WSH) output, which we'll use in the next test.
        script_p2sh = script_to_p2sh_script(script_wsh)
        script_sig = CScript([script_wsh])

        tx3 = CTransaction()
        tx3.vin.append(CTxIn(COutPoint(tx2.sha256, 0), b""))
        tx3.vout.append(CTxOut(tx2.vout[0].nValue - 1000, script_p2sh))
        tx3.wit.vtxinwit.append(CTxInWitness())
        sign_p2pk_witness_input(witness_script, tx3, 0, SIGHASH_ALL, tx2.vout[0].nValue, key)

        # Should fail policy test.
        test_transaction_acceptance(self.nodes[0], self.test_node, tx3, True, False, 'non-mandatory-script-verify-flag (Using non-compressed keys in segwit)')
        # But passes consensus.
        block = self.build_next_block()
        self.update_witness_block_with_transactions(block, [tx3])
        test_witness_block(self.nodes[0], self.test_node, block, accepted=True)

        # Test 3: P2SH(P2WSH)
        # Try to spend the P2SH output created in the last test.
        # Send it to a P2PKH output, which we'll use in the next test.
        script_pubkey = keyhash_to_p2pkh_script(pubkeyhash)
        tx4 = CTransaction()
        tx4.vin.append(CTxIn(COutPoint(tx3.sha256, 0), script_sig))
        tx4.vout.append(CTxOut(tx3.vout[0].nValue - 1000, script_pubkey))
        tx4.wit.vtxinwit.append(CTxInWitness())
        sign_p2pk_witness_input(witness_script, tx4, 0, SIGHASH_ALL, tx3.vout[0].nValue, key)

        # Should fail policy test.
        test_transaction_acceptance(self.nodes[0], self.test_node, tx4, True, False, 'non-mandatory-script-verify-flag (Using non-compressed keys in segwit)')
        block = self.build_next_block()
        self.update_witness_block_with_transactions(block, [tx4])
        test_witness_block(self.nodes[0], self.test_node, block, accepted=True)

        # Test 4: Uncompressed pubkeys should still be valid in non-segwit
        # transactions.
        tx5 = CTransaction()
        tx5.vin.append(CTxIn(COutPoint(tx4.sha256, 0), b""))
        tx5.vout.append(CTxOut(tx4.vout[0].nValue - 1000, CScript([OP_TRUE])))
        tx5.vin[0].scriptSig = CScript([pubkey])
        sign_input_legacy(tx5, 0, script_pubkey, key)
        # Should pass policy and consensus.
        test_transaction_acceptance(self.nodes[0], self.test_node, tx5, True, True)
        block = self.build_next_block()
        self.update_witness_block_with_transactions(block, [tx5])
        test_witness_block(self.nodes[0], self.test_node, block, accepted=True)
        self.utxo.append(UTXO(tx5.sha256, 0, tx5.vout[0].nValue))

    @subtest
    def test_signature_version_1(self):
        key, pubkey = generate_keypair()
        witness_script = key_to_p2pk_script(pubkey)
        script_pubkey = script_to_p2wsh_script(witness_script)

        # First create a witness output for use in the tests.
        tx = CTransaction()
        tx.vin.append(CTxIn(COutPoint(self.utxo[0].sha256, self.utxo[0].n), b""))
        tx.vout.append(CTxOut(self.utxo[0].nValue - 1000, script_pubkey))
        tx.rehash()

        test_transaction_acceptance(self.nodes[0], self.test_node, tx, with_witness=True, accepted=True)
        # Mine this transaction in preparation for following tests.
        block = self.build_next_block()
        self.update_witness_block_with_transactions(block, [tx])
        test_witness_block(self.nodes[0], self.test_node, block, accepted=True)
        self.sync_blocks()
        self.utxo.pop(0)

        # Test each hashtype
        prev_utxo = UTXO(tx.sha256, 0, tx.vout[0].nValue)
        for sigflag in [0, SIGHASH_ANYONECANPAY]:
            for hashtype in [SIGHASH_ALL, SIGHASH_NONE, SIGHASH_SINGLE]:
                hashtype |= sigflag
                block = self.build_next_block()
                tx = CTransaction()
                tx.vin.append(CTxIn(COutPoint(prev_utxo.sha256, prev_utxo.n), b""))
                tx.vout.append(CTxOut(prev_utxo.nValue - 1000, script_pubkey))
                tx.wit.vtxinwit.append(CTxInWitness())
                # Too-large input value
                sign_p2pk_witness_input(witness_script, tx, 0, hashtype, prev_utxo.nValue + 1, key)
                self.update_witness_block_with_transactions(block, [tx])
                test_witness_block(self.nodes[0], self.test_node, block, accepted=False,
                                   reason='mandatory-script-verify-flag-failed (Script evaluated without error '
                                          'but finished with a false/empty top stack element')

                # Too-small input value
                sign_p2pk_witness_input(witness_script, tx, 0, hashtype, prev_utxo.nValue - 1, key)
                block.vtx.pop()  # remove last tx
                self.update_witness_block_with_transactions(block, [tx])
                test_witness_block(self.nodes[0], self.test_node, block, accepted=False,
                                   reason='mandatory-script-verify-flag-failed (Script evaluated without error '
                                          'but finished with a false/empty top stack element')

                # Now try correct value
                sign_p2pk_witness_input(witness_script, tx, 0, hashtype, prev_utxo.nValue, key)
                block.vtx.pop()
                self.update_witness_block_with_transactions(block, [tx])
                test_witness_block(self.nodes[0], self.test_node, block, accepted=True)

                prev_utxo = UTXO(tx.sha256, 0, tx.vout[0].nValue)

        # Test combinations of signature hashes.
        # Split the utxo into a lot of outputs.
        # Randomly choose up to 10 to spend, sign with different hashtypes, and
        # output to a random number of outputs.  Repeat NUM_SIGHASH_TESTS times.
        # Ensure that we've tested a situation where we use SIGHASH_SINGLE with
        # an input index > number of outputs.
        NUM_SIGHASH_TESTS = 500
        temp_utxos = []
        tx = CTransaction()
        tx.vin.append(CTxIn(COutPoint(prev_utxo.sha256, prev_utxo.n), b""))
        split_value = prev_utxo.nValue // NUM_SIGHASH_TESTS
        for _ in range(NUM_SIGHASH_TESTS):
            tx.vout.append(CTxOut(split_value, script_pubkey))
        tx.wit.vtxinwit.append(CTxInWitness())
        sign_p2pk_witness_input(witness_script, tx, 0, SIGHASH_ALL, prev_utxo.nValue, key)
        for i in range(NUM_SIGHASH_TESTS):
            temp_utxos.append(UTXO(tx.sha256, i, split_value))

        block = self.build_next_block()
        self.update_witness_block_with_transactions(block, [tx])
        test_witness_block(self.nodes[0], self.test_node, block, accepted=True)

        block = self.build_next_block()
        used_sighash_single_out_of_bounds = False
        for i in range(NUM_SIGHASH_TESTS):
            # Ping regularly to keep the connection alive
            if (not i % 100):
                self.test_node.sync_with_ping()
            # Choose random number of inputs to use.
            num_inputs = random.randint(1, 10)
            # Create a slight bias for producing more utxos
            num_outputs = random.randint(1, 11)
            random.shuffle(temp_utxos)
            assert len(temp_utxos) > num_inputs
            tx = CTransaction()
            total_value = 0
            for i in range(num_inputs):
                tx.vin.append(CTxIn(COutPoint(temp_utxos[i].sha256, temp_utxos[i].n), b""))
                tx.wit.vtxinwit.append(CTxInWitness())
                total_value += temp_utxos[i].nValue
            split_value = total_value // num_outputs
            for _ in range(num_outputs):
                tx.vout.append(CTxOut(split_value, script_pubkey))
            for i in range(num_inputs):
                # Now try to sign each input, using a random hashtype.
                anyonecanpay = 0
                if random.randint(0, 1):
                    anyonecanpay = SIGHASH_ANYONECANPAY
                hashtype = random.randint(1, 3) | anyonecanpay
                sign_p2pk_witness_input(witness_script, tx, i, hashtype, temp_utxos[i].nValue, key)
                if (hashtype == SIGHASH_SINGLE and i >= num_outputs):
                    used_sighash_single_out_of_bounds = True
            tx.rehash()
            for i in range(num_outputs):
                temp_utxos.append(UTXO(tx.sha256, i, split_value))
            temp_utxos = temp_utxos[num_inputs:]

            block.vtx.append(tx)

            # Test the block periodically, if we're close to maxblocksize
            if block.get_weight() > MAX_BLOCK_WEIGHT - 4000:
                self.update_witness_block_with_transactions(block, [])
                test_witness_block(self.nodes[0], self.test_node, block, accepted=True)
                block = self.build_next_block()

        if (not used_sighash_single_out_of_bounds):
            self.log.info("WARNING: this test run didn't attempt SIGHASH_SINGLE with out-of-bounds index value")
        # Test the transactions we've added to the block
        if (len(block.vtx) > 1):
            self.update_witness_block_with_transactions(block, [])
            test_witness_block(self.nodes[0], self.test_node, block, accepted=True)

        # Now test witness version 0 P2PKH transactions
        pubkeyhash = hash160(pubkey)
        script_pkh = key_to_p2wpkh_script(pubkey)
        tx = CTransaction()
        tx.vin.append(CTxIn(COutPoint(temp_utxos[0].sha256, temp_utxos[0].n), b""))
        tx.vout.append(CTxOut(temp_utxos[0].nValue, script_pkh))
        tx.wit.vtxinwit.append(CTxInWitness())
        sign_p2pk_witness_input(witness_script, tx, 0, SIGHASH_ALL, temp_utxos[0].nValue, key)
        tx2 = CTransaction()
        tx2.vin.append(CTxIn(COutPoint(tx.sha256, 0), b""))
        tx2.vout.append(CTxOut(tx.vout[0].nValue, CScript([OP_TRUE])))

        script = keyhash_to_p2pkh_script(pubkeyhash)
        tx2.wit.vtxinwit.append(CTxInWitness())
        sign_input_segwitv0(tx2, 0, script, tx.vout[0].nValue, key)
        signature = tx2.wit.vtxinwit[0].scriptWitness.stack.pop()

        # Check that we can't have a scriptSig
        tx2.vin[0].scriptSig = CScript([signature, pubkey])
        tx2.rehash()
        block = self.build_next_block()
        self.update_witness_block_with_transactions(block, [tx, tx2])
        test_witness_block(self.nodes[0], self.test_node, block, accepted=False,
                           reason='mandatory-script-verify-flag-failed (Witness requires empty scriptSig)')

        # Move the signature to the witness.
        block.vtx.pop()
        tx2.wit.vtxinwit.append(CTxInWitness())
        tx2.wit.vtxinwit[0].scriptWitness.stack = [signature, pubkey]
        tx2.vin[0].scriptSig = b""
        tx2.rehash()

        self.update_witness_block_with_transactions(block, [tx2])
        test_witness_block(self.nodes[0], self.test_node, block, accepted=True)

        temp_utxos.pop(0)

        # Update self.utxos for later tests by creating two outputs
        # that consolidate all the coins in temp_utxos.
        output_value = sum(i.nValue for i in temp_utxos) // 2

        tx = CTransaction()
        index = 0
        # Just spend to our usual anyone-can-spend output
        tx.vout = [CTxOut(output_value, CScript([OP_TRUE]))] * 2
        for i in temp_utxos:
            # Use SIGHASH_ALL|SIGHASH_ANYONECANPAY so we can build up
            # the signatures as we go.
            tx.vin.append(CTxIn(COutPoint(i.sha256, i.n), b""))
            tx.wit.vtxinwit.append(CTxInWitness())
            sign_p2pk_witness_input(witness_script, tx, index, SIGHASH_ALL | SIGHASH_ANYONECANPAY, i.nValue, key)
            index += 1
        block = self.build_next_block()
        self.update_witness_block_with_transactions(block, [tx])
        test_witness_block(self.nodes[0], self.test_node, block, accepted=True)

        for i in range(len(tx.vout)):
            self.utxo.append(UTXO(tx.sha256, i, tx.vout[i].nValue))

    @subtest
    def test_non_standard_witness_blinding(self):
        """Test behavior of unnecessary witnesses in transactions does not blind the node for the transaction"""

        # Create a p2sh output -- this is so we can pass the standardness
        # rules (an anyone-can-spend OP_TRUE would be rejected, if not wrapped
        # in P2SH).
        p2sh_program = CScript([OP_TRUE])
        script_pubkey = script_to_p2sh_script(p2sh_program)

        # Now check that unnecessary witnesses can't be used to blind a node
        # to a transaction, eg by violating standardness checks.
        tx = CTransaction()
        tx.vin.append(CTxIn(COutPoint(self.utxo[0].sha256, self.utxo[0].n), b""))
        tx.vout.append(CTxOut(self.utxo[0].nValue - 1000, script_pubkey))
        tx.rehash()
        test_transaction_acceptance(self.nodes[0], self.test_node, tx, False, True)
        self.generate(self.nodes[0], 1)

        # We'll add an unnecessary witness to this transaction that would cause
        # it to be non-standard, to test that violating policy with a witness
        # doesn't blind a node to a transaction.  Transactions
        # rejected for having a witness shouldn't be added
        # to the rejection cache.
        tx2 = CTransaction()
        tx2.vin.append(CTxIn(COutPoint(tx.sha256, 0), CScript([p2sh_program])))
        tx2.vout.append(CTxOut(tx.vout[0].nValue - 1000, script_pubkey))
        tx2.wit.vtxinwit.append(CTxInWitness())
        tx2.wit.vtxinwit[0].scriptWitness.stack = [b'a' * 400]
        tx2.rehash()
        # This will be rejected due to a policy check:
        # No witness is allowed, since it is not a witness program but a p2sh program
        test_transaction_acceptance(self.nodes[1], self.std_node, tx2, True, False, 'bad-witness-nonstandard')

        # If we send without witness, it should be accepted.
        test_transaction_acceptance(self.nodes[1], self.std_node, tx2, False, True)

        # Now create a new anyone-can-spend utxo for the next test.
        tx3 = CTransaction()
        tx3.vin.append(CTxIn(COutPoint(tx2.sha256, 0), CScript([p2sh_program])))
        tx3.vout.append(CTxOut(tx2.vout[0].nValue - 1000, CScript([OP_TRUE, OP_DROP] * 15 + [OP_TRUE])))
        tx3.rehash()
        test_transaction_acceptance(self.nodes[0], self.test_node, tx2, False, True)
        test_transaction_acceptance(self.nodes[0], self.test_node, tx3, False, True)

        self.generate(self.nodes[0], 1)

        # Update our utxo list; we spent the first entry.
        self.utxo.pop(0)
        self.utxo.append(UTXO(tx3.sha256, 0, tx3.vout[0].nValue))

    @subtest
    def test_non_standard_witness(self):
        """Test detection of non-standard P2WSH witness"""
        pad = chr(1).encode('latin-1')

        # Create scripts for tests
        scripts = []
        scripts.append(CScript([OP_DROP] * 100))
        scripts.append(CScript([OP_DROP] * 99))
        scripts.append(CScript([pad * 59] * 59 + [OP_DROP] * 60))
        scripts.append(CScript([pad * 59] * 59 + [OP_DROP] * 61))

        p2wsh_scripts = []

        tx = CTransaction()
        tx.vin.append(CTxIn(COutPoint(self.utxo[0].sha256, self.utxo[0].n), b""))

        # For each script, generate a pair of P2WSH and P2SH-P2WSH output.
        outputvalue = (self.utxo[0].nValue - 1000) // (len(scripts) * 2)
        for i in scripts:
            p2wsh = script_to_p2wsh_script(i)
            p2wsh_scripts.append(p2wsh)
            tx.vout.append(CTxOut(outputvalue, p2wsh))
            tx.vout.append(CTxOut(outputvalue, script_to_p2sh_script(p2wsh)))
        tx.rehash()
        txid = tx.sha256
        test_transaction_acceptance(self.nodes[0], self.test_node, tx, with_witness=False, accepted=True)

        self.generate(self.nodes[0], 1)

        # Creating transactions for tests
        p2wsh_txs = []
        p2sh_txs = []
        for i in range(len(scripts)):
            p2wsh_tx = CTransaction()
            p2wsh_tx.vin.append(CTxIn(COutPoint(txid, i * 2)))
            p2wsh_tx.vout.append(CTxOut(outputvalue - 5000, CScript([OP_0, hash160(b"")])))
            p2wsh_tx.wit.vtxinwit.append(CTxInWitness())
            p2wsh_tx.rehash()
            p2wsh_txs.append(p2wsh_tx)
            p2sh_tx = CTransaction()
            p2sh_tx.vin.append(CTxIn(COutPoint(txid, i * 2 + 1), CScript([p2wsh_scripts[i]])))
            p2sh_tx.vout.append(CTxOut(outputvalue - 5000, CScript([OP_0, hash160(b"")])))
            p2sh_tx.wit.vtxinwit.append(CTxInWitness())
            p2sh_tx.rehash()
            p2sh_txs.append(p2sh_tx)

        # Testing native P2WSH
        # Witness stack size, excluding witnessScript, over 100 is non-standard
        p2wsh_txs[0].wit.vtxinwit[0].scriptWitness.stack = [pad] * 101 + [scripts[0]]
        test_transaction_acceptance(self.nodes[1], self.std_node, p2wsh_txs[0], True, False, 'bad-witness-nonstandard')
        # Non-standard nodes should accept
        test_transaction_acceptance(self.nodes[0], self.test_node, p2wsh_txs[0], True, True)

        # Stack element size over 80 bytes is non-standard
        p2wsh_txs[1].wit.vtxinwit[0].scriptWitness.stack = [pad * 81] * 100 + [scripts[1]]
        test_transaction_acceptance(self.nodes[1], self.std_node, p2wsh_txs[1], True, False, 'bad-witness-nonstandard')
        # Non-standard nodes should accept
        test_transaction_acceptance(self.nodes[0], self.test_node, p2wsh_txs[1], True, True)
        # Standard nodes should accept if element size is not over 80 bytes
        p2wsh_txs[1].wit.vtxinwit[0].scriptWitness.stack = [pad * 80] * 100 + [scripts[1]]
        test_transaction_acceptance(self.nodes[1], self.std_node, p2wsh_txs[1], True, True)

        # witnessScript size at 3600 bytes is standard
        p2wsh_txs[2].wit.vtxinwit[0].scriptWitness.stack = [pad, pad, scripts[2]]
        test_transaction_acceptance(self.nodes[0], self.test_node, p2wsh_txs[2], True, True)
        test_transaction_acceptance(self.nodes[1], self.std_node, p2wsh_txs[2], True, True)

        # witnessScript size at 3601 bytes is non-standard
        p2wsh_txs[3].wit.vtxinwit[0].scriptWitness.stack = [pad, pad, pad, scripts[3]]
        test_transaction_acceptance(self.nodes[1], self.std_node, p2wsh_txs[3], True, False, 'bad-witness-nonstandard')
        # Non-standard nodes should accept
        test_transaction_acceptance(self.nodes[0], self.test_node, p2wsh_txs[3], True, True)

        # Repeating the same tests with P2SH-P2WSH
        p2sh_txs[0].wit.vtxinwit[0].scriptWitness.stack = [pad] * 101 + [scripts[0]]
        test_transaction_acceptance(self.nodes[1], self.std_node, p2sh_txs[0], True, False, 'bad-witness-nonstandard')
        test_transaction_acceptance(self.nodes[0], self.test_node, p2sh_txs[0], True, True)
        p2sh_txs[1].wit.vtxinwit[0].scriptWitness.stack = [pad * 81] * 100 + [scripts[1]]
        test_transaction_acceptance(self.nodes[1], self.std_node, p2sh_txs[1], True, False, 'bad-witness-nonstandard')
        test_transaction_acceptance(self.nodes[0], self.test_node, p2sh_txs[1], True, True)
        p2sh_txs[1].wit.vtxinwit[0].scriptWitness.stack = [pad * 80] * 100 + [scripts[1]]
        test_transaction_acceptance(self.nodes[1], self.std_node, p2sh_txs[1], True, True)
        p2sh_txs[2].wit.vtxinwit[0].scriptWitness.stack = [pad, pad, scripts[2]]
        test_transaction_acceptance(self.nodes[0], self.test_node, p2sh_txs[2], True, True)
        test_transaction_acceptance(self.nodes[1], self.std_node, p2sh_txs[2], True, True)
        p2sh_txs[3].wit.vtxinwit[0].scriptWitness.stack = [pad, pad, pad, scripts[3]]
        test_transaction_acceptance(self.nodes[1], self.std_node, p2sh_txs[3], True, False, 'bad-witness-nonstandard')
        test_transaction_acceptance(self.nodes[0], self.test_node, p2sh_txs[3], True, True)

        self.generate(self.nodes[0], 1)  # Mine and clean up the mempool of non-standard node
        # Valid but non-standard transactions in a block should be accepted by standard node
        self.sync_blocks()
        assert_equal(len(self.nodes[0].getrawmempool()), 0)
        assert_equal(len(self.nodes[1].getrawmempool()), 0)

        self.utxo.pop(0)

    @subtest
    def test_witness_sigops(self):
        """Test sigop counting is correct inside witnesses."""

        # Keep this under MAX_OPS_PER_SCRIPT (201)
        witness_script = CScript([OP_TRUE, OP_IF, OP_TRUE, OP_ELSE] + [OP_CHECKMULTISIG] * 5 + [OP_CHECKSIG] * 193 + [OP_ENDIF])
        script_pubkey = script_to_p2wsh_script(witness_script)

        sigops_per_script = 20 * 5 + 193 * 1
        # We'll produce 2 extra outputs, one with a program that would take us
        # over max sig ops, and one with a program that would exactly reach max
        # sig ops
        outputs = (MAX_SIGOP_COST // sigops_per_script) + 2
        extra_sigops_available = MAX_SIGOP_COST % sigops_per_script

        # Todo: Assert fails after altering Block Limits, investigate then fix or delete this.
        # We chose the number of checkmultisigs/checksigs to make this work:
        # assert extra_sigops_available < 100  # steer clear of MAX_OPS_PER_SCRIPT

        # This script, when spent with the first
        # N(=MAX_SIGOP_COST//sigops_per_script) outputs of our transaction,
        # would push us just over the block sigop limit.
        witness_script_toomany = CScript([OP_TRUE, OP_IF, OP_TRUE, OP_ELSE] + [OP_CHECKSIG] * (extra_sigops_available + 1) + [OP_ENDIF])
        script_pubkey_toomany = script_to_p2wsh_script(witness_script_toomany)

        # If we spend this script instead, we would exactly reach our sigop
        # limit (for witness sigops).
        witness_script_justright = CScript([OP_TRUE, OP_IF, OP_TRUE, OP_ELSE] + [OP_CHECKSIG] * (extra_sigops_available) + [OP_ENDIF])
        script_pubkey_justright = script_to_p2wsh_script(witness_script_justright)

        # First split our available utxo into a bunch of outputs
        split_value = self.utxo[0].nValue // outputs
        tx = CTransaction()
        tx.vin.append(CTxIn(COutPoint(self.utxo[0].sha256, self.utxo[0].n), b""))
        for _ in range(outputs):
            tx.vout.append(CTxOut(split_value, script_pubkey))
        tx.vout[-2].scriptPubKey = script_pubkey_toomany
        tx.vout[-1].scriptPubKey = script_pubkey_justright
        tx.rehash()

        block_1 = self.build_next_block()
        self.update_witness_block_with_transactions(block_1, [tx])
        test_witness_block(self.nodes[0], self.test_node, block_1, accepted=True)

        tx2 = CTransaction()
        # If we try to spend the first n-1 outputs from tx, that should be
        # too many sigops.
        total_value = 0
        for i in range(outputs - 1):
            tx2.vin.append(CTxIn(COutPoint(tx.sha256, i), b""))
            tx2.wit.vtxinwit.append(CTxInWitness())
            tx2.wit.vtxinwit[-1].scriptWitness.stack = [witness_script]
            total_value += tx.vout[i].nValue
        tx2.wit.vtxinwit[-1].scriptWitness.stack = [witness_script_toomany]
        tx2.vout.append(CTxOut(total_value, CScript([OP_TRUE])))
        tx2.rehash()

        block_2 = self.build_next_block()
        self.update_witness_block_with_transactions(block_2, [tx2])
        test_witness_block(self.nodes[0], self.test_node, block_2, accepted=False, reason='bad-blk-sigops')

        # Try dropping the last input in tx2, and add an output that has
        # too many sigops (contributing to legacy sigop count).
        checksig_count = (extra_sigops_available // 4) + 1
        script_pubkey_checksigs = CScript([OP_CHECKSIG] * checksig_count)
        tx2.vout.append(CTxOut(0, script_pubkey_checksigs))
        tx2.vin.pop()
        tx2.wit.vtxinwit.pop()
        tx2.vout[0].nValue -= tx.vout[-2].nValue
        tx2.rehash()
        block_3 = self.build_next_block()
        self.update_witness_block_with_transactions(block_3, [tx2])
        test_witness_block(self.nodes[0], self.test_node, block_3, accepted=False, reason='bad-blk-sigops')

        # If we drop the last checksig in this output, the tx should succeed.
        block_4 = self.build_next_block()
        tx2.vout[-1].scriptPubKey = CScript([OP_CHECKSIG] * (checksig_count - 1))
        tx2.rehash()
        self.update_witness_block_with_transactions(block_4, [tx2])
        test_witness_block(self.nodes[0], self.test_node, block_4, accepted=True)

        # Reset the tip back down for the next test
        self.sync_blocks()
        for x in self.nodes:
            x.invalidateblock(block_4.hash)

        # Try replacing the last input of tx2 to be spending the last
        # output of tx
        block_5 = self.build_next_block()
        tx2.vout.pop()
        tx2.vin.append(CTxIn(COutPoint(tx.sha256, outputs - 1), b""))
        tx2.wit.vtxinwit.append(CTxInWitness())
        tx2.wit.vtxinwit[-1].scriptWitness.stack = [witness_script_justright]
        tx2.rehash()
        self.update_witness_block_with_transactions(block_5, [tx2])
        test_witness_block(self.nodes[0], self.test_node, block_5, accepted=True)

        # TODO: test p2sh sigop counting

        # Cleanup and prep for next test
        self.utxo.pop(0)
        self.utxo.append(UTXO(tx2.sha256, 0, tx2.vout[0].nValue))

    @subtest
    def test_superfluous_witness(self):
        # Serialization of tx that puts witness flag to 3 always
        def serialize_with_bogus_witness(tx):
            flags = 3
            r = b""
            r += tx.version.to_bytes(4, "little")
            if flags:
                dummy = []
                r += ser_vector(dummy)
                r += flags.to_bytes(1, "little")
            r += ser_vector(tx.vin)
            r += ser_vector(tx.vout)
            if flags & 1:
                if (len(tx.wit.vtxinwit) != len(tx.vin)):
                    # vtxinwit must have the same length as vin
                    tx.wit.vtxinwit = tx.wit.vtxinwit[:len(tx.vin)]
                    for _ in range(len(tx.wit.vtxinwit), len(tx.vin)):
                        tx.wit.vtxinwit.append(CTxInWitness())
                r += tx.wit.serialize()
            r += tx.nLockTime.to_bytes(4, "little")
            return r

        class msg_bogus_tx(msg_tx):
            def serialize(self):
                return serialize_with_bogus_witness(self.tx)

        tx = self.wallet.create_self_transfer()['tx']
        assert_raises_rpc_error(-22, "TX decode failed", self.nodes[0].decoderawtransaction, hexstring=serialize_with_bogus_witness(tx).hex(), iswitness=True)
        with self.nodes[0].assert_debug_log(['Unknown transaction optional data']):
            self.test_node.send_and_ping(msg_bogus_tx(tx))
        tx.wit.vtxinwit = []  # drop witness
        assert_raises_rpc_error(-22, "TX decode failed", self.nodes[0].decoderawtransaction, hexstring=serialize_with_bogus_witness(tx).hex(), iswitness=True)
        with self.nodes[0].assert_debug_log(['Superfluous witness record']):
            self.test_node.send_and_ping(msg_bogus_tx(tx))

    @subtest
    def test_wtxid_relay(self):
        # Use brand new nodes to avoid contamination from earlier tests
        self.wtx_node = self.nodes[0].add_p2p_connection(TestP2PConn(wtxidrelay=True), services=P2P_SERVICES)
        self.tx_node = self.nodes[0].add_p2p_connection(TestP2PConn(wtxidrelay=False), services=P2P_SERVICES)

        # Check wtxidrelay feature negotiation message through connecting a new peer
        def received_wtxidrelay():
            return (len(self.wtx_node.last_wtxidrelay) > 0)
        self.wtx_node.wait_until(received_wtxidrelay)

        # Create a Segwit output from the latest UTXO
        # and announce it to the network
        witness_script = CScript([OP_TRUE])
        script_pubkey = script_to_p2wsh_script(witness_script)

        tx = CTransaction()
        tx.vin.append(CTxIn(COutPoint(self.utxo[0].sha256, self.utxo[0].n), b""))
        tx.vout.append(CTxOut(self.utxo[0].nValue - 1000, script_pubkey))
        tx.rehash()

        # Create a Segwit transaction
        tx2 = CTransaction()
        tx2.vin.append(CTxIn(COutPoint(tx.sha256, 0), b""))
        tx2.vout.append(CTxOut(tx.vout[0].nValue - 1000, script_pubkey))
        tx2.wit.vtxinwit.append(CTxInWitness())
        tx2.wit.vtxinwit[0].scriptWitness.stack = [witness_script]
        tx2.rehash()

        # Announce Segwit transaction with wtxid
        # and wait for getdata
        self.wtx_node.announce_tx_and_wait_for_getdata(tx2, use_wtxid=True)
        with p2p_lock:
            lgd = self.wtx_node.lastgetdata[:]
        assert_equal(lgd, [CInv(MSG_WTX, tx2.calc_sha256(True))])

        # Announce Segwit transaction from non wtxidrelay peer
        # and wait for getdata
        self.tx_node.announce_tx_and_wait_for_getdata(tx2, use_wtxid=False)
        with p2p_lock:
            lgd = self.tx_node.lastgetdata[:]
        assert_equal(lgd, [CInv(MSG_TX|MSG_WITNESS_FLAG, tx2.sha256)])

        # Send tx2 through; it's an orphan so won't be accepted
        with p2p_lock:
            self.wtx_node.last_message.pop("getdata", None)
        test_transaction_acceptance(self.nodes[0], self.wtx_node, tx2, with_witness=True, accepted=False)

        # Expect a request for parent (tx) by txid despite use of WTX peer
        self.wtx_node.wait_for_getdata([tx.sha256], timeout=60)
        with p2p_lock:
            lgd = self.wtx_node.lastgetdata[:]
        assert_equal(lgd, [CInv(MSG_WITNESS_TX, tx.sha256)])

        # Send tx through
        test_transaction_acceptance(self.nodes[0], self.wtx_node, tx, with_witness=False, accepted=True)

        # Check tx2 is there now
        assert_equal(tx2.hash in self.nodes[0].getrawmempool(), True)


if __name__ == '__main__':
    SegWitTest(__file__).main()<|MERGE_RESOLUTION|>--- conflicted
+++ resolved
@@ -1,6 +1,6 @@
 #!/usr/bin/env python3
-# Copyright (c) 2016-2022 The Bitcoin Core developers
-# Copyright (c) 2013-present The Riecoin developers
+# Copyright (c) 2016-present The Bitcoin Core developers
+# Copyright (c) 2016-present The Riecoin developers
 # Distributed under the MIT software license, see the accompanying
 # file COPYING or http://www.opensource.org/licenses/mit-license.php.
 """Test segwit transactions and blocks on P2P network."""
@@ -209,16 +209,11 @@
         self.noban_tx_relay = True
         # This test tests SegWit both pre and post-activation, so use the normal BIP9 activation.
         self.extra_args = [
-<<<<<<< HEAD
-            ["-acceptnonstdtxn=1", "-par=1"],
-            ["-acceptnonstdtxn=0"],
-=======
             # -par=1 should not affect validation outcome or logging/reported failures. It is kept
             # here to exercise the code path still (as it is distinct for multithread script
             # validation).
-            ["-acceptnonstdtxn=1", f"-testactivationheight=segwit@{SEGWIT_HEIGHT}", "-par=1"],
-            ["-acceptnonstdtxn=0", f"-testactivationheight=segwit@{SEGWIT_HEIGHT}"],
->>>>>>> 4036ee3f
+            ["-acceptnonstdtxn=1", "-par=1"],
+            ["-acceptnonstdtxn=0"],
         ]
         self.supports_cli = False
 
@@ -349,7 +344,6 @@
         # be different.  Verify rpc getblock() returns witness blocks, while
         # getdata respects the requested type.
         block = self.build_next_block()
-<<<<<<< HEAD
         self.update_witness_block_with_transactions(block, [])
         # This gives us a witness commitment.
         assert len(block.vtx[0].wit.vtxinwit) == 1
@@ -387,89 +381,6 @@
         self.old_node.send_message(msg)
         self.old_node.announce_tx_and_wait_for_getdata(block4.vtx[0])
         assert block4.sha256 not in self.old_node.getdataset
-=======
-        self.update_witness_block_with_transactions(block, [tx])
-        # Verify that segwit isn't activated. A block serialized with witness
-        # should be rejected prior to activation.
-        test_witness_block(self.nodes[0], self.test_node, block, accepted=False, with_witness=True, reason='unexpected-witness')
-        # Now send the block without witness. It should be accepted
-        test_witness_block(self.nodes[0], self.test_node, block, accepted=True, with_witness=False)
-
-        # Now try to spend the outputs. This should fail since SCRIPT_VERIFY_WITNESS is always enabled.
-        p2wsh_tx = CTransaction()
-        p2wsh_tx.vin = [CTxIn(COutPoint(txid, 0), b'')]
-        p2wsh_tx.vout = [CTxOut(value, CScript([OP_TRUE]))]
-        p2wsh_tx.wit.vtxinwit.append(CTxInWitness())
-        p2wsh_tx.wit.vtxinwit[0].scriptWitness.stack = [CScript([OP_TRUE])]
-        p2wsh_tx.rehash()
-
-        p2sh_p2wsh_tx = CTransaction()
-        p2sh_p2wsh_tx.vin = [CTxIn(COutPoint(txid, 1), CScript([script_pubkey]))]
-        p2sh_p2wsh_tx.vout = [CTxOut(value, CScript([OP_TRUE]))]
-        p2sh_p2wsh_tx.wit.vtxinwit.append(CTxInWitness())
-        p2sh_p2wsh_tx.wit.vtxinwit[0].scriptWitness.stack = [CScript([OP_TRUE])]
-        p2sh_p2wsh_tx.rehash()
-
-        for tx in [p2wsh_tx, p2sh_p2wsh_tx]:
-
-            block = self.build_next_block()
-            self.update_witness_block_with_transactions(block, [tx])
-
-            # When the block is serialized with a witness, the block will be rejected because witness
-            # data isn't allowed in blocks that don't commit to witness data.
-            test_witness_block(self.nodes[0], self.test_node, block, accepted=False, with_witness=True, reason='unexpected-witness')
-
-            # When the block is serialized without witness, validation fails because the transaction is
-            # invalid (transactions are always validated with SCRIPT_VERIFY_WITNESS so a segwit v0 transaction
-            # without a witness is invalid).
-            test_witness_block(self.nodes[0], self.test_node, block, accepted=False, with_witness=False,
-                               reason='mandatory-script-verify-flag-failed (Witness program was passed an empty witness)')
-
-        self.utxo.pop(0)
-        self.utxo.append(UTXO(txid, 2, value))
-
-    @subtest
-    def test_witness_tx_relay_before_segwit_activation(self):
-
-        # Generate a transaction that doesn't require a witness, but send it
-        # with a witness.  Should be rejected for premature-witness, but should
-        # not be added to recently rejected list.
-        tx = CTransaction()
-        tx.vin.append(CTxIn(COutPoint(self.utxo[0].sha256, self.utxo[0].n), b""))
-        tx.vout.append(CTxOut(self.utxo[0].nValue - 1000, CScript([OP_TRUE, OP_DROP] * 15 + [OP_TRUE])))
-        tx.wit.vtxinwit.append(CTxInWitness())
-        tx.wit.vtxinwit[0].scriptWitness.stack = [b'a']
-        tx.rehash()
-
-        tx_hash = tx.sha256
-        tx_value = tx.vout[0].nValue
-
-        # Verify that if a peer doesn't set nServices to include NODE_WITNESS,
-        # the getdata is just for the non-witness portion.
-        self.old_node.announce_tx_and_wait_for_getdata(tx)
-        assert self.old_node.last_message["getdata"].inv[0].type == MSG_TX
-
-        # Since we haven't delivered the tx yet, inv'ing the same tx from
-        # a witness transaction ought not result in a getdata.
-        self.test_node.announce_tx_and_wait_for_getdata(tx, success=False)
-
-        # Delivering this transaction with witness should fail (no matter who
-        # its from)
-        assert_equal(len(self.nodes[0].getrawmempool()), 0)
-        assert_equal(len(self.nodes[1].getrawmempool()), 0)
-        test_transaction_acceptance(self.nodes[0], self.old_node, tx, with_witness=True, accepted=False)
-        test_transaction_acceptance(self.nodes[0], self.test_node, tx, with_witness=True, accepted=False)
-
-        # But eliminating the witness should fix it
-        test_transaction_acceptance(self.nodes[0], self.test_node, tx, with_witness=False, accepted=True)
-
-        # Cleanup: mine the first transaction and update utxo
-        self.generate(self.nodes[0], 1)
-        assert_equal(len(self.nodes[0].getrawmempool()), 0)
-
-        self.utxo.pop(0)
-        self.utxo.append(UTXO(tx_hash, 0, tx_value))
->>>>>>> 4036ee3f
 
     @subtest
     def test_standardness_v0(self):
