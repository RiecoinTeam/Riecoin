--- conflicted
+++ resolved
@@ -161,12 +161,7 @@
         assert_raises_rpc_error(-8, f"Invalid selected statistic 'aaa{inv_sel_stat}'",
                                 self.nodes[0].getblockstats, hash_or_height=1, stats=['minfee', f'aaa{inv_sel_stat}'])
         # Mainchain's genesis block shouldn't be found on regtest
-<<<<<<< HEAD
-        assert_raises_rpc_error(-5, 'Block not found', self.nodes[0].getblockstats, hash_or_height=self.convert_to_json_for_cli('e1ea18d0676ef9899fbc78ef428d1d26a2416d0f0441d46668d33bcb41275740'))
-=======
-        assert_raises_rpc_error(-5, 'Block not found', self.nodes[0].getblockstats,
-                                hash_or_height='000000000019d6689c085ae165831e934ff763ae46a2a6c172b3f1b60a8ce26f')
->>>>>>> 5c5704e7
+        assert_raises_rpc_error(-5, 'Block not found', self.nodes[0].getblockstats, hash_or_height='e1ea18d0676ef9899fbc78ef428d1d26a2416d0f0441d46668d33bcb41275740')
 
         # Invalid number of args
         assert_raises_rpc_error(-1, 'getblockstats hash_or_height ( stats )', self.nodes[0].getblockstats, '00', 1, 2)
