--- conflicted
+++ resolved
@@ -86,10 +86,7 @@
         # Make a descriptor wallet
         self.log.info("Making a descriptor wallet")
         self.nodes[0].createwallet(wallet_name="desc1")
-<<<<<<< HEAD
-=======
         wallet = self.nodes[0].get_wallet_rpc("desc1")
->>>>>>> b7e9dc8e
 
         # A descriptor wallet should have 100 addresses * 2 types = 200 keys
         self.log.info("Checking wallet info")
@@ -100,24 +97,8 @@
         assert 'keypoololdest' not in wallet_info
 
         # Check that getnewaddress works
-<<<<<<< HEAD
-        addr = self.nodes[0].getnewaddress("", "bech32")
-        addr_info = self.nodes[0].getaddressinfo(addr)
-=======
-        self.log.info("Test that getnewaddress and getrawchangeaddress work")
-        addr = wallet.getnewaddress("", "legacy")
-        addr_info = wallet.getaddressinfo(addr)
-        assert addr_info['desc'].startswith('pkh(')
-        assert_equal(addr_info['hdkeypath'], 'm/44h/1h/0h/0/0')
-
-        addr = wallet.getnewaddress("", "p2sh-segwit")
-        addr_info = wallet.getaddressinfo(addr)
-        assert addr_info['desc'].startswith('sh(wpkh(')
-        assert_equal(addr_info['hdkeypath'], 'm/49h/1h/0h/0/0')
-
         addr = wallet.getnewaddress("", "bech32")
         addr_info = wallet.getaddressinfo(addr)
->>>>>>> b7e9dc8e
         assert addr_info['desc'].startswith('wpkh(')
         assert_equal(addr_info['hdkeypath'], 'm/84h/1h/0h/0/0')
 
@@ -127,23 +108,8 @@
         assert_equal(addr_info['hdkeypath'], 'm/86h/1h/0h/0/0')
 
         # Check that getrawchangeaddress works
-<<<<<<< HEAD
-        addr = self.nodes[0].getrawchangeaddress("bech32")
-        addr_info = self.nodes[0].getaddressinfo(addr)
-=======
-        addr = wallet.getrawchangeaddress("legacy")
-        addr_info = wallet.getaddressinfo(addr)
-        assert addr_info['desc'].startswith('pkh(')
-        assert_equal(addr_info['hdkeypath'], 'm/44h/1h/0h/1/0')
-
-        addr = wallet.getrawchangeaddress("p2sh-segwit")
-        addr_info = wallet.getaddressinfo(addr)
-        assert addr_info['desc'].startswith('sh(wpkh(')
-        assert_equal(addr_info['hdkeypath'], 'm/49h/1h/0h/1/0')
-
         addr = wallet.getrawchangeaddress("bech32")
         addr_info = wallet.getaddressinfo(addr)
->>>>>>> b7e9dc8e
         assert addr_info['desc'].startswith('wpkh(')
         assert_equal(addr_info['hdkeypath'], 'm/84h/1h/0h/1/0')
 
@@ -267,22 +233,6 @@
                     imp_addr = imp_rpc.getnewaddress(address_type=addr_type)
                 assert_equal(exp_addr, imp_addr)
 
-<<<<<<< HEAD
-        self.test_concurrent_writes()
-=======
-        self.log.info("Test that loading descriptor wallet containing legacy key types throws error")
-        self.nodes[0].createwallet(wallet_name="crashme")
-        self.nodes[0].unloadwallet("crashme")
-        wallet_db = self.nodes[0].wallets_path / "crashme" / self.wallet_data_filename
-        conn = sqlite3.connect(wallet_db)
-        with conn:
-            # add "cscript" entry: key type is uint160 (20 bytes), value type is CScript (zero-length here)
-            conn.execute('INSERT INTO main VALUES(?, ?)', (b'\x07cscript' + b'\x00'*20, b'\x00'))
-        conn.close()
-        assert_raises_rpc_error(-4, "Unexpected legacy entry in descriptor wallet found.", self.nodes[0].loadwallet, "crashme")
-
-        self.test_parent_descriptors()
->>>>>>> b7e9dc8e
 
 if __name__ == '__main__':
     WalletDescriptorTest(__file__).main()