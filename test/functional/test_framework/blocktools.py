#!/usr/bin/env python3
<<<<<<< HEAD
# Copyright (c) 2015-2022 The Bitcoin Core developers
# Copyright (c) 2013-present The Riecoin developers
=======
# Copyright (c) 2015-present The Bitcoin Core developers
>>>>>>> f7144b24
# Distributed under the MIT software license, see the accompanying
# file COPYING or http://www.opensource.org/licenses/mit-license.php.
"""Utilities for manipulating blocks and transactions."""

import struct
import time
import unittest

from .address import (
    address_to_scriptpubkey,
    key_to_p2sh_p2wpkh,
    key_to_p2wpkh,
    script_to_p2sh_p2wsh,
    script_to_p2wsh,
)
from .messages import (
    CBlock,
    COIN,
    COutPoint,
    CTransaction,
    CTxIn,
    CTxInWitness,
    CTxOut,
    SEQUENCE_FINAL,
    hash256,
    ser_uint256,
    tx_from_hex,
    uint256_from_str,
    WITNESS_SCALE_FACTOR,
)
from .script import (
    CScript,
    CScriptNum,
    CScriptOp,
    OP_1,
    OP_RETURN,
    OP_TRUE,
)
from .script_util import (
    key_to_p2pk_script,
    key_to_p2wpkh_script,
    keys_to_multisig_script,
    script_to_p2wsh_script,
)
from .util import assert_equal

<<<<<<< HEAD
WITNESS_SCALE_FACTOR = 4
MAX_BLOCK_SIGOPS = 10000
=======
MAX_BLOCK_SIGOPS = 20000
>>>>>>> f7144b24
MAX_BLOCK_SIGOPS_WEIGHT = MAX_BLOCK_SIGOPS * WITNESS_SCALE_FACTOR
MAX_STANDARD_TX_WEIGHT = 400000

# Genesis block time (regtest)
TIME_GENESIS_BLOCK = 1707684554

MAX_FUTURE_BLOCK_TIME = 2 * 60 * 60 # Should be 15 s for Riecoin actually, but would break many Tests, leave it at 2 h.

# Coinbase transaction outputs can only be spent after this number of new blocks (network rule)
COINBASE_MATURITY = 100

# From BIP141
WITNESS_COMMITMENT_HEADER = b"\xaa\x21\xa9\xed"

NORMAL_GBT_REQUEST_PARAMS = {"rules": ["segwit"]}
VERSIONBITS_LAST_OLD_BLOCK_VERSION = 4
MIN_BLOCKS_TO_KEEP = 288


def create_block(hashprev=None, coinbase=None, ntime=None, *, version=None, tmpl=None, txlist=None):
    """Create a block (with regtest difficulty)."""
    block = CBlock()
    if tmpl is None:
        tmpl = {}
    block.nVersion = version or tmpl.get('version') or VERSIONBITS_LAST_OLD_BLOCK_VERSION
    block.nTime = ntime or tmpl.get('curtime') or int(time.time() + 150)
    block.hashPrevBlock = hashprev or int(tmpl['previousblockhash'], 0x10)
    if tmpl and tmpl.get('bits') is not None:
        block.nBits = struct.unpack('>I', bytes.fromhex(tmpl['bits']))[0]
    else:
        block.nBits = 0x00012000  # difficulty retargeting is disabled in REGTEST chainparams
    if coinbase is None:
        coinbase = create_coinbase(height=tmpl['height'])
    block.vtx.append(coinbase)
    if txlist:
        for tx in txlist:
            if not hasattr(tx, 'calc_sha256'):
                tx = tx_from_hex(tx)
            block.vtx.append(tx)
    block.hashMerkleRoot = block.calc_merkle_root()
    block.calc_sha256()
    return block

def get_witness_script(witness_root, witness_nonce):
    witness_commitment = uint256_from_str(hash256(ser_uint256(witness_root) + ser_uint256(witness_nonce)))
    output_data = WITNESS_COMMITMENT_HEADER + ser_uint256(witness_commitment)
    return CScript([OP_RETURN, output_data])

def add_witness_commitment(block, nonce=0):
    """Add a witness commitment to the block's coinbase transaction.

    According to BIP141, blocks with witness rules active must commit to the
    hash of all in-block transactions including witness."""
    # First calculate the merkle root of the block's
    # transactions, with witnesses.
    witness_nonce = nonce
    witness_root = block.calc_witness_merkle_root()
    # witness_nonce should go to coinbase witness.
    block.vtx[0].wit.vtxinwit = [CTxInWitness()]
    block.vtx[0].wit.vtxinwit[0].scriptWitness.stack = [ser_uint256(witness_nonce)]

    # witness commitment is the last OP_RETURN output in coinbase
    block.vtx[0].vout.append(CTxOut(0, get_witness_script(witness_root, witness_nonce)))
    block.vtx[0].rehash()
    block.hashMerkleRoot = block.calc_merkle_root()
    block.rehash()


def script_BIP34_coinbase_height(height):
    if height <= 16:
        res = CScriptOp.encode_op_n(height)
        # Append dummy to increase scriptSig size above 2 (see bad-cb-length consensus rule)
        return CScript([res, OP_1])
    return CScript([CScriptNum(height)])


def create_coinbase(height, pubkey=None, *, script_pubkey=None, extra_output_script=None, fees=0, nValue=50):
    """Create a coinbase transaction.

    If pubkey is passed in, the coinbase output will be a P2PK output;
    otherwise an anyone-can-spend output.

    If extra_output_script is given, make a 0-value output to that
    script. This is useful to pad block weight/sigops as needed. """
    coinbase = CTransaction()
    coinbase.vin.append(CTxIn(COutPoint(0, 0xffffffff), script_BIP34_coinbase_height(height), SEQUENCE_FINAL))
    coinbaseoutput = CTxOut()
    coinbaseoutput.nValue = nValue * COIN
    if nValue == 50:
        halvings = int(height / 150)  # regtest
        coinbaseoutput.nValue >>= halvings
        coinbaseoutput.nValue += fees//2
    if pubkey is not None:
        coinbaseoutput.scriptPubKey = key_to_p2pk_script(pubkey)
    elif script_pubkey is not None:
        coinbaseoutput.scriptPubKey = script_pubkey
    else:
        coinbaseoutput.scriptPubKey = CScript([OP_TRUE])
    coinbase.vout = [coinbaseoutput]
    if extra_output_script is not None:
        coinbaseoutput2 = CTxOut()
        coinbaseoutput2.nValue = 0
        coinbaseoutput2.scriptPubKey = extra_output_script
        coinbase.vout.append(coinbaseoutput2)
    coinbase.calc_sha256()
    return coinbase

def create_tx_with_script(prevtx, n, script_sig=b"", *, amount, output_script=None):
    """Return one-input, one-output transaction object
       spending the prevtx's n-th output with the given amount.

       Can optionally pass scriptPubKey and scriptSig, default is anyone-can-spend output.
    """
    if output_script is None:
        output_script = CScript()
    tx = CTransaction()
    assert n < len(prevtx.vout)
    tx.vin.append(CTxIn(COutPoint(prevtx.sha256, n), script_sig, SEQUENCE_FINAL))
    tx.vout.append(CTxOut(amount, output_script))
    tx.calc_sha256()
    return tx

def get_legacy_sigopcount_block(block, accurate=True):
    count = 0
    for tx in block.vtx:
        count += get_legacy_sigopcount_tx(tx, accurate)
    return count

def get_legacy_sigopcount_tx(tx, accurate=True):
    count = 0
    for i in tx.vout:
        count += i.scriptPubKey.GetSigOpCount(accurate)
    for j in tx.vin:
        # scriptSig might be of type bytes, so convert to CScript for the moment
        count += CScript(j.scriptSig).GetSigOpCount(accurate)
    return count

def witness_script(use_p2wsh, pubkey):
    """Create a scriptPubKey for a pay-to-witness TxOut.

    This is either a P2WPKH output for the given pubkey, or a P2WSH output of a
    1-of-1 multisig for the given pubkey. Returns the hex encoding of the
    scriptPubKey."""
    if not use_p2wsh:
        # P2WPKH instead
        pkscript = key_to_p2wpkh_script(pubkey)
    else:
        # 1-of-1 multisig
        witness_script = keys_to_multisig_script([pubkey])
        pkscript = script_to_p2wsh_script(witness_script)
    return pkscript.hex()

def create_witness_tx(node, use_p2wsh, utxo, pubkey, encode_p2sh, amount):
    """Return a transaction (in hex) that spends the given utxo to a segwit output.

    Optionally wrap the segwit output using P2SH."""
    if use_p2wsh:
        program = keys_to_multisig_script([pubkey])
        addr = script_to_p2sh_p2wsh(program) if encode_p2sh else script_to_p2wsh(program)
    else:
        addr = key_to_p2sh_p2wpkh(pubkey) if encode_p2sh else key_to_p2wpkh(pubkey)
    if not encode_p2sh:
        assert_equal(address_to_scriptpubkey(addr).hex(), witness_script(use_p2wsh, pubkey))
    return node.createrawtransaction([utxo], {addr: amount})

def send_to_witness(use_p2wsh, node, utxo, pubkey, encode_p2sh, amount, sign=True, insert_redeem_script=""):
    """Create a transaction spending a given utxo to a segwit output.

    The output corresponds to the given pubkey: use_p2wsh determines whether to
    use P2WPKH or P2WSH; encode_p2sh determines whether to wrap in P2SH.
    sign=True will have the given node sign the transaction.
    insert_redeem_script will be added to the scriptSig, if given."""
    tx_to_witness = create_witness_tx(node, use_p2wsh, utxo, pubkey, encode_p2sh, amount)
    if (sign):
        signed = node.signrawtransactionwithwallet(tx_to_witness)
        assert "errors" not in signed or len(["errors"]) == 0
        return node.sendrawtransaction(signed["hex"])
    else:
        if (insert_redeem_script):
            tx = tx_from_hex(tx_to_witness)
            tx.vin[0].scriptSig += CScript([bytes.fromhex(insert_redeem_script)])
            tx_to_witness = tx.serialize().hex()

    return node.sendrawtransaction(tx_to_witness)

class TestFrameworkBlockTools(unittest.TestCase):
    def test_create_coinbase(self):
        height = 20
        coinbase_tx = create_coinbase(height=height)
        assert_equal(CScriptNum.decode(coinbase_tx.vin[0].scriptSig), height)<|MERGE_RESOLUTION|>--- conflicted
+++ resolved
@@ -1,10 +1,6 @@
 #!/usr/bin/env python3
-<<<<<<< HEAD
-# Copyright (c) 2015-2022 The Bitcoin Core developers
+# Copyright (c) 2015-present The Bitcoin Core developers
 # Copyright (c) 2013-present The Riecoin developers
-=======
-# Copyright (c) 2015-present The Bitcoin Core developers
->>>>>>> f7144b24
 # Distributed under the MIT software license, see the accompanying
 # file COPYING or http://www.opensource.org/licenses/mit-license.php.
 """Utilities for manipulating blocks and transactions."""
@@ -51,12 +47,7 @@
 )
 from .util import assert_equal
 
-<<<<<<< HEAD
-WITNESS_SCALE_FACTOR = 4
 MAX_BLOCK_SIGOPS = 10000
-=======
-MAX_BLOCK_SIGOPS = 20000
->>>>>>> f7144b24
 MAX_BLOCK_SIGOPS_WEIGHT = MAX_BLOCK_SIGOPS * WITNESS_SCALE_FACTOR
 MAX_STANDARD_TX_WEIGHT = 400000
 
