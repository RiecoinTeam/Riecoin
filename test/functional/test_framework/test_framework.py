--- conflicted
+++ resolved
@@ -170,13 +170,7 @@
     def parse_args(self, test_file):
         parser = argparse.ArgumentParser(usage="%(prog)s [options]")
         parser.add_argument("--nocleanup", dest="nocleanup", default=False, action="store_true",
-<<<<<<< HEAD
                             help="Leave riecoinds and test.* datadir on exit or error")
-        parser.add_argument("--noshutdown", dest="noshutdown", default=False, action="store_true",
-                            help="Don't stop riecoinds after the test execution")
-=======
-                            help="Leave bitcoinds and test.* datadir on exit or error")
->>>>>>> fb0ada98
         parser.add_argument("--cachedir", dest="cachedir", default=os.path.abspath(os.path.dirname(test_file) + "/../cache"),
                             help="Directory for caching pregenerated datadirs (default: %(default)s)")
         parser.add_argument("--tmpdir", dest="tmpdir", help="Root directory for datadirs (must not exist)")
@@ -320,13 +314,6 @@
             self.log.info("Stopping nodes")
             if self.nodes:
                 self.stop_nodes()
-<<<<<<< HEAD
-        else:
-            for node in self.nodes:
-                node.cleanup_on_exit = False
-            self.log.info("Note: riecoinds were not stopped and may still be running")
-=======
->>>>>>> fb0ada98
 
         should_clean_up = (
             not self.options.nocleanup and
@@ -500,20 +487,7 @@
         if binary is None:
             binary = [get_bin_from_version(v, 'riecoind', self.options.bitcoind) for v in versions]
         if binary_cli is None:
-<<<<<<< HEAD
             binary_cli = [get_bin_from_version(v, 'riecoin-cli', self.options.bitcoincli) for v in versions]
-=======
-            binary_cli = [get_bin_from_version(v, 'bitcoin-cli', self.options.bitcoincli) for v in versions]
-        # Fail test if any of the needed release binaries is missing
-        bins_missing = False
-        for bin_path in binary + binary_cli:
-            if shutil.which(bin_path) is None:
-                self.log.error(f"Binary not found: {bin_path}")
-                bins_missing = True
-        if bins_missing:
-            raise AssertionError("At least one release binary is missing. "
-                                 "Previous releases binaries can be downloaded via `test/get_previous_releases.py -b`.")
->>>>>>> fb0ada98
         assert_equal(len(extra_confs), num_nodes)
         assert_equal(len(extra_args), num_nodes)
         assert_equal(len(versions), num_nodes)
