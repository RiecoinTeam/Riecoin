--- conflicted
+++ resolved
@@ -1,10 +1,6 @@
 #!/usr/bin/env python3
-<<<<<<< HEAD
-# Copyright (c) 2014-2022 The Bitcoin Core developers
+# Copyright (c) 2014-present The Bitcoin Core developers
 # Copyright (c) 2013-present The Riecoin developers
-=======
-# Copyright (c) 2014-present The Bitcoin Core developers
->>>>>>> f7144b24
 # Distributed under the MIT software license, see the accompanying
 # file COPYING or http://www.opensource.org/licenses/mit-license.php.
 """Base class for RPC testing."""
@@ -108,13 +104,8 @@
         self.rpc_timeout = 60  # Wait for up to 60 seconds for the RPC server to respond
         self.supports_cli = True
         self.bind_to_localhost_only = True
-<<<<<<< HEAD
-        self.parse_args()
+        self.parse_args(test_file)
         self.default_wallet_name = "default_wallet"
-=======
-        self.parse_args(test_file)
-        self.default_wallet_name = "default_wallet" if self.options.descriptors else ""
->>>>>>> f7144b24
         self.wallet_data_filename = "wallet.dat"
         # Optional list of wallet names that can be set in set_test_params to
         # create and import keys to. If unset, default is len(nodes) *
@@ -165,23 +156,13 @@
             exit_code = self.shutdown()
             sys.exit(exit_code)
 
-<<<<<<< HEAD
-    def parse_args(self):
-=======
     def parse_args(self, test_file):
-        previous_releases_path = os.getenv("PREVIOUS_RELEASES_DIR") or os.getcwd() + "/releases"
->>>>>>> f7144b24
         parser = argparse.ArgumentParser(usage="%(prog)s [options]")
         parser.add_argument("--nocleanup", dest="nocleanup", default=False, action="store_true",
                             help="Leave riecoinds and test.* datadir on exit or error")
         parser.add_argument("--noshutdown", dest="noshutdown", default=False, action="store_true",
-<<<<<<< HEAD
                             help="Don't stop riecoinds after the test execution")
-        parser.add_argument("--cachedir", dest="cachedir", default=os.path.abspath(os.path.dirname(os.path.realpath(__file__)) + "/../../cache"),
-=======
-                            help="Don't stop bitcoinds after the test execution")
         parser.add_argument("--cachedir", dest="cachedir", default=os.path.abspath(os.path.dirname(test_file) + "/../cache"),
->>>>>>> f7144b24
                             help="Directory for caching pregenerated datadirs (default: %(default)s)")
         parser.add_argument("--tmpdir", dest="tmpdir", help="Root directory for datadirs (must not exist)")
         parser.add_argument("-l", "--loglevel", dest="loglevel", default="INFO",
