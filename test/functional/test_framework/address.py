--- conflicted
+++ resolved
@@ -55,19 +55,12 @@
 
     Returns a tuple with the generated address and the TaprootInfo object.
     """
-<<<<<<< HEAD
-    internal_key = (1).to_bytes(32, 'big')
-    address = output_key_to_p2tr(taproot_construct(internal_key, [(None, CScript([OP_TRUE]))]).output_pubkey)
-    assert_equal(address, 'rric1p9yfmy5h72durp7zrhlw9lf7jpwjgvwdg0jr0lqmmjtgg83266lqsa22f70')
-    return (address, internal_key)
-=======
     internal_key = explicit_internal_key or (1).to_bytes(32, 'big')
     taproot_info = taproot_construct(internal_key, [("only-path", CScript([OP_TRUE]))])
     address = output_key_to_p2tr(taproot_info.output_pubkey)
     if explicit_internal_key is None:
-        assert_equal(address, 'bcrt1p9yfmy5h72durp7zrhlw9lf7jpwjgvwdg0jr0lqmmjtgg83266lqsekaqka')
+        assert_equal(address, 'rric1p9yfmy5h72durp7zrhlw9lf7jpwjgvwdg0jr0lqmmjtgg83266lqsa22f70')
     return (address, taproot_info)
->>>>>>> f7144b24
 
 
 def byte_to_base58(b, version):
