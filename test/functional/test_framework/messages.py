#!/usr/bin/env python3
# Copyright (c) 2010 ArtForz -- public domain half-a-node
# Copyright (c) 2012 Jeff Garzik
# Copyright (c) 2010-2022 The Bitcoin Core developers
# Copyright (c) 2013-present The Riecoin developers
# Distributed under the MIT software license, see the accompanying
# file COPYING or http://www.opensource.org/licenses/mit-license.php.
"""Bitcoin test framework primitive and message structures

CBlock, CTransaction, CBlockHeader, CTxIn, CTxOut, etc....:
    data structures that should map to corresponding structures in
    bitcoin/primitives

msg_block, msg_tx, msg_headers, etc.:
    data structures that represent network messages

ser_*, deser_*: functions that handle serialization/deserialization.

Classes use __slots__ to ensure extraneous attributes aren't accidentally added
by tests, compromising their intended effect.
"""
from base64 import b32decode, b32encode
import copy
import hashlib
from io import BytesIO
import math
import random
import socket
import time
import unittest

from test_framework.crypto.siphash import siphash256
from test_framework.util import assert_equal

MAX_LOCATOR_SZ = 101
MAX_BLOCK_WEIGHT = 2000000
DEFAULT_BLOCK_RESERVED_WEIGHT = 4000
MINIMUM_BLOCK_RESERVED_WEIGHT = 1000
MAX_BLOOM_FILTER_SIZE = 36000
MAX_BLOOM_HASH_FUNCS = 50

COIN = 100000000  # 1 btc in satoshis
MAX_MONEY = 84000000 * COIN

MAX_BIP125_RBF_SEQUENCE = 0xfffffffd  # Sequence number that is rbf-opt-in (BIP 125) and csv-opt-out (BIP 68)
MAX_SEQUENCE_NONFINAL = 0xfffffffe  # Sequence number that is csv-opt-out (BIP 68)
SEQUENCE_FINAL = 0xffffffff  # Sequence number that disables nLockTime if set for every input of a tx

MAX_PROTOCOL_MESSAGE_LENGTH = 4000000  # Maximum length of incoming protocol messages
MAX_HEADERS_RESULTS = 2000  # Number of headers sent in one getheaders result
MAX_INV_SIZE = 50000  # Maximum number of entries in an 'inv' protocol message

NODE_NONE = 0
NODE_NETWORK = (1 << 0)
NODE_BLOOM = (1 << 2)
NODE_WITNESS = (1 << 3)
NODE_COMPACT_FILTERS = (1 << 6)
NODE_NETWORK_LIMITED = (1 << 10)
NODE_P2P_V2 = (1 << 11)

MSG_TX = 1
MSG_BLOCK = 2
MSG_FILTERED_BLOCK = 3
MSG_CMPCT_BLOCK = 4
MSG_WTX = 5
MSG_WITNESS_FLAG = 1 << 30
MSG_TYPE_MASK = 0xffffffff >> 2
MSG_WITNESS_TX = MSG_TX | MSG_WITNESS_FLAG

FILTER_TYPE_BASIC = 0

WITNESS_SCALE_FACTOR = 4

DEFAULT_ANCESTOR_LIMIT = 25    # default max number of in-mempool ancestors
DEFAULT_DESCENDANT_LIMIT = 25  # default max number of in-mempool descendants


# Default setting for -datacarriersize.
MAX_OP_RETURN_RELAY = 100_000


DEFAULT_MEMPOOL_EXPIRY_HOURS = 336  # hours

TX_MIN_STANDARD_VERSION = 1
TX_MAX_STANDARD_VERSION = 3

MAGIC_BYTES = {
    "mainnet": b"\xfc\xbc\xb2\xdb",
    "testnet2404": b"\x0e\x09\x11\x05",
    "regtest": b"\xfa\xbf\xb5\xda",
}

def sha256(s):
    return hashlib.sha256(s).digest()


def sha3(s):
    return hashlib.sha3_256(s).digest()


def hash256(s):
    return sha256(sha256(s))


def ser_compact_size(l):
    r = b""
    if l < 253:
        r = l.to_bytes(1, "little")
    elif l < 0x10000:
        r = (253).to_bytes(1, "little") + l.to_bytes(2, "little")
    elif l < 0x100000000:
        r = (254).to_bytes(1, "little") + l.to_bytes(4, "little")
    else:
        r = (255).to_bytes(1, "little") + l.to_bytes(8, "little")
    return r


def deser_compact_size(f):
    nit = int.from_bytes(f.read(1), "little")
    if nit == 253:
        nit = int.from_bytes(f.read(2), "little")
    elif nit == 254:
        nit = int.from_bytes(f.read(4), "little")
    elif nit == 255:
        nit = int.from_bytes(f.read(8), "little")
    return nit


def ser_varint(l):
    r = b""
    while True:
        r = bytes([(l & 0x7f) | (0x80 if len(r) > 0 else 0x00)]) + r
        if l <= 0x7f:
            return r
        l = (l >> 7) - 1


def deser_varint(f):
    n = 0
    while True:
        dat = f.read(1)[0]
        n = (n << 7) | (dat & 0x7f)
        if (dat & 0x80) > 0:
            n += 1
        else:
            return n


def deser_string(f):
    nit = deser_compact_size(f)
    return f.read(nit)


def ser_string(s):
    return ser_compact_size(len(s)) + s


def deser_uint256(f):
    return int.from_bytes(f.read(32), 'little')


def ser_uint256(u):
    return u.to_bytes(32, 'little')


def uint256_from_str(s):
    return int.from_bytes(s[:32], 'little')


# deser_function_name: Allow for an alternate deserialization function on the
# entries in the vector.
def deser_vector(f, c, deser_function_name=None):
    nit = deser_compact_size(f)
    r = []
    for _ in range(nit):
        t = c()
        if deser_function_name:
            getattr(t, deser_function_name)(f)
        else:
            t.deserialize(f)
        r.append(t)
    return r


# ser_function_name: Allow for an alternate serialization function on the
# entries in the vector (we use this for serializing the vector of transactions
# for a witness block).
def ser_vector(l, ser_function_name=None):
    r = ser_compact_size(len(l))
    for i in l:
        if ser_function_name:
            r += getattr(i, ser_function_name)()
        else:
            r += i.serialize()
    return r


def deser_uint256_vector(f):
    nit = deser_compact_size(f)
    r = []
    for _ in range(nit):
        t = deser_uint256(f)
        r.append(t)
    return r


def ser_uint256_vector(l):
    r = ser_compact_size(len(l))
    for i in l:
        r += ser_uint256(i)
    return r


def deser_string_vector(f):
    nit = deser_compact_size(f)
    r = []
    for _ in range(nit):
        t = deser_string(f)
        r.append(t)
    return r


def ser_string_vector(l):
    r = ser_compact_size(len(l))
    for sv in l:
        r += ser_string(sv)
    return r


def deser_block_spent_outputs(f):
    nit = deser_compact_size(f)
    return [deser_vector(f, CTxOut) for _ in range(nit)]


def from_hex(obj, hex_string):
    """Deserialize from a hex string representation (e.g. from RPC)

    Note that there is no complementary helper like e.g. `to_hex` for the
    inverse operation. To serialize a message object to a hex string, simply
    use obj.serialize().hex()"""
    obj.deserialize(BytesIO(bytes.fromhex(hex_string)))
    return obj


def tx_from_hex(hex_string):
    """Deserialize from hex string to a transaction object"""
    return from_hex(CTransaction(), hex_string)


# like from_hex, but without the hex part
def from_binary(cls, stream):
    """deserialize a binary stream (or bytes object) into an object"""
    # handle bytes object by turning it into a stream
    was_bytes = isinstance(stream, bytes)
    if was_bytes:
        stream = BytesIO(stream)
    obj = cls()
    obj.deserialize(stream)
    if was_bytes:
        assert len(stream.read()) == 0
    return obj


# Objects that map to bitcoind objects, which can be serialized/deserialized


class CAddress:
    __slots__ = ("net", "ip", "nServices", "port", "time")

    # see https://github.com/bitcoin/bips/blob/master/bip-0155.mediawiki
    NET_IPV4 = 1
    NET_IPV6 = 2
    NET_TORV3 = 4
    NET_I2P = 5
    NET_CJDNS = 6

    ADDRV2_NET_NAME = {
        NET_IPV4: "IPv4",
        NET_IPV6: "IPv6",
        NET_TORV3: "TorV3",
        NET_I2P: "I2P",
        NET_CJDNS: "CJDNS"
    }

    ADDRV2_ADDRESS_LENGTH = {
        NET_IPV4: 4,
        NET_IPV6: 16,
        NET_TORV3: 32,
        NET_I2P: 32,
        NET_CJDNS: 16
    }

    I2P_PAD = "===="

    def __init__(self):
        self.time = 0
        self.nServices = 1
        self.net = self.NET_IPV4
        self.ip = "0.0.0.0"
        self.port = 0

    def __eq__(self, other):
        return self.net == other.net and self.ip == other.ip and self.nServices == other.nServices and self.port == other.port and self.time == other.time

    def deserialize(self, f, *, with_time=True):
        """Deserialize from addrv1 format (pre-BIP155)"""
        if with_time:
            # VERSION messages serialize CAddress objects without time
            self.time = int.from_bytes(f.read(4), "little")
        self.nServices = int.from_bytes(f.read(8), "little")
        # We only support IPv4 which means skip 12 bytes and read the next 4 as IPv4 address.
        f.read(12)
        self.net = self.NET_IPV4
        self.ip = socket.inet_ntoa(f.read(4))
        self.port = int.from_bytes(f.read(2), "big")

    def serialize(self, *, with_time=True):
        """Serialize in addrv1 format (pre-BIP155)"""
        assert self.net == self.NET_IPV4
        r = b""
        if with_time:
            # VERSION messages serialize CAddress objects without time
            r += self.time.to_bytes(4, "little")
        r += self.nServices.to_bytes(8, "little")
        r += b"\x00" * 10 + b"\xff" * 2
        r += socket.inet_aton(self.ip)
        r += self.port.to_bytes(2, "big")
        return r

    def deserialize_v2(self, f):
        """Deserialize from addrv2 format (BIP155)"""
        self.time = int.from_bytes(f.read(4), "little")

        self.nServices = deser_compact_size(f)

        self.net = int.from_bytes(f.read(1), "little")
        assert self.net in self.ADDRV2_NET_NAME

        address_length = deser_compact_size(f)
        assert address_length == self.ADDRV2_ADDRESS_LENGTH[self.net]

        addr_bytes = f.read(address_length)
        if self.net == self.NET_IPV4:
            self.ip = socket.inet_ntoa(addr_bytes)
        elif self.net == self.NET_IPV6:
            self.ip = socket.inet_ntop(socket.AF_INET6, addr_bytes)
        elif self.net == self.NET_TORV3:
            prefix = b".onion checksum"
            version = bytes([3])
            checksum = sha3(prefix + addr_bytes + version)[:2]
            self.ip = b32encode(addr_bytes + checksum + version).decode("ascii").lower() + ".onion"
        elif self.net == self.NET_I2P:
            self.ip = b32encode(addr_bytes)[0:-len(self.I2P_PAD)].decode("ascii").lower() + ".b32.i2p"
        elif self.net == self.NET_CJDNS:
            self.ip = socket.inet_ntop(socket.AF_INET6, addr_bytes)
        else:
            raise Exception("Address type not supported")

        self.port = int.from_bytes(f.read(2), "big")

    def serialize_v2(self):
        """Serialize in addrv2 format (BIP155)"""
        assert self.net in self.ADDRV2_NET_NAME
        r = b""
        r += self.time.to_bytes(4, "little")
        r += ser_compact_size(self.nServices)
        r += self.net.to_bytes(1, "little")
        r += ser_compact_size(self.ADDRV2_ADDRESS_LENGTH[self.net])
        if self.net == self.NET_IPV4:
            r += socket.inet_aton(self.ip)
        elif self.net == self.NET_IPV6:
            r += socket.inet_pton(socket.AF_INET6, self.ip)
        elif self.net == self.NET_TORV3:
            sfx = ".onion"
            assert self.ip.endswith(sfx)
            r += b32decode(self.ip[0:-len(sfx)], True)[0:32]
        elif self.net == self.NET_I2P:
            sfx = ".b32.i2p"
            assert self.ip.endswith(sfx)
            r += b32decode(self.ip[0:-len(sfx)] + self.I2P_PAD, True)
        elif self.net == self.NET_CJDNS:
            r += socket.inet_pton(socket.AF_INET6, self.ip)
        else:
            raise Exception("Address type not supported")
        r += self.port.to_bytes(2, "big")
        return r

    def __repr__(self):
        return ("CAddress(nServices=%i net=%s addr=%s port=%i)"
                % (self.nServices, self.ADDRV2_NET_NAME[self.net], self.ip, self.port))


class CInv:
    __slots__ = ("hash", "type")

    typemap = {
        0: "Error",
        MSG_TX: "TX",
        MSG_BLOCK: "Block",
        MSG_TX | MSG_WITNESS_FLAG: "WitnessTx",
        MSG_BLOCK | MSG_WITNESS_FLAG: "WitnessBlock",
        MSG_FILTERED_BLOCK: "filtered Block",
        MSG_CMPCT_BLOCK: "CompactBlock",
        MSG_WTX: "WTX",
    }

    def __init__(self, t=0, h=0):
        self.type = t
        self.hash = h

    def deserialize(self, f):
        self.type = int.from_bytes(f.read(4), "little")
        self.hash = deser_uint256(f)

    def serialize(self):
        r = b""
        r += self.type.to_bytes(4, "little")
        r += ser_uint256(self.hash)
        return r

    def __repr__(self):
        return "CInv(type=%s hash=%064x)" \
            % (self.typemap[self.type], self.hash)

    def __eq__(self, other):
        return isinstance(other, CInv) and self.hash == other.hash and self.type == other.type


class CBlockLocator:
    __slots__ = ("nVersion", "vHave")

    def __init__(self):
        self.vHave = []

    def deserialize(self, f):
        int.from_bytes(f.read(4), "little", signed=True)  # Ignore version field.
        self.vHave = deser_uint256_vector(f)

    def serialize(self):
        r = b""
        r += (0).to_bytes(4, "little", signed=True)  # Bitcoin Core ignores the version field. Set it to 0.
        r += ser_uint256_vector(self.vHave)
        return r

    def __repr__(self):
        return "CBlockLocator(vHave=%s)" % (repr(self.vHave))


class COutPoint:
    __slots__ = ("hash", "n")

    def __init__(self, hash=0, n=0):
        self.hash = hash
        self.n = n

    def deserialize(self, f):
        self.hash = deser_uint256(f)
        self.n = int.from_bytes(f.read(4), "little")

    def serialize(self):
        r = b""
        r += ser_uint256(self.hash)
        r += self.n.to_bytes(4, "little")
        return r

    def __repr__(self):
        return "COutPoint(hash=%064x n=%i)" % (self.hash, self.n)


class CTxIn:
    __slots__ = ("nSequence", "prevout", "scriptSig")

    def __init__(self, outpoint=None, scriptSig=b"", nSequence=0):
        if outpoint is None:
            self.prevout = COutPoint()
        else:
            self.prevout = outpoint
        self.scriptSig = scriptSig
        self.nSequence = nSequence

    def deserialize(self, f):
        self.prevout = COutPoint()
        self.prevout.deserialize(f)
        self.scriptSig = deser_string(f)
        self.nSequence = int.from_bytes(f.read(4), "little")

    def serialize(self):
        r = b""
        r += self.prevout.serialize()
        r += ser_string(self.scriptSig)
        r += self.nSequence.to_bytes(4, "little")
        return r

    def __repr__(self):
        return "CTxIn(prevout=%s scriptSig=%s nSequence=%i)" \
            % (repr(self.prevout), self.scriptSig.hex(),
               self.nSequence)


class CTxOut:
    __slots__ = ("nValue", "scriptPubKey")

    def __init__(self, nValue=0, scriptPubKey=b""):
        self.nValue = nValue
        self.scriptPubKey = scriptPubKey

    def deserialize(self, f):
        self.nValue = int.from_bytes(f.read(8), "little", signed=True)
        self.scriptPubKey = deser_string(f)

    def serialize(self):
        r = b""
        r += self.nValue.to_bytes(8, "little", signed=True)
        r += ser_string(self.scriptPubKey)
        return r

    def __repr__(self):
        return "CTxOut(nValue=%i.%08i scriptPubKey=%s)" \
            % (self.nValue // COIN, self.nValue % COIN,
               self.scriptPubKey.hex())


class CScriptWitness:
    __slots__ = ("stack",)

    def __init__(self):
        # stack is a vector of strings
        self.stack = []

    def __repr__(self):
        return "CScriptWitness(%s)" % \
               (",".join([x.hex() for x in self.stack]))

    def is_null(self):
        if self.stack:
            return False
        return True


class CTxInWitness:
    __slots__ = ("scriptWitness",)

    def __init__(self):
        self.scriptWitness = CScriptWitness()

    def deserialize(self, f):
        self.scriptWitness.stack = deser_string_vector(f)

    def serialize(self):
        return ser_string_vector(self.scriptWitness.stack)

    def __repr__(self):
        return repr(self.scriptWitness)

    def is_null(self):
        return self.scriptWitness.is_null()


class CTxWitness:
    __slots__ = ("vtxinwit",)

    def __init__(self):
        self.vtxinwit = []

    def deserialize(self, f):
        for i in range(len(self.vtxinwit)):
            self.vtxinwit[i].deserialize(f)

    def serialize(self):
        r = b""
        # This is different than the usual vector serialization --
        # we omit the length of the vector, which is required to be
        # the same length as the transaction's vin vector.
        for x in self.vtxinwit:
            r += x.serialize()
        return r

    def __repr__(self):
        return "CTxWitness(%s)" % \
               (';'.join([repr(x) for x in self.vtxinwit]))

    def is_null(self):
        for x in self.vtxinwit:
            if not x.is_null():
                return False
        return True


class CTransaction:
    __slots__ = ("nLockTime", "version", "vin", "vout", "wit")

    def __init__(self, tx=None):
        if tx is None:
            self.version = 2
            self.vin = []
            self.vout = []
            self.wit = CTxWitness()
            self.nLockTime = 0
        else:
            self.version = tx.version
            self.vin = copy.deepcopy(tx.vin)
            self.vout = copy.deepcopy(tx.vout)
            self.nLockTime = tx.nLockTime
            self.wit = copy.deepcopy(tx.wit)

    def deserialize(self, f):
        self.version = int.from_bytes(f.read(4), "little")
        self.vin = deser_vector(f, CTxIn)
        flags = 0
        if len(self.vin) == 0:
            flags = int.from_bytes(f.read(1), "little")
            # Not sure why flags can't be zero, but this
            # matches the implementation in bitcoind
            if (flags != 0):
                self.vin = deser_vector(f, CTxIn)
                self.vout = deser_vector(f, CTxOut)
        else:
            self.vout = deser_vector(f, CTxOut)
        if flags != 0:
            self.wit.vtxinwit = [CTxInWitness() for _ in range(len(self.vin))]
            self.wit.deserialize(f)
        else:
            self.wit = CTxWitness()
        self.nLockTime = int.from_bytes(f.read(4), "little")

    def serialize_without_witness(self):
        r = b""
        r += self.version.to_bytes(4, "little")
        r += ser_vector(self.vin)
        r += ser_vector(self.vout)
        r += self.nLockTime.to_bytes(4, "little")
        return r

    # Only serialize with witness when explicitly called for
    def serialize_with_witness(self):
        flags = 0
        if not self.wit.is_null():
            flags |= 1
        r = b""
        r += self.version.to_bytes(4, "little")
        if flags:
            dummy = []
            r += ser_vector(dummy)
            r += flags.to_bytes(1, "little")
        r += ser_vector(self.vin)
        r += ser_vector(self.vout)
        if flags & 1:
            if (len(self.wit.vtxinwit) != len(self.vin)):
                # vtxinwit must have the same length as vin
                self.wit.vtxinwit = self.wit.vtxinwit[:len(self.vin)]
                for _ in range(len(self.wit.vtxinwit), len(self.vin)):
                    self.wit.vtxinwit.append(CTxInWitness())
            r += self.wit.serialize()
        r += self.nLockTime.to_bytes(4, "little")
        return r

    # Regular serialization is with witness -- must explicitly
    # call serialize_without_witness to exclude witness data.
    def serialize(self):
        return self.serialize_with_witness()

    @property
    def wtxid_hex(self):
        """Return wtxid (transaction hash with witness) as hex string."""
        return hash256(self.serialize())[::-1].hex()

    @property
    def wtxid_int(self):
        """Return wtxid (transaction hash with witness) as integer."""
        return uint256_from_str(hash256(self.serialize_with_witness()))

    @property
    def txid_hex(self):
        """Return txid (transaction hash without witness) as hex string."""
        return hash256(self.serialize_without_witness())[::-1].hex()

    @property
    def txid_int(self):
        """Return txid (transaction hash without witness) as integer."""
        return uint256_from_str(hash256(self.serialize_without_witness()))

    def is_valid(self):
        for tout in self.vout:
            if tout.nValue < 0 or tout.nValue > 21000000 * COIN:
                return False
        return True

    # Calculate the transaction weight using witness and non-witness
    # serialization size (does NOT use sigops).
    def get_weight(self):
        with_witness_size = len(self.serialize_with_witness())
        without_witness_size = len(self.serialize_without_witness())
        return (WITNESS_SCALE_FACTOR - 1) * without_witness_size + with_witness_size

    def get_vsize(self):
        return math.ceil(self.get_weight() / WITNESS_SCALE_FACTOR)

    def __repr__(self):
        return "CTransaction(version=%i vin=%s vout=%s wit=%s nLockTime=%i)" \
            % (self.version, repr(self.vin), repr(self.vout), repr(self.wit), self.nLockTime)


class CBlockHeader:
<<<<<<< HEAD
    __slots__ = ("hash", "hashMerkleRoot", "hashPrevBlock", "nBits", "nNonce", "nTime", "nVersion", "sha256", "sha256PoW")
=======
    __slots__ = ("hashMerkleRoot", "hashPrevBlock", "nBits", "nNonce",
                 "nTime", "nVersion")
>>>>>>> 5c5704e7

    def __init__(self, header=None):
        if header is None:
            self.set_null()
        else:
            self.nVersion = header.nVersion
            self.hashPrevBlock = header.hashPrevBlock
            self.hashMerkleRoot = header.hashMerkleRoot
            self.nTime = header.nTime
            self.nBits = header.nBits
            self.nNonce = header.nNonce
<<<<<<< HEAD
            self.sha256 = header.sha256
            self.sha256PoW = header.sha256PoW
            self.hash = header.hash
            self.calc_sha256()
=======
>>>>>>> 5c5704e7

    def set_null(self):
        self.nVersion = 4
        self.hashPrevBlock = 0
        self.hashMerkleRoot = 0
        self.nTime = 0
        self.nBits = 0
<<<<<<< HEAD
        self.nNonce = uint256_from_str(bytearray.fromhex("0000000000000000000000000000000000000000000000000000000000000000"))
        self.sha256 = None
        self.sha256PoW = None
        self.hash = None
=======
        self.nNonce = 0
>>>>>>> 5c5704e7

    def deserialize(self, f):
        self.nVersion = int.from_bytes(f.read(4), "little", signed=True)
        self.hashPrevBlock = deser_uint256(f)
        self.hashMerkleRoot = deser_uint256(f)
        self.nTime = int.from_bytes(f.read(8), "little", signed=True)
        self.nBits = int.from_bytes(f.read(4), "little")
<<<<<<< HEAD
        self.nNonce = deser_uint256(f)
        self.sha256 = None
        self.hash = None
=======
        self.nNonce = int.from_bytes(f.read(4), "little")
>>>>>>> 5c5704e7

    def serialize(self):
        return self._serialize_header()

    def _serialize_header(self):
        r = b""
        r += self.nVersion.to_bytes(4, "little", signed=True)
        r += ser_uint256(self.hashPrevBlock)
        r += ser_uint256(self.hashMerkleRoot)
        r += self.nTime.to_bytes(8, "little", signed=True)
        r += self.nBits.to_bytes(4, "little")
        r += ser_uint256(self.nNonce)
        return r

<<<<<<< HEAD
    def calc_sha256(self):
        if self.sha256 is None:
            r = b""
            r += self.nVersion.to_bytes(4, "little", signed=True)
            r += ser_uint256(self.hashPrevBlock)
            r += ser_uint256(self.hashMerkleRoot)
            r += self.nTime.to_bytes(8, "little", signed=True)
            r += self.nBits.to_bytes(4, "little")
            self.sha256PoW = uint256_from_str(hash256(r))
            r += ser_uint256(self.nNonce)
            self.sha256 = uint256_from_str(hash256(r))
            self.hash = hash256(r)[::-1].hex()

    def rehash(self):
        self.sha256 = None
        self.sha256PoW = None
        self.calc_sha256()
        return self.sha256
=======
    @property
    def hash_hex(self):
        """Return block header hash as hex string."""
        return hash256(self._serialize_header())[::-1].hex()

    @property
    def hash_int(self):
        """Return block header hash as integer."""
        return uint256_from_str(hash256(self._serialize_header()))
>>>>>>> 5c5704e7

    def __repr__(self):
        return "CBlockHeader(nVersion=%i hashPrevBlock=%064x hashMerkleRoot=%064x nTime=%s nBits=%08x nNonce=%s)" \
            % (self.nVersion, self.hashPrevBlock, self.hashMerkleRoot,
               time.ctime(self.nTime), self.nBits, self.nNonce)

BLOCK_HEADER_SIZE = len(CBlockHeader().serialize())
assert_equal(BLOCK_HEADER_SIZE, 112)

def is_fermat_prime(n):
    if n == 2:
        return True
    if not n & 1:
        return False
    if pow(2, n - 1, n) == 1:
        return True
    return False

class CBlock(CBlockHeader):
    __slots__ = ("vtx",)

    def __init__(self, header=None):
        super().__init__(header)
        self.vtx = []

    def deserialize(self, f):
        super().deserialize(f)
        self.vtx = deser_vector(f, CTransaction)

    def serialize(self, with_witness=True):
        r = b""
        r += super().serialize()
        if with_witness:
            r += ser_vector(self.vtx, "serialize_with_witness")
        else:
            r += ser_vector(self.vtx, "serialize_without_witness")
        return r

    # Calculate the merkle root given a vector of transaction hashes
    @classmethod
    def get_merkle_root(cls, hashes):
        while len(hashes) > 1:
            newhashes = []
            for i in range(0, len(hashes), 2):
                i2 = min(i+1, len(hashes)-1)
                newhashes.append(hash256(hashes[i] + hashes[i2]))
            hashes = newhashes
        return uint256_from_str(hashes[0])

    def calc_merkle_root(self):
        hashes = []
        for tx in self.vtx:
            hashes.append(ser_uint256(tx.txid_int))
        return self.get_merkle_root(hashes)

    def calc_witness_merkle_root(self):
        # For witness root purposes, the hash of the
        # coinbase, with witness, is defined to be 0...0
        hashes = [ser_uint256(0)]

        for tx in self.vtx[1:]:
            # Calculate the hashes with witness data
            hashes.append(ser_uint256(tx.wtxid_int))

        return self.get_merkle_root(hashes)

    def has_valid_pow(self): # PoW Version 1, simplified (only handle Primorial Offset)
        D = self.nBits//256
        Df = self.nBits % 256
        L = (10*Df*Df*Df + 7383*Df*Df + 5840720*Df + 3997440)//8388608
        target = (1 << D) + L*(1 << (D - 8)) + self.sha256PoW*(1 << (D - 264))
        offset = self.nNonce//65536 + 1
        return is_fermat_prime(target + offset) # only look for prime numbers in RegTest

    def is_valid(self):
<<<<<<< HEAD
        self.calc_sha256()
        if not self.has_valid_pow():
=======
        target = uint256_from_compact(self.nBits)
        if self.hash_int > target:
>>>>>>> 5c5704e7
            return False
        for tx in self.vtx:
            if not tx.is_valid():
                return False
        if self.calc_merkle_root() != self.hashMerkleRoot:
            return False
        return True

    def solve(self):
<<<<<<< HEAD
        self.nNonce = uint256_from_str(bytearray.fromhex("0200000000000000000000000000000000000000000000000000000000000000"))
        while True:
            self.rehash()
            if self.has_valid_pow():
                break
            self.nNonce += 131072
=======
        target = uint256_from_compact(self.nBits)
        while self.hash_int > target:
            self.nNonce += 1
>>>>>>> 5c5704e7

    # Calculate the block weight using witness and non-witness
    # serialization size (does NOT use sigops).
    def get_weight(self):
        with_witness_size = len(self.serialize(with_witness=True))
        without_witness_size = len(self.serialize(with_witness=False))
        return (WITNESS_SCALE_FACTOR - 1) * without_witness_size + with_witness_size

    def __repr__(self):
        return "CBlock(nVersion=%i hashPrevBlock=%064x hashMerkleRoot=%064x nTime=%s nBits=%08x nNonce=%s vtx=%s)" \
            % (self.nVersion, self.hashPrevBlock, self.hashMerkleRoot,
               time.ctime(self.nTime), self.nBits, self.nNonce, repr(self.vtx))


class PrefilledTransaction:
    __slots__ = ("index", "tx")

    def __init__(self, index=0, tx = None):
        self.index = index
        self.tx = tx

    def deserialize(self, f):
        self.index = deser_compact_size(f)
        self.tx = CTransaction()
        self.tx.deserialize(f)

    def serialize(self, with_witness=True):
        r = b""
        r += ser_compact_size(self.index)
        if with_witness:
            r += self.tx.serialize_with_witness()
        else:
            r += self.tx.serialize_without_witness()
        return r

    def serialize_without_witness(self):
        return self.serialize(with_witness=False)

    def serialize_with_witness(self):
        return self.serialize(with_witness=True)

    def __repr__(self):
        return "PrefilledTransaction(index=%d, tx=%s)" % (self.index, repr(self.tx))


# This is what we send on the wire, in a cmpctblock message.
class P2PHeaderAndShortIDs:
    __slots__ = ("header", "nonce", "prefilled_txn", "prefilled_txn_length",
                 "shortids", "shortids_length")

    def __init__(self):
        self.header = CBlockHeader()
        self.nonce = 0
        self.shortids_length = 0
        self.shortids = []
        self.prefilled_txn_length = 0
        self.prefilled_txn = []

    def deserialize(self, f):
        self.header.deserialize(f)
        self.nonce = int.from_bytes(f.read(8), "little")
        self.shortids_length = deser_compact_size(f)
        for _ in range(self.shortids_length):
            # shortids are defined to be 6 bytes in the spec, so append
            # two zero bytes and read it in as an 8-byte number
            self.shortids.append(int.from_bytes(f.read(6) + b'\x00\x00', "little"))
        self.prefilled_txn = deser_vector(f, PrefilledTransaction)
        self.prefilled_txn_length = len(self.prefilled_txn)

    # When using version 2 compact blocks, we must serialize with_witness.
    def serialize(self, with_witness=False):
        r = b""
        r += self.header.serialize()
        r += self.nonce.to_bytes(8, "little")
        r += ser_compact_size(self.shortids_length)
        for x in self.shortids:
            # We only want the first 6 bytes
            r += x.to_bytes(8, "little")[0:6]
        if with_witness:
            r += ser_vector(self.prefilled_txn, "serialize_with_witness")
        else:
            r += ser_vector(self.prefilled_txn, "serialize_without_witness")
        return r

    def __repr__(self):
        return "P2PHeaderAndShortIDs(header=%s, nonce=%d, shortids_length=%d, shortids=%s, prefilled_txn_length=%d, prefilledtxn=%s" % (repr(self.header), self.nonce, self.shortids_length, repr(self.shortids), self.prefilled_txn_length, repr(self.prefilled_txn))


# P2P version of the above that will use witness serialization (for compact
# block version 2)
class P2PHeaderAndShortWitnessIDs(P2PHeaderAndShortIDs):
    __slots__ = ()
    def serialize(self):
        return super().serialize(with_witness=True)

# Calculate the BIP 152-compact blocks shortid for a given transaction hash
def calculate_shortid(k0, k1, tx_hash):
    expected_shortid = siphash256(k0, k1, tx_hash)
    expected_shortid &= 0x0000ffffffffffff
    return expected_shortid


# This version gets rid of the array lengths, and reinterprets the differential
# encoding into indices that can be used for lookup.
class HeaderAndShortIDs:
    __slots__ = ("header", "nonce", "prefilled_txn", "shortids", "use_witness")

    def __init__(self, p2pheaders_and_shortids = None):
        self.header = CBlockHeader()
        self.nonce = 0
        self.shortids = []
        self.prefilled_txn = []
        self.use_witness = False

        if p2pheaders_and_shortids is not None:
            self.header = p2pheaders_and_shortids.header
            self.nonce = p2pheaders_and_shortids.nonce
            self.shortids = p2pheaders_and_shortids.shortids
            last_index = -1
            for x in p2pheaders_and_shortids.prefilled_txn:
                self.prefilled_txn.append(PrefilledTransaction(x.index + last_index + 1, x.tx))
                last_index = self.prefilled_txn[-1].index

    def to_p2p(self):
        if self.use_witness:
            ret = P2PHeaderAndShortWitnessIDs()
        else:
            ret = P2PHeaderAndShortIDs()
        ret.header = self.header
        ret.nonce = self.nonce
        ret.shortids_length = len(self.shortids)
        ret.shortids = self.shortids
        ret.prefilled_txn_length = len(self.prefilled_txn)
        ret.prefilled_txn = []
        last_index = -1
        for x in self.prefilled_txn:
            ret.prefilled_txn.append(PrefilledTransaction(x.index - last_index - 1, x.tx))
            last_index = x.index
        return ret

    def get_siphash_keys(self):
        header_nonce = self.header.serialize()
        header_nonce += self.nonce.to_bytes(8, "little")
        hash_header_nonce_as_str = sha256(header_nonce)
        key0 = int.from_bytes(hash_header_nonce_as_str[0:8], "little")
        key1 = int.from_bytes(hash_header_nonce_as_str[8:16], "little")
        return [ key0, key1 ]

    # Version 2 compact blocks use wtxid in shortids (rather than txid)
    def initialize_from_block(self, block, nonce=0, prefill_list=None, use_witness=False):
        if prefill_list is None:
            prefill_list = [0]
        self.header = CBlockHeader(block)
        self.nonce = nonce
        self.prefilled_txn = [ PrefilledTransaction(i, block.vtx[i]) for i in prefill_list ]
        self.shortids = []
        self.use_witness = use_witness
        [k0, k1] = self.get_siphash_keys()
        for i in range(len(block.vtx)):
            if i not in prefill_list:
                tx_hash = block.vtx[i].txid_int
                if use_witness:
                    tx_hash = block.vtx[i].wtxid_int
                self.shortids.append(calculate_shortid(k0, k1, tx_hash))

    def __repr__(self):
        return "HeaderAndShortIDs(header=%s, nonce=%d, shortids=%s, prefilledtxn=%s" % (repr(self.header), self.nonce, repr(self.shortids), repr(self.prefilled_txn))


class BlockTransactionsRequest:
    __slots__ = ("blockhash", "indexes")

    def __init__(self, blockhash=0, indexes = None):
        self.blockhash = blockhash
        self.indexes = indexes if indexes is not None else []

    def deserialize(self, f):
        self.blockhash = deser_uint256(f)
        indexes_length = deser_compact_size(f)
        for _ in range(indexes_length):
            self.indexes.append(deser_compact_size(f))

    def serialize(self):
        r = b""
        r += ser_uint256(self.blockhash)
        r += ser_compact_size(len(self.indexes))
        for x in self.indexes:
            r += ser_compact_size(x)
        return r

    # helper to set the differentially encoded indexes from absolute ones
    def from_absolute(self, absolute_indexes):
        self.indexes = []
        last_index = -1
        for x in absolute_indexes:
            self.indexes.append(x-last_index-1)
            last_index = x

    def to_absolute(self):
        absolute_indexes = []
        last_index = -1
        for x in self.indexes:
            absolute_indexes.append(x+last_index+1)
            last_index = absolute_indexes[-1]
        return absolute_indexes

    def __repr__(self):
        return "BlockTransactionsRequest(hash=%064x indexes=%s)" % (self.blockhash, repr(self.indexes))


class BlockTransactions:
    __slots__ = ("blockhash", "transactions")

    def __init__(self, blockhash=0, transactions = None):
        self.blockhash = blockhash
        self.transactions = transactions if transactions is not None else []

    def deserialize(self, f):
        self.blockhash = deser_uint256(f)
        self.transactions = deser_vector(f, CTransaction)

    def serialize(self, with_witness=True):
        r = b""
        r += ser_uint256(self.blockhash)
        if with_witness:
            r += ser_vector(self.transactions, "serialize_with_witness")
        else:
            r += ser_vector(self.transactions, "serialize_without_witness")
        return r

    def __repr__(self):
        return "BlockTransactions(hash=%064x transactions=%s)" % (self.blockhash, repr(self.transactions))


class CPartialMerkleTree:
    __slots__ = ("nTransactions", "vBits", "vHash")

    def __init__(self):
        self.nTransactions = 0
        self.vHash = []
        self.vBits = []

    def deserialize(self, f):
        self.nTransactions = int.from_bytes(f.read(4), "little")
        self.vHash = deser_uint256_vector(f)
        vBytes = deser_string(f)
        self.vBits = []
        for i in range(len(vBytes) * 8):
            self.vBits.append(vBytes[i//8] & (1 << (i % 8)) != 0)

    def serialize(self):
        r = b""
        r += self.nTransactions.to_bytes(4, "little")
        r += ser_uint256_vector(self.vHash)
        vBytesArray = bytearray([0x00] * ((len(self.vBits) + 7)//8))
        for i in range(len(self.vBits)):
            vBytesArray[i // 8] |= self.vBits[i] << (i % 8)
        r += ser_string(bytes(vBytesArray))
        return r

    def __repr__(self):
        return "CPartialMerkleTree(nTransactions=%d, vHash=%s, vBits=%s)" % (self.nTransactions, repr(self.vHash), repr(self.vBits))


class CMerkleBlock:
    __slots__ = ("header", "txn")

    def __init__(self):
        self.header = CBlockHeader()
        self.txn = CPartialMerkleTree()

    def deserialize(self, f):
        self.header.deserialize(f)
        self.txn.deserialize(f)

    def serialize(self):
        r = b""
        r += self.header.serialize()
        r += self.txn.serialize()
        return r

    def __repr__(self):
        return "CMerkleBlock(header=%s, txn=%s)" % (repr(self.header), repr(self.txn))


# Objects that correspond to messages on the wire
class msg_version:
    __slots__ = ("addrFrom", "addrTo", "nNonce", "relay", "nServices",
                 "nStartingHeight", "nTime", "nVersion", "strSubVer")
    msgtype = b"version"

    def __init__(self):
        self.nVersion = 0
        self.nServices = 0
        self.nTime = int(time.time())
        self.addrTo = CAddress()
        self.addrFrom = CAddress()
        self.nNonce = random.getrandbits(64)
        self.strSubVer = ''
        self.nStartingHeight = -1
        self.relay = 0

    def deserialize(self, f):
        self.nVersion = int.from_bytes(f.read(4), "little", signed=True)
        self.nServices = int.from_bytes(f.read(8), "little")
        self.nTime = int.from_bytes(f.read(8), "little", signed=True)
        self.addrTo = CAddress()
        self.addrTo.deserialize(f, with_time=False)

        self.addrFrom = CAddress()
        self.addrFrom.deserialize(f, with_time=False)
        self.nNonce = int.from_bytes(f.read(8), "little")
        self.strSubVer = deser_string(f).decode('utf-8')

        self.nStartingHeight = int.from_bytes(f.read(4), "little", signed=True)

        # Relay field is optional for version 70001 onwards
        # But, unconditionally check it to match behaviour in bitcoind
        self.relay = int.from_bytes(f.read(1), "little")  # f.read(1) may return an empty b''

    def serialize(self):
        r = b""
        r += self.nVersion.to_bytes(4, "little", signed=True)
        r += self.nServices.to_bytes(8, "little")
        r += self.nTime.to_bytes(8, "little", signed=True)
        r += self.addrTo.serialize(with_time=False)
        r += self.addrFrom.serialize(with_time=False)
        r += self.nNonce.to_bytes(8, "little")
        r += ser_string(self.strSubVer.encode('utf-8'))
        r += self.nStartingHeight.to_bytes(4, "little", signed=True)
        r += self.relay.to_bytes(1, "little")
        return r

    def __repr__(self):
        return 'msg_version(nVersion=%i nServices=%i nTime=%s addrTo=%s addrFrom=%s nNonce=0x%016X strSubVer=%s nStartingHeight=%i relay=%i)' \
            % (self.nVersion, self.nServices, time.ctime(self.nTime),
               repr(self.addrTo), repr(self.addrFrom), self.nNonce,
               self.strSubVer, self.nStartingHeight, self.relay)


class msg_verack:
    __slots__ = ()
    msgtype = b"verack"

    def __init__(self):
        pass

    def deserialize(self, f):
        pass

    def serialize(self):
        return b""

    def __repr__(self):
        return "msg_verack()"


class msg_addr:
    __slots__ = ("addrs",)
    msgtype = b"addr"

    def __init__(self):
        self.addrs = []

    def deserialize(self, f):
        self.addrs = deser_vector(f, CAddress)

    def serialize(self):
        return ser_vector(self.addrs)

    def __repr__(self):
        return "msg_addr(addrs=%s)" % (repr(self.addrs))


class msg_addrv2:
    __slots__ = ("addrs",)
    msgtype = b"addrv2"

    def __init__(self):
        self.addrs = []

    def deserialize(self, f):
        self.addrs = deser_vector(f, CAddress, "deserialize_v2")

    def serialize(self):
        return ser_vector(self.addrs, "serialize_v2")

    def __repr__(self):
        return "msg_addrv2(addrs=%s)" % (repr(self.addrs))


class msg_sendaddrv2:
    __slots__ = ()
    msgtype = b"sendaddrv2"

    def __init__(self):
        pass

    def deserialize(self, f):
        pass

    def serialize(self):
        return b""

    def __repr__(self):
        return "msg_sendaddrv2()"


class msg_inv:
    __slots__ = ("inv",)
    msgtype = b"inv"

    def __init__(self, inv=None):
        if inv is None:
            self.inv = []
        else:
            self.inv = inv

    def deserialize(self, f):
        self.inv = deser_vector(f, CInv)

    def serialize(self):
        return ser_vector(self.inv)

    def __repr__(self):
        return "msg_inv(inv=%s)" % (repr(self.inv))


class msg_getdata:
    __slots__ = ("inv",)
    msgtype = b"getdata"

    def __init__(self, inv=None):
        self.inv = inv if inv is not None else []

    def deserialize(self, f):
        self.inv = deser_vector(f, CInv)

    def serialize(self):
        return ser_vector(self.inv)

    def __repr__(self):
        return "msg_getdata(inv=%s)" % (repr(self.inv))


class msg_getblocks:
    __slots__ = ("locator", "hashstop")
    msgtype = b"getblocks"

    def __init__(self):
        self.locator = CBlockLocator()
        self.hashstop = 0

    def deserialize(self, f):
        self.locator = CBlockLocator()
        self.locator.deserialize(f)
        self.hashstop = deser_uint256(f)

    def serialize(self):
        r = b""
        r += self.locator.serialize()
        r += ser_uint256(self.hashstop)
        return r

    def __repr__(self):
        return "msg_getblocks(locator=%s hashstop=%064x)" \
            % (repr(self.locator), self.hashstop)


class msg_tx:
    __slots__ = ("tx",)
    msgtype = b"tx"

    def __init__(self, tx=None):
        if tx is None:
            self.tx = CTransaction()
        else:
            self.tx = tx

    def deserialize(self, f):
        self.tx.deserialize(f)

    def serialize(self):
        return self.tx.serialize_with_witness()

    def __repr__(self):
        return "msg_tx(tx=%s)" % (repr(self.tx))

class msg_wtxidrelay:
    __slots__ = ()
    msgtype = b"wtxidrelay"

    def __init__(self):
        pass

    def deserialize(self, f):
        pass

    def serialize(self):
        return b""

    def __repr__(self):
        return "msg_wtxidrelay()"


class msg_no_witness_tx(msg_tx):
    __slots__ = ()

    def serialize(self):
        return self.tx.serialize_without_witness()


class msg_block:
    __slots__ = ("block",)
    msgtype = b"block"

    def __init__(self, block=None):
        if block is None:
            self.block = CBlock()
        else:
            self.block = block

    def deserialize(self, f):
        self.block.deserialize(f)

    def serialize(self):
        return self.block.serialize()

    def __repr__(self):
        return "msg_block(block=%s)" % (repr(self.block))


# Generic type to control the raw bytes sent over the wire.
# The msgtype and the data must be provided.
class msg_generic:
    __slots__ = ("msgtype", "data")

    def __init__(self, msgtype, data=None):
        self.msgtype = msgtype
        self.data = data

    def serialize(self):
        return self.data

    def __repr__(self):
        return "msg_generic()"


class msg_no_witness_block(msg_block):
    __slots__ = ()
    def serialize(self):
        return self.block.serialize(with_witness=False)


class msg_getaddr:
    __slots__ = ()
    msgtype = b"getaddr"

    def __init__(self):
        pass

    def deserialize(self, f):
        pass

    def serialize(self):
        return b""

    def __repr__(self):
        return "msg_getaddr()"


class msg_ping:
    __slots__ = ("nonce",)
    msgtype = b"ping"

    def __init__(self, nonce=0):
        self.nonce = nonce

    def deserialize(self, f):
        self.nonce = int.from_bytes(f.read(8), "little")

    def serialize(self):
        r = b""
        r += self.nonce.to_bytes(8, "little")
        return r

    def __repr__(self):
        return "msg_ping(nonce=%08x)" % self.nonce


class msg_pong:
    __slots__ = ("nonce",)
    msgtype = b"pong"

    def __init__(self, nonce=0):
        self.nonce = nonce

    def deserialize(self, f):
        self.nonce = int.from_bytes(f.read(8), "little")

    def serialize(self):
        r = b""
        r += self.nonce.to_bytes(8, "little")
        return r

    def __repr__(self):
        return "msg_pong(nonce=%08x)" % self.nonce


class msg_mempool:
    __slots__ = ()
    msgtype = b"mempool"

    def __init__(self):
        pass

    def deserialize(self, f):
        pass

    def serialize(self):
        return b""

    def __repr__(self):
        return "msg_mempool()"


class msg_notfound:
    __slots__ = ("vec", )
    msgtype = b"notfound"

    def __init__(self, vec=None):
        self.vec = vec or []

    def deserialize(self, f):
        self.vec = deser_vector(f, CInv)

    def serialize(self):
        return ser_vector(self.vec)

    def __repr__(self):
        return "msg_notfound(vec=%s)" % (repr(self.vec))


class msg_sendheaders:
    __slots__ = ()
    msgtype = b"sendheaders"

    def __init__(self):
        pass

    def deserialize(self, f):
        pass

    def serialize(self):
        return b""

    def __repr__(self):
        return "msg_sendheaders()"


# getheaders message has
# number of entries
# vector of hashes
# hash_stop (hash of last desired block header, 0 to get as many as possible)
class msg_getheaders:
    __slots__ = ("hashstop", "locator",)
    msgtype = b"getheaders"

    def __init__(self):
        self.locator = CBlockLocator()
        self.hashstop = 0

    def deserialize(self, f):
        self.locator = CBlockLocator()
        self.locator.deserialize(f)
        self.hashstop = deser_uint256(f)

    def serialize(self):
        r = b""
        r += self.locator.serialize()
        r += ser_uint256(self.hashstop)
        return r

    def __repr__(self):
        return "msg_getheaders(locator=%s, stop=%064x)" \
            % (repr(self.locator), self.hashstop)


# headers message has
# <count> <vector of block headers>
class msg_headers:
    __slots__ = ("headers",)
    msgtype = b"headers"

    def __init__(self, headers=None):
        self.headers = headers if headers is not None else []

    def deserialize(self, f):
        # comment in bitcoind indicates these should be deserialized as blocks
        blocks = deser_vector(f, CBlock)
        for x in blocks:
            self.headers.append(CBlockHeader(x))

    def serialize(self):
        blocks = [CBlock(x) for x in self.headers]
        return ser_vector(blocks)

    def __repr__(self):
        return "msg_headers(headers=%s)" % repr(self.headers)


class msg_merkleblock:
    __slots__ = ("merkleblock",)
    msgtype = b"merkleblock"

    def __init__(self, merkleblock=None):
        if merkleblock is None:
            self.merkleblock = CMerkleBlock()
        else:
            self.merkleblock = merkleblock

    def deserialize(self, f):
        self.merkleblock.deserialize(f)

    def serialize(self):
        return self.merkleblock.serialize()

    def __repr__(self):
        return "msg_merkleblock(merkleblock=%s)" % (repr(self.merkleblock))


class msg_filterload:
    __slots__ = ("data", "nHashFuncs", "nTweak", "nFlags")
    msgtype = b"filterload"

    def __init__(self, data=b'00', nHashFuncs=0, nTweak=0, nFlags=0):
        self.data = data
        self.nHashFuncs = nHashFuncs
        self.nTweak = nTweak
        self.nFlags = nFlags

    def deserialize(self, f):
        self.data = deser_string(f)
        self.nHashFuncs = int.from_bytes(f.read(4), "little")
        self.nTweak = int.from_bytes(f.read(4), "little")
        self.nFlags = int.from_bytes(f.read(1), "little")

    def serialize(self):
        r = b""
        r += ser_string(self.data)
        r += self.nHashFuncs.to_bytes(4, "little")
        r += self.nTweak.to_bytes(4, "little")
        r += self.nFlags.to_bytes(1, "little")
        return r

    def __repr__(self):
        return "msg_filterload(data={}, nHashFuncs={}, nTweak={}, nFlags={})".format(
            self.data, self.nHashFuncs, self.nTweak, self.nFlags)


class msg_filteradd:
    __slots__ = ("data")
    msgtype = b"filteradd"

    def __init__(self, data):
        self.data = data

    def deserialize(self, f):
        self.data = deser_string(f)

    def serialize(self):
        r = b""
        r += ser_string(self.data)
        return r

    def __repr__(self):
        return "msg_filteradd(data={})".format(self.data)


class msg_filterclear:
    __slots__ = ()
    msgtype = b"filterclear"

    def __init__(self):
        pass

    def deserialize(self, f):
        pass

    def serialize(self):
        return b""

    def __repr__(self):
        return "msg_filterclear()"


class msg_feefilter:
    __slots__ = ("feerate",)
    msgtype = b"feefilter"

    def __init__(self, feerate=0):
        self.feerate = feerate

    def deserialize(self, f):
        self.feerate = int.from_bytes(f.read(8), "little")

    def serialize(self):
        r = b""
        r += self.feerate.to_bytes(8, "little")
        return r

    def __repr__(self):
        return "msg_feefilter(feerate=%08x)" % self.feerate


class msg_sendcmpct:
    __slots__ = ("announce", "version")
    msgtype = b"sendcmpct"

    def __init__(self, announce=False, version=1):
        self.announce = announce
        self.version = version

    def deserialize(self, f):
        self.announce = bool(int.from_bytes(f.read(1), "little"))
        self.version = int.from_bytes(f.read(8), "little")

    def serialize(self):
        r = b""
        r += int(self.announce).to_bytes(1, "little")
        r += self.version.to_bytes(8, "little")
        return r

    def __repr__(self):
        return "msg_sendcmpct(announce=%s, version=%lu)" % (self.announce, self.version)


class msg_cmpctblock:
    __slots__ = ("header_and_shortids",)
    msgtype = b"cmpctblock"

    def __init__(self, header_and_shortids = None):
        self.header_and_shortids = header_and_shortids

    def deserialize(self, f):
        self.header_and_shortids = P2PHeaderAndShortIDs()
        self.header_and_shortids.deserialize(f)

    def serialize(self):
        r = b""
        r += self.header_and_shortids.serialize()
        return r

    def __repr__(self):
        return "msg_cmpctblock(HeaderAndShortIDs=%s)" % repr(self.header_and_shortids)


class msg_getblocktxn:
    __slots__ = ("block_txn_request",)
    msgtype = b"getblocktxn"

    def __init__(self):
        self.block_txn_request = None

    def deserialize(self, f):
        self.block_txn_request = BlockTransactionsRequest()
        self.block_txn_request.deserialize(f)

    def serialize(self):
        r = b""
        r += self.block_txn_request.serialize()
        return r

    def __repr__(self):
        return "msg_getblocktxn(block_txn_request=%s)" % (repr(self.block_txn_request))


class msg_blocktxn:
    __slots__ = ("block_transactions",)
    msgtype = b"blocktxn"

    def __init__(self):
        self.block_transactions = BlockTransactions()

    def deserialize(self, f):
        self.block_transactions.deserialize(f)

    def serialize(self):
        r = b""
        r += self.block_transactions.serialize()
        return r

    def __repr__(self):
        return "msg_blocktxn(block_transactions=%s)" % (repr(self.block_transactions))


class msg_no_witness_blocktxn(msg_blocktxn):
    __slots__ = ()

    def serialize(self):
        return self.block_transactions.serialize(with_witness=False)


class msg_getcfilters:
    __slots__ = ("filter_type", "start_height", "stop_hash")
    msgtype =  b"getcfilters"

    def __init__(self, filter_type=None, start_height=None, stop_hash=None):
        self.filter_type = filter_type
        self.start_height = start_height
        self.stop_hash = stop_hash

    def deserialize(self, f):
        self.filter_type = int.from_bytes(f.read(1), "little")
        self.start_height = int.from_bytes(f.read(4), "little")
        self.stop_hash = deser_uint256(f)

    def serialize(self):
        r = b""
        r += self.filter_type.to_bytes(1, "little")
        r += self.start_height.to_bytes(4, "little")
        r += ser_uint256(self.stop_hash)
        return r

    def __repr__(self):
        return "msg_getcfilters(filter_type={:#x}, start_height={}, stop_hash={:x})".format(
            self.filter_type, self.start_height, self.stop_hash)

class msg_cfilter:
    __slots__ = ("filter_type", "block_hash", "filter_data")
    msgtype =  b"cfilter"

    def __init__(self, filter_type=None, block_hash=None, filter_data=None):
        self.filter_type = filter_type
        self.block_hash = block_hash
        self.filter_data = filter_data

    def deserialize(self, f):
        self.filter_type = int.from_bytes(f.read(1), "little")
        self.block_hash = deser_uint256(f)
        self.filter_data = deser_string(f)

    def serialize(self):
        r = b""
        r += self.filter_type.to_bytes(1, "little")
        r += ser_uint256(self.block_hash)
        r += ser_string(self.filter_data)
        return r

    def __repr__(self):
        return "msg_cfilter(filter_type={:#x}, block_hash={:x})".format(
            self.filter_type, self.block_hash)

class msg_getcfheaders:
    __slots__ = ("filter_type", "start_height", "stop_hash")
    msgtype =  b"getcfheaders"

    def __init__(self, filter_type=None, start_height=None, stop_hash=None):
        self.filter_type = filter_type
        self.start_height = start_height
        self.stop_hash = stop_hash

    def deserialize(self, f):
        self.filter_type = int.from_bytes(f.read(1), "little")
        self.start_height = int.from_bytes(f.read(4), "little")
        self.stop_hash = deser_uint256(f)

    def serialize(self):
        r = b""
        r += self.filter_type.to_bytes(1, "little")
        r += self.start_height.to_bytes(4, "little")
        r += ser_uint256(self.stop_hash)
        return r

    def __repr__(self):
        return "msg_getcfheaders(filter_type={:#x}, start_height={}, stop_hash={:x})".format(
            self.filter_type, self.start_height, self.stop_hash)

class msg_cfheaders:
    __slots__ = ("filter_type", "stop_hash", "prev_header", "hashes")
    msgtype =  b"cfheaders"

    def __init__(self, filter_type=None, stop_hash=None, prev_header=None, hashes=None):
        self.filter_type = filter_type
        self.stop_hash = stop_hash
        self.prev_header = prev_header
        self.hashes = hashes

    def deserialize(self, f):
        self.filter_type = int.from_bytes(f.read(1), "little")
        self.stop_hash = deser_uint256(f)
        self.prev_header = deser_uint256(f)
        self.hashes = deser_uint256_vector(f)

    def serialize(self):
        r = b""
        r += self.filter_type.to_bytes(1, "little")
        r += ser_uint256(self.stop_hash)
        r += ser_uint256(self.prev_header)
        r += ser_uint256_vector(self.hashes)
        return r

    def __repr__(self):
        return "msg_cfheaders(filter_type={:#x}, stop_hash={:x})".format(
            self.filter_type, self.stop_hash)

class msg_getcfcheckpt:
    __slots__ = ("filter_type", "stop_hash")
    msgtype =  b"getcfcheckpt"

    def __init__(self, filter_type=None, stop_hash=None):
        self.filter_type = filter_type
        self.stop_hash = stop_hash

    def deserialize(self, f):
        self.filter_type = int.from_bytes(f.read(1), "little")
        self.stop_hash = deser_uint256(f)

    def serialize(self):
        r = b""
        r += self.filter_type.to_bytes(1, "little")
        r += ser_uint256(self.stop_hash)
        return r

    def __repr__(self):
        return "msg_getcfcheckpt(filter_type={:#x}, stop_hash={:x})".format(
            self.filter_type, self.stop_hash)

class msg_cfcheckpt:
    __slots__ = ("filter_type", "stop_hash", "headers")
    msgtype =  b"cfcheckpt"

    def __init__(self, filter_type=None, stop_hash=None, headers=None):
        self.filter_type = filter_type
        self.stop_hash = stop_hash
        self.headers = headers

    def deserialize(self, f):
        self.filter_type = int.from_bytes(f.read(1), "little")
        self.stop_hash = deser_uint256(f)
        self.headers = deser_uint256_vector(f)

    def serialize(self):
        r = b""
        r += self.filter_type.to_bytes(1, "little")
        r += ser_uint256(self.stop_hash)
        r += ser_uint256_vector(self.headers)
        return r

    def __repr__(self):
        return "msg_cfcheckpt(filter_type={:#x}, stop_hash={:x})".format(
            self.filter_type, self.stop_hash)

class msg_sendtxrcncl:
    __slots__ = ("version", "salt")
    msgtype = b"sendtxrcncl"

    def __init__(self):
        self.version = 0
        self.salt = 0

    def deserialize(self, f):
        self.version = int.from_bytes(f.read(4), "little")
        self.salt = int.from_bytes(f.read(8), "little")

    def serialize(self):
        r = b""
        r += self.version.to_bytes(4, "little")
        r += self.salt.to_bytes(8, "little")
        return r

    def __repr__(self):
        return "msg_sendtxrcncl(version=%lu, salt=%lu)" %\
            (self.version, self.salt)

class TestFrameworkScript(unittest.TestCase):
    def test_addrv2_encode_decode(self):
        def check_addrv2(ip, net):
            addr = CAddress()
            addr.net, addr.ip = net, ip
            ser = addr.serialize_v2()
            actual = CAddress()
            actual.deserialize_v2(BytesIO(ser))
            self.assertEqual(actual, addr)

        check_addrv2("1.65.195.98", CAddress.NET_IPV4)
        check_addrv2("2001:41f0::62:6974:636f:696e", CAddress.NET_IPV6)
        check_addrv2("2bqghnldu6mcug4pikzprwhtjjnsyederctvci6klcwzepnjd46ikjyd.onion", CAddress.NET_TORV3)
        check_addrv2("255fhcp6ajvftnyo7bwz3an3t4a4brhopm3bamyh2iu5r3gnr2rq.b32.i2p", CAddress.NET_I2P)
        check_addrv2("fc32:17ea:e415:c3bf:9808:149d:b5a2:c9aa", CAddress.NET_CJDNS)

    def test_varint_encode_decode(self):
        def check_varint(num, expected_encoding_hex):
            expected_encoding = bytes.fromhex(expected_encoding_hex)
            self.assertEqual(ser_varint(num), expected_encoding)
            self.assertEqual(deser_varint(BytesIO(expected_encoding)), num)

        # test cases from serialize_tests.cpp:varint_bitpatterns
        check_varint(0, "00")
        check_varint(0x7f, "7f")
        check_varint(0x80, "8000")
        check_varint(0x1234, "a334")
        check_varint(0xffff, "82fe7f")
        check_varint(0x123456, "c7e756")
        check_varint(0x80123456, "86ffc7e756")
        check_varint(0xffffffff, "8efefefe7f")
        check_varint(0xffffffffffffffff, "80fefefefefefefefe7f")<|MERGE_RESOLUTION|>--- conflicted
+++ resolved
@@ -701,12 +701,7 @@
 
 
 class CBlockHeader:
-<<<<<<< HEAD
-    __slots__ = ("hash", "hashMerkleRoot", "hashPrevBlock", "nBits", "nNonce", "nTime", "nVersion", "sha256", "sha256PoW")
-=======
-    __slots__ = ("hashMerkleRoot", "hashPrevBlock", "nBits", "nNonce",
-                 "nTime", "nVersion")
->>>>>>> 5c5704e7
+    __slots__ = ("hashMerkleRoot", "hashPrevBlock", "nBits", "nNonce", "nTime", "nVersion")
 
     def __init__(self, header=None):
         if header is None:
@@ -718,13 +713,6 @@
             self.nTime = header.nTime
             self.nBits = header.nBits
             self.nNonce = header.nNonce
-<<<<<<< HEAD
-            self.sha256 = header.sha256
-            self.sha256PoW = header.sha256PoW
-            self.hash = header.hash
-            self.calc_sha256()
-=======
->>>>>>> 5c5704e7
 
     def set_null(self):
         self.nVersion = 4
@@ -732,14 +720,7 @@
         self.hashMerkleRoot = 0
         self.nTime = 0
         self.nBits = 0
-<<<<<<< HEAD
         self.nNonce = uint256_from_str(bytearray.fromhex("0000000000000000000000000000000000000000000000000000000000000000"))
-        self.sha256 = None
-        self.sha256PoW = None
-        self.hash = None
-=======
-        self.nNonce = 0
->>>>>>> 5c5704e7
 
     def deserialize(self, f):
         self.nVersion = int.from_bytes(f.read(4), "little", signed=True)
@@ -747,47 +728,22 @@
         self.hashMerkleRoot = deser_uint256(f)
         self.nTime = int.from_bytes(f.read(8), "little", signed=True)
         self.nBits = int.from_bytes(f.read(4), "little")
-<<<<<<< HEAD
         self.nNonce = deser_uint256(f)
-        self.sha256 = None
-        self.hash = None
-=======
-        self.nNonce = int.from_bytes(f.read(4), "little")
->>>>>>> 5c5704e7
 
     def serialize(self):
         return self._serialize_header()
 
-    def _serialize_header(self):
+    def _serialize_header(self, with_nNonce=True):
         r = b""
         r += self.nVersion.to_bytes(4, "little", signed=True)
         r += ser_uint256(self.hashPrevBlock)
         r += ser_uint256(self.hashMerkleRoot)
         r += self.nTime.to_bytes(8, "little", signed=True)
         r += self.nBits.to_bytes(4, "little")
-        r += ser_uint256(self.nNonce)
-        return r
-
-<<<<<<< HEAD
-    def calc_sha256(self):
-        if self.sha256 is None:
-            r = b""
-            r += self.nVersion.to_bytes(4, "little", signed=True)
-            r += ser_uint256(self.hashPrevBlock)
-            r += ser_uint256(self.hashMerkleRoot)
-            r += self.nTime.to_bytes(8, "little", signed=True)
-            r += self.nBits.to_bytes(4, "little")
-            self.sha256PoW = uint256_from_str(hash256(r))
+        if with_nNonce:
             r += ser_uint256(self.nNonce)
-            self.sha256 = uint256_from_str(hash256(r))
-            self.hash = hash256(r)[::-1].hex()
-
-    def rehash(self):
-        self.sha256 = None
-        self.sha256PoW = None
-        self.calc_sha256()
-        return self.sha256
-=======
+        return r
+
     @property
     def hash_hex(self):
         """Return block header hash as hex string."""
@@ -797,7 +753,11 @@
     def hash_int(self):
         """Return block header hash as integer."""
         return uint256_from_str(hash256(self._serialize_header()))
->>>>>>> 5c5704e7
+
+    @property
+    def hash_int_pow(self):
+        """Return block header hash for PoW (nNonce not included) as integer."""
+        return uint256_from_str(hash256(self._serialize_header(with_nNonce=False)))
 
     def __repr__(self):
         return "CBlockHeader(nVersion=%i hashPrevBlock=%064x hashMerkleRoot=%064x nTime=%s nBits=%08x nNonce=%s)" \
@@ -868,18 +828,12 @@
         D = self.nBits//256
         Df = self.nBits % 256
         L = (10*Df*Df*Df + 7383*Df*Df + 5840720*Df + 3997440)//8388608
-        target = (1 << D) + L*(1 << (D - 8)) + self.sha256PoW*(1 << (D - 264))
+        target = (1 << D) + L*(1 << (D - 8)) + self.hash_int_pow*(1 << (D - 264))
         offset = self.nNonce//65536 + 1
         return is_fermat_prime(target + offset) # only look for prime numbers in RegTest
 
     def is_valid(self):
-<<<<<<< HEAD
-        self.calc_sha256()
         if not self.has_valid_pow():
-=======
-        target = uint256_from_compact(self.nBits)
-        if self.hash_int > target:
->>>>>>> 5c5704e7
             return False
         for tx in self.vtx:
             if not tx.is_valid():
@@ -889,18 +843,9 @@
         return True
 
     def solve(self):
-<<<<<<< HEAD
         self.nNonce = uint256_from_str(bytearray.fromhex("0200000000000000000000000000000000000000000000000000000000000000"))
-        while True:
-            self.rehash()
-            if self.has_valid_pow():
-                break
+        while not self.has_valid_pow():
             self.nNonce += 131072
-=======
-        target = uint256_from_compact(self.nBits)
-        while self.hash_int > target:
-            self.nNonce += 1
->>>>>>> 5c5704e7
 
     # Calculate the block weight using witness and non-witness
     # serialization size (does NOT use sigops).
