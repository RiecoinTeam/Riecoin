#!/usr/bin/env python3
# Copyright (c) 2010 ArtForz -- public domain half-a-node
# Copyright (c) 2012 Jeff Garzik
# Copyright (c) 2010-2022 The Bitcoin Core developers
# Copyright (c) 2013-present The Riecoin developers
# Distributed under the MIT software license, see the accompanying
# file COPYING or http://www.opensource.org/licenses/mit-license.php.
"""Bitcoin test framework primitive and message structures

CBlock, CTransaction, CBlockHeader, CTxIn, CTxOut, etc....:
    data structures that should map to corresponding structures in
    bitcoin/primitives

msg_block, msg_tx, msg_headers, etc.:
    data structures that represent network messages

ser_*, deser_*: functions that handle serialization/deserialization.

Classes use __slots__ to ensure extraneous attributes aren't accidentally added
by tests, compromising their intended effect.
"""
from base64 import b32decode, b32encode
import copy
import hashlib
from io import BytesIO
import math
import random
import socket
import time
import unittest

from test_framework.crypto.siphash import siphash256
from test_framework.util import assert_equal

MAX_LOCATOR_SZ = 101
MAX_BLOCK_WEIGHT = 2000000
DEFAULT_BLOCK_RESERVED_WEIGHT = 4000
MINIMUM_BLOCK_RESERVED_WEIGHT = 1000
MAX_BLOOM_FILTER_SIZE = 36000
MAX_BLOOM_HASH_FUNCS = 50

COIN = 100000000  # 1 btc in satoshis
MAX_MONEY = 84000000 * COIN

MAX_BIP125_RBF_SEQUENCE = 0xfffffffd  # Sequence number that is rbf-opt-in (BIP 125) and csv-opt-out (BIP 68)
MAX_SEQUENCE_NONFINAL = 0xfffffffe  # Sequence number that is csv-opt-out (BIP 68)
SEQUENCE_FINAL = 0xffffffff  # Sequence number that disables nLockTime if set for every input of a tx

MAX_PROTOCOL_MESSAGE_LENGTH = 4000000  # Maximum length of incoming protocol messages
MAX_HEADERS_RESULTS = 2000  # Number of headers sent in one getheaders result
MAX_INV_SIZE = 50000  # Maximum number of entries in an 'inv' protocol message

NODE_NONE = 0
NODE_NETWORK = (1 << 0)
NODE_BLOOM = (1 << 2)
NODE_WITNESS = (1 << 3)
NODE_COMPACT_FILTERS = (1 << 6)
NODE_NETWORK_LIMITED = (1 << 10)
NODE_P2P_V2 = (1 << 11)

MSG_TX = 1
MSG_BLOCK = 2
MSG_FILTERED_BLOCK = 3
MSG_CMPCT_BLOCK = 4
MSG_WTX = 5
MSG_WITNESS_FLAG = 1 << 30
MSG_TYPE_MASK = 0xffffffff >> 2
MSG_WITNESS_TX = MSG_TX | MSG_WITNESS_FLAG

FILTER_TYPE_BASIC = 0

WITNESS_SCALE_FACTOR = 4

DEFAULT_ANCESTOR_LIMIT = 25    # default max number of in-mempool ancestors
DEFAULT_DESCENDANT_LIMIT = 25  # default max number of in-mempool descendants

# Default setting for -datacarriersize. 80 bytes of data, +1 for OP_RETURN, +2 for the pushdata opcodes.
MAX_OP_RETURN_RELAY = 83

DEFAULT_MEMPOOL_EXPIRY_HOURS = 336  # hours

MAGIC_BYTES = {
<<<<<<< HEAD
    "mainnet": b"\xfc\xbc\xb2\xdb",   # mainnet
    "testnet2404": b"\x0e\x09\x11\x05",  # testnet2404
    "regtest": b"\xfa\xbf\xb5\xda",   # regtest
=======
    "mainnet": b"\xf9\xbe\xb4\xd9",
    "testnet4": b"\x1c\x16\x3f\x28",
    "regtest": b"\xfa\xbf\xb5\xda",
    "signet": b"\x0a\x03\xcf\x40",
>>>>>>> 59e09e0f
}

def sha256(s):
    return hashlib.sha256(s).digest()


def sha3(s):
    return hashlib.sha3_256(s).digest()


def hash256(s):
    return sha256(sha256(s))


def ser_compact_size(l):
    r = b""
    if l < 253:
        r = l.to_bytes(1, "little")
    elif l < 0x10000:
        r = (253).to_bytes(1, "little") + l.to_bytes(2, "little")
    elif l < 0x100000000:
        r = (254).to_bytes(1, "little") + l.to_bytes(4, "little")
    else:
        r = (255).to_bytes(1, "little") + l.to_bytes(8, "little")
    return r


def deser_compact_size(f):
    nit = int.from_bytes(f.read(1), "little")
    if nit == 253:
        nit = int.from_bytes(f.read(2), "little")
    elif nit == 254:
        nit = int.from_bytes(f.read(4), "little")
    elif nit == 255:
        nit = int.from_bytes(f.read(8), "little")
    return nit


def ser_varint(l):
    r = b""
    while True:
        r = bytes([(l & 0x7f) | (0x80 if len(r) > 0 else 0x00)]) + r
        if l <= 0x7f:
            return r
        l = (l >> 7) - 1


def deser_varint(f):
    n = 0
    while True:
        dat = f.read(1)[0]
        n = (n << 7) | (dat & 0x7f)
        if (dat & 0x80) > 0:
            n += 1
        else:
            return n


def deser_string(f):
    nit = deser_compact_size(f)
    return f.read(nit)


def ser_string(s):
    return ser_compact_size(len(s)) + s


def deser_uint256(f):
    return int.from_bytes(f.read(32), 'little')


def ser_uint256(u):
    return u.to_bytes(32, 'little')


def uint256_from_str(s):
    return int.from_bytes(s[:32], 'little')


def uint256_from_compact(c):
    nbytes = (c >> 24) & 0xFF
    v = (c & 0xFFFFFF) << (8 * (nbytes - 3))
    return v


# deser_function_name: Allow for an alternate deserialization function on the
# entries in the vector.
def deser_vector(f, c, deser_function_name=None):
    nit = deser_compact_size(f)
    r = []
    for _ in range(nit):
        t = c()
        if deser_function_name:
            getattr(t, deser_function_name)(f)
        else:
            t.deserialize(f)
        r.append(t)
    return r


# ser_function_name: Allow for an alternate serialization function on the
# entries in the vector (we use this for serializing the vector of transactions
# for a witness block).
def ser_vector(l, ser_function_name=None):
    r = ser_compact_size(len(l))
    for i in l:
        if ser_function_name:
            r += getattr(i, ser_function_name)()
        else:
            r += i.serialize()
    return r


def deser_uint256_vector(f):
    nit = deser_compact_size(f)
    r = []
    for _ in range(nit):
        t = deser_uint256(f)
        r.append(t)
    return r


def ser_uint256_vector(l):
    r = ser_compact_size(len(l))
    for i in l:
        r += ser_uint256(i)
    return r


def deser_string_vector(f):
    nit = deser_compact_size(f)
    r = []
    for _ in range(nit):
        t = deser_string(f)
        r.append(t)
    return r


def ser_string_vector(l):
    r = ser_compact_size(len(l))
    for sv in l:
        r += ser_string(sv)
    return r


def from_hex(obj, hex_string):
    """Deserialize from a hex string representation (e.g. from RPC)

    Note that there is no complementary helper like e.g. `to_hex` for the
    inverse operation. To serialize a message object to a hex string, simply
    use obj.serialize().hex()"""
    obj.deserialize(BytesIO(bytes.fromhex(hex_string)))
    return obj


def tx_from_hex(hex_string):
    """Deserialize from hex string to a transaction object"""
    return from_hex(CTransaction(), hex_string)


# like from_hex, but without the hex part
def from_binary(cls, stream):
    """deserialize a binary stream (or bytes object) into an object"""
    # handle bytes object by turning it into a stream
    was_bytes = isinstance(stream, bytes)
    if was_bytes:
        stream = BytesIO(stream)
    obj = cls()
    obj.deserialize(stream)
    if was_bytes:
        assert len(stream.read()) == 0
    return obj


# Objects that map to bitcoind objects, which can be serialized/deserialized


class CAddress:
    __slots__ = ("net", "ip", "nServices", "port", "time")

    # see https://github.com/bitcoin/bips/blob/master/bip-0155.mediawiki
    NET_IPV4 = 1
    NET_IPV6 = 2
    NET_TORV3 = 4
    NET_I2P = 5
    NET_CJDNS = 6

    ADDRV2_NET_NAME = {
        NET_IPV4: "IPv4",
        NET_IPV6: "IPv6",
        NET_TORV3: "TorV3",
        NET_I2P: "I2P",
        NET_CJDNS: "CJDNS"
    }

    ADDRV2_ADDRESS_LENGTH = {
        NET_IPV4: 4,
        NET_IPV6: 16,
        NET_TORV3: 32,
        NET_I2P: 32,
        NET_CJDNS: 16
    }

    I2P_PAD = "===="

    def __init__(self):
        self.time = 0
        self.nServices = 1
        self.net = self.NET_IPV4
        self.ip = "0.0.0.0"
        self.port = 0

    def __eq__(self, other):
        return self.net == other.net and self.ip == other.ip and self.nServices == other.nServices and self.port == other.port and self.time == other.time

    def deserialize(self, f, *, with_time=True):
        """Deserialize from addrv1 format (pre-BIP155)"""
        if with_time:
            # VERSION messages serialize CAddress objects without time
            self.time = int.from_bytes(f.read(4), "little")
        self.nServices = int.from_bytes(f.read(8), "little")
        # We only support IPv4 which means skip 12 bytes and read the next 4 as IPv4 address.
        f.read(12)
        self.net = self.NET_IPV4
        self.ip = socket.inet_ntoa(f.read(4))
        self.port = int.from_bytes(f.read(2), "big")

    def serialize(self, *, with_time=True):
        """Serialize in addrv1 format (pre-BIP155)"""
        assert self.net == self.NET_IPV4
        r = b""
        if with_time:
            # VERSION messages serialize CAddress objects without time
            r += self.time.to_bytes(4, "little")
        r += self.nServices.to_bytes(8, "little")
        r += b"\x00" * 10 + b"\xff" * 2
        r += socket.inet_aton(self.ip)
        r += self.port.to_bytes(2, "big")
        return r

    def deserialize_v2(self, f):
        """Deserialize from addrv2 format (BIP155)"""
        self.time = int.from_bytes(f.read(4), "little")

        self.nServices = deser_compact_size(f)

        self.net = int.from_bytes(f.read(1), "little")
        assert self.net in self.ADDRV2_NET_NAME

        address_length = deser_compact_size(f)
        assert address_length == self.ADDRV2_ADDRESS_LENGTH[self.net]

        addr_bytes = f.read(address_length)
        if self.net == self.NET_IPV4:
            self.ip = socket.inet_ntoa(addr_bytes)
        elif self.net == self.NET_IPV6:
            self.ip = socket.inet_ntop(socket.AF_INET6, addr_bytes)
        elif self.net == self.NET_TORV3:
            prefix = b".onion checksum"
            version = bytes([3])
            checksum = sha3(prefix + addr_bytes + version)[:2]
            self.ip = b32encode(addr_bytes + checksum + version).decode("ascii").lower() + ".onion"
        elif self.net == self.NET_I2P:
            self.ip = b32encode(addr_bytes)[0:-len(self.I2P_PAD)].decode("ascii").lower() + ".b32.i2p"
        elif self.net == self.NET_CJDNS:
            self.ip = socket.inet_ntop(socket.AF_INET6, addr_bytes)
        else:
            raise Exception("Address type not supported")

        self.port = int.from_bytes(f.read(2), "big")

    def serialize_v2(self):
        """Serialize in addrv2 format (BIP155)"""
        assert self.net in self.ADDRV2_NET_NAME
        r = b""
        r += self.time.to_bytes(4, "little")
        r += ser_compact_size(self.nServices)
        r += self.net.to_bytes(1, "little")
        r += ser_compact_size(self.ADDRV2_ADDRESS_LENGTH[self.net])
        if self.net == self.NET_IPV4:
            r += socket.inet_aton(self.ip)
        elif self.net == self.NET_IPV6:
            r += socket.inet_pton(socket.AF_INET6, self.ip)
        elif self.net == self.NET_TORV3:
            sfx = ".onion"
            assert self.ip.endswith(sfx)
            r += b32decode(self.ip[0:-len(sfx)], True)[0:32]
        elif self.net == self.NET_I2P:
            sfx = ".b32.i2p"
            assert self.ip.endswith(sfx)
            r += b32decode(self.ip[0:-len(sfx)] + self.I2P_PAD, True)
        elif self.net == self.NET_CJDNS:
            r += socket.inet_pton(socket.AF_INET6, self.ip)
        else:
            raise Exception("Address type not supported")
        r += self.port.to_bytes(2, "big")
        return r

    def __repr__(self):
        return ("CAddress(nServices=%i net=%s addr=%s port=%i)"
                % (self.nServices, self.ADDRV2_NET_NAME[self.net], self.ip, self.port))


class CInv:
    __slots__ = ("hash", "type")

    typemap = {
        0: "Error",
        MSG_TX: "TX",
        MSG_BLOCK: "Block",
        MSG_TX | MSG_WITNESS_FLAG: "WitnessTx",
        MSG_BLOCK | MSG_WITNESS_FLAG: "WitnessBlock",
        MSG_FILTERED_BLOCK: "filtered Block",
        MSG_CMPCT_BLOCK: "CompactBlock",
        MSG_WTX: "WTX",
    }

    def __init__(self, t=0, h=0):
        self.type = t
        self.hash = h

    def deserialize(self, f):
        self.type = int.from_bytes(f.read(4), "little")
        self.hash = deser_uint256(f)

    def serialize(self):
        r = b""
        r += self.type.to_bytes(4, "little")
        r += ser_uint256(self.hash)
        return r

    def __repr__(self):
        return "CInv(type=%s hash=%064x)" \
            % (self.typemap[self.type], self.hash)

    def __eq__(self, other):
        return isinstance(other, CInv) and self.hash == other.hash and self.type == other.type


class CBlockLocator:
    __slots__ = ("nVersion", "vHave")

    def __init__(self):
        self.vHave = []

    def deserialize(self, f):
        int.from_bytes(f.read(4), "little", signed=True)  # Ignore version field.
        self.vHave = deser_uint256_vector(f)

    def serialize(self):
        r = b""
        r += (0).to_bytes(4, "little", signed=True)  # Bitcoin Core ignores the version field. Set it to 0.
        r += ser_uint256_vector(self.vHave)
        return r

    def __repr__(self):
        return "CBlockLocator(vHave=%s)" % (repr(self.vHave))


class COutPoint:
    __slots__ = ("hash", "n")

    def __init__(self, hash=0, n=0):
        self.hash = hash
        self.n = n

    def deserialize(self, f):
        self.hash = deser_uint256(f)
        self.n = int.from_bytes(f.read(4), "little")

    def serialize(self):
        r = b""
        r += ser_uint256(self.hash)
        r += self.n.to_bytes(4, "little")
        return r

    def __repr__(self):
        return "COutPoint(hash=%064x n=%i)" % (self.hash, self.n)


class CTxIn:
    __slots__ = ("nSequence", "prevout", "scriptSig")

    def __init__(self, outpoint=None, scriptSig=b"", nSequence=0):
        if outpoint is None:
            self.prevout = COutPoint()
        else:
            self.prevout = outpoint
        self.scriptSig = scriptSig
        self.nSequence = nSequence

    def deserialize(self, f):
        self.prevout = COutPoint()
        self.prevout.deserialize(f)
        self.scriptSig = deser_string(f)
        self.nSequence = int.from_bytes(f.read(4), "little")

    def serialize(self):
        r = b""
        r += self.prevout.serialize()
        r += ser_string(self.scriptSig)
        r += self.nSequence.to_bytes(4, "little")
        return r

    def __repr__(self):
        return "CTxIn(prevout=%s scriptSig=%s nSequence=%i)" \
            % (repr(self.prevout), self.scriptSig.hex(),
               self.nSequence)


class CTxOut:
    __slots__ = ("nValue", "scriptPubKey")

    def __init__(self, nValue=0, scriptPubKey=b""):
        self.nValue = nValue
        self.scriptPubKey = scriptPubKey

    def deserialize(self, f):
        self.nValue = int.from_bytes(f.read(8), "little", signed=True)
        self.scriptPubKey = deser_string(f)

    def serialize(self):
        r = b""
        r += self.nValue.to_bytes(8, "little", signed=True)
        r += ser_string(self.scriptPubKey)
        return r

    def __repr__(self):
        return "CTxOut(nValue=%i.%08i scriptPubKey=%s)" \
            % (self.nValue // COIN, self.nValue % COIN,
               self.scriptPubKey.hex())


class CScriptWitness:
    __slots__ = ("stack",)

    def __init__(self):
        # stack is a vector of strings
        self.stack = []

    def __repr__(self):
        return "CScriptWitness(%s)" % \
               (",".join([x.hex() for x in self.stack]))

    def is_null(self):
        if self.stack:
            return False
        return True


class CTxInWitness:
    __slots__ = ("scriptWitness",)

    def __init__(self):
        self.scriptWitness = CScriptWitness()

    def deserialize(self, f):
        self.scriptWitness.stack = deser_string_vector(f)

    def serialize(self):
        return ser_string_vector(self.scriptWitness.stack)

    def __repr__(self):
        return repr(self.scriptWitness)

    def is_null(self):
        return self.scriptWitness.is_null()


class CTxWitness:
    __slots__ = ("vtxinwit",)

    def __init__(self):
        self.vtxinwit = []

    def deserialize(self, f):
        for i in range(len(self.vtxinwit)):
            self.vtxinwit[i].deserialize(f)

    def serialize(self):
        r = b""
        # This is different than the usual vector serialization --
        # we omit the length of the vector, which is required to be
        # the same length as the transaction's vin vector.
        for x in self.vtxinwit:
            r += x.serialize()
        return r

    def __repr__(self):
        return "CTxWitness(%s)" % \
               (';'.join([repr(x) for x in self.vtxinwit]))

    def is_null(self):
        for x in self.vtxinwit:
            if not x.is_null():
                return False
        return True


class CTransaction:
    __slots__ = ("hash", "nLockTime", "version", "sha256", "vin", "vout",
                 "wit")

    def __init__(self, tx=None):
        if tx is None:
            self.version = 2
            self.vin = []
            self.vout = []
            self.wit = CTxWitness()
            self.nLockTime = 0
            self.sha256 = None
            self.hash = None
        else:
            self.version = tx.version
            self.vin = copy.deepcopy(tx.vin)
            self.vout = copy.deepcopy(tx.vout)
            self.nLockTime = tx.nLockTime
            self.sha256 = tx.sha256
            self.hash = tx.hash
            self.wit = copy.deepcopy(tx.wit)

    def deserialize(self, f):
        self.version = int.from_bytes(f.read(4), "little")
        self.vin = deser_vector(f, CTxIn)
        flags = 0
        if len(self.vin) == 0:
            flags = int.from_bytes(f.read(1), "little")
            # Not sure why flags can't be zero, but this
            # matches the implementation in bitcoind
            if (flags != 0):
                self.vin = deser_vector(f, CTxIn)
                self.vout = deser_vector(f, CTxOut)
        else:
            self.vout = deser_vector(f, CTxOut)
        if flags != 0:
            self.wit.vtxinwit = [CTxInWitness() for _ in range(len(self.vin))]
            self.wit.deserialize(f)
        else:
            self.wit = CTxWitness()
        self.nLockTime = int.from_bytes(f.read(4), "little")
        self.sha256 = None
        self.hash = None

    def serialize_without_witness(self):
        r = b""
        r += self.version.to_bytes(4, "little")
        r += ser_vector(self.vin)
        r += ser_vector(self.vout)
        r += self.nLockTime.to_bytes(4, "little")
        return r

    # Only serialize with witness when explicitly called for
    def serialize_with_witness(self):
        flags = 0
        if not self.wit.is_null():
            flags |= 1
        r = b""
        r += self.version.to_bytes(4, "little")
        if flags:
            dummy = []
            r += ser_vector(dummy)
            r += flags.to_bytes(1, "little")
        r += ser_vector(self.vin)
        r += ser_vector(self.vout)
        if flags & 1:
            if (len(self.wit.vtxinwit) != len(self.vin)):
                # vtxinwit must have the same length as vin
                self.wit.vtxinwit = self.wit.vtxinwit[:len(self.vin)]
                for _ in range(len(self.wit.vtxinwit), len(self.vin)):
                    self.wit.vtxinwit.append(CTxInWitness())
            r += self.wit.serialize()
        r += self.nLockTime.to_bytes(4, "little")
        return r

    # Regular serialization is with witness -- must explicitly
    # call serialize_without_witness to exclude witness data.
    def serialize(self):
        return self.serialize_with_witness()

    def getwtxid(self):
        return hash256(self.serialize())[::-1].hex()

    # Recalculate the txid (transaction hash without witness)
    def rehash(self):
        self.sha256 = None
        self.calc_sha256()
        return self.hash

    # We will only cache the serialization without witness in
    # self.sha256 and self.hash -- those are expected to be the txid.
    def calc_sha256(self, with_witness=False):
        if with_witness:
            # Don't cache the result, just return it
            return uint256_from_str(hash256(self.serialize_with_witness()))

        if self.sha256 is None:
            self.sha256 = uint256_from_str(hash256(self.serialize_without_witness()))
        self.hash = hash256(self.serialize_without_witness())[::-1].hex()

    def is_valid(self):
        self.calc_sha256()
        for tout in self.vout:
            if tout.nValue < 0 or tout.nValue > 21000000 * COIN:
                return False
        return True

    # Calculate the transaction weight using witness and non-witness
    # serialization size (does NOT use sigops).
    def get_weight(self):
        with_witness_size = len(self.serialize_with_witness())
        without_witness_size = len(self.serialize_without_witness())
        return (WITNESS_SCALE_FACTOR - 1) * without_witness_size + with_witness_size

    def get_vsize(self):
        return math.ceil(self.get_weight() / WITNESS_SCALE_FACTOR)

    def __repr__(self):
        return "CTransaction(version=%i vin=%s vout=%s wit=%s nLockTime=%i)" \
            % (self.version, repr(self.vin), repr(self.vout), repr(self.wit), self.nLockTime)


class CBlockHeader:
    __slots__ = ("hash", "hashMerkleRoot", "hashPrevBlock", "nBits", "nNonce", "nTime", "nVersion", "sha256", "sha256PoW")

    def __init__(self, header=None):
        if header is None:
            self.set_null()
        else:
            self.nVersion = header.nVersion
            self.hashPrevBlock = header.hashPrevBlock
            self.hashMerkleRoot = header.hashMerkleRoot
            self.nTime = header.nTime
            self.nBits = header.nBits
            self.nNonce = header.nNonce
            self.sha256 = header.sha256
            self.sha256PoW = header.sha256PoW
            self.hash = header.hash
            self.calc_sha256()

    def set_null(self):
        self.nVersion = 4
        self.hashPrevBlock = 0
        self.hashMerkleRoot = 0
        self.nTime = 0
        self.nBits = 0
        self.nNonce = uint256_from_str(bytearray.fromhex("0000000000000000000000000000000000000000000000000000000000000000"))
        self.sha256 = None
        self.sha256PoW = None
        self.hash = None

    def deserialize(self, f):
        self.nVersion = int.from_bytes(f.read(4), "little", signed=True)
        self.hashPrevBlock = deser_uint256(f)
        self.hashMerkleRoot = deser_uint256(f)
        self.nTime = int.from_bytes(f.read(8), "little", signed=True)
        self.nBits = int.from_bytes(f.read(4), "little")
        self.nNonce = deser_uint256(f)
        self.sha256 = None
        self.hash = None

    def serialize(self):
        r = b""
        r += self.nVersion.to_bytes(4, "little", signed=True)
        r += ser_uint256(self.hashPrevBlock)
        r += ser_uint256(self.hashMerkleRoot)
        r += self.nTime.to_bytes(8, "little", signed=True)
        r += self.nBits.to_bytes(4, "little")
        r += ser_uint256(self.nNonce)
        return r

    def calc_sha256(self):
        if self.sha256 is None:
            r = b""
            r += self.nVersion.to_bytes(4, "little", signed=True)
            r += ser_uint256(self.hashPrevBlock)
            r += ser_uint256(self.hashMerkleRoot)
            r += self.nTime.to_bytes(8, "little", signed=True)
            r += self.nBits.to_bytes(4, "little")
            self.sha256PoW = uint256_from_str(hash256(r))
            r += ser_uint256(self.nNonce)
            self.sha256 = uint256_from_str(hash256(r))
            self.hash = hash256(r)[::-1].hex()

    def rehash(self):
        self.sha256 = None
        self.sha256PoW = None
        self.calc_sha256()
        return self.sha256

    def __repr__(self):
        return "CBlockHeader(nVersion=%i hashPrevBlock=%064x hashMerkleRoot=%064x nTime=%s nBits=%08x nNonce=%s)" \
            % (self.nVersion, self.hashPrevBlock, self.hashMerkleRoot,
               time.ctime(self.nTime), self.nBits, self.nNonce)

BLOCK_HEADER_SIZE = len(CBlockHeader().serialize())
assert_equal(BLOCK_HEADER_SIZE, 112)

def is_fermat_prime(n):
    if n == 2:
        return True
    if not n & 1:
        return False
    if pow(2, n - 1, n) == 1:
        return True
    return False

class CBlock(CBlockHeader):
    __slots__ = ("vtx",)

    def __init__(self, header=None):
        super().__init__(header)
        self.vtx = []

    def deserialize(self, f):
        super().deserialize(f)
        self.vtx = deser_vector(f, CTransaction)

    def serialize(self, with_witness=True):
        r = b""
        r += super().serialize()
        if with_witness:
            r += ser_vector(self.vtx, "serialize_with_witness")
        else:
            r += ser_vector(self.vtx, "serialize_without_witness")
        return r

    # Calculate the merkle root given a vector of transaction hashes
    @classmethod
    def get_merkle_root(cls, hashes):
        while len(hashes) > 1:
            newhashes = []
            for i in range(0, len(hashes), 2):
                i2 = min(i+1, len(hashes)-1)
                newhashes.append(hash256(hashes[i] + hashes[i2]))
            hashes = newhashes
        return uint256_from_str(hashes[0])

    def calc_merkle_root(self):
        hashes = []
        for tx in self.vtx:
            tx.calc_sha256()
            hashes.append(ser_uint256(tx.sha256))
        return self.get_merkle_root(hashes)

    def calc_witness_merkle_root(self):
        # For witness root purposes, the hash of the
        # coinbase, with witness, is defined to be 0...0
        hashes = [ser_uint256(0)]

        for tx in self.vtx[1:]:
            # Calculate the hashes with witness data
            hashes.append(ser_uint256(tx.calc_sha256(True)))

        return self.get_merkle_root(hashes)

    def has_valid_pow(self): # PoW Version 1, simplified (only handle Primorial Offset)
        D = self.nBits//256
        Df = self.nBits % 256
        L = (10*Df*Df*Df + 7383*Df*Df + 5840720*Df + 3997440)//8388608
        target = (1 << D) + L*(1 << (D - 8)) + self.sha256PoW*(1 << (D - 264))
        offset = self.nNonce//65536 + 1
        return is_fermat_prime(target + offset) # only look for prime numbers in RegTest

    def is_valid(self):
        self.calc_sha256()
        if not self.has_valid_pow():
            return False
        for tx in self.vtx:
            if not tx.is_valid():
                return False
        if self.calc_merkle_root() != self.hashMerkleRoot:
            return False
        return True

    def solve(self):
        self.nNonce = uint256_from_str(bytearray.fromhex("0200000000000000000000000000000000000000000000000000000000000000"))
        while True:
            self.rehash()
            if self.has_valid_pow():
                break
            self.nNonce += 131072

    # Calculate the block weight using witness and non-witness
    # serialization size (does NOT use sigops).
    def get_weight(self):
        with_witness_size = len(self.serialize(with_witness=True))
        without_witness_size = len(self.serialize(with_witness=False))
        return (WITNESS_SCALE_FACTOR - 1) * without_witness_size + with_witness_size

    def __repr__(self):
        return "CBlock(nVersion=%i hashPrevBlock=%064x hashMerkleRoot=%064x nTime=%s nBits=%08x nNonce=%s vtx=%s)" \
            % (self.nVersion, self.hashPrevBlock, self.hashMerkleRoot,
               time.ctime(self.nTime), self.nBits, self.nNonce, repr(self.vtx))


class PrefilledTransaction:
    __slots__ = ("index", "tx")

    def __init__(self, index=0, tx = None):
        self.index = index
        self.tx = tx

    def deserialize(self, f):
        self.index = deser_compact_size(f)
        self.tx = CTransaction()
        self.tx.deserialize(f)

    def serialize(self, with_witness=True):
        r = b""
        r += ser_compact_size(self.index)
        if with_witness:
            r += self.tx.serialize_with_witness()
        else:
            r += self.tx.serialize_without_witness()
        return r

    def serialize_without_witness(self):
        return self.serialize(with_witness=False)

    def serialize_with_witness(self):
        return self.serialize(with_witness=True)

    def __repr__(self):
        return "PrefilledTransaction(index=%d, tx=%s)" % (self.index, repr(self.tx))


# This is what we send on the wire, in a cmpctblock message.
class P2PHeaderAndShortIDs:
    __slots__ = ("header", "nonce", "prefilled_txn", "prefilled_txn_length",
                 "shortids", "shortids_length")

    def __init__(self):
        self.header = CBlockHeader()
        self.nonce = 0
        self.shortids_length = 0
        self.shortids = []
        self.prefilled_txn_length = 0
        self.prefilled_txn = []

    def deserialize(self, f):
        self.header.deserialize(f)
        self.nonce = int.from_bytes(f.read(8), "little")
        self.shortids_length = deser_compact_size(f)
        for _ in range(self.shortids_length):
            # shortids are defined to be 6 bytes in the spec, so append
            # two zero bytes and read it in as an 8-byte number
            self.shortids.append(int.from_bytes(f.read(6) + b'\x00\x00', "little"))
        self.prefilled_txn = deser_vector(f, PrefilledTransaction)
        self.prefilled_txn_length = len(self.prefilled_txn)

    # When using version 2 compact blocks, we must serialize with_witness.
    def serialize(self, with_witness=False):
        r = b""
        r += self.header.serialize()
        r += self.nonce.to_bytes(8, "little")
        r += ser_compact_size(self.shortids_length)
        for x in self.shortids:
            # We only want the first 6 bytes
            r += x.to_bytes(8, "little")[0:6]
        if with_witness:
            r += ser_vector(self.prefilled_txn, "serialize_with_witness")
        else:
            r += ser_vector(self.prefilled_txn, "serialize_without_witness")
        return r

    def __repr__(self):
        return "P2PHeaderAndShortIDs(header=%s, nonce=%d, shortids_length=%d, shortids=%s, prefilled_txn_length=%d, prefilledtxn=%s" % (repr(self.header), self.nonce, self.shortids_length, repr(self.shortids), self.prefilled_txn_length, repr(self.prefilled_txn))


# P2P version of the above that will use witness serialization (for compact
# block version 2)
class P2PHeaderAndShortWitnessIDs(P2PHeaderAndShortIDs):
    __slots__ = ()
    def serialize(self):
        return super().serialize(with_witness=True)

# Calculate the BIP 152-compact blocks shortid for a given transaction hash
def calculate_shortid(k0, k1, tx_hash):
    expected_shortid = siphash256(k0, k1, tx_hash)
    expected_shortid &= 0x0000ffffffffffff
    return expected_shortid


# This version gets rid of the array lengths, and reinterprets the differential
# encoding into indices that can be used for lookup.
class HeaderAndShortIDs:
    __slots__ = ("header", "nonce", "prefilled_txn", "shortids", "use_witness")

    def __init__(self, p2pheaders_and_shortids = None):
        self.header = CBlockHeader()
        self.nonce = 0
        self.shortids = []
        self.prefilled_txn = []
        self.use_witness = False

        if p2pheaders_and_shortids is not None:
            self.header = p2pheaders_and_shortids.header
            self.nonce = p2pheaders_and_shortids.nonce
            self.shortids = p2pheaders_and_shortids.shortids
            last_index = -1
            for x in p2pheaders_and_shortids.prefilled_txn:
                self.prefilled_txn.append(PrefilledTransaction(x.index + last_index + 1, x.tx))
                last_index = self.prefilled_txn[-1].index

    def to_p2p(self):
        if self.use_witness:
            ret = P2PHeaderAndShortWitnessIDs()
        else:
            ret = P2PHeaderAndShortIDs()
        ret.header = self.header
        ret.nonce = self.nonce
        ret.shortids_length = len(self.shortids)
        ret.shortids = self.shortids
        ret.prefilled_txn_length = len(self.prefilled_txn)
        ret.prefilled_txn = []
        last_index = -1
        for x in self.prefilled_txn:
            ret.prefilled_txn.append(PrefilledTransaction(x.index - last_index - 1, x.tx))
            last_index = x.index
        return ret

    def get_siphash_keys(self):
        header_nonce = self.header.serialize()
        header_nonce += self.nonce.to_bytes(8, "little")
        hash_header_nonce_as_str = sha256(header_nonce)
        key0 = int.from_bytes(hash_header_nonce_as_str[0:8], "little")
        key1 = int.from_bytes(hash_header_nonce_as_str[8:16], "little")
        return [ key0, key1 ]

    # Version 2 compact blocks use wtxid in shortids (rather than txid)
    def initialize_from_block(self, block, nonce=0, prefill_list=None, use_witness=False):
        if prefill_list is None:
            prefill_list = [0]
        self.header = CBlockHeader(block)
        self.nonce = nonce
        self.prefilled_txn = [ PrefilledTransaction(i, block.vtx[i]) for i in prefill_list ]
        self.shortids = []
        self.use_witness = use_witness
        [k0, k1] = self.get_siphash_keys()
        for i in range(len(block.vtx)):
            if i not in prefill_list:
                tx_hash = block.vtx[i].sha256
                if use_witness:
                    tx_hash = block.vtx[i].calc_sha256(with_witness=True)
                self.shortids.append(calculate_shortid(k0, k1, tx_hash))

    def __repr__(self):
        return "HeaderAndShortIDs(header=%s, nonce=%d, shortids=%s, prefilledtxn=%s" % (repr(self.header), self.nonce, repr(self.shortids), repr(self.prefilled_txn))


class BlockTransactionsRequest:
    __slots__ = ("blockhash", "indexes")

    def __init__(self, blockhash=0, indexes = None):
        self.blockhash = blockhash
        self.indexes = indexes if indexes is not None else []

    def deserialize(self, f):
        self.blockhash = deser_uint256(f)
        indexes_length = deser_compact_size(f)
        for _ in range(indexes_length):
            self.indexes.append(deser_compact_size(f))

    def serialize(self):
        r = b""
        r += ser_uint256(self.blockhash)
        r += ser_compact_size(len(self.indexes))
        for x in self.indexes:
            r += ser_compact_size(x)
        return r

    # helper to set the differentially encoded indexes from absolute ones
    def from_absolute(self, absolute_indexes):
        self.indexes = []
        last_index = -1
        for x in absolute_indexes:
            self.indexes.append(x-last_index-1)
            last_index = x

    def to_absolute(self):
        absolute_indexes = []
        last_index = -1
        for x in self.indexes:
            absolute_indexes.append(x+last_index+1)
            last_index = absolute_indexes[-1]
        return absolute_indexes

    def __repr__(self):
        return "BlockTransactionsRequest(hash=%064x indexes=%s)" % (self.blockhash, repr(self.indexes))


class BlockTransactions:
    __slots__ = ("blockhash", "transactions")

    def __init__(self, blockhash=0, transactions = None):
        self.blockhash = blockhash
        self.transactions = transactions if transactions is not None else []

    def deserialize(self, f):
        self.blockhash = deser_uint256(f)
        self.transactions = deser_vector(f, CTransaction)

    def serialize(self, with_witness=True):
        r = b""
        r += ser_uint256(self.blockhash)
        if with_witness:
            r += ser_vector(self.transactions, "serialize_with_witness")
        else:
            r += ser_vector(self.transactions, "serialize_without_witness")
        return r

    def __repr__(self):
        return "BlockTransactions(hash=%064x transactions=%s)" % (self.blockhash, repr(self.transactions))


class CPartialMerkleTree:
    __slots__ = ("nTransactions", "vBits", "vHash")

    def __init__(self):
        self.nTransactions = 0
        self.vHash = []
        self.vBits = []

    def deserialize(self, f):
        self.nTransactions = int.from_bytes(f.read(4), "little")
        self.vHash = deser_uint256_vector(f)
        vBytes = deser_string(f)
        self.vBits = []
        for i in range(len(vBytes) * 8):
            self.vBits.append(vBytes[i//8] & (1 << (i % 8)) != 0)

    def serialize(self):
        r = b""
        r += self.nTransactions.to_bytes(4, "little")
        r += ser_uint256_vector(self.vHash)
        vBytesArray = bytearray([0x00] * ((len(self.vBits) + 7)//8))
        for i in range(len(self.vBits)):
            vBytesArray[i // 8] |= self.vBits[i] << (i % 8)
        r += ser_string(bytes(vBytesArray))
        return r

    def __repr__(self):
        return "CPartialMerkleTree(nTransactions=%d, vHash=%s, vBits=%s)" % (self.nTransactions, repr(self.vHash), repr(self.vBits))


class CMerkleBlock:
    __slots__ = ("header", "txn")

    def __init__(self):
        self.header = CBlockHeader()
        self.txn = CPartialMerkleTree()

    def deserialize(self, f):
        self.header.deserialize(f)
        self.txn.deserialize(f)

    def serialize(self):
        r = b""
        r += self.header.serialize()
        r += self.txn.serialize()
        return r

    def __repr__(self):
        return "CMerkleBlock(header=%s, txn=%s)" % (repr(self.header), repr(self.txn))


# Objects that correspond to messages on the wire
class msg_version:
    __slots__ = ("addrFrom", "addrTo", "nNonce", "relay", "nServices",
                 "nStartingHeight", "nTime", "nVersion", "strSubVer")
    msgtype = b"version"

    def __init__(self):
        self.nVersion = 0
        self.nServices = 0
        self.nTime = int(time.time())
        self.addrTo = CAddress()
        self.addrFrom = CAddress()
        self.nNonce = random.getrandbits(64)
        self.strSubVer = ''
        self.nStartingHeight = -1
        self.relay = 0

    def deserialize(self, f):
        self.nVersion = int.from_bytes(f.read(4), "little", signed=True)
        self.nServices = int.from_bytes(f.read(8), "little")
        self.nTime = int.from_bytes(f.read(8), "little", signed=True)
        self.addrTo = CAddress()
        self.addrTo.deserialize(f, with_time=False)

        self.addrFrom = CAddress()
        self.addrFrom.deserialize(f, with_time=False)
        self.nNonce = int.from_bytes(f.read(8), "little")
        self.strSubVer = deser_string(f).decode('utf-8')

        self.nStartingHeight = int.from_bytes(f.read(4), "little", signed=True)

        # Relay field is optional for version 70001 onwards
        # But, unconditionally check it to match behaviour in bitcoind
        self.relay = int.from_bytes(f.read(1), "little")  # f.read(1) may return an empty b''

    def serialize(self):
        r = b""
        r += self.nVersion.to_bytes(4, "little", signed=True)
        r += self.nServices.to_bytes(8, "little")
        r += self.nTime.to_bytes(8, "little", signed=True)
        r += self.addrTo.serialize(with_time=False)
        r += self.addrFrom.serialize(with_time=False)
        r += self.nNonce.to_bytes(8, "little")
        r += ser_string(self.strSubVer.encode('utf-8'))
        r += self.nStartingHeight.to_bytes(4, "little", signed=True)
        r += self.relay.to_bytes(1, "little")
        return r

    def __repr__(self):
        return 'msg_version(nVersion=%i nServices=%i nTime=%s addrTo=%s addrFrom=%s nNonce=0x%016X strSubVer=%s nStartingHeight=%i relay=%i)' \
            % (self.nVersion, self.nServices, time.ctime(self.nTime),
               repr(self.addrTo), repr(self.addrFrom), self.nNonce,
               self.strSubVer, self.nStartingHeight, self.relay)


class msg_verack:
    __slots__ = ()
    msgtype = b"verack"

    def __init__(self):
        pass

    def deserialize(self, f):
        pass

    def serialize(self):
        return b""

    def __repr__(self):
        return "msg_verack()"


class msg_addr:
    __slots__ = ("addrs",)
    msgtype = b"addr"

    def __init__(self):
        self.addrs = []

    def deserialize(self, f):
        self.addrs = deser_vector(f, CAddress)

    def serialize(self):
        return ser_vector(self.addrs)

    def __repr__(self):
        return "msg_addr(addrs=%s)" % (repr(self.addrs))


class msg_addrv2:
    __slots__ = ("addrs",)
    msgtype = b"addrv2"

    def __init__(self):
        self.addrs = []

    def deserialize(self, f):
        self.addrs = deser_vector(f, CAddress, "deserialize_v2")

    def serialize(self):
        return ser_vector(self.addrs, "serialize_v2")

    def __repr__(self):
        return "msg_addrv2(addrs=%s)" % (repr(self.addrs))


class msg_sendaddrv2:
    __slots__ = ()
    msgtype = b"sendaddrv2"

    def __init__(self):
        pass

    def deserialize(self, f):
        pass

    def serialize(self):
        return b""

    def __repr__(self):
        return "msg_sendaddrv2()"


class msg_inv:
    __slots__ = ("inv",)
    msgtype = b"inv"

    def __init__(self, inv=None):
        if inv is None:
            self.inv = []
        else:
            self.inv = inv

    def deserialize(self, f):
        self.inv = deser_vector(f, CInv)

    def serialize(self):
        return ser_vector(self.inv)

    def __repr__(self):
        return "msg_inv(inv=%s)" % (repr(self.inv))


class msg_getdata:
    __slots__ = ("inv",)
    msgtype = b"getdata"

    def __init__(self, inv=None):
        self.inv = inv if inv is not None else []

    def deserialize(self, f):
        self.inv = deser_vector(f, CInv)

    def serialize(self):
        return ser_vector(self.inv)

    def __repr__(self):
        return "msg_getdata(inv=%s)" % (repr(self.inv))


class msg_getblocks:
    __slots__ = ("locator", "hashstop")
    msgtype = b"getblocks"

    def __init__(self):
        self.locator = CBlockLocator()
        self.hashstop = 0

    def deserialize(self, f):
        self.locator = CBlockLocator()
        self.locator.deserialize(f)
        self.hashstop = deser_uint256(f)

    def serialize(self):
        r = b""
        r += self.locator.serialize()
        r += ser_uint256(self.hashstop)
        return r

    def __repr__(self):
        return "msg_getblocks(locator=%s hashstop=%064x)" \
            % (repr(self.locator), self.hashstop)


class msg_tx:
    __slots__ = ("tx",)
    msgtype = b"tx"

    def __init__(self, tx=None):
        if tx is None:
            self.tx = CTransaction()
        else:
            self.tx = tx

    def deserialize(self, f):
        self.tx.deserialize(f)

    def serialize(self):
        return self.tx.serialize_with_witness()

    def __repr__(self):
        return "msg_tx(tx=%s)" % (repr(self.tx))

class msg_wtxidrelay:
    __slots__ = ()
    msgtype = b"wtxidrelay"

    def __init__(self):
        pass

    def deserialize(self, f):
        pass

    def serialize(self):
        return b""

    def __repr__(self):
        return "msg_wtxidrelay()"


class msg_no_witness_tx(msg_tx):
    __slots__ = ()

    def serialize(self):
        return self.tx.serialize_without_witness()


class msg_block:
    __slots__ = ("block",)
    msgtype = b"block"

    def __init__(self, block=None):
        if block is None:
            self.block = CBlock()
        else:
            self.block = block

    def deserialize(self, f):
        self.block.deserialize(f)

    def serialize(self):
        return self.block.serialize()

    def __repr__(self):
        return "msg_block(block=%s)" % (repr(self.block))


# for cases where a user needs tighter control over what is sent over the wire
# note that the user must supply the name of the msgtype, and the data
class msg_generic:
    __slots__ = ("data")

    def __init__(self, msgtype, data=None):
        self.msgtype = msgtype
        self.data = data

    def serialize(self):
        return self.data

    def __repr__(self):
        return "msg_generic()"


class msg_no_witness_block(msg_block):
    __slots__ = ()
    def serialize(self):
        return self.block.serialize(with_witness=False)


class msg_getaddr:
    __slots__ = ()
    msgtype = b"getaddr"

    def __init__(self):
        pass

    def deserialize(self, f):
        pass

    def serialize(self):
        return b""

    def __repr__(self):
        return "msg_getaddr()"


class msg_ping:
    __slots__ = ("nonce",)
    msgtype = b"ping"

    def __init__(self, nonce=0):
        self.nonce = nonce

    def deserialize(self, f):
        self.nonce = int.from_bytes(f.read(8), "little")

    def serialize(self):
        r = b""
        r += self.nonce.to_bytes(8, "little")
        return r

    def __repr__(self):
        return "msg_ping(nonce=%08x)" % self.nonce


class msg_pong:
    __slots__ = ("nonce",)
    msgtype = b"pong"

    def __init__(self, nonce=0):
        self.nonce = nonce

    def deserialize(self, f):
        self.nonce = int.from_bytes(f.read(8), "little")

    def serialize(self):
        r = b""
        r += self.nonce.to_bytes(8, "little")
        return r

    def __repr__(self):
        return "msg_pong(nonce=%08x)" % self.nonce


class msg_mempool:
    __slots__ = ()
    msgtype = b"mempool"

    def __init__(self):
        pass

    def deserialize(self, f):
        pass

    def serialize(self):
        return b""

    def __repr__(self):
        return "msg_mempool()"


class msg_notfound:
    __slots__ = ("vec", )
    msgtype = b"notfound"

    def __init__(self, vec=None):
        self.vec = vec or []

    def deserialize(self, f):
        self.vec = deser_vector(f, CInv)

    def serialize(self):
        return ser_vector(self.vec)

    def __repr__(self):
        return "msg_notfound(vec=%s)" % (repr(self.vec))


class msg_sendheaders:
    __slots__ = ()
    msgtype = b"sendheaders"

    def __init__(self):
        pass

    def deserialize(self, f):
        pass

    def serialize(self):
        return b""

    def __repr__(self):
        return "msg_sendheaders()"


# getheaders message has
# number of entries
# vector of hashes
# hash_stop (hash of last desired block header, 0 to get as many as possible)
class msg_getheaders:
    __slots__ = ("hashstop", "locator",)
    msgtype = b"getheaders"

    def __init__(self):
        self.locator = CBlockLocator()
        self.hashstop = 0

    def deserialize(self, f):
        self.locator = CBlockLocator()
        self.locator.deserialize(f)
        self.hashstop = deser_uint256(f)

    def serialize(self):
        r = b""
        r += self.locator.serialize()
        r += ser_uint256(self.hashstop)
        return r

    def __repr__(self):
        return "msg_getheaders(locator=%s, stop=%064x)" \
            % (repr(self.locator), self.hashstop)


# headers message has
# <count> <vector of block headers>
class msg_headers:
    __slots__ = ("headers",)
    msgtype = b"headers"

    def __init__(self, headers=None):
        self.headers = headers if headers is not None else []

    def deserialize(self, f):
        # comment in bitcoind indicates these should be deserialized as blocks
        blocks = deser_vector(f, CBlock)
        for x in blocks:
            self.headers.append(CBlockHeader(x))

    def serialize(self):
        blocks = [CBlock(x) for x in self.headers]
        return ser_vector(blocks)

    def __repr__(self):
        return "msg_headers(headers=%s)" % repr(self.headers)


class msg_merkleblock:
    __slots__ = ("merkleblock",)
    msgtype = b"merkleblock"

    def __init__(self, merkleblock=None):
        if merkleblock is None:
            self.merkleblock = CMerkleBlock()
        else:
            self.merkleblock = merkleblock

    def deserialize(self, f):
        self.merkleblock.deserialize(f)

    def serialize(self):
        return self.merkleblock.serialize()

    def __repr__(self):
        return "msg_merkleblock(merkleblock=%s)" % (repr(self.merkleblock))


class msg_filterload:
    __slots__ = ("data", "nHashFuncs", "nTweak", "nFlags")
    msgtype = b"filterload"

    def __init__(self, data=b'00', nHashFuncs=0, nTweak=0, nFlags=0):
        self.data = data
        self.nHashFuncs = nHashFuncs
        self.nTweak = nTweak
        self.nFlags = nFlags

    def deserialize(self, f):
        self.data = deser_string(f)
        self.nHashFuncs = int.from_bytes(f.read(4), "little")
        self.nTweak = int.from_bytes(f.read(4), "little")
        self.nFlags = int.from_bytes(f.read(1), "little")

    def serialize(self):
        r = b""
        r += ser_string(self.data)
        r += self.nHashFuncs.to_bytes(4, "little")
        r += self.nTweak.to_bytes(4, "little")
        r += self.nFlags.to_bytes(1, "little")
        return r

    def __repr__(self):
        return "msg_filterload(data={}, nHashFuncs={}, nTweak={}, nFlags={})".format(
            self.data, self.nHashFuncs, self.nTweak, self.nFlags)


class msg_filteradd:
    __slots__ = ("data")
    msgtype = b"filteradd"

    def __init__(self, data):
        self.data = data

    def deserialize(self, f):
        self.data = deser_string(f)

    def serialize(self):
        r = b""
        r += ser_string(self.data)
        return r

    def __repr__(self):
        return "msg_filteradd(data={})".format(self.data)


class msg_filterclear:
    __slots__ = ()
    msgtype = b"filterclear"

    def __init__(self):
        pass

    def deserialize(self, f):
        pass

    def serialize(self):
        return b""

    def __repr__(self):
        return "msg_filterclear()"


class msg_feefilter:
    __slots__ = ("feerate",)
    msgtype = b"feefilter"

    def __init__(self, feerate=0):
        self.feerate = feerate

    def deserialize(self, f):
        self.feerate = int.from_bytes(f.read(8), "little")

    def serialize(self):
        r = b""
        r += self.feerate.to_bytes(8, "little")
        return r

    def __repr__(self):
        return "msg_feefilter(feerate=%08x)" % self.feerate


class msg_sendcmpct:
    __slots__ = ("announce", "version")
    msgtype = b"sendcmpct"

    def __init__(self, announce=False, version=1):
        self.announce = announce
        self.version = version

    def deserialize(self, f):
        self.announce = bool(int.from_bytes(f.read(1), "little"))
        self.version = int.from_bytes(f.read(8), "little")

    def serialize(self):
        r = b""
        r += int(self.announce).to_bytes(1, "little")
        r += self.version.to_bytes(8, "little")
        return r

    def __repr__(self):
        return "msg_sendcmpct(announce=%s, version=%lu)" % (self.announce, self.version)


class msg_cmpctblock:
    __slots__ = ("header_and_shortids",)
    msgtype = b"cmpctblock"

    def __init__(self, header_and_shortids = None):
        self.header_and_shortids = header_and_shortids

    def deserialize(self, f):
        self.header_and_shortids = P2PHeaderAndShortIDs()
        self.header_and_shortids.deserialize(f)

    def serialize(self):
        r = b""
        r += self.header_and_shortids.serialize()
        return r

    def __repr__(self):
        return "msg_cmpctblock(HeaderAndShortIDs=%s)" % repr(self.header_and_shortids)


class msg_getblocktxn:
    __slots__ = ("block_txn_request",)
    msgtype = b"getblocktxn"

    def __init__(self):
        self.block_txn_request = None

    def deserialize(self, f):
        self.block_txn_request = BlockTransactionsRequest()
        self.block_txn_request.deserialize(f)

    def serialize(self):
        r = b""
        r += self.block_txn_request.serialize()
        return r

    def __repr__(self):
        return "msg_getblocktxn(block_txn_request=%s)" % (repr(self.block_txn_request))


class msg_blocktxn:
    __slots__ = ("block_transactions",)
    msgtype = b"blocktxn"

    def __init__(self):
        self.block_transactions = BlockTransactions()

    def deserialize(self, f):
        self.block_transactions.deserialize(f)

    def serialize(self):
        r = b""
        r += self.block_transactions.serialize()
        return r

    def __repr__(self):
        return "msg_blocktxn(block_transactions=%s)" % (repr(self.block_transactions))


class msg_no_witness_blocktxn(msg_blocktxn):
    __slots__ = ()

    def serialize(self):
        return self.block_transactions.serialize(with_witness=False)


class msg_getcfilters:
    __slots__ = ("filter_type", "start_height", "stop_hash")
    msgtype =  b"getcfilters"

    def __init__(self, filter_type=None, start_height=None, stop_hash=None):
        self.filter_type = filter_type
        self.start_height = start_height
        self.stop_hash = stop_hash

    def deserialize(self, f):
        self.filter_type = int.from_bytes(f.read(1), "little")
        self.start_height = int.from_bytes(f.read(4), "little")
        self.stop_hash = deser_uint256(f)

    def serialize(self):
        r = b""
        r += self.filter_type.to_bytes(1, "little")
        r += self.start_height.to_bytes(4, "little")
        r += ser_uint256(self.stop_hash)
        return r

    def __repr__(self):
        return "msg_getcfilters(filter_type={:#x}, start_height={}, stop_hash={:x})".format(
            self.filter_type, self.start_height, self.stop_hash)

class msg_cfilter:
    __slots__ = ("filter_type", "block_hash", "filter_data")
    msgtype =  b"cfilter"

    def __init__(self, filter_type=None, block_hash=None, filter_data=None):
        self.filter_type = filter_type
        self.block_hash = block_hash
        self.filter_data = filter_data

    def deserialize(self, f):
        self.filter_type = int.from_bytes(f.read(1), "little")
        self.block_hash = deser_uint256(f)
        self.filter_data = deser_string(f)

    def serialize(self):
        r = b""
        r += self.filter_type.to_bytes(1, "little")
        r += ser_uint256(self.block_hash)
        r += ser_string(self.filter_data)
        return r

    def __repr__(self):
        return "msg_cfilter(filter_type={:#x}, block_hash={:x})".format(
            self.filter_type, self.block_hash)

class msg_getcfheaders:
    __slots__ = ("filter_type", "start_height", "stop_hash")
    msgtype =  b"getcfheaders"

    def __init__(self, filter_type=None, start_height=None, stop_hash=None):
        self.filter_type = filter_type
        self.start_height = start_height
        self.stop_hash = stop_hash

    def deserialize(self, f):
        self.filter_type = int.from_bytes(f.read(1), "little")
        self.start_height = int.from_bytes(f.read(4), "little")
        self.stop_hash = deser_uint256(f)

    def serialize(self):
        r = b""
        r += self.filter_type.to_bytes(1, "little")
        r += self.start_height.to_bytes(4, "little")
        r += ser_uint256(self.stop_hash)
        return r

    def __repr__(self):
        return "msg_getcfheaders(filter_type={:#x}, start_height={}, stop_hash={:x})".format(
            self.filter_type, self.start_height, self.stop_hash)

class msg_cfheaders:
    __slots__ = ("filter_type", "stop_hash", "prev_header", "hashes")
    msgtype =  b"cfheaders"

    def __init__(self, filter_type=None, stop_hash=None, prev_header=None, hashes=None):
        self.filter_type = filter_type
        self.stop_hash = stop_hash
        self.prev_header = prev_header
        self.hashes = hashes

    def deserialize(self, f):
        self.filter_type = int.from_bytes(f.read(1), "little")
        self.stop_hash = deser_uint256(f)
        self.prev_header = deser_uint256(f)
        self.hashes = deser_uint256_vector(f)

    def serialize(self):
        r = b""
        r += self.filter_type.to_bytes(1, "little")
        r += ser_uint256(self.stop_hash)
        r += ser_uint256(self.prev_header)
        r += ser_uint256_vector(self.hashes)
        return r

    def __repr__(self):
        return "msg_cfheaders(filter_type={:#x}, stop_hash={:x})".format(
            self.filter_type, self.stop_hash)

class msg_getcfcheckpt:
    __slots__ = ("filter_type", "stop_hash")
    msgtype =  b"getcfcheckpt"

    def __init__(self, filter_type=None, stop_hash=None):
        self.filter_type = filter_type
        self.stop_hash = stop_hash

    def deserialize(self, f):
        self.filter_type = int.from_bytes(f.read(1), "little")
        self.stop_hash = deser_uint256(f)

    def serialize(self):
        r = b""
        r += self.filter_type.to_bytes(1, "little")
        r += ser_uint256(self.stop_hash)
        return r

    def __repr__(self):
        return "msg_getcfcheckpt(filter_type={:#x}, stop_hash={:x})".format(
            self.filter_type, self.stop_hash)

class msg_cfcheckpt:
    __slots__ = ("filter_type", "stop_hash", "headers")
    msgtype =  b"cfcheckpt"

    def __init__(self, filter_type=None, stop_hash=None, headers=None):
        self.filter_type = filter_type
        self.stop_hash = stop_hash
        self.headers = headers

    def deserialize(self, f):
        self.filter_type = int.from_bytes(f.read(1), "little")
        self.stop_hash = deser_uint256(f)
        self.headers = deser_uint256_vector(f)

    def serialize(self):
        r = b""
        r += self.filter_type.to_bytes(1, "little")
        r += ser_uint256(self.stop_hash)
        r += ser_uint256_vector(self.headers)
        return r

    def __repr__(self):
        return "msg_cfcheckpt(filter_type={:#x}, stop_hash={:x})".format(
            self.filter_type, self.stop_hash)

class msg_sendtxrcncl:
    __slots__ = ("version", "salt")
    msgtype = b"sendtxrcncl"

    def __init__(self):
        self.version = 0
        self.salt = 0

    def deserialize(self, f):
        self.version = int.from_bytes(f.read(4), "little")
        self.salt = int.from_bytes(f.read(8), "little")

    def serialize(self):
        r = b""
        r += self.version.to_bytes(4, "little")
        r += self.salt.to_bytes(8, "little")
        return r

    def __repr__(self):
        return "msg_sendtxrcncl(version=%lu, salt=%lu)" %\
            (self.version, self.salt)

class TestFrameworkScript(unittest.TestCase):
    def test_addrv2_encode_decode(self):
        def check_addrv2(ip, net):
            addr = CAddress()
            addr.net, addr.ip = net, ip
            ser = addr.serialize_v2()
            actual = CAddress()
            actual.deserialize_v2(BytesIO(ser))
            self.assertEqual(actual, addr)

        check_addrv2("1.65.195.98", CAddress.NET_IPV4)
        check_addrv2("2001:41f0::62:6974:636f:696e", CAddress.NET_IPV6)
        check_addrv2("2bqghnldu6mcug4pikzprwhtjjnsyederctvci6klcwzepnjd46ikjyd.onion", CAddress.NET_TORV3)
        check_addrv2("255fhcp6ajvftnyo7bwz3an3t4a4brhopm3bamyh2iu5r3gnr2rq.b32.i2p", CAddress.NET_I2P)
        check_addrv2("fc32:17ea:e415:c3bf:9808:149d:b5a2:c9aa", CAddress.NET_CJDNS)

    def test_varint_encode_decode(self):
        def check_varint(num, expected_encoding_hex):
            expected_encoding = bytes.fromhex(expected_encoding_hex)
            self.assertEqual(ser_varint(num), expected_encoding)
            self.assertEqual(deser_varint(BytesIO(expected_encoding)), num)

        # test cases from serialize_tests.cpp:varint_bitpatterns
        check_varint(0, "00")
        check_varint(0x7f, "7f")
        check_varint(0x80, "8000")
        check_varint(0x1234, "a334")
        check_varint(0xffff, "82fe7f")
        check_varint(0x123456, "c7e756")
        check_varint(0x80123456, "86ffc7e756")
        check_varint(0xffffffff, "8efefefe7f")
        check_varint(0xffffffffffffffff, "80fefefefefefefefe7f")<|MERGE_RESOLUTION|>--- conflicted
+++ resolved
@@ -80,16 +80,9 @@
 DEFAULT_MEMPOOL_EXPIRY_HOURS = 336  # hours
 
 MAGIC_BYTES = {
-<<<<<<< HEAD
-    "mainnet": b"\xfc\xbc\xb2\xdb",   # mainnet
-    "testnet2404": b"\x0e\x09\x11\x05",  # testnet2404
-    "regtest": b"\xfa\xbf\xb5\xda",   # regtest
-=======
-    "mainnet": b"\xf9\xbe\xb4\xd9",
-    "testnet4": b"\x1c\x16\x3f\x28",
+    "mainnet": b"\xfc\xbc\xb2\xdb",
+    "testnet2404": b"\x0e\x09\x11\x05",
     "regtest": b"\xfa\xbf\xb5\xda",
-    "signet": b"\x0a\x03\xcf\x40",
->>>>>>> 59e09e0f
 }
 
 def sha256(s):
