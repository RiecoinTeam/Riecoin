#!/usr/bin/env python3
# Copyright (c) 2017-present The Bitcoin Core developers
# Copyright (c) 2017-present The Riecoin developers
# Distributed under the MIT software license, see the accompanying
# file COPYING or http://www.opensource.org/licenses/mit-license.php.
"""Class for bitcoind node under test"""

import contextlib
import decimal
import errno
from enum import Enum
import json
import logging
import os
import platform
import re
import subprocess
import tempfile
import time
import urllib.parse
import collections
import shlex
import sys
from pathlib import Path

from .authproxy import (
    JSONRPCException,
    serialization_fallback,
)
from .messages import NODE_P2P_V2
from .p2p import P2P_SERVICES, P2P_SUBVERSION
from .util import (
    MAX_NODES,
    assert_equal,
    assert_not_equal,
    append_config,
    delete_cookie_file,
    get_auth_cookie,
    get_rpc_proxy,
    rpc_url,
    wait_until_helper_internal,
    p2p_port,
    tor_port,
)

BITCOIND_PROC_WAIT_TIMEOUT = 60
# The size of the blocks xor key
# from InitBlocksdirXorKey::xor_key.size()
NUM_XOR_BYTES = 8
CLI_MAX_ARG_SIZE = 131071 # many systems have a 128kb limit per arg (MAX_ARG_STRLEN)

# The null blocks key (all 0s)
NULL_BLK_XOR_KEY = bytes([0] * NUM_XOR_BYTES)
BITCOIN_PID_FILENAME_DEFAULT = "riecoind.pid"


class FailedToStartError(Exception):
    """Raised when a node fails to start correctly."""


class ErrorMatch(Enum):
    FULL_TEXT = 1
    FULL_REGEX = 2
    PARTIAL_REGEX = 3


class TestNode():
    """A class for representing a bitcoind node under test.

    This class contains:

    - state about the node (whether it's running, etc)
    - a Python subprocess.Popen object representing the running process
    - an RPC connection to the node
    - one or more P2P connections to the node


    To make things easier for the test writer, any unrecognised messages will
    be dispatched to the RPC connection."""

    def __init__(self, i, datadir_path, *, chain, rpchost, timewait, timeout_factor, binaries, coverage_dir, cwd, extra_conf=None, extra_args=None, use_cli=False, start_perf=False, use_valgrind=False, version=None, v2transport=False, uses_wallet=False):
        """
        Kwargs:
            start_perf (bool): If True, begin profiling the node with `perf` as soon as
                the node starts.
        """

        self.index = i
        self.p2p_conn_index = 1
        self.datadir_path = datadir_path
        self.bitcoinconf = self.datadir_path / "riecoin.conf"
        self.stdout_dir = self.datadir_path / "stdout"
        self.stderr_dir = self.datadir_path / "stderr"
        self.chain = chain
        self.rpchost = rpchost
        self.rpc_timeout = timewait
        self.binaries = binaries
        self.coverage_dir = coverage_dir
        self.cwd = cwd
        self.has_explicit_bind = False
        if extra_conf is not None:
            append_config(self.datadir_path, extra_conf)
            # Remember if there is bind=... in the config file.
            self.has_explicit_bind = any(e.startswith("bind=") for e in extra_conf)
        # Most callers will just need to add extra args to the standard list below.
        # For those callers that need more flexibility, they can just set the args property directly.
        # Note that common args are set in the config file (see initialize_datadir)
        self.extra_args = extra_args
        self.version = version
        # Configuration for logging is set as command-line args rather than in the riecoin.conf file.
        # This means that starting a bitcoind using the temp dir to debug a failed test won't
        # spam debug.log.
        self.args = self.binaries.node_argv() + [
            f"-datadir={self.datadir_path}",
            "-logtimemicros",
            "-debug",
            "-debugexclude=libevent",
            "-debugexclude=leveldb",
            "-debugexclude=rand",
            "-uacomment=testnode%d" % i,  # required for subversion uniqueness across peers
        ]
        if uses_wallet is not None and not uses_wallet:
            self.args.append("-disablewallet")

        # Use valgrind, expect for previous release binaries
        if use_valgrind and version is None:
            default_suppressions_file = Path(__file__).parents[3] / "contrib" / "valgrind.supp"
            suppressions_file = os.getenv("VALGRIND_SUPPRESSIONS_FILE",
                                          default_suppressions_file)
            self.args = ["valgrind", "--suppressions={}".format(suppressions_file),
                         "--gen-suppressions=all", "--exit-on-first-error=yes",
                         "--error-exitcode=1", "--quiet"] + self.args

        self.args.append("-logthreadnames")
        self.args.append("-logsourcelocations")
        self.args.append("-loglevel=trace")

        # Default behavior from global -v2transport flag is added to args to persist it over restarts.
        # May be overwritten in individual tests, using extra_args.
        self.default_to_v2 = v2transport
        if v2transport:
            self.args.append("-v2transport=1")
        else:
            self.args.append("-v2transport=0")

        self.cli = TestNodeCLI(binaries, self.datadir_path)
        self.use_cli = use_cli
        self.start_perf = start_perf

        self.running = False
        self.process = None
        self.rpc_connected = False
        self._rpc = None # Should usually not be accessed directly in tests to allow for --usecli mode
        self.reuse_http_connections = True # Must be set before calling get_rpc_proxy() i.e. before restarting node
        self.url = None
        self.log = logging.getLogger('TestFramework.node%d' % i)
        # Cache perf subprocesses here by their data output filename.
        self.perf_subprocesses = {}

        self.p2ps = []
        self.timeout_factor = timeout_factor

        self.mocktime = None

    AddressKeyPair = collections.namedtuple('AddressKeyPair', ['address', 'key'])
    PRIV_KEYS = [
            # address , privkey
            AddressKeyPair('76a9142b4569203694fc997e13f2c0a1383b9e16c77a0d88ac', 'prvf5aa8a5961c16ba0eceb0e4b14b1fc7a8b30f4dd6c29d313add97e24d772063f'),
            AddressKeyPair('76a91483a88d66f7ac4ace0d24bb6e58b75abb9f6495e788ac', 'prvdc445665f57dff1c3a80ec77d804b7479de009f47774c2c0cfb3976ad5cda1ad'),
            AddressKeyPair('76a9144ff785b8221dc206314ca12e65773a876dff30ff88ac', 'prvbb402ae3748aada29bfd5f67f8c273dc9c4cfd4ca9bd04171ec61254858ee827'),
            AddressKeyPair('76a9146b6a3390ffbddf97cb36f7107c0739b1e3e550da88ac', 'prvf846843a89aeb49022b0b4f9f55ee35d8d753f7187b3950b211d1f25f4dd4135'),
            AddressKeyPair('76a91483f03c8e4cdd34b3a1ef10eeff7d968fded29a8988ac', 'prv4e729c4886bb61fde05f25f1bb3ae7427402f671cd786821c17981c4b23e9438'),
            AddressKeyPair('76a914ea1b1f7b94bd31796923cb7ac5477ce8047790a488ac', 'prv598a35c5a79663684633679fbc55eff58062fe818a757976522333028afe40f7'),
            AddressKeyPair('76a914cabb7de109713095e77fea5bb23414e0fe9607f588ac', 'prv52e1fa4824cadfcadaf2b35f99c08b1afe776d11b5ff15d0358a98ffd3cf7a4c'),
            AddressKeyPair('76a9149c674d7ccd4563a44cfa811468a72cc7a98af70988ac', 'prv93ad57d2dd71de6fdfbcf8cd55be3d7eb4c54bb062c3dbfe4bfe125c00da8875'),
            AddressKeyPair('76a91462600bda166471c0dc8175c24d3e241943933dab88ac', 'prv9bc9bd88410a210df817020fc56953d00c110c88472fbb6cf4e4e0c2b663dc50'),
            AddressKeyPair('76a91468b827e2967dd1748f8d186312c79c24aae5ee4f88ac', 'prv0e9967d39758500712c86fd894a212ad05786e9a684c388ac769cc1f93bb37fc'),
            AddressKeyPair('76a9145fbc7b54c88d5007a37f5c97cc03329201edd50e88ac', 'prva533d992f90a3008e2b91313790665f455723f8fe7b68a10eadd7dcb8e87380d'),
            AddressKeyPair('76a914cf692545c34087c409b8e02fe6d0ea63ae67c40688ac', 'prv3fa5a8bfcf3584d80a6c1f069bfd7a04b2e4dcddb3fe2910b99d81218aff490b'),
    ]

    def get_deterministic_priv_key(self):
        """Return a deterministic priv key in base58, that only depends on the node's index"""
        assert len(self.PRIV_KEYS) == MAX_NODES
        return self.PRIV_KEYS[self.index]

    def _node_msg(self, msg: str) -> str:
        """Return a modified msg that identifies this node by its index as a debugging aid."""
        return "[node %d] %s" % (self.index, msg)

    def _raise_assertion_error(self, msg: str):
        """Raise an AssertionError with msg modified to identify this node."""
        raise AssertionError(self._node_msg(msg))

    def __del__(self):
        # Ensure that we don't leave any bitcoind processes lying around after
        # the test ends
        if self.process:
            # Should only happen on test failure
            # Avoid using logger, as that may have already been shutdown when
            # this destructor is called.
            print(self._node_msg("Cleaning up leftover process"), file=sys.stderr)
            self.process.kill()

    def __getattr__(self, name):
        """Dispatches any unrecognised messages to the RPC connection or a CLI instance."""
        if self.use_cli:
            return getattr(self.cli, name)
        else:
            assert self.rpc_connected and self._rpc is not None, self._node_msg("Error: no RPC connection")
            return getattr(self._rpc, name)

    def start(self, extra_args=None, *, cwd=None, stdout=None, stderr=None, env=None, **kwargs):
        """Start the node."""
        if extra_args is None:
            extra_args = self.extra_args

        # If listening and no -bind is given, then bitcoind would bind P2P ports on
        # 0.0.0.0:P and 127.0.0.1:P+1 (for incoming Tor connections), where P is
        # a unique port chosen by the test framework and configured as port=P in
        # bitcoin.conf. To avoid collisions, change it to 127.0.0.1:tor_port().
        will_listen = all(e != "-nolisten" and e != "-listen=0" for e in extra_args)
        has_explicit_bind = self.has_explicit_bind or any(e.startswith("-bind=") for e in extra_args)
        if will_listen and not has_explicit_bind:
            extra_args.append(f"-bind=0.0.0.0:{p2p_port(self.index)}")
            extra_args.append(f"-bind=127.0.0.1:{tor_port(self.index)}=onion")

        self.use_v2transport = "-v2transport=1" in extra_args or (self.default_to_v2 and "-v2transport=0" not in extra_args)

        # Add a new stdout and stderr file each time bitcoind is started
        if stderr is None:
            stderr = tempfile.NamedTemporaryFile(dir=self.stderr_dir, delete=False)
        if stdout is None:
            stdout = tempfile.NamedTemporaryFile(dir=self.stdout_dir, delete=False)
        self.stderr = stderr
        self.stdout = stdout

        if cwd is None:
            cwd = self.cwd

        # Delete any existing cookie file -- if such a file exists (eg due to
        # unclean shutdown), it will get overwritten anyway by bitcoind, and
        # potentially interfere with our attempt to authenticate
        delete_cookie_file(self.datadir_path, self.chain)

        # add environment variable LIBC_FATAL_STDERR_=1 so that libc errors are written to stderr and not the terminal
        subp_env = dict(os.environ, LIBC_FATAL_STDERR_="1")
        if env is not None:
            subp_env.update(env)

        self.process = subprocess.Popen(self.args + extra_args, env=subp_env, stdout=stdout, stderr=stderr, cwd=cwd, **kwargs)

        self.running = True
        self.log.debug("riecoind started, waiting for RPC to come up")

        if self.start_perf:
            self._start_perf()

    def wait_for_rpc_connection(self, *, wait_for_import=True):
        """Sets up an RPC connection to the bitcoind process. Returns False if unable to connect."""
        # Poll at a rate of four times per second
        poll_per_s = 4

        suppressed_errors = collections.defaultdict(int)
        latest_error = None
        def suppress_error(category: str, e: Exception):
            suppressed_errors[category] += 1
            return (category, repr(e))

        for _ in range(poll_per_s * self.rpc_timeout):
            if self.process.poll() is not None:
                # Attach abrupt shutdown error/s to the exception message
                self.stderr.seek(0)
                str_error = ''.join(line.decode('utf-8') for line in self.stderr)
                str_error += "************************\n" if str_error else ''

                raise FailedToStartError(self._node_msg(
                    f'riecoind exited with status {self.process.returncode} during initialization. {str_error}'))
            try:
                rpc = get_rpc_proxy(
                    rpc_url(self.datadir_path, self.index, self.chain, self.rpchost),
                    self.index,
                    timeout=self.rpc_timeout // 2,  # Shorter timeout to allow for one retry in case of ETIMEDOUT
                    coveragedir=self.coverage_dir,
                )
                rpc.auth_service_proxy_instance.reuse_http_connections = self.reuse_http_connections
                rpc.getblockcount()
                # If the call to getblockcount() succeeds then the RPC connection is up
                if wait_for_import:
                    # getmempoolinfo.loaded is available since commit
                    # bb8ae2c (Bitcoin version 0.19.0)
                    self.wait_until(lambda: rpc.getmempoolinfo()['loaded'])
                    # Wait for the node to finish reindex, block import, and
                    # loading the mempool. Usually importing happens fast or
                    # even "immediate" when the node is started. However, there
                    # is no guarantee and sometimes ImportBlocks might finish
                    # later. This is going to cause intermittent test failures,
                    # because generally the tests assume the node is fully
                    # ready after being started.
                    #
                    # For example, the node will reject block messages from p2p
                    # when it is still importing with the error "Unexpected
                    # block message received"
                    #
                    # The wait is done here to make tests as robust as possible
                    # and prevent racy tests and intermittent failures as much
                    # as possible. Some tests might not need this, but the
                    # overhead is trivial, and the added guarantees are worth
                    # the minimal performance cost.
                self.log.debug("RPC successfully started")
                # Set rpc_connected even if we are in use_cli mode so that we know we can call self.stop() if needed.
                self.rpc_connected = True
                if self.use_cli:
                    return
                self._rpc = rpc
                self.url = self._rpc.rpc_url
                return
            except JSONRPCException as e:
                # Suppress these as they are expected during initialization.
                # -28 RPC in warmup
                # -342 Service unavailable, could be starting up or shutting down
                if e.error['code'] not in [-28, -342]:
                    raise  # unknown JSON RPC exception
                latest_error = suppress_error(f"JSONRPCException {e.error['code']}", e)
            except OSError as e:
                error_num = e.errno
                # Work around issue where socket timeouts don't have errno set.
                # https://github.com/python/cpython/issues/109601
                if error_num is None and isinstance(e, TimeoutError):
                    error_num = errno.ETIMEDOUT

                # Suppress similarly to the above JSONRPCException errors.
                if error_num not in [
                    errno.ECONNRESET,   # This might happen when the RPC server is in warmup,
                                        # but shut down before the call to getblockcount succeeds.
                    errno.ETIMEDOUT,    # Treat identical to ECONNRESET
                    errno.ECONNREFUSED  # Port not yet open?
                ]:
                    raise  # unknown OS error
                latest_error = suppress_error(f"OSError {errno.errorcode[error_num]}", e)
            except ValueError as e:
                # Suppress if cookie file isn't generated yet and no rpcuser or rpcpassword; bitcoind may be starting.
                if "No RPC credentials" not in str(e):
                    raise
                latest_error = suppress_error("missing_credentials", e)
            time.sleep(1.0 / poll_per_s)
<<<<<<< HEAD
        self._raise_assertion_error(f"Unable to connect to riecoind after {self.rpc_timeout}s (ignored errors: {str(dict(suppressed_errors))}, latest error: {latest_error})")
=======
        self._raise_assertion_error(f"Unable to connect to bitcoind after {self.rpc_timeout}s (ignored errors: {dict(suppressed_errors)!s}{'' if latest_error is None else f', latest: {latest_error[0]!r}/{latest_error[1]}'})")
>>>>>>> b7e9dc8e

    def wait_for_cookie_credentials(self):
        """Ensures auth cookie credentials can be read, e.g. for testing CLI with -rpcwait before RPC connection is up."""
        self.log.debug("Waiting for cookie credentials")
        # Poll at a rate of four times per second.
        poll_per_s = 4
        for _ in range(poll_per_s * self.rpc_timeout):
            try:
                get_auth_cookie(self.datadir_path, self.chain)
                self.log.debug("Cookie credentials successfully retrieved")
                return
            except ValueError:  # cookie file not found and no rpcuser or rpcpassword; bitcoind is still starting
                pass            # so we continue polling until RPC credentials are retrieved
            time.sleep(1.0 / poll_per_s)
        self._raise_assertion_error("Unable to retrieve cookie credentials after {}s".format(self.rpc_timeout))

    def generate(self, nblocks, maxtries=1000000, **kwargs):
        self.log.debug("TestNode.generate() dispatches `generate` call to `generatetoaddress`")
        return self.generatetoaddress(nblocks=nblocks, address=self.get_deterministic_priv_key().address, maxtries=maxtries, **kwargs)

    def generateblock(self, *args, called_by_framework, **kwargs):
        assert called_by_framework, "Direct call of this mining RPC is discouraged. Please use one of the self.generate* methods on the test framework, which sync the nodes to avoid intermittent test issues. You may use sync_fun=self.no_op to disable the sync explicitly."
        return self.__getattr__('generateblock')(*args, **kwargs)

    def generatetoaddress(self, *args, called_by_framework, **kwargs):
        assert called_by_framework, "Direct call of this mining RPC is discouraged. Please use one of the self.generate* methods on the test framework, which sync the nodes to avoid intermittent test issues. You may use sync_fun=self.no_op to disable the sync explicitly."
        return self.__getattr__('generatetoaddress')(*args, **kwargs)

    def generatetodescriptor(self, *args, called_by_framework, **kwargs):
        assert called_by_framework, "Direct call of this mining RPC is discouraged. Please use one of the self.generate* methods on the test framework, which sync the nodes to avoid intermittent test issues. You may use sync_fun=self.no_op to disable the sync explicitly."
        return self.__getattr__('generatetodescriptor')(*args, **kwargs)

    def setmocktime(self, timestamp):
        """Wrapper for setmocktime RPC, sets self.mocktime"""
        if timestamp == 0:
            # setmocktime(0) resets to system time.
            self.mocktime = None
        else:
            self.mocktime = timestamp
        return self.__getattr__('setmocktime')(timestamp)

    def get_wallet_rpc(self, wallet_name):
        if self.use_cli:
            return self.cli("-rpcwallet={}".format(wallet_name))
        else:
            assert self.rpc_connected and self._rpc, self._node_msg("RPC not connected")
            wallet_path = "wallet/{}".format(urllib.parse.quote(wallet_name))
            return self._rpc / wallet_path

    def stop_node(self, expected_stderr='', *, wait=0, wait_until_stopped=True):
        """Stop the node."""
        if not self.running:
            return
        assert self.rpc_connected, self._node_msg(
            "Should only call stop_node() on a running node after wait_for_rpc_connection() succeeded. "
            f"Did you forget to call the latter after start()? Not connected to process: {self.process.pid}")
        self.log.debug("Stopping node")
        self.stop(wait=wait)

        # If there are any running perf processes, stop them.
        for profile_name in tuple(self.perf_subprocesses.keys()):
            self._stop_perf(profile_name)

        del self.p2ps[:]

        assert (not expected_stderr) or wait_until_stopped  # Must wait to check stderr
        if wait_until_stopped:
            self.wait_until_stopped(expected_stderr=expected_stderr)

    def is_node_stopped(self, *, expected_stderr="", expected_ret_code=0):
        """Checks whether the node has stopped.

        Returns True if the node has stopped. False otherwise.
        This method is responsible for freeing resources (self.process)."""
        if not self.running:
            return True
        return_code = self.process.poll()
        if return_code is None:
            return False

        # process has stopped. Assert that it didn't return an error code.
        assert return_code == expected_ret_code, self._node_msg(
            f"Node returned unexpected exit code ({return_code}) vs ({expected_ret_code}) when stopping")
        # Check that stderr is as expected
        self.stderr.seek(0)
        stderr = self.stderr.read().decode('utf-8').strip()
        if stderr != expected_stderr:
            raise AssertionError("Unexpected stderr {} != {}".format(stderr, expected_stderr))

        self.stdout.close()
        self.stderr.close()

        self.running = False
        self.process = None
        self.rpc_connected = False
        self._rpc = None
        self.log.debug("Node stopped")
        return True

    def wait_until_stopped(self, *, timeout=BITCOIND_PROC_WAIT_TIMEOUT, expect_error=False, **kwargs):
        if "expected_ret_code" not in kwargs:
            kwargs["expected_ret_code"] = 1 if expect_error else 0  # Whether node shutdown return EXIT_FAILURE or EXIT_SUCCESS
        self.wait_until(lambda: self.is_node_stopped(**kwargs), timeout=timeout)

    def kill_process(self):
        self.process.kill()
        self.wait_until_stopped(expected_ret_code=1 if platform.system() == "Windows" else -9)
        assert self.is_node_stopped()

    def replace_in_config(self, replacements):
        """
        Perform replacements in the configuration file.
        The substitutions are passed as a list of search-replace-tuples, e.g.
            [("old", "new"), ("foo", "bar"), ...]
        """
        with open(self.bitcoinconf, 'r', encoding='utf8') as conf:
            conf_data = conf.read()
        for replacement in replacements:
            assert_equal(len(replacement), 2)
            old, new = replacement[0], replacement[1]
            conf_data = conf_data.replace(old, new)
        with open(self.bitcoinconf, 'w', encoding='utf8') as conf:
            conf.write(conf_data)

    @property
    def chain_path(self) -> Path:
        return self.datadir_path / self.chain

    @property
    def debug_log_path(self) -> Path:
        return self.chain_path / 'debug.log'

    @property
    def blocks_path(self) -> Path:
        return self.chain_path / "blocks"

    @property
    def blocks_key_path(self) -> Path:
        return self.blocks_path / "xor.dat"

    def read_xor_key(self) -> bytes:
        with open(self.blocks_key_path, "rb") as xor_f:
            return xor_f.read(NUM_XOR_BYTES)

    @property
    def wallets_path(self) -> Path:
        return self.chain_path / "wallets"

    def debug_log_size(self, **kwargs) -> int:
        with open(self.debug_log_path, **kwargs) as dl:
            dl.seek(0, 2)
            return dl.tell()

    @contextlib.contextmanager
    def assert_debug_log(self, expected_msgs, unexpected_msgs=None, timeout=2):
        if unexpected_msgs is None:
            unexpected_msgs = []
        assert_equal(type(expected_msgs), list)
        assert_equal(type(unexpected_msgs), list)

        time_end = time.time() + timeout * self.timeout_factor
        prev_size = self.debug_log_size(encoding="utf-8")  # Must use same encoding that is used to read() below

        yield

        while True:
            found = True
            with open(self.debug_log_path, encoding="utf-8", errors="replace") as dl:
                dl.seek(prev_size)
                log = dl.read()
            print_log = " - " + "\n - ".join(log.splitlines())
            for unexpected_msg in unexpected_msgs:
                if re.search(re.escape(unexpected_msg), log, flags=re.MULTILINE):
                    self._raise_assertion_error('Unexpected message "{}" partially matches log:\n\n{}\n\n'.format(unexpected_msg, print_log))
            for expected_msg in expected_msgs:
                if re.search(re.escape(expected_msg), log, flags=re.MULTILINE) is None:
                    found = False
            if found:
                return
            if time.time() >= time_end:
                break
            time.sleep(0.05)
        self._raise_assertion_error('Expected messages "{}" does not partially match log:\n\n{}\n\n'.format(str(expected_msgs), print_log))

    @contextlib.contextmanager
    def busy_wait_for_debug_log(self, expected_msgs, timeout=60):
        """
        Block until we see a particular debug log message fragment or until we exceed the timeout.
        Return:
            the number of log lines we encountered when matching
        """
        time_end = time.time() + timeout * self.timeout_factor
        prev_size = self.debug_log_size(mode="rb")  # Must use same mode that is used to read() below

        yield

        while True:
            found = True
            with open(self.debug_log_path, "rb") as dl:
                dl.seek(prev_size)
                log = dl.read()

            for expected_msg in expected_msgs:
                if expected_msg not in log:
                    found = False

            if found:
                return

            if time.time() >= time_end:
                print_log = " - " + "\n - ".join(log.decode("utf8", errors="replace").splitlines())
                break

            # No sleep here because we want to detect the message fragment as fast as
            # possible.

        self._raise_assertion_error(
            'Expected messages "{}" does not partially match log:\n\n{}\n\n'.format(
                str(expected_msgs), print_log))

    @contextlib.contextmanager
    def wait_for_new_peer(self, timeout=5):
        """
        Wait until the node is connected to at least one new peer. We detect this
        by watching for an increased highest peer id, using the `getpeerinfo` RPC call.
        Note that the simpler approach of only accounting for the number of peers
        suffers from race conditions, as disconnects from unrelated previous peers
        could happen anytime in-between.
        """
        def get_highest_peer_id():
            peer_info = self.getpeerinfo()
            return peer_info[-1]["id"] if peer_info else -1

        initial_peer_id = get_highest_peer_id()
        yield
        self.wait_until(lambda: get_highest_peer_id() > initial_peer_id, timeout=timeout)

    @contextlib.contextmanager
    def profile_with_perf(self, profile_name: str):
        """
        Context manager that allows easy profiling of node activity using `perf`.

        See `test/functional/README.md` for details on perf usage.

        Args:
            profile_name: This string will be appended to the
                profile data filename generated by perf.
        """
        subp = self._start_perf(profile_name)

        yield

        if subp:
            self._stop_perf(profile_name)

    def _start_perf(self, profile_name=None):
        """Start a perf process to profile this node.

        Returns the subprocess running perf."""
        subp = None

        def test_success(cmd):
            return subprocess.call(
                # shell=True required for pipe use below
                cmd, shell=True,
                stderr=subprocess.DEVNULL, stdout=subprocess.DEVNULL) == 0

        if platform.system() != 'Linux':
            self.log.warning("Can't profile with perf; only available on Linux platforms")
            return None

        if not test_success('which perf'):
            self.log.warning("Can't profile with perf; must install perf-tools")
            return None

        if not test_success('readelf -S {} | grep .debug_str'.format(shlex.quote(self.binary))):
            self.log.warning(
                "perf output won't be very useful without debug symbols compiled into riecoind")

        output_path = tempfile.NamedTemporaryFile(
            dir=self.datadir_path,
            prefix="{}.perf.data.".format(profile_name or 'test'),
            delete=False,
        ).name

        cmd = [
            'perf', 'record',
            '-g',                     # Record the callgraph.
            '--call-graph', 'dwarf',  # Compatibility for gcc's --fomit-frame-pointer.
            '-F', '101',              # Sampling frequency in Hz.
            '-p', str(self.process.pid),
            '-o', output_path,
        ]
        subp = subprocess.Popen(cmd, stdout=subprocess.PIPE, stderr=subprocess.PIPE)
        self.perf_subprocesses[profile_name] = subp

        return subp

    def _stop_perf(self, profile_name):
        """Stop (and pop) a perf subprocess."""
        subp = self.perf_subprocesses.pop(profile_name)
        output_path = subp.args[subp.args.index('-o') + 1]

        subp.terminate()
        subp.wait(timeout=10)

        stderr = subp.stderr.read().decode()
        if 'Consider tweaking /proc/sys/kernel/perf_event_paranoid' in stderr:
            self.log.warning(
                "perf couldn't collect data! Try "
                "'sudo sysctl -w kernel.perf_event_paranoid=-1'")
        else:
            report_cmd = "perf report -i {}".format(output_path)
            self.log.info("See perf output by running '{}'".format(report_cmd))

    def assert_start_raises_init_error(self, extra_args=None, expected_msg=None, match=ErrorMatch.FULL_TEXT, *args, **kwargs):
        """Attempt to start the node and expect it to raise an error.

        extra_args: extra arguments to pass through to bitcoind
        expected_msg: regex that stderr should match when bitcoind fails

        Will throw if bitcoind starts without an error.
        Will throw if an expected_msg is provided and it does not match bitcoind's stdout."""
        assert not self.running
        with tempfile.NamedTemporaryFile(dir=self.stderr_dir, delete=False) as log_stderr, \
             tempfile.NamedTemporaryFile(dir=self.stdout_dir, delete=False) as log_stdout:
            try:
                self.start(extra_args, stdout=log_stdout, stderr=log_stderr, *args, **kwargs)
                ret = self.process.wait(timeout=self.rpc_timeout)
                self.log.debug(self._node_msg(f'riecoind exited with status {ret} during initialization'))
                assert_not_equal(ret, 0) # Exit code must indicate failure
                self.running = False
                self.process = None
                # Check stderr for expected message
                if expected_msg is not None:
                    log_stderr.seek(0)
                    stderr = log_stderr.read().decode('utf-8').strip()
                    if match == ErrorMatch.PARTIAL_REGEX:
                        if re.search(expected_msg, stderr, flags=re.MULTILINE) is None:
                            self._raise_assertion_error(
                                'Expected message "{}" does not partially match stderr:\n"{}"'.format(expected_msg, stderr))
                    elif match == ErrorMatch.FULL_REGEX:
                        if re.fullmatch(expected_msg, stderr) is None:
                            self._raise_assertion_error(
                                'Expected message "{}" does not fully match stderr:\n"{}"'.format(expected_msg, stderr))
                    elif match == ErrorMatch.FULL_TEXT:
                        if expected_msg != stderr:
                            self._raise_assertion_error(
                                'Expected message "{}" does not fully match stderr:\n"{}"'.format(expected_msg, stderr))
            except subprocess.TimeoutExpired:
                self.process.kill()
                self.running = False
                self.process = None
                assert_msg = f'riecoind should have exited within {self.rpc_timeout}s '
                if expected_msg is None:
                    assert_msg += "with an error"
                else:
                    assert_msg += "with expected error " + expected_msg
                self._raise_assertion_error(assert_msg)

    def add_p2p_connection(self, p2p_conn, *, wait_for_verack=True, send_version=True, supports_v2_p2p=None, wait_for_v2_handshake=True, expect_success=True, **kwargs):
        """Add an inbound p2p connection to the node.

        This method adds the p2p connection to the self.p2ps list and also
        returns the connection to the caller.

        When self.use_v2transport is True, TestNode advertises NODE_P2P_V2 service flag

        An inbound connection is made from TestNode <------ P2PConnection
        - if TestNode doesn't advertise NODE_P2P_V2 service, P2PConnection sends version message and v1 P2P is followed
        - if TestNode advertises NODE_P2P_V2 service, (and if P2PConnections supports v2 P2P)
                P2PConnection sends ellswift bytes and v2 P2P is followed
        """
        if 'dstport' not in kwargs:
            kwargs['dstport'] = p2p_port(self.index)
        if 'dstaddr' not in kwargs:
            kwargs['dstaddr'] = '127.0.0.1'
        if supports_v2_p2p is None:
            supports_v2_p2p = self.use_v2transport

        if self.use_v2transport:
            kwargs['services'] = kwargs.get('services', P2P_SERVICES) | NODE_P2P_V2
        supports_v2_p2p = self.use_v2transport and supports_v2_p2p
        p2p_conn.peer_connect(**kwargs, send_version=send_version, net=self.chain, timeout_factor=self.timeout_factor, supports_v2_p2p=supports_v2_p2p)()

        self.p2ps.append(p2p_conn)
        if not expect_success:
            return p2p_conn
        p2p_conn.wait_until(lambda: p2p_conn.is_connected, check_connected=False)
        if supports_v2_p2p and wait_for_v2_handshake:
            p2p_conn.wait_until(lambda: p2p_conn.v2_state.tried_v2_handshake)
        if send_version:
            p2p_conn.wait_until(lambda: not p2p_conn.on_connection_send_msg)
        if wait_for_verack:
            # Wait for the node to send us the version and verack
            p2p_conn.wait_for_verack()
            # At this point we have sent our version message and received the version and verack, however the full node
            # has not yet received the verack from us (in reply to their version). So, the connection is not yet fully
            # established (fSuccessfullyConnected).
            #
            # This shouldn't lead to any issues when sending messages, since the verack will be in-flight before the
            # message we send. However, it might lead to races where we are expecting to receive a message. E.g. a
            # transaction that will be added to the mempool as soon as we return here.
            #
            # So syncing here is redundant when we only want to send a message, but the cost is low (a few milliseconds)
            # in comparison to the upside of making tests less fragile and unexpected intermittent errors less likely.
            p2p_conn.sync_with_ping()

            # Consistency check that the node received our user agent string.
            # Find our connection in getpeerinfo by our address:port and theirs, as this combination is unique.
            sockname = p2p_conn._transport.get_extra_info("socket").getsockname()
            our_addr_and_port = f"{sockname[0]}:{sockname[1]}"
            dst_addr_and_port = f"{p2p_conn.dstaddr}:{p2p_conn.dstport}"
            info = [peer for peer in self.getpeerinfo() if peer["addr"] == our_addr_and_port and peer["addrbind"] == dst_addr_and_port]
            assert_equal(len(info), 1)
            assert_equal(info[0]["subver"], P2P_SUBVERSION)

        return p2p_conn

    def add_outbound_p2p_connection(self, p2p_conn, *, wait_for_verack=True, wait_for_disconnect=False, p2p_idx, connection_type="outbound-full-relay", supports_v2_p2p=None, advertise_v2_p2p=None, **kwargs):
        """Add an outbound p2p connection from node. Must be an
        "outbound-full-relay", "block-relay-only", "addr-fetch" or "feeler" connection.

        This method adds the p2p connection to the self.p2ps list and returns
        the connection to the caller.

        p2p_idx must be different for simultaneously connected peers. When reusing it for the next peer
        after disconnecting the previous one, it is necessary to wait for the disconnect to finish to avoid
        a race condition.

        Parameters:
            supports_v2_p2p: whether p2p_conn supports v2 P2P or not
            advertise_v2_p2p: whether p2p_conn is advertised to support v2 P2P or not

        An outbound connection is made from TestNode -------> P2PConnection
            - if P2PConnection doesn't advertise_v2_p2p, TestNode sends version message and v1 P2P is followed
            - if P2PConnection both supports_v2_p2p and advertise_v2_p2p, TestNode sends ellswift bytes and v2 P2P is followed
            - if P2PConnection doesn't supports_v2_p2p but advertise_v2_p2p,
                TestNode sends ellswift bytes and P2PConnection disconnects,
                TestNode reconnects by sending version message and v1 P2P is followed
        """

        def addconnection_callback(address, port):
            self.log.debug("Connecting to %s:%d %s" % (address, port, connection_type))
            self.addconnection('%s:%d' % (address, port), connection_type, advertise_v2_p2p)

        if supports_v2_p2p is None:
            supports_v2_p2p = self.use_v2transport
        if advertise_v2_p2p is None:
            advertise_v2_p2p = self.use_v2transport

        if advertise_v2_p2p:
            kwargs['services'] = kwargs.get('services', P2P_SERVICES) | NODE_P2P_V2
            assert self.use_v2transport  # only a v2 TestNode could make a v2 outbound connection

        # if P2PConnection is advertised to support v2 P2P when it doesn't actually support v2 P2P,
        # reconnection needs to be attempted using v1 P2P by sending version message
        reconnect = advertise_v2_p2p and not supports_v2_p2p
        # P2PConnection needs to be advertised to support v2 P2P so that ellswift bytes are sent instead of msg_version
        supports_v2_p2p = supports_v2_p2p and advertise_v2_p2p
        p2p_conn.peer_accept_connection(connect_cb=addconnection_callback, connect_id=p2p_idx + 1, net=self.chain, timeout_factor=self.timeout_factor, supports_v2_p2p=supports_v2_p2p, reconnect=reconnect, **kwargs)()

        if reconnect:
            p2p_conn.wait_for_reconnect()

        if connection_type == "feeler" or wait_for_disconnect:
            # feeler connections are closed as soon as the node receives a `version` message
            p2p_conn.wait_until(lambda: p2p_conn.message_count["version"] == 1, check_connected=False)
            p2p_conn.wait_until(lambda: not p2p_conn.is_connected, check_connected=False)
        else:
            p2p_conn.wait_for_connect()
            self.p2ps.append(p2p_conn)

            if supports_v2_p2p:
                p2p_conn.wait_until(lambda: p2p_conn.v2_state.tried_v2_handshake)
            p2p_conn.wait_until(lambda: not p2p_conn.on_connection_send_msg)
            if wait_for_verack:
                p2p_conn.wait_for_verack()
                p2p_conn.sync_with_ping()

        return p2p_conn

    def num_test_p2p_connections(self):
        """Return number of test framework p2p connections to the node."""
        return len([peer for peer in self.getpeerinfo() if peer['subver'] == P2P_SUBVERSION])

    def disconnect_p2ps(self):
        """Close all p2p connections to the node.
        The state of the peers (such as txrequests) may not be fully cleared
        yet, even after this method returns."""
        for p in self.p2ps:
            p.peer_disconnect()
        del self.p2ps[:]

        self.wait_until(lambda: self.num_test_p2p_connections() == 0)

    def bumpmocktime(self, seconds):
        """Fast forward using setmocktime to self.mocktime + seconds. Requires setmocktime to have
        been called at some point in the past."""
        assert self.mocktime
        self.mocktime += seconds
        self.setmocktime(self.mocktime)

    def wait_until(self, test_function, timeout=60, check_interval=0.05):
        return wait_until_helper_internal(test_function, timeout=timeout, timeout_factor=self.timeout_factor, check_interval=check_interval)


class TestNodeCLIAttr:
    def __init__(self, cli, command):
        self.cli = cli
        self.command = command

    def __call__(self, *args, **kwargs):
        return self.cli.send_cli(self.command, *args, **kwargs)

    def get_request(self, *args, **kwargs):
        return lambda: self(*args, **kwargs)


def arg_to_cli(arg):
    if isinstance(arg, bool):
        return str(arg).lower()
    elif arg is None:
        return 'null'
    elif isinstance(arg, dict) or isinstance(arg, list) or isinstance(arg, tuple):
        return json.dumps(arg, default=serialization_fallback)
    else:
        return str(arg)


class TestNodeCLI():
    """Interface to riecoin-cli for an individual node"""
    def __init__(self, binaries, datadir):
        self.options = []
        self.binaries = binaries
        self.datadir = datadir
        self.input = None
        self.log = logging.getLogger('TestFramework.bitcoincli')

    def __call__(self, *options, input=None):
        # TestNodeCLI is callable with riecoin-cli command-line options
        cli = TestNodeCLI(self.binaries, self.datadir)
        cli.options = [str(o) for o in options]
        cli.input = input
        return cli

    def __getattr__(self, command):
        return TestNodeCLIAttr(self, command)

    def batch(self, requests):
        results = []
        for request in requests:
            try:
                results.append(dict(result=request()))
            except JSONRPCException as e:
                results.append(dict(error=e))
        return results

    def send_cli(self, clicommand=None, *args, **kwargs):
        """Run riecoin-cli command. Deserializes returned string as python object."""
        pos_args = [arg_to_cli(arg) for arg in args]
        named_args = [key + "=" + arg_to_cli(value) for (key, value) in kwargs.items() if value is not None]
        p_args = self.binaries.rpc_argv() + [f"-datadir={self.datadir}"] + self.options
        if named_args:
            p_args += ["-named"]
        base_arg_pos = len(p_args)
        if clicommand is not None:
            p_args += [clicommand]
        p_args += pos_args + named_args
<<<<<<< HEAD
        self.log.debug("Running riecoin-cli {}".format(p_args[2:]))
=======
        max_arg_size = max(len(arg) for arg in p_args)
        stdin_data = self.input
        if max_arg_size > CLI_MAX_ARG_SIZE:
            self.log.debug(f"Cli: Command size {max_arg_size} too large, using stdin")
            rpc_args = "\n".join([arg for arg in p_args[base_arg_pos:]])
            if stdin_data is not None:
                stdin_data += "\n" + rpc_args
            else:
                stdin_data = rpc_args
            p_args = p_args[:base_arg_pos] + ['-stdin']

        self.log.debug("Running bitcoin-cli {}".format(p_args[2:]))
>>>>>>> b7e9dc8e
        process = subprocess.Popen(p_args, stdin=subprocess.PIPE, stdout=subprocess.PIPE, stderr=subprocess.PIPE, text=True)
        cli_stdout, cli_stderr = process.communicate(input=stdin_data)
        returncode = process.poll()
        if returncode:
            match = re.match(r'error code: ([-0-9]+)\nerror message:\n(.*)', cli_stderr)
            if match:
                code, message = match.groups()
                raise JSONRPCException(dict(code=int(code), message=message))
            # Ignore cli_stdout, raise with cli_stderr
            raise subprocess.CalledProcessError(returncode, p_args, output=cli_stderr)
        try:
            if not cli_stdout.strip():
                return None
            return json.loads(cli_stdout, parse_float=decimal.Decimal)
        except (json.JSONDecodeError, decimal.InvalidOperation):
            return cli_stdout.rstrip("\n")<|MERGE_RESOLUTION|>--- conflicted
+++ resolved
@@ -344,11 +344,7 @@
                     raise
                 latest_error = suppress_error("missing_credentials", e)
             time.sleep(1.0 / poll_per_s)
-<<<<<<< HEAD
-        self._raise_assertion_error(f"Unable to connect to riecoind after {self.rpc_timeout}s (ignored errors: {str(dict(suppressed_errors))}, latest error: {latest_error})")
-=======
-        self._raise_assertion_error(f"Unable to connect to bitcoind after {self.rpc_timeout}s (ignored errors: {dict(suppressed_errors)!s}{'' if latest_error is None else f', latest: {latest_error[0]!r}/{latest_error[1]}'})")
->>>>>>> b7e9dc8e
+        self._raise_assertion_error(f"Unable to connect to riecoind after {self.rpc_timeout}s (ignored errors: {dict(suppressed_errors)!s}{'' if latest_error is None else f', latest: {latest_error[0]!r}/{latest_error[1]}'})")
 
     def wait_for_cookie_credentials(self):
         """Ensures auth cookie credentials can be read, e.g. for testing CLI with -rpcwait before RPC connection is up."""
@@ -918,9 +914,6 @@
         if clicommand is not None:
             p_args += [clicommand]
         p_args += pos_args + named_args
-<<<<<<< HEAD
-        self.log.debug("Running riecoin-cli {}".format(p_args[2:]))
-=======
         max_arg_size = max(len(arg) for arg in p_args)
         stdin_data = self.input
         if max_arg_size > CLI_MAX_ARG_SIZE:
@@ -932,8 +925,7 @@
                 stdin_data = rpc_args
             p_args = p_args[:base_arg_pos] + ['-stdin']
 
-        self.log.debug("Running bitcoin-cli {}".format(p_args[2:]))
->>>>>>> b7e9dc8e
+        self.log.debug("Running riecoin-cli {}".format(p_args[2:]))
         process = subprocess.Popen(p_args, stdin=subprocess.PIPE, stdout=subprocess.PIPE, stderr=subprocess.PIPE, text=True)
         cli_stdout, cli_stderr = process.communicate(input=stdin_data)
         returncode = process.poll()
