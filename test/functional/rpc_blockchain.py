--- conflicted
+++ resolved
@@ -1,6 +1,6 @@
 #!/usr/bin/env python3
 # Copyright (c) 2014-present The Bitcoin Core developers
-# Copyright (c) 2013-present The Riecoin developers
+# Copyright (c) 2014-present The Riecoin developers
 # Distributed under the MIT software license, see the accompanying
 # file COPYING or http://www.opensource.org/licenses/mit-license.php.
 """Test RPCs related to blockchainstate.
@@ -195,8 +195,6 @@
         assert_greater_than(res['size_on_disk'], 0)
 
         assert_equal(res['bits'], nbits_str(REGTEST_N_BITS))
-        assert_equal(res['target'][0:3], target_str(REGTEST_TARGET)[0:3])
-        assert_equal(len(res['target']), len(target_str(REGTEST_TARGET)))
 
     def check_signalling_deploymentinfo_result(self, gdi_result, height, blockhash, status_next):
         assert height >= 144 and height <= 287
@@ -435,8 +433,6 @@
         assert_is_hash_string(header['previousblockhash'])
         assert_is_hash_string(header['merkleroot'])
         assert_equal(header['bits'], nbits_str(REGTEST_N_BITS))
-        assert_equal(header['target'][0:3], target_str(REGTEST_TARGET)[0:3])
-        assert_equal(len(header['target']), len(target_str(REGTEST_TARGET)))
         assert isinstance(header['time'], int)
         assert_equal(header['mediantime'], TIME_RANGE_MTP)
         assert isinstance(header['nonce'], str)
@@ -585,17 +581,10 @@
             peer.send_and_ping(msg_block(b))
             return b
 
-<<<<<<< HEAD
         b21f = solve_and_send_block(int(b20hash, 16), 21, b20['time'] + 1)
-        b22f = solve_and_send_block(b21f.sha256, 22, b21f.nTime + 1)
-
-        node.invalidateblock(b22f.hash)
-=======
-        b1 = solve_and_send_block(int(fork_hash, 16), fork_height+1, fork_block['time'] + 1)
-        b2 = solve_and_send_block(b1.hash_int, fork_height+2, b1.nTime + 1)
-
-        node.invalidateblock(b2.hash_hex)
->>>>>>> 5c5704e7
+        b22f = solve_and_send_block(b21f.hash_int, 22, b21f.nTime + 1)
+
+        node.invalidateblock(b22f.hash_hex)
 
         def assert_waitforheight(height, timeout=2):
             assert_equal(
