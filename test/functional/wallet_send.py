--- conflicted
+++ resolved
@@ -232,10 +232,6 @@
 
         for _ in range(3):
             a2_receive = w2.getnewaddress()
-<<<<<<< HEAD
-
-=======
->>>>>>> 59e09e0f
         w0.sendtoaddress(a2_receive, 10) # fund w3
         self.generate(self.nodes[0], 1)
 
