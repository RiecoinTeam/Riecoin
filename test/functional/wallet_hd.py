#!/usr/bin/env python3
# Copyright (c) 2016-present The Bitcoin Core developers
# Copyright (c) 2016-present The Riecoin developers
# Distributed under the MIT software license, see the accompanying
# file COPYING or http://www.opensource.org/licenses/mit-license.php.
"""Test Hierarchical Deterministic wallet function."""

import shutil

from test_framework.blocktools import COINBASE_MATURITY
from test_framework.test_framework import BitcoinTestFramework
from test_framework.util import (
    assert_equal,
    wallet_importprivkey,
)


class WalletHDTest(BitcoinTestFramework):
    def set_test_params(self):
        self.setup_clean_chain = True
        self.num_nodes = 2
        self.extra_args = [[], ['-keypool=0']]
        # whitelist peers to speed up tx relay / mempool sync
        self.noban_tx_relay = True

    def skip_test_if_missing_module(self):
        self.skip_if_no_wallet()

    def run_test(self):
        # Make sure we use hd, keep masterkeyid
        hd_fingerprint = self.nodes[1].getaddressinfo(self.nodes[1].getnewaddress())['hdmasterfingerprint']
        assert_equal(len(hd_fingerprint), 8)

        # create an internal key
        change_addr = self.nodes[1].getrawchangeaddress()
        change_addrV = self.nodes[1].getaddressinfo(change_addr)
        assert_equal(change_addrV["hdkeypath"], "m/86h/1h/0h/1/0")

        # Import a non-HD private key in the HD wallet
<<<<<<< HEAD
        non_hd_add = 'rric1qmevj8zfx0wdvp05cqwkmr6mxkfx60yezt3gjvx'
        non_hd_key = 'prv886efa8b717fc4f44af66bd2cb9396e4714f641a55337b1b3bc7f808b2200b8e'
        self.nodes[1].importprivkey(non_hd_key)
=======
        non_hd_add = 'bcrt1qmevj8zfx0wdvp05cqwkmr6mxkfx60yezwjksmt'
        non_hd_key = 'cS9umN9w6cDMuRVYdbkfE4c7YUFLJRoXMfhQ569uY4odiQbVN8Rt'
        wallet_importprivkey(self.nodes[1], non_hd_key, "now")
>>>>>>> b7e9dc8e

        # This should be enough to keep the master key and the non-HD key
        self.nodes[1].backupwallet(self.nodes[1].datadir_path / "hd.bak")

        # Derive some HD addresses and remember the last
        # Also send funds to each add
        self.generate(self.nodes[0], COINBASE_MATURITY + 1)
        hd_add = None
        NUM_HD_ADDS = 10
        for i in range(1, NUM_HD_ADDS + 1):
            hd_add = self.nodes[1].getnewaddress()
            hd_info = self.nodes[1].getaddressinfo(hd_add)
            assert_equal(hd_info["hdkeypath"], "m/86h/1h/0h/0/" + str(i))
            assert_equal(hd_info["hdmasterfingerprint"], hd_fingerprint)
            self.nodes[0].sendtoaddress(hd_add, 1)
            self.generate(self.nodes[0], 1)
        self.nodes[0].sendtoaddress(non_hd_add, 1)
        self.generate(self.nodes[0], 1)

        # create an internal key (again)
        change_addr = self.nodes[1].getrawchangeaddress()
        change_addrV = self.nodes[1].getaddressinfo(change_addr)
        assert_equal(change_addrV["hdkeypath"], "m/86h/1h/0h/1/1")

        self.sync_all()
        assert_equal(self.nodes[1].getbalance(), NUM_HD_ADDS + 1)

        self.log.info("Restore backup ...")
        self.stop_node(1)
        # we need to delete the complete chain directory
        # otherwise node1 would auto-recover all funds in flag the keypool keys as used
        shutil.rmtree(self.nodes[1].blocks_path)
        shutil.rmtree(self.nodes[1].chain_path / "chainstate")
        shutil.copyfile(
            self.nodes[1].datadir_path / "hd.bak",
            self.nodes[1].wallets_path / self.default_wallet_name / self.wallet_data_filename
        )
        self.start_node(1)

        # Assert that derivation is deterministic
        hd_add_2 = None
        for i in range(1, NUM_HD_ADDS + 1):
            hd_add_2 = self.nodes[1].getnewaddress()
            hd_info_2 = self.nodes[1].getaddressinfo(hd_add_2)
            assert_equal(hd_info_2["hdkeypath"], "m/86h/1h/0h/0/" + str(i))
            assert_equal(hd_info_2["hdmasterfingerprint"], hd_fingerprint)
        assert_equal(hd_add, hd_add_2)
        self.connect_nodes(0, 1)
        self.sync_all()

        # Needs rescan
        self.nodes[1].rescanblockchain()
        assert_equal(self.nodes[1].getbalance(), NUM_HD_ADDS + 1)

        # Try a RPC based rescan
        self.stop_node(1)
        shutil.rmtree(self.nodes[1].blocks_path)
        shutil.rmtree(self.nodes[1].chain_path / "chainstate")
        shutil.copyfile(
            self.nodes[1].datadir_path / "hd.bak",
            self.nodes[1].wallets_path / self.default_wallet_name / self.wallet_data_filename
        )
        self.start_node(1, extra_args=self.extra_args[1])
        self.connect_nodes(0, 1)
        self.sync_all()
        # Wallet automatically scans blocks older than key on startup
        assert_equal(self.nodes[1].getbalance(), NUM_HD_ADDS + 1)
        out = self.nodes[1].rescanblockchain(0, 1)
        assert_equal(out['start_height'], 0)
        assert_equal(out['stop_height'], 1)
        out = self.nodes[1].rescanblockchain()
        assert_equal(out['start_height'], 0)
        assert_equal(out['stop_height'], self.nodes[1].getblockcount())
        assert_equal(self.nodes[1].getbalance(), NUM_HD_ADDS + 1)

        # send a tx and make sure its using the internal chain for the changeoutput
        txid = self.nodes[1].sendtoaddress(self.nodes[0].getnewaddress(), 1)
        outs = self.nodes[1].gettransaction(txid=txid, verbose=True)['decoded']['vout']
        keypath = ""
        for out in outs:
            if out['value'] != 1:
                keypath = self.nodes[1].getaddressinfo(out['scriptPubKey']['address'])['hdkeypath']

        assert_equal(keypath[0:14], "m/86h/1h/0h/1/")

if __name__ == '__main__':
    WalletHDTest(__file__).main()<|MERGE_RESOLUTION|>--- conflicted
+++ resolved
@@ -37,15 +37,9 @@
         assert_equal(change_addrV["hdkeypath"], "m/86h/1h/0h/1/0")
 
         # Import a non-HD private key in the HD wallet
-<<<<<<< HEAD
         non_hd_add = 'rric1qmevj8zfx0wdvp05cqwkmr6mxkfx60yezt3gjvx'
         non_hd_key = 'prv886efa8b717fc4f44af66bd2cb9396e4714f641a55337b1b3bc7f808b2200b8e'
-        self.nodes[1].importprivkey(non_hd_key)
-=======
-        non_hd_add = 'bcrt1qmevj8zfx0wdvp05cqwkmr6mxkfx60yezwjksmt'
-        non_hd_key = 'cS9umN9w6cDMuRVYdbkfE4c7YUFLJRoXMfhQ569uY4odiQbVN8Rt'
         wallet_importprivkey(self.nodes[1], non_hd_key, "now")
->>>>>>> b7e9dc8e
 
         # This should be enough to keep the master key and the non-HD key
         self.nodes[1].backupwallet(self.nodes[1].datadir_path / "hd.bak")
