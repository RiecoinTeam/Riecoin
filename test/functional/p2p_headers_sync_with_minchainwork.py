--- conflicted
+++ resolved
@@ -1,10 +1,6 @@
 #!/usr/bin/env python3
-<<<<<<< HEAD
-# Copyright (c) 2019-2022 The Bitcoin Core developers
+# Copyright (c) 2019-present The Bitcoin Core developers
 # Copyright (c) 2013-present The Riecoin developers
-=======
-# Copyright (c) 2019-present The Bitcoin Core developers
->>>>>>> f7144b24
 # Distributed under the MIT software license, see the accompanying
 # file COPYING or http://www.opensource.org/licenses/mit-license.php.
 """Test that we reject low difficulty headers to prevent our block tree from filling up with useless bloat"""
