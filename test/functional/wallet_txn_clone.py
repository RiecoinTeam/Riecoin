--- conflicted
+++ resolved
@@ -18,13 +18,6 @@
 class TxnMallTest(BitcoinTestFramework):
     def set_test_params(self):
         self.num_nodes = 3
-<<<<<<< HEAD
-        self.supports_cli = False
-=======
-        self.extra_args = [[
-            "-deprecatedrpc=settxfee"
-        ] for i in range(self.num_nodes)]
->>>>>>> b7e9dc8e
 
     def skip_test_if_missing_module(self):
         self.skip_if_no_wallet()
