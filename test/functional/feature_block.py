#!/usr/bin/env python3
# Copyright (c) 2015-present The Bitcoin Core developers
# Copyright (c) 2015-present The Riecoin developers
# Distributed under the MIT software license, see the accompanying
# file COPYING or http://www.opensource.org/licenses/mit-license.php.
"""Test block processing."""
import copy
import time

from test_framework.blocktools import (
    create_block,
    create_coinbase,
    create_tx_with_script,
    get_legacy_sigopcount_block,
    MAX_BLOCK_SIGOPS,
    REGTEST_N_BITS,
)
from test_framework.messages import (
    CBlock,
    COIN,
    COutPoint,
    CTransaction,
    CTxIn,
    CTxOut,
    MAX_BLOCK_WEIGHT,
    SEQUENCE_FINAL,
    uint256_from_compact,
    uint256_from_str,
)
from test_framework.p2p import P2PDataStore
from test_framework.script import (
    CScript,
    MAX_SCRIPT_ELEMENT_SIZE,
    OP_2DUP,
    OP_CHECKMULTISIG,
    OP_CHECKMULTISIGVERIFY,
    OP_CHECKSIG,
    OP_CHECKSIGVERIFY,
    OP_ELSE,
    OP_ENDIF,
    OP_DROP,
    OP_FALSE,
    OP_IF,
    OP_INVALIDOPCODE,
    OP_RETURN,
    OP_TRUE,
    sign_input_legacy,
)
from test_framework.script_util import (
    script_to_p2sh_script,
)
from test_framework.test_framework import BitcoinTestFramework
from test_framework.util import (
    assert_equal,
    assert_greater_than,
)
from test_framework.wallet_util import generate_keypair
from data import invalid_txs


#  Use this class for tests that require behavior other than normal p2p behavior.
#  For now, it is used to serialize a bloated varint (b64).
class CBrokenBlock(CBlock):
    def initialize(self, base_block):
        self.vtx = copy.deepcopy(base_block.vtx)
        self.hashMerkleRoot = self.calc_merkle_root()

    def serialize(self, with_witness=False):
        r = b""
        r += super(CBlock, self).serialize()
        r += (255).to_bytes(1, "little") + len(self.vtx).to_bytes(8, "little")
        for tx in self.vtx:
            if with_witness:
                r += tx.serialize_with_witness()
            else:
                r += tx.serialize_without_witness()
        return r

    def normal_serialize(self):
        return super().serialize()


DUPLICATE_COINBASE_SCRIPT_SIG = b'\x01\x78'  # Valid for block at height 120


class FullBlockTest(BitcoinTestFramework):
    def set_test_params(self):
        self.num_nodes = 1
        self.setup_clean_chain = True
        self.extra_args = [[
            '-acceptnonstdtxn=1',  # This is a consensus block test, we don't care about tx policy
        ]]

    def run_test(self):
        node = self.nodes[0]  # convenience reference to the node

        self.bootstrap_p2p()  # Add one p2p connection to the node

        self.block_heights = {}
        self.coinbase_key, self.coinbase_pubkey = generate_keypair()
        self.tip = None
        self.blocks = {}
        self.genesis_hash = int(self.nodes[0].getbestblockhash(), 16)
        self.block_heights[self.genesis_hash] = 0
        self.spendable_outputs = []

        # Create a new block
        # Commented out invalid Coinbase (cannot test anymore with unconditional Bip34 enforcement in Riecoin.)
        b_dup_cb = self.next_block('dup_cb')
        # b_dup_cb.vtx[0].vin[0].scriptSig = DUPLICATE_COINBASE_SCRIPT_SIG
        # b_dup_cb.vtx[0].rehash()
        duplicate_tx = b_dup_cb.vtx[0]
        b_dup_cb = self.update_block('dup_cb', [])
        self.send_blocks([b_dup_cb])

        b0 = self.next_block(0)
        self.save_spendable_output()
        self.send_blocks([b0])

        # These constants chosen specifically to trigger an immature coinbase spend
        # at a certain time below.
        NUM_BUFFER_BLOCKS_TO_GENERATE = 99
        NUM_OUTPUTS_TO_COLLECT = 33

        # Allow the block to mature
        blocks = []
        for i in range(NUM_BUFFER_BLOCKS_TO_GENERATE):
            blocks.append(self.next_block(f"maturitybuffer.{i}"))
            self.save_spendable_output()
        self.send_blocks(blocks)

        # collect spendable outputs now to avoid cluttering the code later on
        out = []
        for _ in range(NUM_OUTPUTS_TO_COLLECT):
            out.append(self.get_spendable_output())

        # Start by building a couple of blocks on top (which output is spent is
        # in parentheses):
        #     genesis -> b1 (0) -> b2 (1)
        b1 = self.next_block(1, spend=out[0])
        self.save_spendable_output()

        b2 = self.next_block(2, spend=out[1])
        self.save_spendable_output()

        self.send_blocks([b1, b2], timeout=4)

        # Select a txn with an output eligible for spending. This won't actually be spent,
        # since we're testing submission of a series of blocks with invalid txns.
        attempt_spend_tx = out[2]

        # Submit blocks for rejection, each of which contains a single transaction
        # (aside from coinbase) which should be considered invalid.
        for TxTemplate in invalid_txs.iter_all_templates():
            template = TxTemplate(spend_tx=attempt_spend_tx)

            if template.valid_in_block:
                continue

            self.log.info(f"Reject block with invalid tx: {TxTemplate.__name__}")
            blockname = f"for_invalid.{TxTemplate.__name__}"
            self.next_block(blockname)
            badtx = template.get_tx()
            if TxTemplate != invalid_txs.InputMissing:
                self.sign_tx(badtx, attempt_spend_tx)
            badtx.rehash()
            badblock = self.update_block(blockname, [badtx])
            self.send_blocks(
                [badblock], success=False,
                reject_reason=(template.block_reject_reason or template.reject_reason),
                reconnect=True, timeout=2)

            self.move_tip(2)

        # Fork like this:
        #
        #     genesis -> b1 (0) -> b2 (1)
        #                      \-> b3 (1)
        #
        # Nothing should happen at this point. We saw b2 first so it takes priority.
        self.log.info("Don't reorg to a chain of the same length")
        self.move_tip(1)
        b3 = self.next_block(3, spend=out[1])
        txout_b3 = b3.vtx[1]
        self.send_blocks([b3], False)

        # Now we add another block to make the alternative chain longer.
        #
        #     genesis -> b1 (0) -> b2 (1)
        #                      \-> b3 (1) -> b4 (2)
        self.log.info("Reorg to a longer chain")
        b4 = self.next_block(4, spend=out[2])
        self.send_blocks([b4])

        # ... and back to the first chain.
        #     genesis -> b1 (0) -> b2 (1) -> b5 (2) -> b6 (3)
        #                      \-> b3 (1) -> b4 (2)
        self.move_tip(2)
        b5 = self.next_block(5, spend=out[2])
        self.save_spendable_output()
        self.send_blocks([b5], False)

        self.log.info("Reorg back to the original chain")
        b6 = self.next_block(6, spend=out[3])
        self.send_blocks([b6], True)

        # Try to create a fork that double-spends
        #     genesis -> b1 (0) -> b2 (1) -> b5 (2) -> b6 (3)
        #                                          \-> b7 (2) -> b8 (4)
        #                      \-> b3 (1) -> b4 (2)
        self.log.info("Reject a chain with a double spend, even if it is longer")
        self.move_tip(5)
        b7 = self.next_block(7, spend=out[2])
        self.send_blocks([b7], False)

        b8 = self.next_block(8, spend=out[4])
        self.send_blocks([b8], False, reconnect=True)

        # Try to create a block that has too much fee
        #     genesis -> b1 (0) -> b2 (1) -> b5 (2) -> b6 (3)
        #                                                    \-> b9 (4)
        #                      \-> b3 (1) -> b4 (2)
        self.log.info("Reject a block where the miner creates too much coinbase reward")
        self.move_tip(6)
        b9 = self.next_block(9, spend=out[4], additional_coinbase_value=1)
        self.send_blocks([b9], success=False, reject_reason='bad-cb-amount', reconnect=True)

        # Create a fork that ends in a block with too much fee (the one that causes the reorg)
        #     genesis -> b1 (0) -> b2 (1) -> b5 (2) -> b6  (3)
        #                                          \-> b10 (3) -> b11 (4)
        #                      \-> b3 (1) -> b4 (2)
        self.log.info("Reject a chain where the miner creates too much coinbase reward, even if the chain is longer")
        self.move_tip(5)
        b10 = self.next_block(10, spend=out[3])
        self.send_blocks([b10], False)

        b11 = self.next_block(11, spend=out[4], additional_coinbase_value=1)
        self.send_blocks([b11], success=False, reject_reason='bad-cb-amount', reconnect=True)

        # Try again, but with a valid fork first
        #     genesis -> b1 (0) -> b2 (1) -> b5 (2) -> b6  (3)
        #                                          \-> b12 (3) -> b13 (4) -> b14 (5)
        #                      \-> b3 (1) -> b4 (2)
        self.log.info("Reject a chain where the miner creates too much coinbase reward, even if the chain is longer (on a forked chain)")
        self.move_tip(5)
        b12 = self.next_block(12, spend=out[3])
        self.save_spendable_output()
        b13 = self.next_block(13, spend=out[4])
        self.save_spendable_output()
        b14 = self.next_block(14, spend=out[5], additional_coinbase_value=1)
        self.send_blocks([b12, b13, b14], success=False, reject_reason='bad-cb-amount', reconnect=True)

        # New tip should be b13.
        assert_equal(node.getbestblockhash(), b13.hash)

        # Add a block with MAX_BLOCK_SIGOPS and one with one more sigop
        #     genesis -> b1 (0) -> b2 (1) -> b5 (2) -> b6  (3)
        #                                          \-> b12 (3) -> b13 (4) -> b15 (5) -> b16 (6)
        #                      \-> b3 (1) -> b4 (2)
        self.log.info("Accept a block with lots of checksigs")
        lots_of_checksigs = CScript([OP_CHECKSIG] * (MAX_BLOCK_SIGOPS - 1))
        self.move_tip(13)
        b15 = self.next_block(15, spend=out[5], script=lots_of_checksigs)
        self.save_spendable_output()
        self.send_blocks([b15], True)

        self.log.info("Reject a block with too many checksigs")
        too_many_checksigs = CScript([OP_CHECKSIG] * (MAX_BLOCK_SIGOPS))
        b16 = self.next_block(16, spend=out[6], script=too_many_checksigs)
        self.send_blocks([b16], success=False, reject_reason='bad-blk-sigops', reconnect=True)

        # Attempt to spend a transaction created on a different fork
        #     genesis -> b1 (0) -> b2 (1) -> b5 (2) -> b6  (3)
        #                                          \-> b12 (3) -> b13 (4) -> b15 (5) -> b17 (b3.vtx[1])
        #                      \-> b3 (1) -> b4 (2)
        self.log.info("Reject a block with a spend from a re-org'ed out tx")
        self.move_tip(15)
        b17 = self.next_block(17, spend=txout_b3)
        self.send_blocks([b17], success=False, reject_reason='bad-txns-inputs-missingorspent', reconnect=True)

        # Attempt to spend a transaction created on a different fork (on a fork this time)
        #     genesis -> b1 (0) -> b2 (1) -> b5 (2) -> b6  (3)
        #                                          \-> b12 (3) -> b13 (4) -> b15 (5)
        #                                                                \-> b18 (b3.vtx[1]) -> b19 (6)
        #                      \-> b3 (1) -> b4 (2)
        self.log.info("Reject a block with a spend from a re-org'ed out tx (on a forked chain)")
        self.move_tip(13)
        b18 = self.next_block(18, spend=txout_b3)
        self.send_blocks([b18], False)

        b19 = self.next_block(19, spend=out[6])
        self.send_blocks([b19], success=False, reject_reason='bad-txns-inputs-missingorspent', reconnect=True)

        # Attempt to spend a coinbase at depth too low
        #     genesis -> b1 (0) -> b2 (1) -> b5 (2) -> b6  (3)
        #                                          \-> b12 (3) -> b13 (4) -> b15 (5) -> b20 (7)
        #                      \-> b3 (1) -> b4 (2)
        self.log.info("Reject a block spending an immature coinbase.")
        self.move_tip(15)
        b20 = self.next_block(20, spend=out[7])
        self.send_blocks([b20], success=False, reject_reason='bad-txns-premature-spend-of-coinbase', reconnect=True)

        # Attempt to spend a coinbase at depth too low (on a fork this time)
        #     genesis -> b1 (0) -> b2 (1) -> b5 (2) -> b6  (3)
        #                                          \-> b12 (3) -> b13 (4) -> b15 (5)
        #                                                                \-> b21 (6) -> b22 (5)
        #                      \-> b3 (1) -> b4 (2)
        self.log.info("Reject a block spending an immature coinbase (on a forked chain)")
        self.move_tip(13)
        b21 = self.next_block(21, spend=out[6])
        self.send_blocks([b21], False)

        b22 = self.next_block(22, spend=out[5])
        self.send_blocks([b22], success=False, reject_reason='bad-txns-premature-spend-of-coinbase', reconnect=True)

        # Create a block on either side of MAX_BLOCK_WEIGHT and make sure its accepted/rejected
        #     genesis -> b1 (0) -> b2 (1) -> b5 (2) -> b6  (3)
        #                                          \-> b12 (3) -> b13 (4) -> b15 (5) -> b23 (6)
        #                                                                           \-> b24 (6) -> b25 (7)
        #                      \-> b3 (1) -> b4 (2)
        self.log.info("Accept a block of weight MAX_BLOCK_WEIGHT")
        self.move_tip(15)
        b23 = self.next_block(23, spend=out[6])
        tx = CTransaction()
        script_length = (MAX_BLOCK_WEIGHT - b23.get_weight() - 276) // 4
        script_output = CScript([b'\x00' * script_length])
        tx.vout.append(CTxOut(0, script_output))
        tx.vin.append(CTxIn(COutPoint(b23.vtx[1].sha256, 0)))
        b23 = self.update_block(23, [tx])
        # Make sure the math above worked out to produce a max-weighted block
        assert_equal(b23.get_weight(), MAX_BLOCK_WEIGHT)
        self.send_blocks([b23], True)
        self.save_spendable_output()

        self.log.info("Reject a block of weight MAX_BLOCK_WEIGHT + 4")
        self.move_tip(15)
        b24 = self.next_block(24, spend=out[6])
        script_length = (MAX_BLOCK_WEIGHT - b24.get_weight() - 276) // 4
        script_output = CScript([b'\x00' * (script_length + 1)])
        tx.vout = [CTxOut(0, script_output)]
        b24 = self.update_block(24, [tx])
        assert_equal(b24.get_weight(), MAX_BLOCK_WEIGHT + 1 * 4)
        self.send_blocks([b24], success=False, reject_reason='bad-blk-length', reconnect=True)

        b25 = self.next_block(25, spend=out[7])
        self.send_blocks([b25], False)

        # Create blocks with a coinbase input script size out of range
        #     genesis -> b1 (0) -> b2 (1) -> b5 (2) -> b6  (3)
        #                                          \-> b12 (3) -> b13 (4) -> b15 (5) -> b23 (6) -> b30 (7)
        #                                                                           \-> ... (6) -> ... (7)
        #                      \-> b3 (1) -> b4 (2)
        self.log.info("Reject a block with coinbase input script size out of range")
        self.move_tip(15)
        b26 = self.next_block(26, spend=out[6])
        b26.vtx[0].vin[0].scriptSig = b'\x00'
        b26.vtx[0].rehash()
        # update_block causes the merkle root to get updated, even with no new
        # transactions, and updates the required state.
        b26 = self.update_block(26, [])
        self.send_blocks([b26], success=False, reject_reason='bad-cb-length', reconnect=True)

        # Extend the b26 chain to make sure bitcoind isn't accepting b26
        b27 = self.next_block(27, spend=out[7])
        self.send_blocks([b27], False)

        # Now try a too-large-coinbase script
        self.move_tip(15)
        b28 = self.next_block(28, spend=out[6])
        b28.vtx[0].vin[0].scriptSig = b'\x00' * 101
        b28.vtx[0].rehash()
        b28 = self.update_block(28, [])
        self.send_blocks([b28], success=False, reject_reason='bad-cb-length', reconnect=True)

        # Extend the b28 chain to make sure bitcoind isn't accepting b28
        b29 = self.next_block(29, spend=out[7])
        self.send_blocks([b29], False)

        # b30 has a max-sized coinbase scriptSig.
        self.move_tip(23)
        b30 = self.next_block(30)
        b30.vtx[0].vin[0].scriptSig = bytes(b30.vtx[0].vin[0].scriptSig)  # Convert CScript to raw bytes
        b30.vtx[0].vin[0].scriptSig += b'\x00' * (100 - len(b30.vtx[0].vin[0].scriptSig))  # Fill with 0s
        assert_equal(len(b30.vtx[0].vin[0].scriptSig), 100)
        b30.vtx[0].rehash()
        b30 = self.update_block(30, [])
        self.send_blocks([b30], True)
        self.save_spendable_output()

        # b31 - b35 - check sigops of OP_CHECKMULTISIG / OP_CHECKMULTISIGVERIFY / OP_CHECKSIGVERIFY
        #
        #     genesis -> ... -> b30 (7) -> b31 (8) -> b33 (9) -> b35 (10)
        #                                                                \-> b36 (11)
        #                                                    \-> b34 (10)
        #                                         \-> b32 (9)
        #

        # MULTISIG: each op code counts as 20 sigops.  To create the edge case, pack another 19 sigops at the end.
        self.log.info("Accept a block with the max number of OP_CHECKMULTISIG sigops")
        lots_of_multisigs = CScript([OP_CHECKMULTISIG] * ((MAX_BLOCK_SIGOPS - 1) // 20) + [OP_CHECKSIG] * 19)
        b31 = self.next_block(31, spend=out[8], script=lots_of_multisigs)
        assert_equal(get_legacy_sigopcount_block(b31), MAX_BLOCK_SIGOPS)
        self.send_blocks([b31], True)
        self.save_spendable_output()

        # this goes over the limit because the coinbase has one sigop
        self.log.info("Reject a block with too many OP_CHECKMULTISIG sigops")
        too_many_multisigs = CScript([OP_CHECKMULTISIG] * (MAX_BLOCK_SIGOPS // 20))
        b32 = self.next_block(32, spend=out[9], script=too_many_multisigs)
        assert_equal(get_legacy_sigopcount_block(b32), MAX_BLOCK_SIGOPS + 1)
        self.send_blocks([b32], success=False, reject_reason='bad-blk-sigops', reconnect=True)

        # CHECKMULTISIGVERIFY
        self.log.info("Accept a block with the max number of OP_CHECKMULTISIGVERIFY sigops")
        self.move_tip(31)
        lots_of_multisigs = CScript([OP_CHECKMULTISIGVERIFY] * ((MAX_BLOCK_SIGOPS - 1) // 20) + [OP_CHECKSIG] * 19)
        b33 = self.next_block(33, spend=out[9], script=lots_of_multisigs)
        self.send_blocks([b33], True)
        self.save_spendable_output()

        self.log.info("Reject a block with too many OP_CHECKMULTISIGVERIFY sigops")
        too_many_multisigs = CScript([OP_CHECKMULTISIGVERIFY] * (MAX_BLOCK_SIGOPS // 20))
        b34 = self.next_block(34, spend=out[10], script=too_many_multisigs)
        self.send_blocks([b34], success=False, reject_reason='bad-blk-sigops', reconnect=True)

        # CHECKSIGVERIFY
        self.log.info("Accept a block with the max number of OP_CHECKSIGVERIFY sigops")
        self.move_tip(33)
        lots_of_checksigs = CScript([OP_CHECKSIGVERIFY] * (MAX_BLOCK_SIGOPS - 1))
        b35 = self.next_block(35, spend=out[10], script=lots_of_checksigs)
        self.send_blocks([b35], True)
        self.save_spendable_output()

        self.log.info("Reject a block with too many OP_CHECKSIGVERIFY sigops")
        too_many_checksigs = CScript([OP_CHECKSIGVERIFY] * (MAX_BLOCK_SIGOPS))
        b36 = self.next_block(36, spend=out[11], script=too_many_checksigs)
        self.send_blocks([b36], success=False, reject_reason='bad-blk-sigops', reconnect=True)

        # Check spending of a transaction in a block which failed to connect
        #
        # b6  (3)
        # b12 (3) -> b13 (4) -> b15 (5) -> b23 (6) -> b30 (7) -> b31 (8) -> b33 (9) -> b35 (10)
        #                                                                                     \-> b37 (11)
        #                                                                                     \-> b38 (11/37)
        #

        # save 37's spendable output, but then double-spend out11 to invalidate the block
        self.log.info("Reject a block spending transaction from a block which failed to connect")
        self.move_tip(35)
        b37 = self.next_block(37, spend=out[11])
        txout_b37 = b37.vtx[1]
        tx = self.create_and_sign_transaction(out[11], 0)
        b37 = self.update_block(37, [tx])
        self.send_blocks([b37], success=False, reject_reason='bad-txns-inputs-missingorspent', reconnect=True)

        # attempt to spend b37's first non-coinbase tx, at which point b37 was still considered valid
        self.move_tip(35)
        b38 = self.next_block(38, spend=txout_b37)
        self.send_blocks([b38], success=False, reject_reason='bad-txns-inputs-missingorspent', reconnect=True)

        # Check P2SH SigOp counting
        #
        #
        #   13 (4) -> b15 (5) -> b23 (6) -> b30 (7) -> b31 (8) -> b33 (9) -> b35 (10) -> b39 (11) -> b41 (12)
        #                                                                                        \-> b40 (12)
        #
        # b39 - create some P2SH outputs that will require 6 sigops to spend:
        #
        #           redeem_script = COINBASE_PUBKEY, (OP_2DUP+OP_CHECKSIGVERIFY) * 5, OP_CHECKSIG
        #           p2sh_script = OP_HASH160, ripemd160(sha256(script)), OP_EQUAL
        #
        self.log.info("Check P2SH SIGOPS are correctly counted")
        self.move_tip(35)
        self.next_block(39)
        b39_outputs = 0
        b39_sigops_per_output = 6

        # Build the redeem script, hash it, use hash to create the p2sh script
        redeem_script = CScript([self.coinbase_pubkey] + [OP_2DUP, OP_CHECKSIGVERIFY] * 5 + [OP_CHECKSIG])
        p2sh_script = script_to_p2sh_script(redeem_script)

        # Create a transaction that spends one satoshi to the p2sh_script, the rest to OP_TRUE
        # This must be signed because it is spending a coinbase
        spend = out[11]
        tx = self.create_tx(spend, 0, 1, p2sh_script)
        tx.vout.append(CTxOut(spend.vout[0].nValue - 1, CScript([OP_TRUE])))
        self.sign_tx(tx, spend)
        tx.rehash()
        b39 = self.update_block(39, [tx])
        b39_outputs += 1

        # Until block is full, add tx's with 1 satoshi to p2sh_script, the rest to OP_TRUE
        tx_new = None
        tx_last = tx
        total_weight = b39.get_weight()
        while total_weight < MAX_BLOCK_WEIGHT:
            tx_new = self.create_tx(tx_last, 1, 1, p2sh_script)
            tx_new.vout.append(CTxOut(tx_last.vout[1].nValue - 1, CScript([OP_TRUE])))
            tx_new.rehash()
            total_weight += tx_new.get_weight()
            if total_weight >= MAX_BLOCK_WEIGHT:
                break
            b39.vtx.append(tx_new)  # add tx to block
            tx_last = tx_new
            b39_outputs += 1

        # The accounting in the loop above can be off, because it misses the
        # compact size encoding of the number of transactions in the block.
        # Make sure we didn't accidentally make too big a block. Note that the
        # size of the block has non-determinism due to the ECDSA signature in
        # the first transaction.
        while b39.get_weight() >= MAX_BLOCK_WEIGHT:
            del b39.vtx[-1]

        b39 = self.update_block(39, [])
        self.send_blocks([b39], True)
        self.save_spendable_output()

        # Test sigops in P2SH redeem scripts
        #
        # b40 creates 3333 tx's spending the 6-sigop P2SH outputs from b39 for a total of 19998 sigops.
        # The first tx has one sigop and then at the end we add 2 more to put us just over the max.
        #
        # b41 does the same, less one, so it has the maximum sigops permitted.
        #
        self.log.info("Reject a block with too many P2SH sigops")
        self.move_tip(39)
        b40 = self.next_block(40, spend=out[12])
        sigops = get_legacy_sigopcount_block(b40)
        numTxes = (MAX_BLOCK_SIGOPS - sigops) // b39_sigops_per_output
        assert_equal(numTxes <= b39_outputs, True)

        lastOutpoint = COutPoint(b40.vtx[1].sha256, 0)
        new_txs = []
        for i in range(1, numTxes + 1):
            tx = CTransaction()
            tx.vout.append(CTxOut(1, CScript([OP_TRUE])))
            tx.vin.append(CTxIn(lastOutpoint, b''))
            # second input is corresponding P2SH output from b39
            tx.vin.append(CTxIn(COutPoint(b39.vtx[i].sha256, 0), b''))
            # Note: must pass the redeem_script (not p2sh_script) to the signature hash function
            tx.vin[1].scriptSig = CScript([redeem_script])
            sign_input_legacy(tx, 1, redeem_script, self.coinbase_key)
            new_txs.append(tx)
            lastOutpoint = COutPoint(tx.sha256, 0)

        b40_sigops_to_fill = MAX_BLOCK_SIGOPS - (numTxes * b39_sigops_per_output + sigops) + 1
        tx = CTransaction()
        tx.vin.append(CTxIn(lastOutpoint, b''))
        tx.vout.append(CTxOut(1, CScript([OP_CHECKSIG] * b40_sigops_to_fill)))
        tx.rehash()
        new_txs.append(tx)
        self.update_block(40, new_txs)
        self.send_blocks([b40], success=False, reject_reason='bad-blk-sigops', reconnect=True)

        # same as b40, but one less sigop
        self.log.info("Accept a block with the max number of P2SH sigops")
        self.move_tip(39)
        b41 = self.next_block(41, spend=None)
        self.update_block(41, b40.vtx[1:-1])
        b41_sigops_to_fill = b40_sigops_to_fill - 1
        tx = CTransaction()
        tx.vin.append(CTxIn(lastOutpoint, b''))
        tx.vout.append(CTxOut(1, CScript([OP_CHECKSIG] * b41_sigops_to_fill)))
        tx.rehash()
        self.update_block(41, [tx])
        self.send_blocks([b41], True)

        # Fork off of b39 to create a constant base again
        #
        # b23 (6) -> b30 (7) -> b31 (8) -> b33 (9) -> b35 (10) -> b39 (11) -> b42 (12) -> b43 (13)
        #                                                                  \-> b41 (12)
        #
        self.move_tip(39)
        b42 = self.next_block(42, spend=out[12])
        self.save_spendable_output()

        b43 = self.next_block(43, spend=out[13])
        self.save_spendable_output()
        self.send_blocks([b42, b43], True)

        # Test a number of really invalid scenarios
        #
        #  -> b31 (8) -> b33 (9) -> b35 (10) -> b39 (11) -> b42 (12) -> b43 (13) -> b44 (14)
        #                                                                                   \-> ??? (15)

        # The next few blocks are going to be created "by hand" since they'll do funky things, such as having
        # the first transaction be non-coinbase, etc.  The purpose of b44 is to make sure this works.
        self.log.info("Build block 44 manually")
        height = self.block_heights[self.tip.sha256] + 1
        coinbase = create_coinbase(height, self.coinbase_pubkey)
        b44 = CBlock()
        b44.nTime = self.tip.nTime + 1
        b44.hashPrevBlock = self.tip.sha256
        b44.nBits = REGTEST_N_BITS
        b44.vtx.append(coinbase)
        tx = self.create_and_sign_transaction(out[14], 1)
        b44.vtx.append(tx)
        b44.hashMerkleRoot = b44.calc_merkle_root()
        b44.solve()
        self.tip = b44
        self.block_heights[b44.sha256] = height
        self.blocks[44] = b44
        self.send_blocks([b44], True)

        self.log.info("Reject a block with a non-coinbase as the first tx")
        non_coinbase = self.create_tx(out[15], 0, 1)
        b45 = CBlock()
        b45.nTime = self.tip.nTime + 1
        b45.hashPrevBlock = self.tip.sha256
        b45.nBits = REGTEST_N_BITS
        b45.vtx.append(non_coinbase)
        b45.hashMerkleRoot = b45.calc_merkle_root()
        b45.solve()
        self.block_heights[b45.sha256] = self.block_heights[self.tip.sha256] + 1
        self.tip = b45
        self.blocks[45] = b45
        self.send_blocks([b45], success=False, reject_reason='bad-cb-missing', reconnect=True)

        self.log.info("Reject a block with no transactions")
        self.move_tip(44)
        b46 = CBlock()
        b46.nTime = b44.nTime + 1
        b46.hashPrevBlock = b44.sha256
        b46.nBits = REGTEST_N_BITS
        b46.vtx = []
        b46.hashMerkleRoot = 0
        b46.solve()
        self.block_heights[b46.sha256] = self.block_heights[b44.sha256] + 1
        self.tip = b46
        assert 46 not in self.blocks
        self.blocks[46] = b46
        self.send_blocks([b46], success=False, reject_reason='bad-blk-length', reconnect=True)

        self.log.info("Reject a block with invalid work")
        self.move_tip(44)
        b47 = self.next_block(47)
        b47.nBits = 0x00012000
        b47.nNonce = uint256_from_str(bytearray.fromhex("0200000000000000000000000000000000000000000000000000000000000000"))
        b47.rehash()
        self.send_blocks([b47], False, force_send=True, reject_reason='short-constellation', reconnect=True)

        # In Riecoin, Blocks > 15 s in the future are rejected, but in RegTest, this is reverted to the Bitcoin's 2 h until all the affected tests are rewritten.
        self.log.info("Reject a block with a timestamp >2 hours in the future")
        self.move_tip(44)
        b48 = self.next_block(48)
        b48.nTime = int(time.time()) + 60 * 60 * 3
        # Header timestamp has changed. Re-solve the block.
        b48.solve()
        self.send_blocks([b48], False, force_send=True, reject_reason='time-too-new')

        self.log.info("Reject a block with invalid merkle hash")
        self.move_tip(44)
        b49 = self.next_block(49)
        b49.hashMerkleRoot += 1
        b49.solve()
        self.send_blocks([b49], success=False, reject_reason='bad-txnmrklroot', reconnect=True)

        self.log.info("Reject a block with incorrect Difficulty")
        self.move_tip(44)
        b50 = self.next_block(50)
        b50.nBits = 0x00011fff
        b50.solve()
        # self.send_blocks([b50], False, force_send=True, reject_reason='bad-diffbits', reconnect=True) # Todo: worth to investigate why it does the PoW Check before "Bad DiffBits" and if we should change something in the code.
        self.send_blocks([b50], False, force_send=True, reject_reason='short-constellation', reconnect=True)

        self.log.info("Reject a block with two coinbase transactions")
        self.move_tip(44)
        self.next_block(51)
        cb2 = create_coinbase(51, self.coinbase_pubkey)
        b51 = self.update_block(51, [cb2])
        self.send_blocks([b51], success=False, reject_reason='bad-cb-multiple', reconnect=True)

        self.log.info("Reject a block with duplicate transactions")
        # Note: txns have to be in the right position in the merkle tree to trigger this error
        self.move_tip(44)
        b52 = self.next_block(52, spend=out[15])
        tx = self.create_tx(b52.vtx[1], 0, 1)
        b52 = self.update_block(52, [tx, tx])
        self.send_blocks([b52], success=False, reject_reason='bad-txns-duplicate', reconnect=True)

        # Test block timestamps
        #  -> b31 (8) -> b33 (9) -> b35 (10) -> b39 (11) -> b42 (12) -> b43 (13) -> b53 (14) -> b55 (15)
        #                                                                                   \-> b54 (15)
        #                                                                        -> b44 (14)\-> b48 ()
        self.move_tip(43)
        b53 = self.next_block(53, spend=out[14])
        self.send_blocks([b53], False)
        self.save_spendable_output()

        self.log.info("Reject a block with timestamp before MedianTimePast")
        b54 = self.next_block(54, spend=out[15])
        b54.nTime = b35.nTime - 1
        b54.solve()
        self.send_blocks([b54], False, force_send=True, reject_reason='time-too-old', reconnect=True)

        # valid timestamp
        self.move_tip(53)
        b55 = self.next_block(55, spend=out[15])
        b55.nTime = b35.nTime
        self.update_block(55, [])
        self.send_blocks([b55], True)
        self.save_spendable_output()

        # The block which was previously rejected because of being "too far(3 hours)" must be accepted 2 hours later.
        # The new block is only 1 hour into future now and we must reorg onto to the new longer chain.
        # The new bestblock b48p is invalidated manually.
        #  -> b31 (8) -> b33 (9) -> b35 (10) -> b39 (11) -> b42 (12) -> b43 (13) -> b53 (14) -> b55 (15)
        #                                                                                   \-> b54 (15)
        #                                                                        -> b44 (14)\-> b48 () -> b48p ()
        self.log.info("Accept a previously rejected future block at a later time")
        node.setmocktime(int(time.time()) + 2*60*60)
        self.move_tip(48)
        self.block_heights[b48.sha256] = self.block_heights[b44.sha256] + 1 # b48 is a parent of b44
        b48p = self.next_block("48p")
        self.send_blocks([b48, b48p], success=True) # Reorg to the longer chain
        node.invalidateblock(b48p.hash) # mark b48p as invalid
        node.setmocktime(0)

        # Test Merkle tree malleability
        #
        # -> b42 (12) -> b43 (13) -> b53 (14) -> b55 (15) -> b57p2 (16)
        #                                                \-> b57   (16)
        #                                                \-> b56p2 (16)
        #                                                \-> b56   (16)
        #
        # Merkle tree malleability (CVE-2012-2459): repeating sequences of transactions in a block without
        #                           affecting the merkle root of a block, while still invalidating it.
        #                           See:  src/consensus/merkle.h
        #
        #  b57 has three txns:  coinbase, tx, tx1.  The merkle root computation will duplicate tx.
        #  Result:  OK
        #
        #  b56 copies b57 but duplicates tx1 and does not recalculate the block hash.  So it has a valid merkle
        #  root but duplicate transactions.
        #  Result:  Fails
        #
        #  b57p2 has six transactions in its merkle tree:
        #       - coinbase, tx, tx1, tx2, tx3, tx4
        #  Merkle root calculation will duplicate as necessary.
        #  Result:  OK.
        #
        #  b56p2 copies b57p2 but adds both tx3 and tx4.  The purpose of the test is to make sure the code catches
        #  duplicate txns that are not next to one another with the "bad-txns-duplicate" error (which indicates
        #  that the error was caught early, avoiding a DOS vulnerability.)

        # b57 - a good block with 2 txs, don't submit until end
        self.move_tip(55)
        self.next_block(57)
        tx = self.create_and_sign_transaction(out[16], 1)
        tx1 = self.create_tx(tx, 0, 1)
        b57 = self.update_block(57, [tx, tx1])

        # b56 - copy b57, add a duplicate tx
        self.log.info("Reject a block with a duplicate transaction in the Merkle Tree (but with a valid Merkle Root)")
        self.move_tip(55)
        b56 = copy.deepcopy(b57)
        self.blocks[56] = b56
        assert_equal(len(b56.vtx), 3)
        b56 = self.update_block(56, [tx1])
        assert_equal(b56.hash, b57.hash)
        self.send_blocks([b56], success=False, reject_reason='bad-txns-duplicate', reconnect=True)

        # b57p2 - a good block with 6 tx'es, don't submit until end
        self.move_tip(55)
        self.next_block("57p2")
        tx = self.create_and_sign_transaction(out[16], 1)
        tx1 = self.create_tx(tx, 0, 1)
        tx2 = self.create_tx(tx1, 0, 1)
        tx3 = self.create_tx(tx2, 0, 1)
        tx4 = self.create_tx(tx3, 0, 1)
        b57p2 = self.update_block("57p2", [tx, tx1, tx2, tx3, tx4])

        # b56p2 - copy b57p2, duplicate two non-consecutive tx's
        self.log.info("Reject a block with two duplicate transactions in the Merkle Tree (but with a valid Merkle Root)")
        self.move_tip(55)
        b56p2 = copy.deepcopy(b57p2)
        self.blocks["b56p2"] = b56p2
        assert_equal(b56p2.hash, b57p2.hash)
        assert_equal(len(b56p2.vtx), 6)
        b56p2 = self.update_block("b56p2", [tx3, tx4])
        self.send_blocks([b56p2], success=False, reject_reason='bad-txns-duplicate', reconnect=True)

        self.move_tip("57p2")
        self.send_blocks([b57p2], True)

        self.move_tip(57)
        self.send_blocks([b57], False)  # The tip is not updated because 57p2 seen first
        self.save_spendable_output()

        # Test a few invalid tx types
        #
        # -> b35 (10) -> b39 (11) -> b42 (12) -> b43 (13) -> b53 (14) -> b55 (15) -> b57 (16) -> b60 ()
        #                                                                                    \-> ??? (17)
        #

        # tx with prevout.n out of range
        self.log.info("Reject a block with a transaction with prevout.n out of range")
        self.move_tip(57)
        self.next_block(58, spend=out[17])
        tx = CTransaction()
        assert len(out[17].vout) < 42
        tx.vin.append(CTxIn(COutPoint(out[17].sha256, 42), CScript([OP_TRUE]), SEQUENCE_FINAL))
        tx.vout.append(CTxOut(0, b""))
        tx.calc_sha256()
        b58 = self.update_block(58, [tx])
        self.send_blocks([b58], success=False, reject_reason='bad-txns-inputs-missingorspent', reconnect=True)

        # tx with output value > input value
        self.log.info("Reject a block with a transaction with outputs > inputs")
        self.move_tip(57)
        self.next_block(59)
        tx = self.create_and_sign_transaction(out[17], 51 * COIN)
        b59 = self.update_block(59, [tx])
        self.send_blocks([b59], success=False, reject_reason='bad-txns-in-belowout', reconnect=True)

        # reset to good chain
        self.move_tip(57)
        b60 = self.next_block(60)
        self.send_blocks([b60], True)
        self.save_spendable_output()

        # Duplicate transaction prevented with Bip34 (bad-cb-height)
        # Adjusted since running the Original commented out Test below is no longer possible with an unconditional Bip34 enforcement.
        # Todo: properly rewrite the Test (or delete it after careful research)
        # Test BIP30 (reject duplicate)
        #
        # -> b39 (11) -> b42 (12) -> b43 (13) -> b53 (14) -> b55 (15) -> b57 (16) -> b60 ()
        #                                                                                  \-> b61 ()
        #
        # Blocks are not allowed to contain a transaction whose id matches that of an earlier,
        # not-fully-spent transaction in the same chain. To test, make identical coinbases;
        # the second one should be rejected. See also CVE-2012-1909.
        #
        self.log.info("Reject a block with a transaction with a duplicate hash of a previous transaction (BIP30)")
        self.move_tip(60)
        b61 = self.next_block(61)
<<<<<<< HEAD
        # b61.vtx[0].vin[0].scriptSig = DUPLICATE_COINBASE_SCRIPT_SIG
        b61.vtx[0].vin[0].scriptSig = b_dup_cb.vtx[0].vin[0].scriptSig
=======
        b61.vtx[0].nLockTime = 0
        b61.vtx[0].vin[0].scriptSig = DUPLICATE_COINBASE_SCRIPT_SIG
>>>>>>> 59e09e0f
        b61.vtx[0].rehash()
        b61 = self.update_block(61, [])
        assert_equal(duplicate_tx.serialize(), b61.vtx[0].serialize())
        # BIP30 is always checked on regtest, regardless of the BIP34 activation height
        # self.send_blocks([b61], success=False, reject_reason='bad-txns-BIP30', reconnect=True)
        self.send_blocks([b61], success=False, reject_reason='bad-cb-height', reconnect=True)

        """Test does not make sense anymore, create valid Blocks instead. Adjust or delete after carefully investigating the whole thing.
        # Test BIP30 (allow duplicate if spent)
        #
        # -> b57 (16) -> b60 ()
        #            \-> b_spend_dup_cb (b_dup_cb) -> b_dup_2 ()
        #
        self.move_tip(57)
        self.next_block('spend_dup_cb')
        tx = CTransaction()
        tx.vin.append(CTxIn(COutPoint(duplicate_tx.sha256, 0)))
        tx.vout.append(CTxOut(0, CScript([OP_TRUE])))
        self.sign_tx(tx, duplicate_tx)
        tx.rehash()
        b_spend_dup_cb = self.update_block('spend_dup_cb', [tx])

        b_dup_2 = self.next_block('dup_2')
        b_dup_2.vtx[0].nLockTime = 0
        b_dup_2.vtx[0].vin[0].scriptSig = DUPLICATE_COINBASE_SCRIPT_SIG
        b_dup_2.vtx[0].rehash()
        b_dup_2 = self.update_block('dup_2', [])
        assert_equal(duplicate_tx.serialize(), b_dup_2.vtx[0].serialize())
        assert_equal(self.nodes[0].gettxout(txid=duplicate_tx.hash, n=0)['confirmations'], 119)
        self.send_blocks([b_spend_dup_cb, b_dup_2], success=True)
        # The duplicate has less confirmations
        assert_equal(self.nodes[0].gettxout(txid=duplicate_tx.hash, n=0)['confirmations'], 1)"""
        self.move_tip(57)
        b_spend_dup_cb = self.next_block('spend_dup_cb')
        b_dup_2 = self.next_block('dup_2')
        self.send_blocks([b_spend_dup_cb, b_dup_2], success=True)

        # Test tx.isFinal is properly rejected (not an exhaustive tx.isFinal test, that should be in data-driven transaction tests)
        #
        # -> b_spend_dup_cb (b_dup_cb) -> b_dup_2 ()
        #                                           \-> b62 (18)
        #
        self.log.info("Reject a block with a transaction with a nonfinal locktime")
        self.move_tip('dup_2')
        self.next_block(62)
        tx = CTransaction()
        tx.nLockTime = 0xffffffff  # this locktime is non-final
        tx.vin.append(CTxIn(COutPoint(out[18].sha256, 0)))  # don't set nSequence
        tx.vout.append(CTxOut(0, CScript([OP_TRUE])))
        assert_greater_than(SEQUENCE_FINAL, tx.vin[0].nSequence)
        tx.calc_sha256()
        b62 = self.update_block(62, [tx])
        self.send_blocks([b62], success=False, reject_reason='bad-txns-nonfinal', reconnect=True)

        # Test a non-final coinbase is also rejected
        #
        # -> b_spend_dup_cb (b_dup_cb) -> b_dup_2 ()
        #                                           \-> b63 (-)
        #
        self.log.info("Reject a block with a coinbase transaction with a nonfinal locktime")
        self.move_tip('dup_2')
        b63 = self.next_block(63)
        b63.vtx[0].nLockTime = 0xffffffff
        b63.vtx[0].vin[0].nSequence = 0xDEADBEEF
        b63.vtx[0].rehash()
        b63 = self.update_block(63, [])
        self.send_blocks([b63], success=False, reject_reason='bad-txns-nonfinal', reconnect=True)

        #  This checks that a block with a bloated VARINT between the block_header and the array of tx such that
        #  the block is > MAX_BLOCK_WEIGHT with the bloated varint, but <= MAX_BLOCK_WEIGHT without the bloated varint,
        #  does not cause a subsequent, identical block with canonical encoding to be rejected.  The test does not
        #  care whether the bloated block is accepted or rejected; it only cares that the second block is accepted.
        #
        #  What matters is that the receiving node should not reject the bloated block, and then reject the canonical
        #  block on the basis that it's the same as an already-rejected block (which would be a consensus failure.)
        #
        #  -> b_spend_dup_cb (b_dup_cb) -> b_dup_2 () -> b64 (18)
        #                                              \
        #                                               b64a (18)
        #  b64a is a bloated block (non-canonical varint)
        #  b64 is a good block (same as b64 but w/ canonical varint)
        #
        self.log.info("Accept a valid block even if a bloated version of the block has previously been sent")
        self.move_tip('dup_2')
        regular_block = self.next_block("64a", spend=out[18])

        # make it a "broken_block," with non-canonical serialization
        b64a = CBrokenBlock(regular_block)
        b64a.initialize(regular_block)
        self.blocks["64a"] = b64a
        self.tip = b64a
        tx = CTransaction()

        # use canonical serialization to calculate size
        script_length = (MAX_BLOCK_WEIGHT - 4 * len(b64a.normal_serialize()) - 276) // 4
        script_output = CScript([b'\x00' * script_length])
        tx.vout.append(CTxOut(0, script_output))
        tx.vin.append(CTxIn(COutPoint(b64a.vtx[1].sha256, 0)))
        b64a = self.update_block("64a", [tx])
        assert_equal(b64a.get_weight(), MAX_BLOCK_WEIGHT + 8 * 4)
        self.send_blocks([b64a], success=False, reject_reason='non-canonical ReadCompactSize()')

        # bitcoind doesn't disconnect us for sending a bloated block, but if we subsequently
        # resend the header message, it won't send us the getdata message again. Just
        # disconnect and reconnect and then call sync_blocks.
        # TODO: improve this test to be less dependent on P2P DOS behaviour.
        node.disconnect_p2ps()
        self.reconnect_p2p()

        self.move_tip('dup_2')
        b64 = CBlock(b64a)
        b64.vtx = copy.deepcopy(b64a.vtx)
        assert_equal(b64.hash, b64a.hash)
        assert_equal(b64.get_weight(), MAX_BLOCK_WEIGHT)
        self.blocks[64] = b64
        b64 = self.update_block(64, [])
        self.send_blocks([b64], True)
        self.save_spendable_output()

        # Spend an output created in the block itself
        #
        # -> b_dup_2 () -> b64 (18) -> b65 (19)
        #
        self.log.info("Accept a block with a transaction spending an output created in the same block")
        self.move_tip(64)
        self.next_block(65)
        tx1 = self.create_and_sign_transaction(out[19], out[19].vout[0].nValue)
        tx2 = self.create_and_sign_transaction(tx1, 0)
        b65 = self.update_block(65, [tx1, tx2])
        self.send_blocks([b65], True)
        self.save_spendable_output()

        # Attempt to spend an output created later in the same block
        #
        # -> b64 (18) -> b65 (19)
        #                        \-> b66 (20)
        self.log.info("Reject a block with a transaction spending an output created later in the same block")
        self.move_tip(65)
        self.next_block(66)
        tx1 = self.create_and_sign_transaction(out[20], out[20].vout[0].nValue)
        tx2 = self.create_and_sign_transaction(tx1, 1)
        b66 = self.update_block(66, [tx2, tx1])
        self.send_blocks([b66], success=False, reject_reason='bad-txns-inputs-missingorspent', reconnect=True)

        # Attempt to double-spend a transaction created in a block
        #
        # -> b64 (18) -> b65 (19)
        #                        \-> b67 (20)
        #
        #
        self.log.info("Reject a block with a transaction double spending a transaction created in the same block")
        self.move_tip(65)
        self.next_block(67)
        tx1 = self.create_and_sign_transaction(out[20], out[20].vout[0].nValue)
        tx2 = self.create_and_sign_transaction(tx1, 1)
        tx3 = self.create_and_sign_transaction(tx1, 2)
        b67 = self.update_block(67, [tx1, tx2, tx3])
        self.send_blocks([b67], success=False, reject_reason='bad-txns-inputs-missingorspent', reconnect=True)

        # More tests of block subsidy
        #
        # -> b64 (18) -> b65 (19) -> b69 (20)
        #                        \-> b68 (20)
        #
        # b68 - coinbase with an extra 10 satoshis,
        #       creates a tx that has 9 satoshis from out[20] go to fees
        #       this fails because the coinbase is trying to claim 1 satoshi too much in fees
        #
        # b69 - coinbase with extra 10 satoshis, and a tx that gives a 10 satoshi fee
        #       this succeeds
        #
        self.log.info("Reject a block trying to claim too much subsidy in the coinbase transaction")
        self.move_tip(65)
        self.next_block(68, additional_coinbase_value=5)
        tx = self.create_and_sign_transaction(out[20], out[20].vout[0].nValue - 9)
        b68 = self.update_block(68, [tx])
        self.send_blocks([b68], success=False, reject_reason='bad-cb-amount', reconnect=True)

        self.log.info("Accept a block claiming the correct subsidy in the coinbase transaction")
        self.move_tip(65)
        b69 = self.next_block(69, additional_coinbase_value=5)
        tx = self.create_and_sign_transaction(out[20], out[20].vout[0].nValue - 10)
        self.update_block(69, [tx])
        self.send_blocks([b69], True)
        self.save_spendable_output()

        # Test spending the outpoint of a non-existent transaction
        #
        # -> b65 (19) -> b69 (20)
        #                        \-> b70 (21)
        #
        self.log.info("Reject a block containing a transaction spending from a non-existent input")
        self.move_tip(69)
        self.next_block(70, spend=out[21])
        bogus_tx = CTransaction()
        bogus_tx.sha256 = uint256_from_str(b"23c70ed7c0506e9178fc1a987f40a33946d4ad4c962b5ae3a52546da53af0c5c")
        tx = CTransaction()
        tx.vin.append(CTxIn(COutPoint(bogus_tx.sha256, 0), b"", SEQUENCE_FINAL))
        tx.vout.append(CTxOut(1, b""))
        b70 = self.update_block(70, [tx])
        self.send_blocks([b70], success=False, reject_reason='bad-txns-inputs-missingorspent', reconnect=True)

        # Test accepting an invalid block which has the same hash as a valid one (via merkle tree tricks)
        #
        #  -> b65 (19) -> b69 (20) -> b72 (21)
        #                          \-> b71 (21)
        #
        # b72 is a good block.
        # b71 is a copy of 72, but re-adds one of its transactions.  However, it has the same hash as b72.
        self.log.info("Reject a block containing a duplicate transaction but with the same Merkle root (Merkle tree malleability")
        self.move_tip(69)
        self.next_block(72)
        tx1 = self.create_and_sign_transaction(out[21], 2)
        tx2 = self.create_and_sign_transaction(tx1, 1)
        b72 = self.update_block(72, [tx1, tx2])  # now tip is 72
        b71 = copy.deepcopy(b72)
        b71.vtx.append(tx2)   # add duplicate tx2
        self.block_heights[b71.sha256] = self.block_heights[b69.sha256] + 1  # b71 builds off b69
        self.blocks[71] = b71

        assert_equal(len(b71.vtx), 4)
        assert_equal(len(b72.vtx), 3)
        assert_equal(b72.sha256, b71.sha256)

        self.move_tip(71)
        self.send_blocks([b71], success=False, reject_reason='bad-txns-duplicate', reconnect=True)

        self.move_tip(72)
        self.send_blocks([b72], True)
        self.save_spendable_output()

        # Test some invalid scripts and MAX_BLOCK_SIGOPS
        #
        # -> b69 (20) -> b72 (21)
        #                        \-> b** (22)
        #

        # b73 - tx with excessive sigops that are placed after an excessively large script element.
        #       The purpose of the test is to make sure those sigops are counted.
        #
        #       script is a bytearray of size 20,526
        #
        #       bytearray[0-19,998]     : OP_CHECKSIG
        #       bytearray[19,999]       : OP_PUSHDATA4
        #       bytearray[20,000-20,003]: 521  (max_script_element_size+1, in little-endian format)
        #       bytearray[20,004-20,525]: unread data (script_element)
        #       bytearray[20,526]       : OP_CHECKSIG (this puts us over the limit)
        self.log.info("Reject a block containing too many sigops after a large script element")
        self.move_tip(72)
        self.next_block(73)
        size = MAX_BLOCK_SIGOPS - 1 + MAX_SCRIPT_ELEMENT_SIZE + 1 + 5 + 1
        a = bytearray([OP_CHECKSIG] * size)
        a[MAX_BLOCK_SIGOPS - 1] = int("4e", 16)  # OP_PUSHDATA4

        element_size = MAX_SCRIPT_ELEMENT_SIZE + 1
        a[MAX_BLOCK_SIGOPS] = element_size % 256
        a[MAX_BLOCK_SIGOPS + 1] = element_size // 256
        a[MAX_BLOCK_SIGOPS + 2] = 0
        a[MAX_BLOCK_SIGOPS + 3] = 0

        tx = self.create_and_sign_transaction(out[22], 1, CScript(a))
        b73 = self.update_block(73, [tx])
        assert_equal(get_legacy_sigopcount_block(b73), MAX_BLOCK_SIGOPS + 1)
        self.send_blocks([b73], success=False, reject_reason='bad-blk-sigops', reconnect=True)

        # b74/75 - if we push an invalid script element, all previous sigops are counted,
        #          but sigops after the element are not counted.
        #
        #       The invalid script element is that the push_data indicates that
        #       there will be a large amount of data (0xffffff bytes), but we only
        #       provide a much smaller number.  These bytes are CHECKSIGS so they would
        #       cause b75 to fail for excessive sigops, if those bytes were counted.
        #
        #       b74 fails because we put MAX_BLOCK_SIGOPS+1 before the element
        #       b75 succeeds because we put MAX_BLOCK_SIGOPS before the element
        self.log.info("Check sigops are counted correctly after an invalid script element")
        self.move_tip(72)
        self.next_block(74)
        size = MAX_BLOCK_SIGOPS - 1 + MAX_SCRIPT_ELEMENT_SIZE + 42  # total = 20,561
        a = bytearray([OP_CHECKSIG] * size)
        a[MAX_BLOCK_SIGOPS] = 0x4e
        a[MAX_BLOCK_SIGOPS + 1] = 0xfe
        a[MAX_BLOCK_SIGOPS + 2] = 0xff
        a[MAX_BLOCK_SIGOPS + 3] = 0xff
        a[MAX_BLOCK_SIGOPS + 4] = 0xff
        tx = self.create_and_sign_transaction(out[22], 1, CScript(a))
        b74 = self.update_block(74, [tx])
        self.send_blocks([b74], success=False, reject_reason='bad-blk-sigops', reconnect=True)

        self.move_tip(72)
        self.next_block(75)
        size = MAX_BLOCK_SIGOPS - 1 + MAX_SCRIPT_ELEMENT_SIZE + 42
        a = bytearray([OP_CHECKSIG] * size)
        a[MAX_BLOCK_SIGOPS - 1] = 0x4e
        a[MAX_BLOCK_SIGOPS] = 0xff
        a[MAX_BLOCK_SIGOPS + 1] = 0xff
        a[MAX_BLOCK_SIGOPS + 2] = 0xff
        a[MAX_BLOCK_SIGOPS + 3] = 0xff
        tx = self.create_and_sign_transaction(out[22], 1, CScript(a))
        b75 = self.update_block(75, [tx])
        self.send_blocks([b75], True)
        self.save_spendable_output()

        # Check that if we push an element filled with CHECKSIGs, they are not counted
        self.move_tip(75)
        self.next_block(76)
        size = MAX_BLOCK_SIGOPS - 1 + MAX_SCRIPT_ELEMENT_SIZE + 1 + 5
        a = bytearray([OP_CHECKSIG] * size)
        a[MAX_BLOCK_SIGOPS - 1] = 0x4e  # PUSHDATA4, but leave the following bytes as just checksigs
        tx = self.create_and_sign_transaction(out[23], 1, CScript(a))
        b76 = self.update_block(76, [tx])
        self.send_blocks([b76], True)
        self.save_spendable_output()

        # Test transaction resurrection
        #
        # -> b77 (24) -> b78 (25) -> b79 (26)
        #            \-> b80 (25) -> b81 (26) -> b82 (27)
        #
        #    b78 creates a tx, which is spent in b79. After b82, both should be in mempool
        #
        #    The tx'es must be unsigned and pass the node's mempool policy.  It is unsigned for the
        #    rather obscure reason that the Python signature code does not distinguish between
        #    Low-S and High-S values (whereas the bitcoin code has custom code which does so);
        #    as a result of which, the odds are 50% that the python code will use the right
        #    value and the transaction will be accepted into the mempool. Until we modify the
        #    test framework to support low-S signing, we are out of luck.
        #
        #    To get around this issue, we construct transactions which are not signed and which
        #    spend to OP_TRUE.  If the standard-ness rules change, this test would need to be
        #    updated.  (Perhaps to spend to a P2SH OP_TRUE script)
        self.log.info("Test transaction resurrection during a re-org")
        self.move_tip(76)
        self.next_block(77)
        tx77 = self.create_and_sign_transaction(out[24], 10 * COIN)
        b77 = self.update_block(77, [tx77])
        self.send_blocks([b77], True)
        self.save_spendable_output()

        self.next_block(78)
        tx78 = self.create_tx(tx77, 0, 9 * COIN)
        b78 = self.update_block(78, [tx78])
        self.send_blocks([b78], True)

        self.next_block(79)
        tx79 = self.create_tx(tx78, 0, 8 * COIN)
        b79 = self.update_block(79, [tx79])
        self.send_blocks([b79], True)

        # mempool should be empty
        assert_equal(len(self.nodes[0].getrawmempool()), 0)

        self.move_tip(77)
        b80 = self.next_block(80, spend=out[25])
        self.send_blocks([b80], False, force_send=True)
        self.save_spendable_output()

        b81 = self.next_block(81, spend=out[26])
        self.send_blocks([b81], False, force_send=True)  # other chain is same length
        self.save_spendable_output()

        b82 = self.next_block(82, spend=out[27])
        self.send_blocks([b82], True)  # now this chain is longer, triggers re-org
        self.save_spendable_output()

        # now check that tx78 and tx79 have been put back into the peer's mempool
        mempool = self.nodes[0].getrawmempool()
        assert_equal(len(mempool), 2)
        assert tx78.hash in mempool
        assert tx79.hash in mempool

        # Test invalid opcodes in dead execution paths.
        #
        #  -> b81 (26) -> b82 (27) -> b83 (28)
        #
        self.log.info("Accept a block with invalid opcodes in dead execution paths")
        self.next_block(83)
        op_codes = [OP_IF, OP_INVALIDOPCODE, OP_ELSE, OP_TRUE, OP_ENDIF]
        script = CScript(op_codes)
        tx1 = self.create_and_sign_transaction(out[28], out[28].vout[0].nValue, script)

        tx2 = self.create_and_sign_transaction(tx1, 0, CScript([OP_TRUE]))
        tx2.vin[0].scriptSig = CScript([OP_FALSE])
        tx2.rehash()

        b83 = self.update_block(83, [tx1, tx2])
        self.send_blocks([b83], True)
        self.save_spendable_output()

        # Reorg on/off blocks that have OP_RETURN in them (and try to spend them)
        #
        #  -> b81 (26) -> b82 (27) -> b83 (28) -> b84 (29) -> b87 (30) -> b88 (31)
        #                                    \-> b85 (29) -> b86 (30)            \-> b89a (32)
        #
        self.log.info("Test re-orging blocks with OP_RETURN in them")
        self.next_block(84)
        tx1 = self.create_tx(out[29], 0, 0, CScript([OP_RETURN]))
        tx1.vout.append(CTxOut(0, CScript([OP_TRUE])))
        tx1.vout.append(CTxOut(0, CScript([OP_TRUE])))
        tx1.vout.append(CTxOut(0, CScript([OP_TRUE])))
        tx1.vout.append(CTxOut(0, CScript([OP_TRUE])))
        tx1.calc_sha256()
        self.sign_tx(tx1, out[29])
        tx1.rehash()
        tx2 = self.create_tx(tx1, 1, 0, CScript([OP_RETURN]))
        tx2.vout.append(CTxOut(0, CScript([OP_RETURN])))
        tx3 = self.create_tx(tx1, 2, 0, CScript([OP_RETURN]))
        tx3.vout.append(CTxOut(0, CScript([OP_TRUE])))
        tx4 = self.create_tx(tx1, 3, 0, CScript([OP_TRUE]))
        tx4.vout.append(CTxOut(0, CScript([OP_RETURN])))
        tx5 = self.create_tx(tx1, 4, 0, CScript([OP_RETURN]))

        b84 = self.update_block(84, [tx1, tx2, tx3, tx4, tx5])
        self.send_blocks([b84], True)
        self.save_spendable_output()

        self.move_tip(83)
        b85 = self.next_block(85, spend=out[29])
        self.send_blocks([b85], False)  # other chain is same length

        b86 = self.next_block(86, spend=out[30])
        self.send_blocks([b86], True)

        self.move_tip(84)
        b87 = self.next_block(87, spend=out[30])
        self.send_blocks([b87], False)  # other chain is same length
        self.save_spendable_output()

        b88 = self.next_block(88, spend=out[31])
        self.send_blocks([b88], True)
        self.save_spendable_output()

        # trying to spend the OP_RETURN output is rejected
        self.next_block("89a", spend=out[32])
        tx = self.create_tx(tx1, 0, 0, CScript([OP_TRUE]))
        b89a = self.update_block("89a", [tx])
        self.send_blocks([b89a], success=False, reject_reason='bad-txns-inputs-missingorspent', reconnect=True)

        # Don't use v2transport for the large reorg, which is too slow with the unoptimized python ChaCha20 implementation
        if self.options.v2transport:
            self.nodes[0].disconnect_p2ps()
            self.helper_peer = self.nodes[0].add_p2p_connection(P2PDataStore(), supports_v2_p2p=False)
        self.log.info("Test a re-org of one week's worth of blocks (1088 blocks)")

        self.move_tip(88)
        LARGE_REORG_SIZE = 1088
        blocks = []
        spend = out[32]
        for i in range(89, LARGE_REORG_SIZE + 89):
            b = self.next_block(i, spend)
            tx = CTransaction()
            script_length = (MAX_BLOCK_WEIGHT - b.get_weight() - 276) // 4
            script_output = CScript([b'\x00' * script_length])
            tx.vout.append(CTxOut(0, script_output))
            tx.vin.append(CTxIn(COutPoint(b.vtx[1].sha256, 0)))
            b = self.update_block(i, [tx])
            assert_equal(b.get_weight(), MAX_BLOCK_WEIGHT)
            blocks.append(b)
            self.save_spendable_output()
            spend = self.get_spendable_output()

        self.send_blocks(blocks, True, timeout=2440)
        chain1_tip = i

        # now create alt chain of same length
        self.move_tip(88)
        blocks2 = []
        for i in range(89, LARGE_REORG_SIZE + 89):
            blocks2.append(self.next_block("alt" + str(i)))
        self.send_blocks(blocks2, False, force_send=True)

        # extend alt chain to trigger re-org
        block = self.next_block("alt" + str(chain1_tip + 1))
        self.send_blocks([block], True, timeout=2440)

        # ... and re-org back to the first chain
        self.move_tip(chain1_tip)
        block = self.next_block(chain1_tip + 1)
        self.send_blocks([block], False, force_send=True)
        block = self.next_block(chain1_tip + 2)
        self.send_blocks([block], True, timeout=2440)

        self.log.info("Reject a block with an invalid block header version")
        b_v1 = self.next_block('b_v1', version=1)
        self.send_blocks([b_v1], success=False, force_send=True, reject_reason='bad-version(0x00000001)', reconnect=True)

        self.move_tip(chain1_tip + 2)
        b_cb34 = self.next_block('b_cb34')
        b_cb34.vtx[0].vin[0].scriptSig = b_cb34.vtx[0].vin[0].scriptSig[:-1]
        b_cb34.vtx[0].rehash()
        b_cb34.hashMerkleRoot = b_cb34.calc_merkle_root()
        b_cb34.solve()
        self.send_blocks([b_cb34], success=False, reject_reason='bad-cb-height', reconnect=True)

    # Helper methods
    ################

    def add_transactions_to_block(self, block, tx_list):
        [tx.rehash() for tx in tx_list]
        block.vtx.extend(tx_list)

    # this is a little handier to use than the version in blocktools.py
    def create_tx(self, spend_tx, n, value, output_script=None):
        if output_script is None:
            output_script = CScript([OP_TRUE, OP_DROP] * 15 + [OP_TRUE])
        return create_tx_with_script(spend_tx, n, amount=value, output_script=output_script)

    # sign a transaction, using the key we know about
    # this signs input 0 in tx, which is assumed to be spending output 0 in spend_tx
    def sign_tx(self, tx, spend_tx):
        scriptPubKey = bytearray(spend_tx.vout[0].scriptPubKey)
        if (scriptPubKey[0] == OP_TRUE):  # an anyone-can-spend
            tx.vin[0].scriptSig = CScript()
            return
        sign_input_legacy(tx, 0, spend_tx.vout[0].scriptPubKey, self.coinbase_key)

    def create_and_sign_transaction(self, spend_tx, value, output_script=None):
        if output_script is None:
            output_script = CScript([OP_TRUE])
        tx = self.create_tx(spend_tx, 0, value, output_script=output_script)
        self.sign_tx(tx, spend_tx)
        tx.rehash()
        return tx

    def next_block(self, number, spend=None, additional_coinbase_value=0, *, script=None, version=4):
        if script is None:
            script = CScript([OP_TRUE])
        if self.tip is None:
            base_block_hash = self.genesis_hash
            block_time = int(time.time()) + 1
        else:
            base_block_hash = self.tip.sha256
            block_time = self.tip.nTime + 1
        # First create the coinbase
        height = self.block_heights[base_block_hash] + 1
        coinbase = create_coinbase(height, self.coinbase_pubkey)
        coinbase.vout[0].nValue += additional_coinbase_value
        coinbase.rehash()
        if spend is None:
            block = create_block(base_block_hash, coinbase, block_time, version=version)
        else:
            coinbase.vout[0].nValue += spend.vout[0].nValue//2 - 1  # burn half as per Riecoin Burn Policy, rest but one riemann to fees
            coinbase.rehash()
            tx = self.create_tx(spend, 0, 1, output_script=script)  # spend 1 riemann
            self.sign_tx(tx, spend)
            tx.rehash()
            block = create_block(base_block_hash, coinbase, block_time, version=version, txlist=[tx])
        # Block is created. Find a valid nonce.
        block.solve()
        self.tip = block
        self.block_heights[block.sha256] = height
        assert number not in self.blocks
        self.blocks[number] = block
        return block

    # save the current tip so it can be spent by a later block
    def save_spendable_output(self):
        self.log.debug(f"saving spendable output {self.tip.vtx[0]}")
        self.spendable_outputs.append(self.tip)

    # get an output that we previously marked as spendable
    def get_spendable_output(self):
        self.log.debug(f"getting spendable output {self.spendable_outputs[0].vtx[0]}")
        return self.spendable_outputs.pop(0).vtx[0]

    # move the tip back to a previous block
    def move_tip(self, number):
        self.tip = self.blocks[number]

    # adds transactions to the block and updates state
    def update_block(self, block_number, new_transactions):
        block = self.blocks[block_number]
        self.add_transactions_to_block(block, new_transactions)
        old_sha256 = block.sha256
        block.hashMerkleRoot = block.calc_merkle_root()
        block.solve()
        # Update the internal state just like in next_block
        self.tip = block
        if block.sha256 != old_sha256:
            self.block_heights[block.sha256] = self.block_heights[old_sha256]
            del self.block_heights[old_sha256]
        self.blocks[block_number] = block
        return block

    def bootstrap_p2p(self, timeout=10):
        """Add a P2P connection to the node.

        Helper to connect and wait for version handshake."""
        self.helper_peer = self.nodes[0].add_p2p_connection(P2PDataStore())
        # We need to wait for the initial getheaders from the peer before we
        # start populating our blockstore. If we don't, then we may run ahead
        # to the next subtest before we receive the getheaders. We'd then send
        # an INV for the next block and receive two getheaders - one for the
        # IBD and one for the INV. We'd respond to both and could get
        # unexpectedly disconnected if the DoS score for that error is 50.
        self.helper_peer.wait_for_getheaders(timeout=timeout)

    def reconnect_p2p(self, timeout=60):
        """Tear down and bootstrap the P2P connection to the node.

        The node gets disconnected several times in this test. This helper
        method reconnects the p2p and restarts the network thread."""
        self.nodes[0].disconnect_p2ps()
        self.bootstrap_p2p(timeout=timeout)

    def send_blocks(self, blocks, success=True, reject_reason=None, force_send=False, reconnect=False, timeout=960):
        """Sends blocks to test node. Syncs and verifies that tip has advanced to most recent block.

        Call with success = False if the tip shouldn't advance to the most recent block."""
        self.helper_peer.send_blocks_and_test(blocks, self.nodes[0], success=success, reject_reason=reject_reason, force_send=force_send, timeout=timeout, expect_disconnect=reconnect)

        if reconnect:
            self.reconnect_p2p(timeout=timeout)


if __name__ == '__main__':
    FullBlockTest(__file__).main()<|MERGE_RESOLUTION|>--- conflicted
+++ resolved
@@ -835,13 +835,9 @@
         self.log.info("Reject a block with a transaction with a duplicate hash of a previous transaction (BIP30)")
         self.move_tip(60)
         b61 = self.next_block(61)
-<<<<<<< HEAD
+        b61.vtx[0].nLockTime = 0
         # b61.vtx[0].vin[0].scriptSig = DUPLICATE_COINBASE_SCRIPT_SIG
         b61.vtx[0].vin[0].scriptSig = b_dup_cb.vtx[0].vin[0].scriptSig
-=======
-        b61.vtx[0].nLockTime = 0
-        b61.vtx[0].vin[0].scriptSig = DUPLICATE_COINBASE_SCRIPT_SIG
->>>>>>> 59e09e0f
         b61.vtx[0].rehash()
         b61 = self.update_block(61, [])
         assert_equal(duplicate_tx.serialize(), b61.vtx[0].serialize())
