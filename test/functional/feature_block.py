--- conflicted
+++ resolved
@@ -655,18 +655,9 @@
         self.log.info("Reject a block with invalid work")
         self.move_tip(44)
         b47 = self.next_block(47)
-<<<<<<< HEAD
         b47.nBits = 0x00012000
         b47.nNonce = uint256_from_str(bytearray.fromhex("0200000000000000000000000000000000000000000000000000000000000000"))
-        b47.rehash()
         self.send_blocks([b47], False, force_send=True, reject_reason='short-constellation', reconnect=True)
-=======
-        target = uint256_from_compact(b47.nBits)
-        while b47.hash_int <= target:
-            # Rehash nonces until an invalid too-high-hash block is found.
-            b47.nNonce += 1
-        self.send_blocks([b47], False, force_send=True, reject_reason='high-hash', reconnect=True)
->>>>>>> 5c5704e7
 
         # In Riecoin, Blocks > 15 s in the future are rejected, but in RegTest, this is reverted to the Bitcoin's 2 h until all the affected tests are rewritten.
         self.log.info("Reject a block with a timestamp >2 hours in the future")
