--- conflicted
+++ resolved
@@ -88,11 +88,7 @@
         self.setup_clean_chain = True
         self.extra_args = [[
             '-acceptnonstdtxn=1',  # This is a consensus block test, we don't care about tx policy
-<<<<<<< HEAD
-=======
-            '-testactivationheight=bip34@2',
             '-par=1', # Until https://github.com/bitcoin/bitcoin/issues/30960 is fixed
->>>>>>> f7144b24
         ]]
 
     def run_test(self):
@@ -1383,11 +1379,7 @@
         else:
             coinbase.vout[0].nValue += spend.vout[0].nValue//2 - 1  # burn half as per Riecoin Burn Policy, rest but one riemann to fees
             coinbase.rehash()
-<<<<<<< HEAD
-            tx = self.create_tx(spend, 0, 1, script)  # spend 1 riemann
-=======
-            tx = self.create_tx(spend, 0, 1, output_script=script)  # spend 1 satoshi
->>>>>>> f7144b24
+            tx = self.create_tx(spend, 0, 1, output_script=script)  # spend 1 riemann
             self.sign_tx(tx, spend)
             tx.rehash()
             block = create_block(base_block_hash, coinbase, block_time, version=version, txlist=[tx])
