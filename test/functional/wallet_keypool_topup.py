--- conflicted
+++ resolved
@@ -43,11 +43,7 @@
         for i in [1, 2, 3, 4]:
             self.connect_nodes(0, i)
 
-<<<<<<< HEAD
         output_types = ["bech32", "bech32m"]
-=======
-        output_types = ["legacy", "p2sh-segwit", "bech32", "bech32m"]
->>>>>>> 59e09e0f
         for i, output_type in enumerate(output_types):
             self.log.info("Generate keys for wallet with address type: {}".format(output_type))
             idx = i+1
