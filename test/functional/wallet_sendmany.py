--- conflicted
+++ resolved
@@ -10,13 +10,6 @@
 
 
 class SendmanyTest(BitcoinTestFramework):
-<<<<<<< HEAD
-=======
-    # Setup and helpers
-    def add_options(self, parser):
-        self.add_wallet_options(parser)
-
->>>>>>> fb0ada98
     def skip_test_if_missing_module(self):
         self.skip_if_no_wallet()
 
@@ -30,25 +23,19 @@
         addr_3 = self.wallet.getnewaddress()
 
         self.log.info("Test using duplicate address in SFFO argument")
-<<<<<<< HEAD
-        self.def_wallet.sendmany(amounts={addr_1: 1, addr_2: 1}, subtractfeefrom=[addr_1, addr_1, addr_1])
+        assert_raises_rpc_error(-8, "Invalid parameter 'subtract fee from output', duplicated position: 0", self.def_wallet.sendmany, amounts={addr_1: 1, addr_2: 1}, subtractfeefrom=[addr_1, addr_1, addr_1])
         self.log.info("Test using address not present in tx.vout in SFFO argument")
-        self.def_wallet.sendmany(amounts={addr_1: 1, addr_2: 1}, subtractfeefrom=[addr_3])
-=======
-        assert_raises_rpc_error(-8, "Invalid parameter 'subtract fee from output', duplicated position: 0", self.def_wallet.sendmany, dummy='', amounts={addr_1: 1, addr_2: 1}, subtractfeefrom=[addr_1, addr_1, addr_1])
-        self.log.info("Test using address not present in tx.vout in SFFO argument")
-        assert_raises_rpc_error(-8, f"Invalid parameter 'subtract fee from output', destination {addr_3} not found in tx outputs", self.def_wallet.sendmany, dummy='', amounts={addr_1: 1, addr_2: 1}, subtractfeefrom=[addr_3])
+        assert_raises_rpc_error(-8, f"Invalid parameter 'subtract fee from output', destination {addr_3} not found in tx outputs", self.def_wallet.sendmany, amounts={addr_1: 1, addr_2: 1}, subtractfeefrom=[addr_3])
         self.log.info("Test using negative index in SFFO argument")
-        assert_raises_rpc_error(-8, "Invalid parameter 'subtract fee from output', negative position: -5", self.def_wallet.sendmany, dummy='', amounts={addr_1: 1, addr_2: 1}, subtractfeefrom=[-5])
+        assert_raises_rpc_error(-8, "Invalid parameter 'subtract fee from output', negative position: -5", self.def_wallet.sendmany, amounts={addr_1: 1, addr_2: 1}, subtractfeefrom=[-5])
         self.log.info("Test using an out of bounds index in SFFO argument")
-        assert_raises_rpc_error(-8, "Invalid parameter 'subtract fee from output', position too large: 5", self.def_wallet.sendmany, dummy='', amounts={addr_1: 1, addr_2: 1}, subtractfeefrom=[5])
+        assert_raises_rpc_error(-8, "Invalid parameter 'subtract fee from output', position too large: 5", self.def_wallet.sendmany, amounts={addr_1: 1, addr_2: 1}, subtractfeefrom=[5])
         self.log.info("Test using an unexpected type in SFFO argument")
-        assert_raises_rpc_error(-8, "Invalid parameter 'subtract fee from output', invalid value type: bool", self.def_wallet.sendmany, dummy='', amounts={addr_1: 1, addr_2: 1}, subtractfeefrom=[False])
+        assert_raises_rpc_error(-8, "Invalid parameter 'subtract fee from output', invalid value type: bool", self.def_wallet.sendmany, amounts={addr_1: 1, addr_2: 1}, subtractfeefrom=[False])
         self.log.info("Test duplicates in SFFO argument, mix string destinations with numeric indexes")
-        assert_raises_rpc_error(-8, "Invalid parameter 'subtract fee from output', duplicated position: 0", self.def_wallet.sendmany, dummy='', amounts={addr_1: 1, addr_2: 1}, subtractfeefrom=[0, addr_1])
+        assert_raises_rpc_error(-8, "Invalid parameter 'subtract fee from output', duplicated position: 0", self.def_wallet.sendmany, amounts={addr_1: 1, addr_2: 1}, subtractfeefrom=[0, addr_1])
         self.log.info("Test valid mixing of string destinations with numeric indexes in SFFO argument")
-        self.def_wallet.sendmany(dummy='', amounts={addr_1: 1, addr_2: 1}, subtractfeefrom=[0, addr_2])
->>>>>>> fb0ada98
+        self.def_wallet.sendmany(amounts={addr_1: 1, addr_2: 1}, subtractfeefrom=[0, addr_2])
 
     def run_test(self):
         self.nodes[0].createwallet("activewallet")
