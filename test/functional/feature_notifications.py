#!/usr/bin/env python3
# Copyright (c) 2014-2022 The Bitcoin Core developers
# Copyright (c) 2013-present The Riecoin developers
# Distributed under the MIT software license, see the accompanying
# file COPYING or http://www.opensource.org/licenses/mit-license.php.
"""Test the -alertnotify, -blocknotify and -walletnotify options."""
import os
import platform

from test_framework.address import ADDRESS_BCRT1_UNSPENDABLE
from test_framework.descriptors import descsum_create
from test_framework.test_framework import BitcoinTestFramework
from test_framework.util import (
    assert_equal,
)

# Linux allow all characters other than \x00
# Windows disallow control characters (0-31) and /\?%:|"<>
FILE_CHAR_START = 32 if platform.system() == 'Windows' else 1
FILE_CHAR_END = 128
FILE_CHARS_DISALLOWED = '/\\?%*:|"<>' if platform.system() == 'Windows' else '/'
UNCONFIRMED_HASH_STRING = 'unconfirmed'

def notify_outputname(walletname, txid):
    return txid if platform.system() == 'Windows' else f'{walletname}_{txid}'


class NotificationsTest(BitcoinTestFramework):
    def set_test_params(self):
        self.num_nodes = 2
        self.setup_clean_chain = True
        self.uses_wallet = None

    def setup_network(self):
        self.wallet = ''.join(chr(i) for i in range(FILE_CHAR_START, FILE_CHAR_END) if chr(i) not in FILE_CHARS_DISALLOWED)
        self.alertnotify_dir = os.path.join(self.options.tmpdir, "alertnotify")
        self.blocknotify_dir = os.path.join(self.options.tmpdir, "blocknotify")
        self.walletnotify_dir = os.path.join(self.options.tmpdir, "walletnotify")
        self.shutdownnotify_dir = os.path.join(self.options.tmpdir, "shutdownnotify")
        self.shutdownnotify_file = os.path.join(self.shutdownnotify_dir, "shutdownnotify.txt")
        os.mkdir(self.alertnotify_dir)
        os.mkdir(self.blocknotify_dir)
        os.mkdir(self.walletnotify_dir)
        os.mkdir(self.shutdownnotify_dir)

        # -alertnotify and -blocknotify on node0, walletnotify on node1
        self.extra_args = [[
            f"-alertnotify=echo > {os.path.join(self.alertnotify_dir, '%s')}",
            f"-blocknotify=echo > {os.path.join(self.blocknotify_dir, '%s')}",
            f"-shutdownnotify=echo > {self.shutdownnotify_file}",
        ], [
            f"-walletnotify=echo %h_%b > {os.path.join(self.walletnotify_dir, notify_outputname('%w', '%s'))}",
        ]]
        self.wallet_names = [self.default_wallet_name, self.wallet]
        super().setup_network()

    def run_test(self):
        if self.is_wallet_compiled():
            # Setup the descriptors to be imported to the wallet
<<<<<<< HEAD
            seed = "prvb458d3f1543602455fd0e962f93a339da7f96e644ea5d81f57c9f36a29829117"
=======
>>>>>>> 59e09e0f
            xpriv = "tprv8ZgxMBicQKsPfHCsTwkiM1KT56RXbGGTqvc2hgqzycpwbHqqpcajQeMRZoBD35kW4RtyCemu6j34Ku5DEspmgjKdt2qe4SvRch5Kk8B8A2v"
            desc_imports = [{
                "desc": descsum_create(f"tr({xpriv}/0/*)"),
                "timestamp": 0,
                "active": True,
                "keypool": True,
            },{
                "desc": descsum_create(f"tr({xpriv}/1/*)"),
                "timestamp": 0,
                "active": True,
                "keypool": True,
                "internal": True,
            }]
            # Make the wallets and import the descriptors
            # Ensures that node 0 and node 1 share the same wallet for the conflicting transaction tests below.
            for i, name in enumerate(self.wallet_names):
                self.nodes[i].createwallet(wallet_name=name, blank=True, load_on_startup=True)
                self.nodes[i].importdescriptors(desc_imports)

        self.log.info("test -blocknotify")
        block_count = 10
        blocks = self.generatetoaddress(self.nodes[1], block_count, self.nodes[1].getnewaddress() if self.is_wallet_compiled() else ADDRESS_BCRT1_UNSPENDABLE)

        # wait at most 10 seconds for expected number of files before reading the content
        self.wait_until(lambda: len(os.listdir(self.blocknotify_dir)) == block_count, timeout=10)

        # directory content should equal the generated blocks hashes
        assert_equal(sorted(blocks), sorted(os.listdir(self.blocknotify_dir)))

        if self.is_wallet_compiled():
            self.log.info("test -walletnotify")
            # wait at most 10 seconds for expected number of files before reading the content
            self.wait_until(lambda: len(os.listdir(self.walletnotify_dir)) == block_count, timeout=10)

            # directory content should equal the generated transaction hashes
            tx_details = list(map(lambda t: (t['txid'], t['blockheight'], t['blockhash']), self.nodes[1].listtransactions("*", block_count)))
            self.expect_wallet_notify(tx_details)

            self.log.info("test -walletnotify after rescan")
            # rescan to force wallet notifications
            self.nodes[1].rescanblockchain()
            self.wait_until(lambda: len(os.listdir(self.walletnotify_dir)) == block_count, timeout=10)

            self.connect_nodes(0, 1)

            # directory content should equal the generated transaction hashes
            tx_details = list(map(lambda t: (t['txid'], t['blockheight'], t['blockhash']), self.nodes[1].listtransactions("*", block_count)))
            self.expect_wallet_notify(tx_details)

            # Conflicting transactions tests.
            # Generate spends from node 0, and check notifications
            # triggered by node 1
            self.log.info("test -walletnotify with conflicting transactions")
            self.nodes[0].rescanblockchain()
            self.generatetoaddress(self.nodes[0], 100, ADDRESS_BCRT1_UNSPENDABLE)

            # Generate transaction on node 0, sync mempools, and check for
            # notification on node 1.
            tx1 = self.nodes[0].sendtoaddress(address=ADDRESS_BCRT1_UNSPENDABLE, amount=1, replaceable=True)
            assert_equal(tx1 in self.nodes[0].getrawmempool(), True)
            self.sync_mempools()
            self.expect_wallet_notify([(tx1, -1, UNCONFIRMED_HASH_STRING)])

            # Generate bump transaction, sync mempools, and check for bump1
            # notification. In the future, per
            # https://github.com/bitcoin/bitcoin/pull/9371, it might be better
            # to have notifications for both tx1 and bump1.
            bump1 = self.nodes[0].bumpfee(tx1)["txid"]
            assert_equal(bump1 in self.nodes[0].getrawmempool(), True)
            self.sync_mempools()
            self.expect_wallet_notify([(bump1, -1, UNCONFIRMED_HASH_STRING)])

            # Add bump1 transaction to new block, checking for a notification
            # and the correct number of confirmations.
            blockhash1 = self.generatetoaddress(self.nodes[0], 1, ADDRESS_BCRT1_UNSPENDABLE)[0]
            blockheight1 = self.nodes[0].getblockcount()
            self.sync_blocks()
            self.expect_wallet_notify([(bump1, blockheight1, blockhash1)])
            assert_equal(self.nodes[1].gettransaction(bump1)["confirmations"], 1)

            # Generate a second transaction to be bumped.
            tx2 = self.nodes[0].sendtoaddress(address=ADDRESS_BCRT1_UNSPENDABLE, amount=1, replaceable=True)
            assert_equal(tx2 in self.nodes[0].getrawmempool(), True)
            self.sync_mempools()
            self.expect_wallet_notify([(tx2, -1, UNCONFIRMED_HASH_STRING)])

            # Bump tx2 as bump2 and generate a block on node 0 while
            # disconnected, then reconnect and check for notifications on node 1
            # about newly confirmed bump2 and newly conflicted tx2.
            self.disconnect_nodes(0, 1)
            bump2 = self.nodes[0].bumpfee(tx2)["txid"]
            blockhash2 = self.generatetoaddress(self.nodes[0], 1, ADDRESS_BCRT1_UNSPENDABLE, sync_fun=self.no_op)[0]
            blockheight2 = self.nodes[0].getblockcount()
            assert_equal(self.nodes[0].gettransaction(bump2)["confirmations"], 1)
            assert_equal(tx2 in self.nodes[1].getrawmempool(), True)
            self.connect_nodes(0, 1)
            self.sync_blocks()
            self.expect_wallet_notify([(bump2, blockheight2, blockhash2), (tx2, -1, UNCONFIRMED_HASH_STRING)])
            assert_equal(self.nodes[1].gettransaction(bump2)["confirmations"], 1)

        # TODO: add test for `-alertnotify` large fork notifications

        self.log.info("test -shutdownnotify")
        self.stop_nodes()
        self.wait_until(lambda: os.path.isfile(self.shutdownnotify_file), timeout=10)

    def expect_wallet_notify(self, tx_details):
        self.wait_until(lambda: len(os.listdir(self.walletnotify_dir)) >= len(tx_details), timeout=10)
        # Should have no more and no less files than expected
        assert_equal(sorted(notify_outputname(self.wallet, tx_id) for tx_id, _, _ in tx_details), sorted(os.listdir(self.walletnotify_dir)))
        # Should now verify contents of each file
        for tx_id, blockheight, blockhash in tx_details:
            fname = os.path.join(self.walletnotify_dir, notify_outputname(self.wallet, tx_id))
            # Wait for the cached writes to hit storage
            self.wait_until(lambda: os.path.getsize(fname) > 0, timeout=10)
            with open(fname, 'rt', encoding='utf-8') as f:
                text = f.read()
                # Universal newline ensures '\n' on 'nt'
                assert_equal(text[-1], '\n')
                text = text[:-1]
                if platform.system() == 'Windows':
                    # On Windows, echo as above will append a whitespace
                    assert_equal(text[-1], ' ')
                    text = text[:-1]
                expected = str(blockheight) + '_' + blockhash
                assert_equal(text, expected)

        for tx_file in os.listdir(self.walletnotify_dir):
            os.remove(os.path.join(self.walletnotify_dir, tx_file))


if __name__ == '__main__':
    NotificationsTest(__file__).main()<|MERGE_RESOLUTION|>--- conflicted
+++ resolved
@@ -57,10 +57,6 @@
     def run_test(self):
         if self.is_wallet_compiled():
             # Setup the descriptors to be imported to the wallet
-<<<<<<< HEAD
-            seed = "prvb458d3f1543602455fd0e962f93a339da7f96e644ea5d81f57c9f36a29829117"
-=======
->>>>>>> 59e09e0f
             xpriv = "tprv8ZgxMBicQKsPfHCsTwkiM1KT56RXbGGTqvc2hgqzycpwbHqqpcajQeMRZoBD35kW4RtyCemu6j34Ku5DEspmgjKdt2qe4SvRch5Kk8B8A2v"
             desc_imports = [{
                 "desc": descsum_create(f"tr({xpriv}/0/*)"),
