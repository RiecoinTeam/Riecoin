#!/usr/bin/env python3
# Copyright (c) 2020-present The Bitcoin Core developers
# Copyright (c) 2020-present The Riecoin developers
# Distributed under the MIT software license, see the accompanying
# file COPYING or http://www.opensource.org/licenses/mit-license.php.
"""Test error messages for 'getaddressinfo' and 'validateaddress' RPC commands."""

from test_framework.test_framework import BitcoinTestFramework

from test_framework.util import (
    assert_equal,
    assert_raises_rpc_error,
)

BECH32_VALID = 'rric1qtmp74ayg7p24uslctssvjm06q5phz4yrrlx2yp'
BECH32_VALID_UNKNOWN_WITNESS = 'rric1p424q0sfn4y'
BECH32_VALID_CAPITALS = 'RRIC1QPLMTZKC2XHARPPZDLNPAQL78RSHJ68U35QR4FW'
BECH32_VALID_MULTISIG = 'rric1qdg3myrgvzw7ml9q0ejxhlkyxm7vl9r56yzkfgvzclrf4hkpx9yfqxphemq'

BECH32_INVALID_BECH32 = 'rric1p0xlxvlhemja6c4dqv22uapctqupfhlxm9h8z3k2e72q4k9hcz7vqf807s2'
BECH32_INVALID_VERSION = 'rric130xlxvlhemja6c4dqv22uapctqupfhlxm9h8z3k2e72q4k9hcz7vqq09sqy'
BECH32_INVALID_SIZE = 'rric1s0xlxvlhemja6c4dqv22uapctqupfhlxm9h8z3k2e72q4k9hcz7v8n0nx0muaewav25lfmgrc'
BECH32_INVALID_V0_SIZE = 'rric1qw508d6qejxtdg4y5r3zarvary0c5xw7kqqhlfgqk'
BECH32_INVALID_PREFIX = 'ric1pw508d6qejxtdg4y5r3zarvary0c5xw7kw508d6qejxtdg4y5r3zarvary0c5xw7ke8662q'
BECH32_TOO_LONG = 'rric1q049edschfnwystcqnsvyfpj23mpsg3jcedq9xv049edschfnwystcqnsvyfpj23mpsg3jcedq9xv049edschfnwystcqnsvy6pdukm'
BECH32_ONE_ERROR = 'rric1q049edschfnwystcqnsvyfpj23mpsg3jcuw783p'
BECH32_ONE_ERROR_CAPITALS = 'RRIC1QPLMTZKC2XHARPPZDLNPAQL78RSHJ68U36QR4FW'
BECH32_TWO_ERRORS = 'rric1qax9suht3qv95sw33xavx8crpxduefdrsgtw5gt' # should be rric1qax9suht3qv95sw33wavx8crpxduefdrsuh7cdf
BECH32_NO_SEPARATOR = 'rricq049ldschfnwystcqnsvyfpj23mpsg3jcfjwt5r'
BECH32_INVALID_CHAR = 'rric1q04oldschfnwystcqnsvyfpj23mpsg3jcfjwt5r'
BECH32_MULTISIG_TWO_ERRORS = 'rric1qdg3myrgvzw7ml8q0ejxhlkyxn7vl9r56yzkfgvzclrf4hkpx9yfqxphemq'
BECH32_WRONG_VERSION = 'rric1ptmp74ayg7p24uslctssvjm06q5phz4yrkrkxpr'

INVALID_ADDRESS = 'asfah14i8fajz0123f'
INVALID_ADDRESS_2 = '1q049ldschfnwystcqnsvyfpj23mpsg3jcedq9xv'

class InvalidAddressErrorMessageTest(BitcoinTestFramework):
    def set_test_params(self):
        self.setup_clean_chain = True
        self.num_nodes = 1
        self.uses_wallet = None

    def check_valid(self, addr):
        info = self.nodes[0].validateaddress(addr)
        assert info['isvalid']
        assert 'error' not in info
        assert 'error_locations' not in info

    def check_invalid(self, addr, error_str, error_locations=None):
        res = self.nodes[0].validateaddress(addr)
        assert not res['isvalid']
        assert_equal(res['error'], error_str)
        if error_locations:
            assert_equal(res['error_locations'], error_locations)
        else:
            assert_equal(res['error_locations'], [])

    def test_validateaddress(self):
        # Invalid Bech32
        self.check_invalid(BECH32_INVALID_SIZE, "Invalid Bech32 address program size (41 bytes)")
        self.check_invalid(BECH32_INVALID_PREFIX, 'Invalid or unsupported Segwit (Bech32) encoding or Script.')
        self.check_invalid(BECH32_INVALID_BECH32, 'Version 1+ witness address must use Bech32m checksum')
        self.check_invalid(BECH32_INVALID_VERSION, 'Invalid Bech32 address witness version')
        self.check_invalid(BECH32_INVALID_V0_SIZE, "Invalid Bech32 v0 address program size (21 bytes), per BIP141")
        self.check_invalid(BECH32_TOO_LONG, 'Bech32 string too long', list(range(90, 108)))
        self.check_invalid(BECH32_ONE_ERROR, 'Invalid Bech32m checksum', [9])
        self.check_invalid(BECH32_TWO_ERRORS, 'Invalid Bech32m checksum', [22, 38])
        self.check_invalid(BECH32_ONE_ERROR_CAPITALS, 'Invalid Bech32m checksum', [38])
        self.check_invalid(BECH32_NO_SEPARATOR, 'Missing separator')
        self.check_invalid(BECH32_INVALID_CHAR, 'Invalid Base 32 character', [8])
        self.check_invalid(BECH32_MULTISIG_TWO_ERRORS, 'Invalid Bech32m checksum', [19, 30])
        self.check_invalid(BECH32_WRONG_VERSION, 'Invalid checksum')

        # Valid Bech32
        self.check_valid(BECH32_VALID)
        self.check_valid(BECH32_VALID_UNKNOWN_WITNESS)
        self.check_valid(BECH32_VALID_CAPITALS)
        self.check_valid(BECH32_VALID_MULTISIG)

        # Invalid address format
        self.check_invalid(INVALID_ADDRESS, 'Invalid or unsupported Segwit (Bech32) encoding or Script.')
        self.check_invalid(INVALID_ADDRESS_2, 'Invalid or unsupported Segwit (Bech32) encoding or Script.')

        node = self.nodes[0]

<<<<<<< HEAD
        # Missing arg returns the help text
        assert_raises_rpc_error(-1, "Return information about the given Riecoin address.", node.validateaddress)
        # Explicit None is not allowed for required parameters
        assert_raises_rpc_error(-3, "JSON value of type null is not of expected type string", node.validateaddress, None)
=======

        if not self.options.usecli:
            # Missing arg returns the help text
            assert_raises_rpc_error(-1, "Return information about the given bitcoin address.", node.validateaddress)
            # Explicit None is not allowed for required parameters
            assert_raises_rpc_error(-3, "JSON value of type null is not of expected type string", node.validateaddress, None)
>>>>>>> b7e9dc8e

    def test_getaddressinfo(self):
        node = self.nodes[0]

        assert_raises_rpc_error(-5, "Invalid Bech32 address program size (41 bytes)", node.getaddressinfo, BECH32_INVALID_SIZE)
        assert_raises_rpc_error(-5, "Invalid or unsupported Segwit (Bech32) encoding or Script.", node.getaddressinfo, BECH32_INVALID_PREFIX)
        assert_raises_rpc_error(-5, "Invalid or unsupported Segwit (Bech32) encoding or Script.", node.getaddressinfo, INVALID_ADDRESS)
        assert "isscript" not in node.getaddressinfo(BECH32_VALID_UNKNOWN_WITNESS)

    def run_test(self):
        self.test_validateaddress()

        if self.is_wallet_compiled():
            self.init_wallet(node=0)
            self.test_getaddressinfo()


if __name__ == '__main__':
    InvalidAddressErrorMessageTest(__file__).main()<|MERGE_RESOLUTION|>--- conflicted
+++ resolved
@@ -83,19 +83,12 @@
 
         node = self.nodes[0]
 
-<<<<<<< HEAD
-        # Missing arg returns the help text
-        assert_raises_rpc_error(-1, "Return information about the given Riecoin address.", node.validateaddress)
-        # Explicit None is not allowed for required parameters
-        assert_raises_rpc_error(-3, "JSON value of type null is not of expected type string", node.validateaddress, None)
-=======
 
         if not self.options.usecli:
             # Missing arg returns the help text
-            assert_raises_rpc_error(-1, "Return information about the given bitcoin address.", node.validateaddress)
+            assert_raises_rpc_error(-1, "Return information about the given Riecoin address.", node.validateaddress)
             # Explicit None is not allowed for required parameters
             assert_raises_rpc_error(-3, "JSON value of type null is not of expected type string", node.validateaddress, None)
->>>>>>> b7e9dc8e
 
     def test_getaddressinfo(self):
         node = self.nodes[0]
