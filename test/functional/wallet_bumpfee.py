--- conflicted
+++ resolved
@@ -161,18 +161,11 @@
             rbf_node.bumpfee, rbfid, estimate_mode="economical", fee_rate=NORMAL)
 
         self.log.info("Test invalid estimate_mode settings")
-<<<<<<< HEAD
-        for k, v in {"number": 42, "object": {"foo": "bar"}}.items():
-            assert_raises_rpc_error(-3, f"JSON value of type {k} for field estimate_mode is not of expected type string",
-                rbf_node.bumpfee, rbfid, estimate_mode=v)
-        for mode in ["foo", Decimal("3.1415"), "rie/B", "RIC/kB"]:
-=======
         if not self.options.usecli:
             for k, v in {"number": 42, "object": {"foo": "bar"}}.items():
                 assert_raises_rpc_error(-3, f"JSON value of type {k} for field estimate_mode is not of expected type string",
                     rbf_node.bumpfee, rbfid, estimate_mode=v)
-        for mode in ["foo", Decimal("3.1415"), "sat/B", "BTC/kB"]:
->>>>>>> b7e9dc8e
+        for mode in ["foo", Decimal("3.1415"), "rie/B", "RIC/kB"]:
             assert_raises_rpc_error(-8, 'Invalid estimate_mode parameter, must be one of: "unset", "economical", "conservative"',
                 rbf_node.bumpfee, rbfid, estimate_mode=mode)
 
