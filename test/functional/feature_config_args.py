#!/usr/bin/env python3
# Copyright (c) 2017-2022 The Bitcoin Core developers
# Copyright (c) 2013-present The Riecoin developers
# Distributed under the MIT software license, see the accompanying
# file COPYING or http://www.opensource.org/licenses/mit-license.php.
"""Test various command line arguments and configuration file parameters."""

import os
from pathlib import Path
import platform
import re
import tempfile
import time

from test_framework.test_framework import BitcoinTestFramework
from test_framework.test_node import ErrorMatch
from test_framework import util


class ConfArgsTest(BitcoinTestFramework):
    def set_test_params(self):
        self.setup_clean_chain = True
        self.num_nodes = 1
        self.supports_cli = False
        self.wallet_names = []
        self.disable_autoconnect = False

    def test_config_file_parser(self):
        self.log.info('Test config file parser')
        self.stop_node(0)

        # Check that startup fails if conf= is set in riecoin.conf or in an included conf file
        bad_conf_file_path = self.nodes[0].datadir_path / "bitcoin_bad.conf"
        util.write_config(bad_conf_file_path, n=0, chain='', extra_config=f'conf=some.conf\n')
        conf_in_config_file_err = 'Error: Error reading configuration file: conf cannot be set in the configuration file; use includeconf= if you want to include additional config files'
        self.nodes[0].assert_start_raises_init_error(
            extra_args=[f'-conf={bad_conf_file_path}'],
            expected_msg=conf_in_config_file_err,
        )
        inc_conf_file_path = self.nodes[0].datadir_path / 'include.conf'
        with open(self.nodes[0].datadir_path / 'riecoin.conf', 'a', encoding='utf-8') as conf:
            conf.write(f'includeconf={inc_conf_file_path}\n')
        with open(inc_conf_file_path, 'w', encoding='utf-8') as conf:
            conf.write('conf=some.conf\n')
        self.nodes[0].assert_start_raises_init_error(
            expected_msg=conf_in_config_file_err,
        )

        self.nodes[0].assert_start_raises_init_error(
            expected_msg='Error: Error parsing command line arguments: Invalid parameter -dash_cli=1',
            extra_args=['-dash_cli=1'],
        )
        with open(inc_conf_file_path, 'w', encoding='utf-8') as conf:
            conf.write('dash_conf=1\n')

        with self.nodes[0].assert_debug_log(expected_msgs=['Ignoring unknown configuration value dash_conf']):
            self.start_node(0)
        self.stop_node(0)

        with open(inc_conf_file_path, 'w', encoding='utf-8') as conf:
            conf.write('reindex=1\n')

        with self.nodes[0].assert_debug_log(expected_msgs=['Warning: reindex=1 is set in the configuration file, which will significantly slow down startup. Consider removing or commenting out this option for better performance, unless there is currently a condition which makes rebuilding the indexes necessary']):
            self.start_node(0)
        self.stop_node(0)

        with open(inc_conf_file_path, 'w', encoding='utf-8') as conf:
            conf.write('-dash=1\n')
        self.nodes[0].assert_start_raises_init_error(expected_msg='Error: Error reading configuration file: parse error on line 1: -dash=1, options in configuration file must be specified without leading -')

        if self.is_wallet_compiled():
            with open(inc_conf_file_path, 'w', encoding='utf8') as conf:
                conf.write("wallet=foo\n")
            self.nodes[0].assert_start_raises_init_error(expected_msg=f'Error: Config setting for -wallet only applied on {self.chain} network when in [{self.chain}] section.')

        main_conf_file_path = self.nodes[0].datadir_path / "riecoin_main.conf"
        util.write_config(main_conf_file_path, n=0, chain='', extra_config=f'includeconf={inc_conf_file_path}\n')
        with open(inc_conf_file_path, 'w', encoding='utf-8') as conf:
            conf.write('acceptnonstdtxn=1\n')
        self.nodes[0].assert_start_raises_init_error(extra_args=[f"-conf={main_conf_file_path}", "-allowignoredconf"], expected_msg='Error: acceptnonstdtxn is not currently supported for main chain')

        with open(inc_conf_file_path, 'w', encoding='utf-8') as conf:
            conf.write('nono\n')
        self.nodes[0].assert_start_raises_init_error(expected_msg='Error: Error reading configuration file: parse error on line 1: nono, if you intended to specify a negated option, use nono=1 instead')

        with open(inc_conf_file_path, 'w', encoding='utf-8') as conf:
            conf.write('server=1\nrpcuser=someuser\nrpcpassword=some#pass')
        self.nodes[0].assert_start_raises_init_error(expected_msg='Error: Error reading configuration file: parse error on line 3, using # in rpcpassword can be ambiguous and should be avoided')

        with open(inc_conf_file_path, 'w', encoding='utf-8') as conf:
            conf.write('server=1\nrpcuser=someuser\nmain.rpcpassword=some#pass')
        self.nodes[0].assert_start_raises_init_error(expected_msg='Error: Error reading configuration file: parse error on line 3, using # in rpcpassword can be ambiguous and should be avoided')

        with open(inc_conf_file_path, 'w', encoding='utf-8') as conf:
            conf.write('server=1\nrpcuser=someuser\n[main]\nrpcpassword=some#pass')
        self.nodes[0].assert_start_raises_init_error(expected_msg='Error: Error reading configuration file: parse error on line 4, using # in rpcpassword can be ambiguous and should be avoided')

        inc_conf_file2_path = self.nodes[0].datadir_path / 'include2.conf'
        with open(self.nodes[0].datadir_path / 'riecoin.conf', 'a', encoding='utf-8') as conf:
            conf.write(f'includeconf={inc_conf_file2_path}\n')

        with open(inc_conf_file_path, 'w', encoding='utf-8') as conf:
            conf.write('testnot.datadir=1\n')
        with open(inc_conf_file2_path, 'w', encoding='utf-8') as conf:
            conf.write('[testnet]\n')
        self.restart_node(0)
        self.nodes[0].stop_node(expected_stderr=f'Warning: {inc_conf_file_path}:1 Section [testnot] is not recognized.{os.linesep}{inc_conf_file2_path}:1 Section [testnet] is not recognized.')

        with open(inc_conf_file_path, 'w', encoding='utf-8') as conf:
            conf.write('')  # clear
        with open(inc_conf_file2_path, 'w', encoding='utf-8') as conf:
            conf.write('')  # clear

    def test_config_file_log(self):
        # Disable this test for windows currently because trying to override
        # the default datadir through the environment does not seem to work.
        if platform.system() == "Windows":
            return

        self.log.info('Test that correct configuration path is changed when configuration file changes the datadir')

        # Create a temporary directory that will be treated as the default data
        # directory by bitcoind.
        env, default_datadir = util.get_temp_default_datadir(Path(self.options.tmpdir, "test_config_file_log"))
        default_datadir.mkdir(parents=True)

        # Write a riecoin.conf file in the default data directory containing a
        # datadir= line pointing at the node datadir.
        node = self.nodes[0]
        conf_text = node.bitcoinconf.read_text()
        conf_path = default_datadir / "riecoin.conf"
        conf_path.write_text(f"datadir={node.datadir_path}\n{conf_text}")

        # Drop the node -datadir= argument during this test, because if it is
        # specified it would take precedence over the datadir setting in the
        # config file.
        node_args = node.args
        node.args = [arg for arg in node.args if not arg.startswith("-datadir=")]

        # Check that correct configuration file path is actually logged
        # (conf_path, not node.bitcoinconf)
        with self.nodes[0].assert_debug_log(expected_msgs=[f"Config file: {conf_path}"]):
            self.start_node(0, ["-allowignoredconf"], env=env)
            self.stop_node(0)

        # Restore node arguments after the test
        node.args = node_args

    def test_invalid_command_line_options(self):
        self.nodes[0].assert_start_raises_init_error(
            expected_msg='Error: Error parsing command line arguments: Can not set -proxy with no value. Please specify value with -proxy=value.',
            extra_args=['-proxy'],
        )
        # Provide a value different from 1 to the -wallet negated option
        if self.is_wallet_compiled():
            for value in [0, 'not_a_boolean']:
                self.nodes[0].assert_start_raises_init_error(
                    expected_msg="Error: Invalid value detected for '-wallet' or '-nowallet'. '-wallet' requires a string value, while '-nowallet' accepts only '1' to disable all wallets",
                    extra_args=[f'-nowallet={value}'],
                )

    def test_log_buffer(self):
        self.stop_node(0)
        with self.nodes[0].assert_debug_log(expected_msgs=['Warning: parsed potentially confusing double-negative -connect=0\n']):
            self.start_node(0, extra_args=['-noconnect=0'])

    def test_args_log(self):
        self.stop_node(0)
        self.log.info('Test config args logging')
        with self.nodes[0].assert_debug_log(
                expected_msgs=[
                    'Command-line arg: addnode="some.node"',
                    'Command-line arg: rpcauth=****',
                    'Command-line arg: rpcpassword=****',
                    'Command-line arg: rpcuser=****',
                    'Command-line arg: torpassword=****',
                    f'Config file arg: {self.chain}="1"',
                    f'Config file arg: [{self.chain}] server="1"',
                ],
                unexpected_msgs=[
                    'alice:f7efda5c189b999524f151318c0c86$d5b51b3beffbc0',
                    'secret-rpcuser',
                    'secret-torpassword',
                    'Command-line arg: rpcbind=****',
                    'Command-line arg: rpcallowip=****',
                ]):
            self.start_node(0, extra_args=[
                '-addnode=some.node',
                '-rpcauth=alice:f7efda5c189b999524f151318c0c86$d5b51b3beffbc0',
                '-rpcbind=127.1.1.1',
                '-rpcbind=127.0.0.1',
                "-rpcallowip=127.0.0.1",
                '-rpcpassword=',
                '-rpcuser=secret-rpcuser',
                '-torpassword=secret-torpassword',
            ])

    def test_networkactive(self):
        self.log.info('Test -networkactive option')
        self.stop_node(0)
        with self.nodes[0].assert_debug_log(expected_msgs=['SetNetworkActive: true\n']):
            self.start_node(0)

        self.stop_node(0)
        with self.nodes[0].assert_debug_log(expected_msgs=['SetNetworkActive: true\n']):
            self.start_node(0, extra_args=['-networkactive'])

        self.stop_node(0)
        with self.nodes[0].assert_debug_log(expected_msgs=['SetNetworkActive: true\n']):
            self.start_node(0, extra_args=['-networkactive=1'])

        self.stop_node(0)
        with self.nodes[0].assert_debug_log(expected_msgs=['SetNetworkActive: false\n']):
            self.start_node(0, extra_args=['-networkactive=0'])

        self.stop_node(0)
        with self.nodes[0].assert_debug_log(expected_msgs=['SetNetworkActive: false\n']):
            self.start_node(0, extra_args=['-nonetworkactive'])

        self.stop_node(0)
        with self.nodes[0].assert_debug_log(expected_msgs=['SetNetworkActive: false\n']):
            self.start_node(0, extra_args=['-nonetworkactive=1'])

    def test_seed_peers(self):
        self.log.info('Test seed peers')
        default_data_dir = self.nodes[0].datadir_path
        peer_dat = default_data_dir / 'peers.dat'
        # Only regtest has no fixed seeds. To avoid connections to random
        # nodes, regtest is the only network where it is safe to enable
        # -fixedseeds in tests
        util.assert_equal(self.nodes[0].getblockchaininfo()['chain'],'regtest')
        self.stop_node(0)

        # No peers.dat exists and -dnsseed=1
        # We expect the node will use DNS Seeds, but Regtest mode does not have
        # any valid DNS seeds. So after 60 seconds, the node should fallback to
        # fixed seeds
        assert not peer_dat.exists()
        start = int(time.time())
        with self.nodes[0].assert_debug_log(
                expected_msgs=[
                    "Loaded 0 addresses from peers.dat",
                    "0 addresses found from DNS seeds",
                    "opencon thread start",  # Ensure ThreadOpenConnections::start time is properly set
                ],
                timeout=10,
        ):
            self.start_node(0, extra_args=['-dnsseed=1', '-fixedseeds=1', f'-mocktime={start}'])
        with self.nodes[0].assert_debug_log(expected_msgs=[
                "Adding fixed seeds as addrman is still empty",
        ]):
            self.nodes[0].setmocktime(start + 65)
        self.stop_node(0)

        # No peers.dat exists and -dnsseed=0
        # We expect the node will fallback immediately to fixed seeds
        assert not peer_dat.exists()
        with self.nodes[0].assert_debug_log(expected_msgs=[
                "Loaded 0 addresses from peers.dat",
                "DNS seeding disabled",
                "Adding fixed seeds as -dnsseed=0 (or IPv4/IPv6 connections are disabled via -onlynet) and neither -addnode nor -seednode are provided\n",
        ]):
            self.start_node(0, extra_args=['-dnsseed=0', '-fixedseeds=1'])
        self.stop_node(0)
        self.nodes[0].assert_start_raises_init_error(['-dnsseed=1', '-onlynet=i2p', '-i2psam=127.0.0.1:7656'], "Error: Incompatible options: -dnsseed=1 was explicitly specified, but -onlynet forbids connections to IPv4/IPv6")

        # No peers.dat exists and dns seeds are disabled.
        # We expect the node will not add fixed seeds when explicitly disabled.
        assert not peer_dat.exists()
        with self.nodes[0].assert_debug_log(expected_msgs=[
                "Loaded 0 addresses from peers.dat",
                "DNS seeding disabled",
                "Fixed seeds are disabled",
        ]):
            self.start_node(0, extra_args=['-dnsseed=0', '-fixedseeds=0'])
        self.stop_node(0)

        # No peers.dat exists and -dnsseed=0, but a -addnode is provided
        # We expect the node will allow 60 seconds prior to using fixed seeds
        assert not peer_dat.exists()
        start = int(time.time())
        with self.nodes[0].assert_debug_log(
                expected_msgs=[
                    "Loaded 0 addresses from peers.dat",
                    "DNS seeding disabled",
                    "opencon thread start",  # Ensure ThreadOpenConnections::start time is properly set
                ],
                timeout=10,
        ):
            self.start_node(0, extra_args=['-dnsseed=0', '-fixedseeds=1', '-addnode=fakenodeaddr', f'-mocktime={start}'])
        with self.nodes[0].assert_debug_log(expected_msgs=[
                "Adding fixed seeds as addrman is still empty",
        ]):
            self.nodes[0].setmocktime(start + 65)

    def test_connect_with_seednode(self):
        self.log.info('Test -connect with -seednode')
        seednode_ignored = ['-seednode is ignored when -connect is used\n']
        dnsseed_ignored = ['-dnsseed is ignored when -connect is used and -proxy is specified\n']
        addcon_thread_started = ['addcon thread start\n']
        self.stop_node(0)

        # When -connect is supplied, expanding addrman via getaddr calls to ADDR_FETCH(-seednode)
        # nodes is irrelevant and -seednode is ignored.
        with self.nodes[0].assert_debug_log(expected_msgs=seednode_ignored):
            self.start_node(0, extra_args=['-connect=fakeaddress1', '-seednode=fakeaddress2'])

        # With -proxy, an ADDR_FETCH connection is made to a peer that the dns seed resolves to.
        # ADDR_FETCH connections are not used when -connect is used.
        with self.nodes[0].assert_debug_log(expected_msgs=dnsseed_ignored):
            self.restart_node(0, extra_args=['-connect=fakeaddress1', '-dnsseed=1', '-proxy=1.2.3.4'])

        # If the user did not disable -dnsseed, but it was soft-disabled because they provided -connect,
        # they shouldn't see a warning about -dnsseed being ignored.
        with self.nodes[0].assert_debug_log(expected_msgs=addcon_thread_started,
                unexpected_msgs=dnsseed_ignored):
            self.restart_node(0, extra_args=['-connect=fakeaddress1', '-proxy=1.2.3.4'])

        # We have to supply expected_msgs as it's a required argument
        # The expected_msg must be something we are confident will be logged after the unexpected_msg
        # These cases test for -connect being supplied but only to disable it
        for connect_arg in ['-connect=0', '-noconnect']:
            with self.nodes[0].assert_debug_log(expected_msgs=addcon_thread_started,
                    unexpected_msgs=seednode_ignored):
                self.restart_node(0, extra_args=[connect_arg, '-seednode=fakeaddress2'])

    def test_ignored_conf(self):
        self.log.info('Test error is triggered when the datadir in use contains a riecoin.conf file that would be ignored '
                      'because a conflicting -conf file argument is passed.')
        node = self.nodes[0]
        with tempfile.NamedTemporaryFile(dir=self.options.tmpdir, mode="wt", delete=False) as temp_conf:
            temp_conf.write(f"datadir={node.datadir_path}\n")
        node.assert_start_raises_init_error([f"-conf={temp_conf.name}"], re.escape(
            f'Error: Data directory "{node.datadir_path}" contains a "riecoin.conf" file which is ignored, because a '
            f'different configuration file "{temp_conf.name}" from command line argument "-conf={temp_conf.name}" '
            f'is being used instead.') + r"[\s\S]*", match=ErrorMatch.FULL_REGEX)

        # Test that passing a redundant -conf command line argument pointing to
        # the same riecoin.conf that would be loaded anyway does not trigger an
        # error.
        self.start_node(0, [f'-conf={node.datadir_path}/riecoin.conf'])
        self.stop_node(0)

    def test_ignored_default_conf(self):
        # Disable this test for windows currently because trying to override
        # the default datadir through the environment does not seem to work.
        if platform.system() == "Windows":
            return

        self.log.info('Test error is triggered when riecoin.conf in the default data directory sets another datadir '
                      'and it contains a different riecoin.conf file that would be ignored')

        # Create a temporary directory that will be treated as the default data
        # directory by bitcoind.
        env, default_datadir = util.get_temp_default_datadir(Path(self.options.tmpdir, "home"))
        default_datadir.mkdir(parents=True)

        # Write a riecoin.conf file in the default data directory containing a
        # datadir= line pointing at the node datadir. This will trigger a
        # startup error because the node datadir contains a different
        # riecoin.conf that would be ignored.
        node = self.nodes[0]
        (default_datadir / "riecoin.conf").write_text(f"datadir={node.datadir_path}\n")

        # Drop the node -datadir= argument during this test, because if it is
        # specified it would take precedence over the datadir setting in the
        # config file.
        node_args = node.args
        node.args = [arg for arg in node.args if not arg.startswith("-datadir=")]
        node.assert_start_raises_init_error([], re.escape(
            f'Error: Data directory "{node.datadir_path}" contains a "riecoin.conf" file which is ignored, because a '
            f'different configuration file "{default_datadir}/riecoin.conf" from data directory "{default_datadir}" '
            f'is being used instead.') + r"[\s\S]*", env=env, match=ErrorMatch.FULL_REGEX)
        node.args = node_args

    def test_acceptstalefeeestimates_arg_support(self):
        self.log.info("Test -acceptstalefeeestimates option support")
<<<<<<< HEAD
        conf_file = self.nodes[0].datadir_path / "riecoin.conf"
        for chain, chain_name in {("main", ""), ("test", "testnet2404")}:
=======
        conf_file = self.nodes[0].datadir_path / "bitcoin.conf"
        for chain, chain_name in {("main", ""), ("test", "testnet3"), ("signet", "signet"), ("testnet4", "testnet4")}:
>>>>>>> f7144b24
            util.write_config(conf_file, n=0, chain=chain_name, extra_config='acceptstalefeeestimates=1\n')
            self.nodes[0].assert_start_raises_init_error(expected_msg=f'Error: acceptstalefeeestimates is not supported on {chain} chain.')
        util.write_config(conf_file, n=0, chain="regtest")  # Reset to regtest

    def test_testnet3_deprecation_msg(self):
        self.log.info("Test testnet3 deprecation warning")
        t3_warning_log = "Warning: Support for testnet3 is deprecated and will be removed in an upcoming release. Consider switching to testnet4."

        def warning_msg(node, approx_size):
            return f'Warning: Disk space for "{node.datadir_path / node.chain / "blocks" }" may not accommodate the block files. Approximately {approx_size} GB of data will be stored in this directory.'

        # Testnet3 node will log the warning
        self.nodes[0].chain = 'testnet3'
        self.nodes[0].replace_in_config([('regtest=', 'testnet='), ('[regtest]', '[test]')])
        with self.nodes[0].assert_debug_log([t3_warning_log]):
            self.start_node(0)
        # Some CI environments will have limited space and some others won't
        # so we need to handle both cases as a valid result.
        self.nodes[0].stderr.seek(0)
        err = self.nodes[0].stdout.read()
        self.nodes[0].stderr.seek(0)
        self.nodes[0].stderr.truncate()
        if err != b'' and err != warning_msg(self.nodes[0], 42):
            raise AssertionError("Unexpected stderr after shutdown of Testnet3 node")
        self.stop_node(0)

        # Testnet4 node will not log the warning
        self.nodes[0].chain = 'testnet4'
        self.nodes[0].replace_in_config([('testnet=', 'testnet4='), ('[test]', '[testnet4]')])
        with self.nodes[0].assert_debug_log([], unexpected_msgs=[t3_warning_log]):
            self.start_node(0)
        self.stop_node(0)

        # Reset to regtest
        self.nodes[0].chain = 'regtest'
        self.nodes[0].replace_in_config([('testnet4=', 'regtest='), ('[testnet4]', '[regtest]')])

    def run_test(self):
        self.test_log_buffer()
        self.test_args_log()
        self.test_seed_peers()
        self.test_networkactive()
        self.test_connect_with_seednode()

        self.test_config_file_parser()
        self.test_config_file_log()
        self.test_invalid_command_line_options()
        self.test_ignored_conf()
        self.test_ignored_default_conf()
        self.test_acceptstalefeeestimates_arg_support()
        self.test_testnet3_deprecation_msg()

        # Remove the -datadir argument so it doesn't override the config file
        self.nodes[0].args = [arg for arg in self.nodes[0].args if not arg.startswith("-datadir")]

        default_data_dir = self.nodes[0].datadir_path
        new_data_dir = default_data_dir / 'newdatadir'
        new_data_dir_2 = default_data_dir / 'newdatadir2'

        # Check that using -datadir argument on non-existent directory fails
        self.nodes[0].datadir_path = new_data_dir
        self.nodes[0].assert_start_raises_init_error([f'-datadir={new_data_dir}'], f'Error: Specified data directory "{new_data_dir}" does not exist.')

        # Check that using non-existent datadir in conf file fails
        conf_file = default_data_dir / "riecoin.conf"

        # datadir needs to be set before [chain] section
        with open(conf_file, encoding='utf8') as f:
            conf_file_contents = f.read()
        with open(conf_file, 'w', encoding='utf8') as f:
            f.write(f"datadir={new_data_dir}\n")
            f.write(conf_file_contents)

        self.nodes[0].assert_start_raises_init_error([f'-conf={conf_file}'], f'Error: Error reading configuration file: specified data directory "{new_data_dir}" does not exist.')

        # Check that an explicitly specified config file that cannot be opened fails
        none_existent_conf_file = default_data_dir / "none_existent_riecoin.conf"
        self.nodes[0].assert_start_raises_init_error(['-conf=' + f'{none_existent_conf_file}'], 'Error: Error reading configuration file: specified config file "' + f'{none_existent_conf_file}' + '" could not be opened.')

        # Create the directory and ensure the config file now works
        new_data_dir.mkdir()
        self.start_node(0, [f'-conf={conf_file}'])
        self.stop_node(0)
        assert (new_data_dir / self.chain / 'blocks').exists()

        # Ensure command line argument overrides datadir in conf
        new_data_dir_2.mkdir()
        self.nodes[0].datadir_path = new_data_dir_2
        self.start_node(0, [f'-datadir={new_data_dir_2}', f'-conf={conf_file}'])
        assert (new_data_dir_2 / self.chain / 'blocks').exists()


if __name__ == '__main__':
    ConfArgsTest(__file__).main()<|MERGE_RESOLUTION|>--- conflicted
+++ resolved
@@ -375,49 +375,11 @@
 
     def test_acceptstalefeeestimates_arg_support(self):
         self.log.info("Test -acceptstalefeeestimates option support")
-<<<<<<< HEAD
         conf_file = self.nodes[0].datadir_path / "riecoin.conf"
         for chain, chain_name in {("main", ""), ("test", "testnet2404")}:
-=======
-        conf_file = self.nodes[0].datadir_path / "bitcoin.conf"
-        for chain, chain_name in {("main", ""), ("test", "testnet3"), ("signet", "signet"), ("testnet4", "testnet4")}:
->>>>>>> f7144b24
             util.write_config(conf_file, n=0, chain=chain_name, extra_config='acceptstalefeeestimates=1\n')
             self.nodes[0].assert_start_raises_init_error(expected_msg=f'Error: acceptstalefeeestimates is not supported on {chain} chain.')
         util.write_config(conf_file, n=0, chain="regtest")  # Reset to regtest
-
-    def test_testnet3_deprecation_msg(self):
-        self.log.info("Test testnet3 deprecation warning")
-        t3_warning_log = "Warning: Support for testnet3 is deprecated and will be removed in an upcoming release. Consider switching to testnet4."
-
-        def warning_msg(node, approx_size):
-            return f'Warning: Disk space for "{node.datadir_path / node.chain / "blocks" }" may not accommodate the block files. Approximately {approx_size} GB of data will be stored in this directory.'
-
-        # Testnet3 node will log the warning
-        self.nodes[0].chain = 'testnet3'
-        self.nodes[0].replace_in_config([('regtest=', 'testnet='), ('[regtest]', '[test]')])
-        with self.nodes[0].assert_debug_log([t3_warning_log]):
-            self.start_node(0)
-        # Some CI environments will have limited space and some others won't
-        # so we need to handle both cases as a valid result.
-        self.nodes[0].stderr.seek(0)
-        err = self.nodes[0].stdout.read()
-        self.nodes[0].stderr.seek(0)
-        self.nodes[0].stderr.truncate()
-        if err != b'' and err != warning_msg(self.nodes[0], 42):
-            raise AssertionError("Unexpected stderr after shutdown of Testnet3 node")
-        self.stop_node(0)
-
-        # Testnet4 node will not log the warning
-        self.nodes[0].chain = 'testnet4'
-        self.nodes[0].replace_in_config([('testnet=', 'testnet4='), ('[test]', '[testnet4]')])
-        with self.nodes[0].assert_debug_log([], unexpected_msgs=[t3_warning_log]):
-            self.start_node(0)
-        self.stop_node(0)
-
-        # Reset to regtest
-        self.nodes[0].chain = 'regtest'
-        self.nodes[0].replace_in_config([('testnet4=', 'regtest='), ('[testnet4]', '[regtest]')])
 
     def run_test(self):
         self.test_log_buffer()
@@ -432,7 +394,6 @@
         self.test_ignored_conf()
         self.test_ignored_default_conf()
         self.test_acceptstalefeeestimates_arg_support()
-        self.test_testnet3_deprecation_msg()
 
         # Remove the -datadir argument so it doesn't override the config file
         self.nodes[0].args = [arg for arg in self.nodes[0].args if not arg.startswith("-datadir")]
