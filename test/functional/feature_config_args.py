--- conflicted
+++ resolved
@@ -22,9 +22,6 @@
     def set_test_params(self):
         self.setup_clean_chain = True
         self.num_nodes = 1
-        # Prune to prevent disk space warning on CI systems with limited space,
-        # when using networks other than regtest.
-        self.extra_args = [["-prune=550"]]
         self.supports_cli = False
         self.wallet_names = []
         self.disable_autoconnect = False
@@ -468,31 +465,6 @@
             self.nodes[0].assert_start_raises_init_error(expected_msg=f'Error: acceptstalefeeestimates is not supported on {chain} chain.')
         util.write_config(conf_file, n=0, chain="regtest")  # Reset to regtest
 
-<<<<<<< HEAD
-=======
-    def test_testnet3_deprecation_msg(self):
-        self.log.info("Test testnet3 deprecation warning")
-        t3_warning_log = "Warning: Support for testnet3 is deprecated and will be removed in an upcoming release. Consider switching to testnet4."
-
-        self.log.debug("Testnet3 node will log the deprecation warning")
-        self.nodes[0].chain = 'testnet3'
-        self.nodes[0].replace_in_config([('regtest=', 'testnet='), ('[regtest]', '[test]')])
-        with self.nodes[0].assert_debug_log([t3_warning_log]):
-            self.start_node(0)
-        self.stop_node(0)
-
-        self.log.debug("Testnet4 node will not log the deprecation warning")
-        self.nodes[0].chain = 'testnet4'
-        self.nodes[0].replace_in_config([('testnet=', 'testnet4='), ('[test]', '[testnet4]')])
-        with self.nodes[0].assert_debug_log([], unexpected_msgs=[t3_warning_log]):
-            self.start_node(0)
-        self.stop_node(0)
-
-        self.log.debug("Reset to regtest")
-        self.nodes[0].chain = 'regtest'
-        self.nodes[0].replace_in_config([('testnet4=', 'regtest='), ('[testnet4]', '[regtest]')])
-
->>>>>>> a2039286
     def run_test(self):
         self.test_log_buffer()
         self.test_args_log()
