#!/usr/bin/env python3
# Copyright (c) 2018-2022 The Bitcoin Core developers
# Copyright (c) 2013-present The Riecoin developers
# Distributed under the MIT software license, see the accompanying
# file COPYING or http://www.opensource.org/licenses/mit-license.php.
"""Test bitcoin-wallet."""

import os
import stat
import subprocess
import textwrap

from collections import OrderedDict

<<<<<<< HEAD
from test_framework.messages import ser_string
=======
>>>>>>> 59e09e0f
from test_framework.test_framework import BitcoinTestFramework
from test_framework.util import (
    assert_equal,
    assert_greater_than,
    sha256sum_file,
)


class ToolWalletTest(BitcoinTestFramework):
    def set_test_params(self):
        self.num_nodes = 1
        self.setup_clean_chain = True
        self.rpc_timeout = 120

    def skip_test_if_missing_module(self):
        self.skip_if_no_wallet()
        self.skip_if_no_wallet_tool()

    def bitcoin_wallet_process(self, *args):
        default_args = ['-datadir={}'.format(self.nodes[0].datadir_path), '-chain=%s' % self.chain]

        return subprocess.Popen(self.get_binaries().wallet_argv() + default_args + list(args), stdin=subprocess.PIPE, stdout=subprocess.PIPE, stderr=subprocess.PIPE, text=True)

    def assert_raises_tool_error(self, error, *args):
        p = self.bitcoin_wallet_process(*args)
        stdout, stderr = p.communicate()
        assert_equal(stdout, '')
        if isinstance(error, tuple):
            assert_equal(p.poll(), error[0])
            assert error[1] in stderr.strip()
        else:
            assert_equal(p.poll(), 1)
            assert error in stderr.strip()

    def assert_tool_output(self, output, *args):
        p = self.bitcoin_wallet_process(*args)
        stdout, stderr = p.communicate()
        assert_equal(stderr, '')
        assert_equal(stdout, output)
        assert_equal(p.poll(), 0)

    def wallet_shasum(self):
        return sha256sum_file(self.wallet_path).hex()

    def wallet_timestamp(self):
        return os.path.getmtime(self.wallet_path)

    def wallet_permissions(self):
        return oct(os.lstat(self.wallet_path).st_mode)[-3:]

    def log_wallet_timestamp_comparison(self, old, new):
        result = 'unchanged' if new == old else 'increased!'
        self.log.debug('Wallet file timestamp {}'.format(result))

    def get_expected_info_output(self, name="", transactions=0, keypool=2, address=0, imported_privs=0):
        wallet_name = self.default_wallet_name if name == "" else name
<<<<<<< HEAD
        output_types = 2  # segwit, bech32m
=======
        output_types = 4  # p2pkh, p2sh, segwit, bech32m
>>>>>>> 59e09e0f
        return textwrap.dedent('''\
            Wallet info
            ===========
            Name: %s
            Format: sqlite
            Descriptors: yes
            Encrypted: no
            HD (hd seed available): yes
            Keypool Size: %d
            Transactions: %d
            Address Book: %d
        ''' % (wallet_name, keypool * output_types, transactions, imported_privs * 3 + address))

    def read_dump(self, filename):
        dump = OrderedDict()
        with open(filename, "r", encoding="utf8") as f:
            for row in f:
                row = row.strip()
                key, value = row.split(',')
                dump[key] = value
        return dump

    def assert_is_sqlite(self, filename):
        with open(filename, 'rb') as f:
            file_magic = f.read(16)
            assert file_magic == b'SQLite format 3\x00'

    def write_dump(self, dump, filename, magic=None, skip_checksum=False):
        if magic is None:
            magic = "RiecoinWalletDump"
        with open(filename, "w", encoding="utf8") as f:
            row = ",".join([magic, dump[magic]]) + "\n"
            f.write(row)
            for k, v in dump.items():
                if k == magic or k == "checksum":
                    continue
                row = ",".join([k, v]) + "\n"
                f.write(row)
            if not skip_checksum:
                row = ",".join(["checksum", dump["checksum"]]) + "\n"
                f.write(row)

<<<<<<< HEAD
    def assert_dump(self, expected, received):
        e = expected.copy()
        r = received.copy()

        assert_equal(len(e), len(r))
        for k, v in e.items():
            assert_equal(v, r[k])

=======
>>>>>>> 59e09e0f
    def do_tool_createfromdump(self, wallet_name, dumpfile):
        dumppath = self.nodes[0].datadir_path / dumpfile
        rt_dumppath = self.nodes[0].datadir_path / "rt-{}.dump".format(wallet_name)

        args = ["-wallet={}".format(wallet_name),
                "-dumpfile={}".format(dumppath)]
        args.append("createfromdump")

<<<<<<< HEAD
        self.assert_tool_output("", *args)
=======
        load_output = ""
        self.assert_tool_output(load_output, *args)
>>>>>>> 59e09e0f
        assert (self.nodes[0].wallets_path / wallet_name).is_dir()

        self.assert_tool_output("The dumpfile may contain private keys. To ensure the safety of your Riecoins, do not share the dumpfile.\n", '-wallet={}'.format(wallet_name), '-dumpfile={}'.format(rt_dumppath), 'dump')

        wallet_dat = self.nodes[0].wallets_path / wallet_name / "wallet.dat"
        self.assert_is_sqlite(wallet_dat)

    def test_invalid_tool_commands_and_args(self):
        self.log.info('Testing that various invalid commands raise with specific error messages')
        self.assert_raises_tool_error("Error parsing command line arguments: Invalid command 'foo'", 'foo')
        # `riecoin-wallet help` raises an error. Use `riecoin-wallet -help`.
        self.assert_raises_tool_error("Error parsing command line arguments: Invalid command 'help'", 'help')
        self.assert_raises_tool_error('Error: Additional arguments provided (create). Methods do not take arguments. Please refer to `-help`.', 'info', 'create')
        self.assert_raises_tool_error('Error parsing command line arguments: Invalid parameter -foo', '-foo')
        self.assert_raises_tool_error('No method provided. Run `riecoin-wallet -help` for valid methods.')
        self.assert_raises_tool_error('Wallet name must be provided when creating a new wallet.', 'create')
<<<<<<< HEAD
        locked_dir = self.nodes[0].wallets_path
=======
>>>>>>> 59e09e0f
        error = f"SQLiteDatabase: Unable to obtain an exclusive lock on the database, is it being used by another instance of {self.config['environment']['CLIENT_NAME']}?"
        self.assert_raises_tool_error(
            error,
            '-wallet=' + self.default_wallet_name,
            'info',
        )
        path = self.nodes[0].wallets_path / "nonexistent.dat"
        self.assert_raises_tool_error("Failed to load database path '{}'. Path does not exist.".format(path), '-wallet=nonexistent.dat', 'info')

    def test_tool_wallet_info(self):
        # Stop the node to close the wallet to call the info command.
        self.stop_node(0)
        self.log.info('Calling wallet tool info, testing output')
        #
        # TODO: Wallet tool info should work with wallet file permissions set to
        # read-only without raising:
        # "Error loading wallet.dat. Is wallet being used by another process?"
        # The following lines should be uncommented and the tests still succeed:
        #
        # self.log.debug('Setting wallet file permissions to 400 (read-only)')
        # os.chmod(self.wallet_path, stat.S_IRUSR)
        # assert self.wallet_permissions() in ['400', '666'] # Sanity check. 666 because Appveyor.
        # shasum_before = self.wallet_shasum()
        timestamp_before = self.wallet_timestamp()
        self.log.debug('Wallet file timestamp before calling info: {}'.format(timestamp_before))
        out = self.get_expected_info_output(imported_privs=1)
        self.assert_tool_output(out, '-wallet=' + self.default_wallet_name, 'info')
        timestamp_after = self.wallet_timestamp()
        self.log.debug('Wallet file timestamp after calling info: {}'.format(timestamp_after))
        self.log_wallet_timestamp_comparison(timestamp_before, timestamp_after)
        self.log.debug('Setting wallet file permissions back to 600 (read/write)')
        os.chmod(self.wallet_path, stat.S_IRUSR | stat.S_IWUSR)
        assert self.wallet_permissions() in ['600', '666']  # Sanity check. 666 because Appveyor.
        #
        # TODO: Wallet tool info should not write to the wallet file.
        # The following lines should be uncommented and the tests still succeed:
        #
        # assert_equal(timestamp_before, timestamp_after)
        # shasum_after = self.wallet_shasum()
        # assert_equal(shasum_before, shasum_after)
        # self.log.debug('Wallet file shasum unchanged\n')

    def test_tool_wallet_info_after_transaction(self):
        """
        Mutate the wallet with a transaction to verify that the info command
        output changes accordingly.
        """
        self.start_node(0)
        self.log.info('Generating transaction to mutate wallet')
        self.generate(self.nodes[0], 1)
        self.stop_node(0)

        self.log.info('Calling wallet tool info after generating a transaction, testing output')
        shasum_before = self.wallet_shasum()
        timestamp_before = self.wallet_timestamp()
        self.log.debug('Wallet file timestamp before calling info: {}'.format(timestamp_before))
        out = self.get_expected_info_output(transactions=1, imported_privs=1)
        self.assert_tool_output(out, '-wallet=' + self.default_wallet_name, 'info')
        shasum_after = self.wallet_shasum()
        timestamp_after = self.wallet_timestamp()
        self.log.debug('Wallet file timestamp after calling info: {}'.format(timestamp_after))
        self.log_wallet_timestamp_comparison(timestamp_before, timestamp_after)
        #
        # TODO: Wallet tool info should not write to the wallet file.
        # This assertion should be uncommented and succeed:
        # assert_equal(timestamp_before, timestamp_after)
        assert_equal(shasum_before, shasum_after)
        self.log.debug('Wallet file shasum unchanged\n')

    def test_tool_wallet_create_on_existing_wallet(self):
        self.log.info('Calling wallet tool create on an existing wallet, testing output')
        shasum_before = self.wallet_shasum()
        timestamp_before = self.wallet_timestamp()
        self.log.debug('Wallet file timestamp before calling create: {}'.format(timestamp_before))
        out = "Topping up keypool...\n" + self.get_expected_info_output(name="foo", keypool=2000)
        self.assert_tool_output(out, '-wallet=foo', 'create')
        shasum_after = self.wallet_shasum()
        timestamp_after = self.wallet_timestamp()
        self.log.debug('Wallet file timestamp after calling create: {}'.format(timestamp_after))
        self.log_wallet_timestamp_comparison(timestamp_before, timestamp_after)
        assert_equal(timestamp_before, timestamp_after)
        assert_equal(shasum_before, shasum_after)
        self.log.debug('Wallet file shasum unchanged\n')

    def test_getwalletinfo_on_different_wallet(self):
        self.log.info('Starting node with arg -wallet=foo')
        self.start_node(0, ['-nowallet', '-wallet=foo'])

        self.log.info('Calling getwalletinfo on a different wallet ("foo"), testing output')
        shasum_before = self.wallet_shasum()
        timestamp_before = self.wallet_timestamp()
        self.log.debug('Wallet file timestamp before calling getwalletinfo: {}'.format(timestamp_before))
        out = self.nodes[0].getwalletinfo()
        self.stop_node(0)

        shasum_after = self.wallet_shasum()
        timestamp_after = self.wallet_timestamp()
        self.log.debug('Wallet file timestamp after calling getwalletinfo: {}'.format(timestamp_after))

        assert_equal(0, out['txcount'])
<<<<<<< HEAD
        assert_equal(2000, out['keypoolsize'])
        assert_equal(2000, out['keypoolsize_hd_internal'])
=======
        assert_equal(4000, out['keypoolsize'])
        assert_equal(4000, out['keypoolsize_hd_internal'])
>>>>>>> 59e09e0f

        self.log_wallet_timestamp_comparison(timestamp_before, timestamp_after)
        assert_equal(timestamp_before, timestamp_after)
        assert_equal(shasum_after, shasum_before)
        self.log.debug('Wallet file shasum unchanged\n')

    def test_dump_createfromdump(self):
        self.start_node(0)
        self.nodes[0].createwallet("todump")
        file_format = self.nodes[0].get_wallet_rpc("todump").getwalletinfo()["format"]
        self.nodes[0].createwallet("todump2")
        self.stop_node(0)

        self.log.info('Checking dump arguments')
        self.assert_raises_tool_error('No dump file provided. To use dump, -dumpfile=<filename> must be provided.', '-wallet=todump', 'dump')

        self.log.info('Checking basic dump')
        wallet_dump = self.nodes[0].datadir_path / "wallet.dump"
        self.assert_tool_output('The dumpfile may contain private keys. To ensure the safety of your Riecoins, do not share the dumpfile.\n', '-wallet=todump', '-dumpfile={}'.format(wallet_dump), 'dump')

        dump_data = self.read_dump(wallet_dump)
        orig_dump = dump_data.copy()
        # Check the dump magic
        assert_equal(dump_data['RiecoinWalletDump'], '1')
        # Check the file format
        assert_equal(dump_data["format"], file_format)

        self.log.info('Checking that a dumpfile cannot be overwritten')
        self.assert_raises_tool_error('File {} already exists. If you are sure this is what you want, move it out of the way first.'.format(wallet_dump),  '-wallet=todump2', '-dumpfile={}'.format(wallet_dump), 'dump')

        self.log.info('Checking createfromdump arguments')
        self.assert_raises_tool_error('No dump file provided. To use createfromdump, -dumpfile=<filename> must be provided.', '-wallet=todump', 'createfromdump')
        non_exist_dump = self.nodes[0].datadir_path / "wallet.nodump"
        self.assert_raises_tool_error('Dump file {} does not exist.'.format(non_exist_dump), '-wallet=todump', '-dumpfile={}'.format(non_exist_dump), 'createfromdump')
        wallet_path = self.nodes[0].wallets_path / "todump2"
        self.assert_raises_tool_error('Failed to create database path \'{}\'. Database already exists.'.format(wallet_path), '-wallet=todump2', '-dumpfile={}'.format(wallet_dump), 'createfromdump')
<<<<<<< HEAD

        self.log.info('Checking createfromdump')
        self.do_tool_createfromdump("load", "wallet.dump")
        self.do_tool_createfromdump("load-sqlite", "wallet.dump")
=======
        self.assert_raises_tool_error("Invalid parameter -descriptors", '-descriptors', '-wallet=todump2', '-dumpfile={}'.format(wallet_dump), 'createfromdump')

        self.log.info('Checking createfromdump')
        self.do_tool_createfromdump("load", "wallet.dump")
>>>>>>> 59e09e0f

        self.log.info('Checking createfromdump handling of magic and versions')
        bad_ver_wallet_dump = self.nodes[0].datadir_path / "wallet-bad_ver1.dump"
        dump_data["RiecoinWalletDump"] = "0"
        self.write_dump(dump_data, bad_ver_wallet_dump)
        self.assert_raises_tool_error('Error: Dumpfile version is not supported. This version of riecoin-wallet only supports version 1 dumpfiles. Got dumpfile with version 0', '-wallet=badload', '-dumpfile={}'.format(bad_ver_wallet_dump), 'createfromdump')
        assert not (self.nodes[0].wallets_path / "badload").is_dir()
        bad_ver_wallet_dump = self.nodes[0].datadir_path / "wallet-bad_ver2.dump"
        dump_data["RiecoinWalletDump"] = "2"
        self.write_dump(dump_data, bad_ver_wallet_dump)
        self.assert_raises_tool_error('Error: Dumpfile version is not supported. This version of riecoin-wallet only supports version 1 dumpfiles. Got dumpfile with version 2', '-wallet=badload', '-dumpfile={}'.format(bad_ver_wallet_dump), 'createfromdump')
        assert not (self.nodes[0].wallets_path / "badload").is_dir()
        bad_magic_wallet_dump = self.nodes[0].datadir_path / "wallet-bad_magic.dump"
        del dump_data["RiecoinWalletDump"]
        dump_data["not_the_right_magic"] = "1"
        self.write_dump(dump_data, bad_magic_wallet_dump, "not_the_right_magic")
        self.assert_raises_tool_error('Error: Dumpfile identifier record is incorrect. Got "not_the_right_magic", expected "RiecoinWalletDump".', '-wallet=badload', '-dumpfile={}'.format(bad_magic_wallet_dump), 'createfromdump')
        assert not (self.nodes[0].wallets_path / "badload").is_dir()

        self.log.info('Checking createfromdump handling of checksums')
        bad_sum_wallet_dump = self.nodes[0].datadir_path / "wallet-bad_sum1.dump"
        dump_data = orig_dump.copy()
        checksum = dump_data["checksum"]
        dump_data["checksum"] = "1" * 64
        self.write_dump(dump_data, bad_sum_wallet_dump)
        self.assert_raises_tool_error('Error: Dumpfile checksum does not match. Computed {}, expected {}'.format(checksum, "1" * 64), '-wallet=bad', '-dumpfile={}'.format(bad_sum_wallet_dump), 'createfromdump')
        assert not (self.nodes[0].wallets_path / "badload").is_dir()
        bad_sum_wallet_dump = self.nodes[0].datadir_path / "wallet-bad_sum2.dump"
        del dump_data["checksum"]
        self.write_dump(dump_data, bad_sum_wallet_dump, skip_checksum=True)
        self.assert_raises_tool_error('Error: Missing checksum', '-wallet=badload', '-dumpfile={}'.format(bad_sum_wallet_dump), 'createfromdump')
        assert not (self.nodes[0].wallets_path / "badload").is_dir()
        bad_sum_wallet_dump = self.nodes[0].datadir_path / "wallet-bad_sum3.dump"
        dump_data["checksum"] = "2" * 10
        self.write_dump(dump_data, bad_sum_wallet_dump)
        self.assert_raises_tool_error('Error: Checksum is not the correct size', '-wallet=badload', '-dumpfile={}'.format(bad_sum_wallet_dump), 'createfromdump')
        assert not (self.nodes[0].wallets_path / "badload").is_dir()
        dump_data["checksum"] = "3" * 66
        self.write_dump(dump_data, bad_sum_wallet_dump)
        self.assert_raises_tool_error('Error: Checksum is not the correct size', '-wallet=badload', '-dumpfile={}'.format(bad_sum_wallet_dump), 'createfromdump')
        assert not (self.nodes[0].wallets_path / "badload").is_dir()

    def test_chainless_conflicts(self):
        self.log.info("Test wallet tool when wallet contains conflicting transactions")
        self.restart_node(0)
        self.generate(self.nodes[0], 101)

        def_wallet = self.nodes[0].get_wallet_rpc(self.default_wallet_name)

        self.nodes[0].createwallet("conflicts")
        wallet = self.nodes[0].get_wallet_rpc("conflicts")
        def_wallet.sendtoaddress(wallet.getnewaddress(), 10)
        self.generate(self.nodes[0], 1)

        # parent tx
        parent_txid = wallet.sendtoaddress(wallet.getnewaddress(), 9)
        parent_txid_bytes = bytes.fromhex(parent_txid)[::-1]
        conflict_utxo = wallet.gettransaction(txid=parent_txid, verbose=True)["decoded"]["vin"][0]

        # The specific assertion in MarkConflicted being tested requires that the parent tx is already loaded
        # by the time the child tx is loaded. Since transactions end up being loaded in txid order due to how both
        # and sqlite store things, we can just grind the child tx until it has a txid that is greater than the parent's.
        locktime = 500000000 # Use locktime as nonce, starting at unix timestamp minimum
        addr = wallet.getnewaddress()
        while True:
            child_send_res = wallet.send(outputs=[{addr: 8}], add_to_wallet=False, locktime=locktime)
            child_txid = child_send_res["txid"]
            child_txid_bytes = bytes.fromhex(child_txid)[::-1]
            if (child_txid_bytes > parent_txid_bytes):
                wallet.sendrawtransaction(child_send_res["hex"])
                break
            locktime += 1

        # conflict with parent
        conflict_unsigned = self.nodes[0].createrawtransaction(inputs=[conflict_utxo], outputs=[{wallet.getnewaddress(): 9.9999}])
        conflict_signed = wallet.signrawtransactionwithwallet(conflict_unsigned)["hex"]
        conflict_txid = self.nodes[0].sendrawtransaction(conflict_signed)
        self.generate(self.nodes[0], 1)
        assert_equal(wallet.gettransaction(txid=parent_txid)["confirmations"], -1)
        assert_equal(wallet.gettransaction(txid=child_txid)["confirmations"], -1)
        assert_equal(wallet.gettransaction(txid=conflict_txid)["confirmations"], 1)

        self.stop_node(0)

        # Wallet tool should successfully give info for this wallet
        expected_output = textwrap.dedent('''\
            Wallet info
            ===========
            Name: conflicts
<<<<<<< HEAD
            Format: {"sqlite"}
            Descriptors: {"yes"}
            Encrypted: no
            HD (hd seed available): yes
            Keypool Size: {"4"}
=======
            Format: sqlite
            Descriptors: yes
            Encrypted: no
            HD (hd seed available): yes
            Keypool Size: 8
>>>>>>> 59e09e0f
            Transactions: 4
            Address Book: 4
        ''')
        self.assert_tool_output(expected_output, "-wallet=conflicts", "info")

    def test_dump_very_large_records(self):
        self.log.info("Test that wallets with large records are successfully dumped")

        self.start_node(0)
        self.nodes[0].createwallet("bigrecords")
        wallet = self.nodes[0].get_wallet_rpc("bigrecords")

        # Sqlite has maximum page sizes of 65536 bytes, with defaults of 4096
        # When a record exceeds some size threshold, SQLite will store the data
        # in one or more overflow pages. We want to make sure that our tooling can dump such
        # records, even when they span multiple pages. To make a large record, we just need
        # to make a very big transaction.
        self.generate(self.nodes[0], 101)
        def_wallet = self.nodes[0].get_wallet_rpc(self.default_wallet_name)
        outputs = {}
        for i in range(700):
            outputs[wallet.getnewaddress(address_type="bech32m")] = 0.01
        def_wallet.sendmany(amounts=outputs)
        self.generate(self.nodes[0], 1)
        send_res = wallet.sendall([def_wallet.getnewaddress()])
        self.generate(self.nodes[0], 1)
        assert_equal(send_res["complete"], True)
        tx = wallet.gettransaction(txid=send_res["txid"], verbose=True)
        assert_greater_than(tx["decoded"]["size"], 70000)

        self.stop_node(0)

        wallet_dump = self.nodes[0].datadir_path / "bigrecords.dump"
        self.assert_tool_output("The dumpfile may contain private keys. To ensure the safety of your Riecoins, do not share the dumpfile.\n", "-wallet=bigrecords", f"-dumpfile={wallet_dump}", "dump")
        dump = self.read_dump(wallet_dump)
        for k,v in dump.items():
            if tx["hex"] in v:
                break
        else:
            assert False, "Big transaction was not found in wallet dump"

<<<<<<< HEAD
=======
    def test_no_create_legacy(self):
        self.log.info("Test that legacy wallets cannot be created")

        self.assert_raises_tool_error("Invalid parameter -legacy", "-wallet=legacy", "-legacy", "create")
        assert not (self.nodes[0].wallets_path / "legacy").exists()
        self.assert_raises_tool_error("Invalid parameter -descriptors", "-wallet=legacy", "-descriptors=false", "create")
        assert not (self.nodes[0].wallets_path / "legacy").exists()

>>>>>>> 59e09e0f
    def run_test(self):
        self.wallet_path = self.nodes[0].wallets_path / self.default_wallet_name / self.wallet_data_filename
        self.test_invalid_tool_commands_and_args()
        # Warning: The following tests are order-dependent.
        self.test_tool_wallet_info()
        self.test_tool_wallet_info_after_transaction()
        self.test_tool_wallet_create_on_existing_wallet()
        self.test_getwalletinfo_on_different_wallet()
        self.test_dump_createfromdump()
        self.test_chainless_conflicts()
        self.test_dump_very_large_records()
<<<<<<< HEAD
=======
        self.test_no_create_legacy()

>>>>>>> 59e09e0f

if __name__ == '__main__':
    ToolWalletTest(__file__).main()<|MERGE_RESOLUTION|>--- conflicted
+++ resolved
@@ -12,10 +12,6 @@
 
 from collections import OrderedDict
 
-<<<<<<< HEAD
-from test_framework.messages import ser_string
-=======
->>>>>>> 59e09e0f
 from test_framework.test_framework import BitcoinTestFramework
 from test_framework.util import (
     assert_equal,
@@ -72,11 +68,7 @@
 
     def get_expected_info_output(self, name="", transactions=0, keypool=2, address=0, imported_privs=0):
         wallet_name = self.default_wallet_name if name == "" else name
-<<<<<<< HEAD
         output_types = 2  # segwit, bech32m
-=======
-        output_types = 4  # p2pkh, p2sh, segwit, bech32m
->>>>>>> 59e09e0f
         return textwrap.dedent('''\
             Wallet info
             ===========
@@ -119,17 +111,6 @@
                 row = ",".join(["checksum", dump["checksum"]]) + "\n"
                 f.write(row)
 
-<<<<<<< HEAD
-    def assert_dump(self, expected, received):
-        e = expected.copy()
-        r = received.copy()
-
-        assert_equal(len(e), len(r))
-        for k, v in e.items():
-            assert_equal(v, r[k])
-
-=======
->>>>>>> 59e09e0f
     def do_tool_createfromdump(self, wallet_name, dumpfile):
         dumppath = self.nodes[0].datadir_path / dumpfile
         rt_dumppath = self.nodes[0].datadir_path / "rt-{}.dump".format(wallet_name)
@@ -138,12 +119,7 @@
                 "-dumpfile={}".format(dumppath)]
         args.append("createfromdump")
 
-<<<<<<< HEAD
         self.assert_tool_output("", *args)
-=======
-        load_output = ""
-        self.assert_tool_output(load_output, *args)
->>>>>>> 59e09e0f
         assert (self.nodes[0].wallets_path / wallet_name).is_dir()
 
         self.assert_tool_output("The dumpfile may contain private keys. To ensure the safety of your Riecoins, do not share the dumpfile.\n", '-wallet={}'.format(wallet_name), '-dumpfile={}'.format(rt_dumppath), 'dump')
@@ -160,10 +136,6 @@
         self.assert_raises_tool_error('Error parsing command line arguments: Invalid parameter -foo', '-foo')
         self.assert_raises_tool_error('No method provided. Run `riecoin-wallet -help` for valid methods.')
         self.assert_raises_tool_error('Wallet name must be provided when creating a new wallet.', 'create')
-<<<<<<< HEAD
-        locked_dir = self.nodes[0].wallets_path
-=======
->>>>>>> 59e09e0f
         error = f"SQLiteDatabase: Unable to obtain an exclusive lock on the database, is it being used by another instance of {self.config['environment']['CLIENT_NAME']}?"
         self.assert_raises_tool_error(
             error,
@@ -264,13 +236,8 @@
         self.log.debug('Wallet file timestamp after calling getwalletinfo: {}'.format(timestamp_after))
 
         assert_equal(0, out['txcount'])
-<<<<<<< HEAD
         assert_equal(2000, out['keypoolsize'])
         assert_equal(2000, out['keypoolsize_hd_internal'])
-=======
-        assert_equal(4000, out['keypoolsize'])
-        assert_equal(4000, out['keypoolsize_hd_internal'])
->>>>>>> 59e09e0f
 
         self.log_wallet_timestamp_comparison(timestamp_before, timestamp_after)
         assert_equal(timestamp_before, timestamp_after)
@@ -307,17 +274,9 @@
         self.assert_raises_tool_error('Dump file {} does not exist.'.format(non_exist_dump), '-wallet=todump', '-dumpfile={}'.format(non_exist_dump), 'createfromdump')
         wallet_path = self.nodes[0].wallets_path / "todump2"
         self.assert_raises_tool_error('Failed to create database path \'{}\'. Database already exists.'.format(wallet_path), '-wallet=todump2', '-dumpfile={}'.format(wallet_dump), 'createfromdump')
-<<<<<<< HEAD
 
         self.log.info('Checking createfromdump')
         self.do_tool_createfromdump("load", "wallet.dump")
-        self.do_tool_createfromdump("load-sqlite", "wallet.dump")
-=======
-        self.assert_raises_tool_error("Invalid parameter -descriptors", '-descriptors', '-wallet=todump2', '-dumpfile={}'.format(wallet_dump), 'createfromdump')
-
-        self.log.info('Checking createfromdump')
-        self.do_tool_createfromdump("load", "wallet.dump")
->>>>>>> 59e09e0f
 
         self.log.info('Checking createfromdump handling of magic and versions')
         bad_ver_wallet_dump = self.nodes[0].datadir_path / "wallet-bad_ver1.dump"
@@ -407,19 +366,11 @@
             Wallet info
             ===========
             Name: conflicts
-<<<<<<< HEAD
-            Format: {"sqlite"}
-            Descriptors: {"yes"}
-            Encrypted: no
-            HD (hd seed available): yes
-            Keypool Size: {"4"}
-=======
             Format: sqlite
             Descriptors: yes
             Encrypted: no
             HD (hd seed available): yes
-            Keypool Size: 8
->>>>>>> 59e09e0f
+            Keypool Size: 4
             Transactions: 4
             Address Book: 4
         ''')
@@ -461,17 +412,6 @@
         else:
             assert False, "Big transaction was not found in wallet dump"
 
-<<<<<<< HEAD
-=======
-    def test_no_create_legacy(self):
-        self.log.info("Test that legacy wallets cannot be created")
-
-        self.assert_raises_tool_error("Invalid parameter -legacy", "-wallet=legacy", "-legacy", "create")
-        assert not (self.nodes[0].wallets_path / "legacy").exists()
-        self.assert_raises_tool_error("Invalid parameter -descriptors", "-wallet=legacy", "-descriptors=false", "create")
-        assert not (self.nodes[0].wallets_path / "legacy").exists()
-
->>>>>>> 59e09e0f
     def run_test(self):
         self.wallet_path = self.nodes[0].wallets_path / self.default_wallet_name / self.wallet_data_filename
         self.test_invalid_tool_commands_and_args()
@@ -483,11 +423,6 @@
         self.test_dump_createfromdump()
         self.test_chainless_conflicts()
         self.test_dump_very_large_records()
-<<<<<<< HEAD
-=======
-        self.test_no_create_legacy()
-
->>>>>>> 59e09e0f
 
 if __name__ == '__main__':
     ToolWalletTest(__file__).main()