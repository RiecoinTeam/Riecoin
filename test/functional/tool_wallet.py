--- conflicted
+++ resolved
@@ -6,7 +6,6 @@
 """Test bitcoin-wallet."""
 
 import os
-import platform
 import stat
 import subprocess
 import textwrap
@@ -16,26 +15,15 @@
 from test_framework.test_framework import BitcoinTestFramework
 from test_framework.util import (
     assert_equal,
-    assert_greater_than,
     sha256sum_file,
 )
 
 
 class ToolWalletTest(BitcoinTestFramework):
-<<<<<<< HEAD
-=======
-    def add_options(self, parser):
-        self.add_wallet_options(parser)
-        parser.add_argument("--bdbro", action="store_true", help="Use the BerkeleyRO internal parser when dumping a Berkeley DB wallet file")
-        parser.add_argument("--swap-bdb-endian", action="store_true",help="When making Legacy BDB wallets, always make then byte swapped internally")
-
->>>>>>> f7144b24
     def set_test_params(self):
         self.num_nodes = 1
         self.setup_clean_chain = True
         self.rpc_timeout = 120
-        if self.options.swap_bdb_endian:
-            self.extra_args = [["-swapbdbendian"]]
 
     def skip_test_if_missing_module(self):
         self.skip_if_no_wallet()
@@ -43,13 +31,6 @@
 
     def bitcoin_wallet_process(self, *args):
         default_args = ['-datadir={}'.format(self.nodes[0].datadir_path), '-chain=%s' % self.chain]
-<<<<<<< HEAD
-=======
-        if not self.options.descriptors and 'create' in args:
-            default_args.append('-legacy')
-        if "dump" in args and self.options.bdbro:
-            default_args.append("-withinternalbdb")
->>>>>>> f7144b24
 
         return subprocess.Popen([self.options.bitcoinwallet] + default_args + list(args), stdin=subprocess.PIPE, stdout=subprocess.PIPE, stderr=subprocess.PIPE, text=True)
 
@@ -166,13 +147,7 @@
         self.assert_raises_tool_error('No method provided. Run `riecoin-wallet -help` for valid methods.')
         self.assert_raises_tool_error('Wallet name must be provided when creating a new wallet.', 'create')
         locked_dir = self.nodes[0].wallets_path
-<<<<<<< HEAD
-        error = f"SQLiteDatabase: Unable to obtain an exclusive lock on the database, is it being used by another instance of {self.config['environment']['PACKAGE_NAME']}?"
-=======
-        error = 'Error initializing wallet database environment "{}"!'.format(locked_dir)
-        if self.options.descriptors:
-            error = f"SQLiteDatabase: Unable to obtain an exclusive lock on the database, is it being used by another instance of {self.config['environment']['CLIENT_NAME']}?"
->>>>>>> f7144b24
+        error = f"SQLiteDatabase: Unable to obtain an exclusive lock on the database, is it being used by another instance of {self.config['environment']['CLIENT_NAME']}?"
         self.assert_raises_tool_error(
             error,
             '-wallet=' + self.default_wallet_name,
@@ -414,88 +389,6 @@
         ''')
         self.assert_tool_output(expected_output, "-wallet=conflicts", "info")
 
-    def test_dump_endianness(self):
-        self.log.info("Testing dumps of the same contents with different BDB endianness")
-
-        self.start_node(0)
-        self.nodes[0].createwallet("endian")
-        self.stop_node(0)
-
-        wallet_dump = self.nodes[0].datadir_path / "endian.dump"
-        self.assert_tool_output("The dumpfile may contain private keys. To ensure the safety of your Bitcoin, do not share the dumpfile.\n", "-wallet=endian", f"-dumpfile={wallet_dump}", "dump")
-        expected_dump = self.read_dump(wallet_dump)
-
-        self.do_tool_createfromdump("native_endian", "endian.dump", "bdb")
-        native_dump = self.read_dump(self.nodes[0].datadir_path / "rt-native_endian.dump")
-        self.assert_dump(expected_dump, native_dump)
-
-        self.do_tool_createfromdump("other_endian", "endian.dump", "bdb_swap")
-        other_dump = self.read_dump(self.nodes[0].datadir_path / "rt-other_endian.dump")
-        self.assert_dump(expected_dump, other_dump)
-
-    def test_dump_very_large_records(self):
-        self.log.info("Test that wallets with large records are successfully dumped")
-
-        self.start_node(0)
-        self.nodes[0].createwallet("bigrecords")
-        wallet = self.nodes[0].get_wallet_rpc("bigrecords")
-
-        # Both BDB and sqlite have maximum page sizes of 65536 bytes, with defaults of 4096
-        # When a record exceeds some size threshold, both BDB and SQLite will store the data
-        # in one or more overflow pages. We want to make sure that our tooling can dump such
-        # records, even when they span multiple pages. To make a large record, we just need
-        # to make a very big transaction.
-        self.generate(self.nodes[0], 101)
-        def_wallet = self.nodes[0].get_wallet_rpc(self.default_wallet_name)
-        outputs = {}
-        for i in range(500):
-            outputs[wallet.getnewaddress(address_type="p2sh-segwit")] = 0.01
-        def_wallet.sendmany(amounts=outputs)
-        self.generate(self.nodes[0], 1)
-        send_res = wallet.sendall([def_wallet.getnewaddress()])
-        self.generate(self.nodes[0], 1)
-        assert_equal(send_res["complete"], True)
-        tx = wallet.gettransaction(txid=send_res["txid"], verbose=True)
-        assert_greater_than(tx["decoded"]["size"], 70000)
-
-        self.stop_node(0)
-
-        wallet_dump = self.nodes[0].datadir_path / "bigrecords.dump"
-        self.assert_tool_output("The dumpfile may contain private keys. To ensure the safety of your Bitcoin, do not share the dumpfile.\n", "-wallet=bigrecords", f"-dumpfile={wallet_dump}", "dump")
-        dump = self.read_dump(wallet_dump)
-        for k,v in dump.items():
-            if tx["hex"] in v:
-                break
-        else:
-            assert False, "Big transaction was not found in wallet dump"
-
-    def test_dump_unclean_lsns(self):
-        if not self.options.bdbro:
-            return
-        self.log.info("Test that a legacy wallet that has not been compacted is not dumped by bdbro")
-
-        self.start_node(0, extra_args=["-flushwallet=0"])
-        self.nodes[0].createwallet("unclean_lsn")
-        wallet = self.nodes[0].get_wallet_rpc("unclean_lsn")
-        # First unload and load normally to make sure everything is written
-        wallet.unloadwallet()
-        self.nodes[0].loadwallet("unclean_lsn")
-        # Next cause a bunch of writes by filling the keypool
-        wallet.keypoolrefill(wallet.getwalletinfo()["keypoolsize"] + 100)
-        # Lastly kill bitcoind so that the LSNs don't get reset
-        self.nodes[0].process.kill()
-        self.nodes[0].wait_until_stopped(expected_ret_code=1 if platform.system() == "Windows" else -9)
-        assert self.nodes[0].is_node_stopped()
-
-        wallet_dump = self.nodes[0].datadir_path / "unclean_lsn.dump"
-        self.assert_raises_tool_error("LSNs are not reset, this database is not completely flushed. Please reopen then close the database with a version that has BDB support", "-wallet=unclean_lsn", f"-dumpfile={wallet_dump}", "dump")
-
-        # File can be dumped after reload it normally
-        self.start_node(0)
-        self.nodes[0].loadwallet("unclean_lsn")
-        self.stop_node(0)
-        self.assert_tool_output("The dumpfile may contain private keys. To ensure the safety of your Bitcoin, do not share the dumpfile.\n", "-wallet=unclean_lsn", f"-dumpfile={wallet_dump}", "dump")
-
     def run_test(self):
         self.wallet_path = self.nodes[0].wallets_path / self.default_wallet_name / self.wallet_data_filename
         self.test_invalid_tool_commands_and_args()
@@ -504,17 +397,8 @@
         self.test_tool_wallet_info_after_transaction()
         self.test_tool_wallet_create_on_existing_wallet()
         self.test_getwalletinfo_on_different_wallet()
-<<<<<<< HEAD
-=======
-        if not self.options.descriptors:
-            # Salvage is a legacy wallet only thing
-            self.test_salvage()
-            self.test_dump_endianness()
-            self.test_dump_unclean_lsns()
->>>>>>> f7144b24
         self.test_dump_createfromdump()
         self.test_chainless_conflicts()
-        self.test_dump_very_large_records()
 
 if __name__ == '__main__':
     ToolWalletTest(__file__).main()