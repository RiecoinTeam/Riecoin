#!/usr/bin/env python3
# Copyright (c) 2018-2022 The Bitcoin Core developers
# Copyright (c) 2013-present The Riecoin developers
# Distributed under the MIT software license, see the accompanying
# file COPYING or http://www.opensource.org/licenses/mit-license.php.
"""Test bitcoin-wallet."""

import os
<<<<<<< HEAD
=======
import platform
import random
>>>>>>> fb0ada98
import stat
import string
import subprocess
import textwrap

from collections import OrderedDict

from test_framework.bdb import dump_bdb_kv
from test_framework.messages import ser_string
from test_framework.test_framework import BitcoinTestFramework
from test_framework.util import (
    assert_equal,
    sha256sum_file,
)
from test_framework.wallet import getnewdestination


class ToolWalletTest(BitcoinTestFramework):
    def set_test_params(self):
        self.num_nodes = 1
        self.setup_clean_chain = True
        self.rpc_timeout = 120

    def skip_test_if_missing_module(self):
        self.skip_if_no_wallet()
        self.skip_if_no_wallet_tool()

    def bitcoin_wallet_process(self, *args):
        default_args = ['-datadir={}'.format(self.nodes[0].datadir_path), '-chain=%s' % self.chain]

        return subprocess.Popen([self.options.bitcoinwallet] + default_args + list(args), stdin=subprocess.PIPE, stdout=subprocess.PIPE, stderr=subprocess.PIPE, text=True)

    def assert_raises_tool_error(self, error, *args):
        p = self.bitcoin_wallet_process(*args)
        stdout, stderr = p.communicate()
        assert_equal(stdout, '')
        if isinstance(error, tuple):
            assert_equal(p.poll(), error[0])
            assert error[1] in stderr.strip()
        else:
            assert_equal(p.poll(), 1)
            assert error in stderr.strip()

    def assert_tool_output(self, output, *args):
        p = self.bitcoin_wallet_process(*args)
        stdout, stderr = p.communicate()
        assert_equal(stderr, '')
        assert_equal(stdout, output)
        assert_equal(p.poll(), 0)

    def wallet_shasum(self):
        return sha256sum_file(self.wallet_path).hex()

    def wallet_timestamp(self):
        return os.path.getmtime(self.wallet_path)

    def wallet_permissions(self):
        return oct(os.lstat(self.wallet_path).st_mode)[-3:]

    def log_wallet_timestamp_comparison(self, old, new):
        result = 'unchanged' if new == old else 'increased!'
        self.log.debug('Wallet file timestamp {}'.format(result))

    def get_expected_info_output(self, name="", transactions=0, keypool=2, address=0, imported_privs=0):
        wallet_name = self.default_wallet_name if name == "" else name
        output_types = 2  # segwit, bech32m
        return textwrap.dedent('''\
            Wallet info
            ===========
            Name: %s
            Format: sqlite
            Descriptors: yes
            Encrypted: no
            HD (hd seed available): yes
            Keypool Size: %d
            Transactions: %d
            Address Book: %d
        ''' % (wallet_name, keypool * output_types, transactions, imported_privs * 3 + address))

    def read_dump(self, filename):
        dump = OrderedDict()
        with open(filename, "r", encoding="utf8") as f:
            for row in f:
                row = row.strip()
                key, value = row.split(',')
                dump[key] = value
        return dump

    def assert_is_sqlite(self, filename):
        with open(filename, 'rb') as f:
            file_magic = f.read(16)
            assert file_magic == b'SQLite format 3\x00'

    def write_dump(self, dump, filename, magic=None, skip_checksum=False):
        if magic is None:
            magic = "RiecoinWalletDump"
        with open(filename, "w", encoding="utf8") as f:
            row = ",".join([magic, dump[magic]]) + "\n"
            f.write(row)
            for k, v in dump.items():
                if k == magic or k == "checksum":
                    continue
                row = ",".join([k, v]) + "\n"
                f.write(row)
            if not skip_checksum:
                row = ",".join(["checksum", dump["checksum"]]) + "\n"
                f.write(row)

    def assert_dump(self, expected, received):
        e = expected.copy()
        r = received.copy()

        assert_equal(len(e), len(r))
        for k, v in e.items():
            assert_equal(v, r[k])

    def do_tool_createfromdump(self, wallet_name, dumpfile):
        dumppath = self.nodes[0].datadir_path / dumpfile
        rt_dumppath = self.nodes[0].datadir_path / "rt-{}.dump".format(wallet_name)

        dump_data = self.read_dump(dumppath)

        args = ["-wallet={}".format(wallet_name),
                "-dumpfile={}".format(dumppath)]
        args.append("createfromdump")

        self.assert_tool_output("", *args)
        assert (self.nodes[0].wallets_path / wallet_name).is_dir()

        self.assert_tool_output("The dumpfile may contain private keys. To ensure the safety of your Riecoins, do not share the dumpfile.\n", '-wallet={}'.format(wallet_name), '-dumpfile={}'.format(rt_dumppath), 'dump')

        rt_dump_data = self.read_dump(rt_dumppath)
        wallet_dat = self.nodes[0].wallets_path / wallet_name / "wallet.dat"
        self.assert_is_sqlite(wallet_dat)

    def test_invalid_tool_commands_and_args(self):
        self.log.info('Testing that various invalid commands raise with specific error messages')
        self.assert_raises_tool_error("Error parsing command line arguments: Invalid command 'foo'", 'foo')
        # `riecoin-wallet help` raises an error. Use `riecoin-wallet -help`.
        self.assert_raises_tool_error("Error parsing command line arguments: Invalid command 'help'", 'help')
        self.assert_raises_tool_error('Error: Additional arguments provided (create). Methods do not take arguments. Please refer to `-help`.', 'info', 'create')
        self.assert_raises_tool_error('Error parsing command line arguments: Invalid parameter -foo', '-foo')
        self.assert_raises_tool_error('No method provided. Run `riecoin-wallet -help` for valid methods.')
        self.assert_raises_tool_error('Wallet name must be provided when creating a new wallet.', 'create')
        locked_dir = self.nodes[0].wallets_path
        error = f"SQLiteDatabase: Unable to obtain an exclusive lock on the database, is it being used by another instance of {self.config['environment']['CLIENT_NAME']}?"
        self.assert_raises_tool_error(
            error,
            '-wallet=' + self.default_wallet_name,
            'info',
        )
        path = self.nodes[0].wallets_path / "nonexistent.dat"
        self.assert_raises_tool_error("Failed to load database path '{}'. Path does not exist.".format(path), '-wallet=nonexistent.dat', 'info')

    def test_tool_wallet_info(self):
        # Stop the node to close the wallet to call the info command.
        self.stop_node(0)
        self.log.info('Calling wallet tool info, testing output')
        #
        # TODO: Wallet tool info should work with wallet file permissions set to
        # read-only without raising:
        # "Error loading wallet.dat. Is wallet being used by another process?"
        # The following lines should be uncommented and the tests still succeed:
        #
        # self.log.debug('Setting wallet file permissions to 400 (read-only)')
        # os.chmod(self.wallet_path, stat.S_IRUSR)
        # assert self.wallet_permissions() in ['400', '666'] # Sanity check. 666 because Appveyor.
        # shasum_before = self.wallet_shasum()
        timestamp_before = self.wallet_timestamp()
        self.log.debug('Wallet file timestamp before calling info: {}'.format(timestamp_before))
        out = self.get_expected_info_output(imported_privs=1)
        self.assert_tool_output(out, '-wallet=' + self.default_wallet_name, 'info')
        timestamp_after = self.wallet_timestamp()
        self.log.debug('Wallet file timestamp after calling info: {}'.format(timestamp_after))
        self.log_wallet_timestamp_comparison(timestamp_before, timestamp_after)
        self.log.debug('Setting wallet file permissions back to 600 (read/write)')
        os.chmod(self.wallet_path, stat.S_IRUSR | stat.S_IWUSR)
        assert self.wallet_permissions() in ['600', '666']  # Sanity check. 666 because Appveyor.
        #
        # TODO: Wallet tool info should not write to the wallet file.
        # The following lines should be uncommented and the tests still succeed:
        #
        # assert_equal(timestamp_before, timestamp_after)
        # shasum_after = self.wallet_shasum()
        # assert_equal(shasum_before, shasum_after)
        # self.log.debug('Wallet file shasum unchanged\n')

    def test_tool_wallet_info_after_transaction(self):
        """
        Mutate the wallet with a transaction to verify that the info command
        output changes accordingly.
        """
        self.start_node(0)
        self.log.info('Generating transaction to mutate wallet')
        self.generate(self.nodes[0], 1)
        self.stop_node(0)

        self.log.info('Calling wallet tool info after generating a transaction, testing output')
        shasum_before = self.wallet_shasum()
        timestamp_before = self.wallet_timestamp()
        self.log.debug('Wallet file timestamp before calling info: {}'.format(timestamp_before))
        out = self.get_expected_info_output(transactions=1, imported_privs=1)
        self.assert_tool_output(out, '-wallet=' + self.default_wallet_name, 'info')
        shasum_after = self.wallet_shasum()
        timestamp_after = self.wallet_timestamp()
        self.log.debug('Wallet file timestamp after calling info: {}'.format(timestamp_after))
        self.log_wallet_timestamp_comparison(timestamp_before, timestamp_after)
        #
        # TODO: Wallet tool info should not write to the wallet file.
        # This assertion should be uncommented and succeed:
        # assert_equal(timestamp_before, timestamp_after)
        assert_equal(shasum_before, shasum_after)
        self.log.debug('Wallet file shasum unchanged\n')

    def test_tool_wallet_create_on_existing_wallet(self):
        self.log.info('Calling wallet tool create on an existing wallet, testing output')
        shasum_before = self.wallet_shasum()
        timestamp_before = self.wallet_timestamp()
        self.log.debug('Wallet file timestamp before calling create: {}'.format(timestamp_before))
        out = "Topping up keypool...\n" + self.get_expected_info_output(name="foo", keypool=2000)
        self.assert_tool_output(out, '-wallet=foo', 'create')
        shasum_after = self.wallet_shasum()
        timestamp_after = self.wallet_timestamp()
        self.log.debug('Wallet file timestamp after calling create: {}'.format(timestamp_after))
        self.log_wallet_timestamp_comparison(timestamp_before, timestamp_after)
        assert_equal(timestamp_before, timestamp_after)
        assert_equal(shasum_before, shasum_after)
        self.log.debug('Wallet file shasum unchanged\n')

    def test_getwalletinfo_on_different_wallet(self):
        self.log.info('Starting node with arg -wallet=foo')
        self.start_node(0, ['-nowallet', '-wallet=foo'])

        self.log.info('Calling getwalletinfo on a different wallet ("foo"), testing output')
        shasum_before = self.wallet_shasum()
        timestamp_before = self.wallet_timestamp()
        self.log.debug('Wallet file timestamp before calling getwalletinfo: {}'.format(timestamp_before))
        out = self.nodes[0].getwalletinfo()
        self.stop_node(0)

        shasum_after = self.wallet_shasum()
        timestamp_after = self.wallet_timestamp()
        self.log.debug('Wallet file timestamp after calling getwalletinfo: {}'.format(timestamp_after))

        assert_equal(0, out['txcount'])
        assert_equal(2000, out['keypoolsize'])
        assert_equal(2000, out['keypoolsize_hd_internal'])

        self.log_wallet_timestamp_comparison(timestamp_before, timestamp_after)
        assert_equal(timestamp_before, timestamp_after)
        assert_equal(shasum_after, shasum_before)
        self.log.debug('Wallet file shasum unchanged\n')

    def test_dump_createfromdump(self):
        self.start_node(0)
        self.nodes[0].createwallet("todump")
        file_format = self.nodes[0].get_wallet_rpc("todump").getwalletinfo()["format"]
        self.nodes[0].createwallet("todump2")
        self.stop_node(0)

        self.log.info('Checking dump arguments')
        self.assert_raises_tool_error('No dump file provided. To use dump, -dumpfile=<filename> must be provided.', '-wallet=todump', 'dump')

        self.log.info('Checking basic dump')
        wallet_dump = self.nodes[0].datadir_path / "wallet.dump"
        self.assert_tool_output('The dumpfile may contain private keys. To ensure the safety of your Riecoins, do not share the dumpfile.\n', '-wallet=todump', '-dumpfile={}'.format(wallet_dump), 'dump')

        dump_data = self.read_dump(wallet_dump)
        orig_dump = dump_data.copy()
        # Check the dump magic
        assert_equal(dump_data['RiecoinWalletDump'], '1')
        # Check the file format
        assert_equal(dump_data["format"], file_format)

        self.log.info('Checking that a dumpfile cannot be overwritten')
        self.assert_raises_tool_error('File {} already exists. If you are sure this is what you want, move it out of the way first.'.format(wallet_dump),  '-wallet=todump2', '-dumpfile={}'.format(wallet_dump), 'dump')

        self.log.info('Checking createfromdump arguments')
        self.assert_raises_tool_error('No dump file provided. To use createfromdump, -dumpfile=<filename> must be provided.', '-wallet=todump', 'createfromdump')
        non_exist_dump = self.nodes[0].datadir_path / "wallet.nodump"
        self.assert_raises_tool_error('Dump file {} does not exist.'.format(non_exist_dump), '-wallet=todump', '-dumpfile={}'.format(non_exist_dump), 'createfromdump')
        wallet_path = self.nodes[0].wallets_path / "todump2"
        self.assert_raises_tool_error('Failed to create database path \'{}\'. Database already exists.'.format(wallet_path), '-wallet=todump2', '-dumpfile={}'.format(wallet_dump), 'createfromdump')

        self.log.info('Checking createfromdump')
        self.do_tool_createfromdump("load", "wallet.dump")
        if self.is_sqlite_compiled():
            self.do_tool_createfromdump("load-sqlite", "wallet.dump")

        self.log.info('Checking createfromdump handling of magic and versions')
        bad_ver_wallet_dump = self.nodes[0].datadir_path / "wallet-bad_ver1.dump"
        dump_data["RiecoinWalletDump"] = "0"
        self.write_dump(dump_data, bad_ver_wallet_dump)
        self.assert_raises_tool_error('Error: Dumpfile version is not supported. This version of riecoin-wallet only supports version 1 dumpfiles. Got dumpfile with version 0', '-wallet=badload', '-dumpfile={}'.format(bad_ver_wallet_dump), 'createfromdump')
        assert not (self.nodes[0].wallets_path / "badload").is_dir()
        bad_ver_wallet_dump = self.nodes[0].datadir_path / "wallet-bad_ver2.dump"
        dump_data["RiecoinWalletDump"] = "2"
        self.write_dump(dump_data, bad_ver_wallet_dump)
        self.assert_raises_tool_error('Error: Dumpfile version is not supported. This version of riecoin-wallet only supports version 1 dumpfiles. Got dumpfile with version 2', '-wallet=badload', '-dumpfile={}'.format(bad_ver_wallet_dump), 'createfromdump')
        assert not (self.nodes[0].wallets_path / "badload").is_dir()
        bad_magic_wallet_dump = self.nodes[0].datadir_path / "wallet-bad_magic.dump"
        del dump_data["RiecoinWalletDump"]
        dump_data["not_the_right_magic"] = "1"
        self.write_dump(dump_data, bad_magic_wallet_dump, "not_the_right_magic")
        self.assert_raises_tool_error('Error: Dumpfile identifier record is incorrect. Got "not_the_right_magic", expected "RiecoinWalletDump".', '-wallet=badload', '-dumpfile={}'.format(bad_magic_wallet_dump), 'createfromdump')
        assert not (self.nodes[0].wallets_path / "badload").is_dir()

        self.log.info('Checking createfromdump handling of checksums')
        bad_sum_wallet_dump = self.nodes[0].datadir_path / "wallet-bad_sum1.dump"
        dump_data = orig_dump.copy()
        checksum = dump_data["checksum"]
        dump_data["checksum"] = "1" * 64
        self.write_dump(dump_data, bad_sum_wallet_dump)
        self.assert_raises_tool_error('Error: Dumpfile checksum does not match. Computed {}, expected {}'.format(checksum, "1" * 64), '-wallet=bad', '-dumpfile={}'.format(bad_sum_wallet_dump), 'createfromdump')
        assert not (self.nodes[0].wallets_path / "badload").is_dir()
        bad_sum_wallet_dump = self.nodes[0].datadir_path / "wallet-bad_sum2.dump"
        del dump_data["checksum"]
        self.write_dump(dump_data, bad_sum_wallet_dump, skip_checksum=True)
        self.assert_raises_tool_error('Error: Missing checksum', '-wallet=badload', '-dumpfile={}'.format(bad_sum_wallet_dump), 'createfromdump')
        assert not (self.nodes[0].wallets_path / "badload").is_dir()
        bad_sum_wallet_dump = self.nodes[0].datadir_path / "wallet-bad_sum3.dump"
        dump_data["checksum"] = "2" * 10
        self.write_dump(dump_data, bad_sum_wallet_dump)
        self.assert_raises_tool_error('Error: Checksum is not the correct size', '-wallet=badload', '-dumpfile={}'.format(bad_sum_wallet_dump), 'createfromdump')
        assert not (self.nodes[0].wallets_path / "badload").is_dir()
        dump_data["checksum"] = "3" * 66
        self.write_dump(dump_data, bad_sum_wallet_dump)
        self.assert_raises_tool_error('Error: Checksum is not the correct size', '-wallet=badload', '-dumpfile={}'.format(bad_sum_wallet_dump), 'createfromdump')
        assert not (self.nodes[0].wallets_path / "badload").is_dir()

    def test_chainless_conflicts(self):
        self.log.info("Test wallet tool when wallet contains conflicting transactions")
        self.restart_node(0)
        self.generate(self.nodes[0], 101)

        def_wallet = self.nodes[0].get_wallet_rpc(self.default_wallet_name)

        self.nodes[0].createwallet("conflicts")
        wallet = self.nodes[0].get_wallet_rpc("conflicts")
        def_wallet.sendtoaddress(wallet.getnewaddress(), 10)
        self.generate(self.nodes[0], 1)

        # parent tx
        parent_txid = wallet.sendtoaddress(wallet.getnewaddress(), 9)
        parent_txid_bytes = bytes.fromhex(parent_txid)[::-1]
        conflict_utxo = wallet.gettransaction(txid=parent_txid, verbose=True)["decoded"]["vin"][0]

        # The specific assertion in MarkConflicted being tested requires that the parent tx is already loaded
        # by the time the child tx is loaded. Since transactions end up being loaded in txid order due to how both
        # and sqlite store things, we can just grind the child tx until it has a txid that is greater than the parent's.
        locktime = 500000000 # Use locktime as nonce, starting at unix timestamp minimum
        addr = wallet.getnewaddress()
        while True:
            child_send_res = wallet.send(outputs=[{addr: 8}], add_to_wallet=False, locktime=locktime)
            child_txid = child_send_res["txid"]
            child_txid_bytes = bytes.fromhex(child_txid)[::-1]
            if (child_txid_bytes > parent_txid_bytes):
                wallet.sendrawtransaction(child_send_res["hex"])
                break
            locktime += 1

        # conflict with parent
        conflict_unsigned = self.nodes[0].createrawtransaction(inputs=[conflict_utxo], outputs=[{wallet.getnewaddress(): 9.9999}])
        conflict_signed = wallet.signrawtransactionwithwallet(conflict_unsigned)["hex"]
        conflict_txid = self.nodes[0].sendrawtransaction(conflict_signed)
        self.generate(self.nodes[0], 1)
        assert_equal(wallet.gettransaction(txid=parent_txid)["confirmations"], -1)
        assert_equal(wallet.gettransaction(txid=child_txid)["confirmations"], -1)
        assert_equal(wallet.gettransaction(txid=conflict_txid)["confirmations"], 1)

        self.stop_node(0)

        # Wallet tool should successfully give info for this wallet
        expected_output = textwrap.dedent(f'''\
            Wallet info
            ===========
            Name: conflicts
            Format: {"sqlite"}
            Descriptors: {"yes"}
            Encrypted: no
            HD (hd seed available): yes
            Keypool Size: {"4"}
            Transactions: 4
            Address Book: 4
        ''')
        self.assert_tool_output(expected_output, "-wallet=conflicts", "info")

<<<<<<< HEAD
=======
    def test_dump_endianness(self):
        self.log.info("Testing dumps of the same contents with different BDB endianness")

        self.start_node(0)
        self.nodes[0].createwallet("endian")
        self.stop_node(0)

        wallet_dump = self.nodes[0].datadir_path / "endian.dump"
        self.assert_tool_output("The dumpfile may contain private keys. To ensure the safety of your Bitcoin, do not share the dumpfile.\n", "-wallet=endian", f"-dumpfile={wallet_dump}", "dump")
        expected_dump = self.read_dump(wallet_dump)

        self.do_tool_createfromdump("native_endian", "endian.dump", "bdb")
        native_dump = self.read_dump(self.nodes[0].datadir_path / "rt-native_endian.dump")
        self.assert_dump(expected_dump, native_dump)

        self.do_tool_createfromdump("other_endian", "endian.dump", "bdb_swap")
        other_dump = self.read_dump(self.nodes[0].datadir_path / "rt-other_endian.dump")
        self.assert_dump(expected_dump, other_dump)

    def test_dump_very_large_records(self):
        self.log.info("Test that wallets with large records are successfully dumped")

        self.start_node(0)
        self.nodes[0].createwallet("bigrecords")
        wallet = self.nodes[0].get_wallet_rpc("bigrecords")

        # Both BDB and sqlite have maximum page sizes of 65536 bytes, with defaults of 4096
        # When a record exceeds some size threshold, both BDB and SQLite will store the data
        # in one or more overflow pages. We want to make sure that our tooling can dump such
        # records, even when they span multiple pages. To make a large record, we just need
        # to make a very big transaction.
        self.generate(self.nodes[0], 101)
        def_wallet = self.nodes[0].get_wallet_rpc(self.default_wallet_name)
        outputs = {}
        for i in range(500):
            outputs[wallet.getnewaddress(address_type="p2sh-segwit")] = 0.01
        def_wallet.sendmany(amounts=outputs)
        self.generate(self.nodes[0], 1)
        send_res = wallet.sendall([def_wallet.getnewaddress()])
        self.generate(self.nodes[0], 1)
        assert_equal(send_res["complete"], True)
        tx = wallet.gettransaction(txid=send_res["txid"], verbose=True)
        assert_greater_than(tx["decoded"]["size"], 70000)

        self.stop_node(0)

        wallet_dump = self.nodes[0].datadir_path / "bigrecords.dump"
        self.assert_tool_output("The dumpfile may contain private keys. To ensure the safety of your Bitcoin, do not share the dumpfile.\n", "-wallet=bigrecords", f"-dumpfile={wallet_dump}", "dump")
        dump = self.read_dump(wallet_dump)
        for k,v in dump.items():
            if tx["hex"] in v:
                break
        else:
            assert False, "Big transaction was not found in wallet dump"

    def test_dump_unclean_lsns(self):
        if not self.options.bdbro:
            return
        self.log.info("Test that a legacy wallet that has not been compacted is not dumped by bdbro")

        self.start_node(0, extra_args=["-flushwallet=0"])
        self.nodes[0].createwallet("unclean_lsn")
        wallet = self.nodes[0].get_wallet_rpc("unclean_lsn")
        # First unload and load normally to make sure everything is written
        wallet.unloadwallet()
        self.nodes[0].loadwallet("unclean_lsn")
        # Next cause a bunch of writes by filling the keypool
        wallet.keypoolrefill(wallet.getwalletinfo()["keypoolsize"] + 100)
        # Lastly kill bitcoind so that the LSNs don't get reset
        self.nodes[0].process.kill()
        self.nodes[0].wait_until_stopped(expected_ret_code=1 if platform.system() == "Windows" else -9)
        assert self.nodes[0].is_node_stopped()

        wallet_dump = self.nodes[0].datadir_path / "unclean_lsn.dump"
        self.assert_raises_tool_error("LSNs are not reset, this database is not completely flushed. Please reopen then close the database with a version that has BDB support", "-wallet=unclean_lsn", f"-dumpfile={wallet_dump}", "dump")

        # File can be dumped after reload it normally
        self.start_node(0)
        self.nodes[0].loadwallet("unclean_lsn")
        self.stop_node(0)
        self.assert_tool_output("The dumpfile may contain private keys. To ensure the safety of your Bitcoin, do not share the dumpfile.\n", "-wallet=unclean_lsn", f"-dumpfile={wallet_dump}", "dump")

    def test_compare_legacy_dump_with_framework_bdb_parser(self):
        self.log.info("Verify that legacy wallet database dump matches the one from the test framework's BDB parser")
        wallet_name = "bdb_ro_test"
        self.start_node(0)
        # add some really large labels (above twice the largest valid page size) to create BDB overflow pages
        self.nodes[0].createwallet(wallet_name)
        wallet_rpc = self.nodes[0].get_wallet_rpc(wallet_name)
        generated_labels = {}
        for i in range(10):
            address = getnewdestination()[2]
            large_label = ''.join([random.choice(string.ascii_letters) for _ in range(150000)])
            wallet_rpc.setlabel(address, large_label)
            generated_labels[address] = large_label
        # fill the keypool to create BDB internal pages
        wallet_rpc.keypoolrefill(1000)
        self.stop_node(0)

        wallet_dumpfile = self.nodes[0].datadir_path / "bdb_ro_test.dump"
        self.assert_tool_output("The dumpfile may contain private keys. To ensure the safety of your Bitcoin, do not share the dumpfile.\n", "-wallet={}".format(wallet_name), "-dumpfile={}".format(wallet_dumpfile), "dump")

        expected_dump = self.read_dump(wallet_dumpfile)
        # remove extra entries from wallet tool dump that are not actual key/value pairs from the database
        del expected_dump['BITCOIN_CORE_WALLET_DUMP']
        del expected_dump['format']
        del expected_dump['checksum']
        bdb_ro_parser_dump_raw = dump_bdb_kv(self.nodes[0].wallets_path / wallet_name / "wallet.dat")
        bdb_ro_parser_dump = OrderedDict()
        assert any([len(bytes.fromhex(value)) >= 150000 for value in expected_dump.values()])
        for key, value in sorted(bdb_ro_parser_dump_raw.items()):
            bdb_ro_parser_dump[key.hex()] = value.hex()
        assert_equal(bdb_ro_parser_dump, expected_dump)

        # check that all labels were created with the correct address
        for address, label in generated_labels.items():
            key_bytes = b'\x04name' + ser_string(address.encode())
            assert key_bytes in bdb_ro_parser_dump_raw
            assert_equal(bdb_ro_parser_dump_raw[key_bytes], ser_string(label.encode()))

>>>>>>> fb0ada98
    def run_test(self):
        self.wallet_path = self.nodes[0].wallets_path / self.default_wallet_name / self.wallet_data_filename
        self.test_invalid_tool_commands_and_args()
        # Warning: The following tests are order-dependent.
        self.test_tool_wallet_info()
        self.test_tool_wallet_info_after_transaction()
        self.test_tool_wallet_create_on_existing_wallet()
        self.test_getwalletinfo_on_different_wallet()
        self.test_dump_createfromdump()
        self.test_chainless_conflicts()
<<<<<<< HEAD
=======
        self.test_dump_very_large_records()
        if not self.options.descriptors and self.is_bdb_compiled() and not self.options.swap_bdb_endian:
            self.test_compare_legacy_dump_with_framework_bdb_parser()

>>>>>>> fb0ada98

if __name__ == '__main__':
    ToolWalletTest(__file__).main()<|MERGE_RESOLUTION|>--- conflicted
+++ resolved
@@ -6,11 +6,8 @@
 """Test bitcoin-wallet."""
 
 import os
-<<<<<<< HEAD
-=======
 import platform
 import random
->>>>>>> fb0ada98
 import stat
 import string
 import subprocess
@@ -18,11 +15,11 @@
 
 from collections import OrderedDict
 
-from test_framework.bdb import dump_bdb_kv
 from test_framework.messages import ser_string
 from test_framework.test_framework import BitcoinTestFramework
 from test_framework.util import (
     assert_equal,
+    assert_greater_than,
     sha256sum_file,
 )
 from test_framework.wallet import getnewdestination
@@ -398,27 +395,6 @@
         ''')
         self.assert_tool_output(expected_output, "-wallet=conflicts", "info")
 
-<<<<<<< HEAD
-=======
-    def test_dump_endianness(self):
-        self.log.info("Testing dumps of the same contents with different BDB endianness")
-
-        self.start_node(0)
-        self.nodes[0].createwallet("endian")
-        self.stop_node(0)
-
-        wallet_dump = self.nodes[0].datadir_path / "endian.dump"
-        self.assert_tool_output("The dumpfile may contain private keys. To ensure the safety of your Bitcoin, do not share the dumpfile.\n", "-wallet=endian", f"-dumpfile={wallet_dump}", "dump")
-        expected_dump = self.read_dump(wallet_dump)
-
-        self.do_tool_createfromdump("native_endian", "endian.dump", "bdb")
-        native_dump = self.read_dump(self.nodes[0].datadir_path / "rt-native_endian.dump")
-        self.assert_dump(expected_dump, native_dump)
-
-        self.do_tool_createfromdump("other_endian", "endian.dump", "bdb_swap")
-        other_dump = self.read_dump(self.nodes[0].datadir_path / "rt-other_endian.dump")
-        self.assert_dump(expected_dump, other_dump)
-
     def test_dump_very_large_records(self):
         self.log.info("Test that wallets with large records are successfully dumped")
 
@@ -426,16 +402,16 @@
         self.nodes[0].createwallet("bigrecords")
         wallet = self.nodes[0].get_wallet_rpc("bigrecords")
 
-        # Both BDB and sqlite have maximum page sizes of 65536 bytes, with defaults of 4096
-        # When a record exceeds some size threshold, both BDB and SQLite will store the data
+        # Sqlite has maximum page sizes of 65536 bytes, with defaults of 4096
+        # When a record exceeds some size threshold, SQLite will store the data
         # in one or more overflow pages. We want to make sure that our tooling can dump such
         # records, even when they span multiple pages. To make a large record, we just need
         # to make a very big transaction.
         self.generate(self.nodes[0], 101)
         def_wallet = self.nodes[0].get_wallet_rpc(self.default_wallet_name)
         outputs = {}
-        for i in range(500):
-            outputs[wallet.getnewaddress(address_type="p2sh-segwit")] = 0.01
+        for i in range(700):
+            outputs[wallet.getnewaddress(address_type="bech32m")] = 0.01
         def_wallet.sendmany(amounts=outputs)
         self.generate(self.nodes[0], 1)
         send_res = wallet.sendall([def_wallet.getnewaddress()])
@@ -447,7 +423,7 @@
         self.stop_node(0)
 
         wallet_dump = self.nodes[0].datadir_path / "bigrecords.dump"
-        self.assert_tool_output("The dumpfile may contain private keys. To ensure the safety of your Bitcoin, do not share the dumpfile.\n", "-wallet=bigrecords", f"-dumpfile={wallet_dump}", "dump")
+        self.assert_tool_output("The dumpfile may contain private keys. To ensure the safety of your Riecoins, do not share the dumpfile.\n", "-wallet=bigrecords", f"-dumpfile={wallet_dump}", "dump")
         dump = self.read_dump(wallet_dump)
         for k,v in dump.items():
             if tx["hex"] in v:
@@ -455,72 +431,6 @@
         else:
             assert False, "Big transaction was not found in wallet dump"
 
-    def test_dump_unclean_lsns(self):
-        if not self.options.bdbro:
-            return
-        self.log.info("Test that a legacy wallet that has not been compacted is not dumped by bdbro")
-
-        self.start_node(0, extra_args=["-flushwallet=0"])
-        self.nodes[0].createwallet("unclean_lsn")
-        wallet = self.nodes[0].get_wallet_rpc("unclean_lsn")
-        # First unload and load normally to make sure everything is written
-        wallet.unloadwallet()
-        self.nodes[0].loadwallet("unclean_lsn")
-        # Next cause a bunch of writes by filling the keypool
-        wallet.keypoolrefill(wallet.getwalletinfo()["keypoolsize"] + 100)
-        # Lastly kill bitcoind so that the LSNs don't get reset
-        self.nodes[0].process.kill()
-        self.nodes[0].wait_until_stopped(expected_ret_code=1 if platform.system() == "Windows" else -9)
-        assert self.nodes[0].is_node_stopped()
-
-        wallet_dump = self.nodes[0].datadir_path / "unclean_lsn.dump"
-        self.assert_raises_tool_error("LSNs are not reset, this database is not completely flushed. Please reopen then close the database with a version that has BDB support", "-wallet=unclean_lsn", f"-dumpfile={wallet_dump}", "dump")
-
-        # File can be dumped after reload it normally
-        self.start_node(0)
-        self.nodes[0].loadwallet("unclean_lsn")
-        self.stop_node(0)
-        self.assert_tool_output("The dumpfile may contain private keys. To ensure the safety of your Bitcoin, do not share the dumpfile.\n", "-wallet=unclean_lsn", f"-dumpfile={wallet_dump}", "dump")
-
-    def test_compare_legacy_dump_with_framework_bdb_parser(self):
-        self.log.info("Verify that legacy wallet database dump matches the one from the test framework's BDB parser")
-        wallet_name = "bdb_ro_test"
-        self.start_node(0)
-        # add some really large labels (above twice the largest valid page size) to create BDB overflow pages
-        self.nodes[0].createwallet(wallet_name)
-        wallet_rpc = self.nodes[0].get_wallet_rpc(wallet_name)
-        generated_labels = {}
-        for i in range(10):
-            address = getnewdestination()[2]
-            large_label = ''.join([random.choice(string.ascii_letters) for _ in range(150000)])
-            wallet_rpc.setlabel(address, large_label)
-            generated_labels[address] = large_label
-        # fill the keypool to create BDB internal pages
-        wallet_rpc.keypoolrefill(1000)
-        self.stop_node(0)
-
-        wallet_dumpfile = self.nodes[0].datadir_path / "bdb_ro_test.dump"
-        self.assert_tool_output("The dumpfile may contain private keys. To ensure the safety of your Bitcoin, do not share the dumpfile.\n", "-wallet={}".format(wallet_name), "-dumpfile={}".format(wallet_dumpfile), "dump")
-
-        expected_dump = self.read_dump(wallet_dumpfile)
-        # remove extra entries from wallet tool dump that are not actual key/value pairs from the database
-        del expected_dump['BITCOIN_CORE_WALLET_DUMP']
-        del expected_dump['format']
-        del expected_dump['checksum']
-        bdb_ro_parser_dump_raw = dump_bdb_kv(self.nodes[0].wallets_path / wallet_name / "wallet.dat")
-        bdb_ro_parser_dump = OrderedDict()
-        assert any([len(bytes.fromhex(value)) >= 150000 for value in expected_dump.values()])
-        for key, value in sorted(bdb_ro_parser_dump_raw.items()):
-            bdb_ro_parser_dump[key.hex()] = value.hex()
-        assert_equal(bdb_ro_parser_dump, expected_dump)
-
-        # check that all labels were created with the correct address
-        for address, label in generated_labels.items():
-            key_bytes = b'\x04name' + ser_string(address.encode())
-            assert key_bytes in bdb_ro_parser_dump_raw
-            assert_equal(bdb_ro_parser_dump_raw[key_bytes], ser_string(label.encode()))
-
->>>>>>> fb0ada98
     def run_test(self):
         self.wallet_path = self.nodes[0].wallets_path / self.default_wallet_name / self.wallet_data_filename
         self.test_invalid_tool_commands_and_args()
@@ -531,13 +441,7 @@
         self.test_getwalletinfo_on_different_wallet()
         self.test_dump_createfromdump()
         self.test_chainless_conflicts()
-<<<<<<< HEAD
-=======
         self.test_dump_very_large_records()
-        if not self.options.descriptors and self.is_bdb_compiled() and not self.options.swap_bdb_endian:
-            self.test_compare_legacy_dump_with_framework_bdb_parser()
-
->>>>>>> fb0ada98
 
 if __name__ == '__main__':
     ToolWalletTest(__file__).main()