--- conflicted
+++ resolved
@@ -94,13 +94,6 @@
         self.setup_clean_chain = True
         # whitelist peers to speed up tx relay / mempool sync
         self.noban_tx_relay = True
-<<<<<<< HEAD
-        self.supports_cli = False
-=======
-        self.extra_args = [[
-            f'-testactivationheight=csv@{CSV_ACTIVATION_HEIGHT}',
-        ]]
->>>>>>> b7e9dc8e
 
     def create_self_transfer_from_utxo(self, input_tx):
         utxo = self.miniwallet.get_utxo(txid=input_tx.txid_hex, mark_as_spent=False)
