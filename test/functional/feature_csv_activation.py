--- conflicted
+++ resolved
@@ -1,6 +1,6 @@
 #!/usr/bin/env python3
-# Copyright (c) 2015-2022 The Bitcoin Core developers
-# Copyright (c) 2013-present The Riecoin developers
+# Copyright (c) 2015-present The Bitcoin Core developers
+# Copyright (c) 2015-present The Riecoin developers
 # Distributed under the MIT software license, see the accompanying
 # file COPYING or http://www.opensource.org/licenses/mit-license.php.
 """Test CSV soft fork activation.
@@ -94,13 +94,6 @@
         self.setup_clean_chain = True
         # whitelist peers to speed up tx relay / mempool sync
         self.noban_tx_relay = True
-        self.extra_args = [[
-<<<<<<< HEAD
-            '-par=1',  # Use only one script thread to get the exact reject reason for testing
-=======
-            f'-testactivationheight=csv@{CSV_ACTIVATION_HEIGHT}',
->>>>>>> 4036ee3f
-        ]]
         self.supports_cli = False
 
     def create_self_transfer_from_utxo(self, input_tx):
