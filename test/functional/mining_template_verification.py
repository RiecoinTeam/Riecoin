--- conflicted
+++ resolved
@@ -154,17 +154,9 @@
     def pow_test(self, node, block):
         '''Modifies block with the generated PoW'''
         self.log.info("Generate a block")
-<<<<<<< HEAD
         # Ensure that it doesn't meet the conditions by coincidence
         while block.has_valid_pow():
             block.nNonce += 131072
-            block.rehash()
-=======
-        target = uint256_from_compact(block.nBits)
-        # Ensure that it doesn't meet the target by coincidence
-        while block.hash_int <= target:
-            block.nNonce += 1
->>>>>>> 5c5704e7
         self.log.debug("Found a nonce")
 
         self.log.info("A block template doesn't need PoW")
