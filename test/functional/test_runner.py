#!/usr/bin/env python3
<<<<<<< HEAD
# Copyright (c) 2014-2022 The Bitcoin Core developers
# Copyright (c) 2013-present The Riecoin developers
=======
# Copyright (c) 2014-present The Bitcoin Core developers
>>>>>>> 59e09e0f
# Distributed under the MIT software license, see the accompanying
# file COPYING or http://www.opensource.org/licenses/mit-license.php.
"""Run regression test suite.

This module calls down into individual test cases via subprocess. It will
forward all unrecognized arguments onto the individual test scripts.

For a description of arguments recognized by test scripts, see
`test/functional/test_framework/test_framework.py:BitcoinTestFramework.main`.

"""

import argparse
from collections import deque
import configparser
import csv
import datetime
import os
import pathlib
import platform
import time
import shutil
import signal
import subprocess
import sys
import tempfile
import re
import logging

# Minimum amount of space to run the tests.
MIN_FREE_SPACE = 1.1 * 1024 * 1024 * 1024
# Additional space to run an extra job.
ADDITIONAL_SPACE_PER_JOB = 100 * 1024 * 1024
# Minimum amount of space required for --nocleanup
MIN_NO_CLEANUP_SPACE = 12 * 1024 * 1024 * 1024

# Formatting. Default colors to empty strings.
DEFAULT, BOLD, GREEN, RED = ("", ""), ("", ""), ("", ""), ("", "")
try:
    # Make sure python thinks it can write unicode to its stdout
    "\u2713".encode("utf_8").decode(sys.stdout.encoding)
    TICK = "✓ "
    CROSS = "✖ "
    CIRCLE = "○ "
except UnicodeDecodeError:
    TICK = "P "
    CROSS = "x "
    CIRCLE = "o "

if platform.system() == 'Windows':
    import ctypes
    kernel32 = ctypes.windll.kernel32  # type: ignore
    ENABLE_VIRTUAL_TERMINAL_PROCESSING = 4
    STD_OUTPUT_HANDLE = -11
    STD_ERROR_HANDLE = -12
    # Enable ascii color control to stdout
    stdout = kernel32.GetStdHandle(STD_OUTPUT_HANDLE)
    stdout_mode = ctypes.c_int32()
    kernel32.GetConsoleMode(stdout, ctypes.byref(stdout_mode))
    kernel32.SetConsoleMode(stdout, stdout_mode.value | ENABLE_VIRTUAL_TERMINAL_PROCESSING)
    # Enable ascii color control to stderr
    stderr = kernel32.GetStdHandle(STD_ERROR_HANDLE)
    stderr_mode = ctypes.c_int32()
    kernel32.GetConsoleMode(stderr, ctypes.byref(stderr_mode))
    kernel32.SetConsoleMode(stderr, stderr_mode.value | ENABLE_VIRTUAL_TERMINAL_PROCESSING)
else:
    # primitive formatting on supported
    # terminal via ANSI escape sequences:
    DEFAULT = ('\033[0m', '\033[0m')
    BOLD = ('\033[0m', '\033[1m')
    GREEN = ('\033[0m', '\033[0;32m')
    RED = ('\033[0m', '\033[0;31m')

TEST_EXIT_PASSED = 0
TEST_EXIT_SKIPPED = 77

TEST_FRAMEWORK_UNIT_TESTS = 'feature_framework_unit_tests.py'

EXTENDED_SCRIPTS = [
    # These tests are not run by default.
    # Longest test should go first, to favor running tests in parallel
    'feature_pruning.py',
    'feature_dbcrash.py',
    'feature_index_prune.py',
]

BASE_SCRIPTS = [
    # Scripts that are run by default.
    # Longest test should go first, to favor running tests in parallel
    # vv Tests less than 5m vv
    'feature_fee_estimation.py',
    'feature_taproot.py',
    'feature_block.py',
    'mempool_ephemeral_dust.py',
    'wallet_conflicts.py',
    'p2p_opportunistic_1p1c.py',
    'p2p_node_network_limited.py --v1transport',
    'p2p_node_network_limited.py --v2transport',
    # vv Tests less than 2m vv
    'mining_getblocktemplate_longpoll.py',
    'p2p_segwit.py',
    # 'feature_maxuploadtarget.py', # Fails after altering Block Limits.
    'feature_assumeutxo.py',
    'mempool_updatefromblock.py',
    'mempool_persist.py',
    # vv Tests less than 60s vv
<<<<<<< HEAD
    # 'rpc_psbt.py', # Needs adjustments for Bech32/Bech32M.
    'wallet_fundrawtransaction.py',
    'wallet_bumpfee.py',
    'wallet_backup.py',
    # 'feature_segwit.py --v1transport', # Needs adjustments for Bech32/Bech32M. Should no longer test preactivation.
    # 'feature_segwit.py --v2transport',
    'p2p_tx_download.py',
    'wallet_avoidreuse.py',
    'feature_abortnode.py',
    # 'wallet_address_types.py', # Should not test old Address Types anymore.
=======
    'rpc_psbt.py',
    'wallet_fundrawtransaction.py',
    'wallet_bumpfee.py',
    'wallet_backup.py',
    'feature_segwit.py --v2transport',
    'feature_segwit.py --v1transport',
    'p2p_tx_download.py',
    'wallet_avoidreuse.py',
    'feature_abortnode.py',
    'wallet_address_types.py',
>>>>>>> 59e09e0f
    'p2p_orphan_handling.py',
    'wallet_basic.py',
    'feature_maxtipage.py',
    'wallet_multiwallet.py',
    'wallet_multiwallet.py --usecli',
    'p2p_dns_seeds.py',
    'wallet_groups.py',
    'p2p_blockfilters.py',
<<<<<<< HEAD
    # 'feature_assumevalid.py', # Fails after changing nPowTargetTimespan/nPowTargetSpacing, but really no idea why and how to fix...
=======
    'feature_assumevalid.py',
>>>>>>> 59e09e0f
    'wallet_taproot.py',
    'feature_bip68_sequence.py',
    'rpc_packages.py',
    'rpc_bind.py --ipv4',
    'rpc_bind.py --ipv6',
    'rpc_bind.py --nonloopback',
    'p2p_feefilter.py',
    'feature_csv_activation.py',
    'p2p_sendheaders.py',
    'feature_config_args.py',
    'wallet_listtransactions.py',
    'wallet_miniscript.py',
    # vv Tests less than 30s vv
    'p2p_invalid_messages.py',
    'rpc_createmultisig.py',
    'p2p_timeouts.py --v1transport',
    'p2p_timeouts.py --v2transport',
    'rpc_signer.py',
    'wallet_signer.py',
    'mempool_limit.py',
    'rpc_txoutproof.py',
    'rpc_orphans.py',
    'wallet_listreceivedby.py',
    'wallet_abandonconflict.py',
    'feature_reindex.py',
    'feature_reindex_readonly.py',
    'wallet_labels.py',
    'p2p_compactblocks.py',
    'p2p_compactblocks_blocksonly.py',
    'wallet_hd.py',
    'wallet_blank.py',
    'wallet_keypool_topup.py',
    'wallet_fast_rescan.py',
    'wallet_gethdkeys.py',
    'wallet_createwalletdescriptor.py',
    'interface_zmq.py',
    'rpc_invalid_address_message.py',
    'rpc_validateaddress.py',
    'interface_bitcoin_cli.py',
    'feature_bind_extra.py',
    'mempool_resurrect.py',
    'wallet_txn_doublespend.py --mineblock',
<<<<<<< HEAD
    'tool_wallet.py',
    # 'wallet_txn_clone.py', # Test might not work with Bech32/Bech32M.
=======
    'tool_bitcoin_chainstate.py',
    'tool_wallet.py',
    'tool_signet_miner.py',
    'wallet_txn_clone.py',
>>>>>>> 59e09e0f
    'wallet_txn_clone.py --segwit',
    'rpc_getchaintips.py',
    'rpc_misc.py',
    'p2p_1p1c_network.py',
    'interface_rest.py',
    'mempool_spend_coinbase.py',
<<<<<<< HEAD
    'wallet_avoid_mixing_output_types.py', # Fails intermittenttly
=======
    'wallet_avoid_mixing_output_types.py',
>>>>>>> 59e09e0f
    'mempool_reorg.py',
    'p2p_block_sync.py --v1transport',
    'p2p_block_sync.py --v2transport',
    'wallet_createwallet.py --usecli',
    'wallet_createwallet.py',
    'wallet_reindex.py',
    'wallet_reorgsrestore.py',
    'interface_http.py',
    'interface_rpc.py',
    'interface_usdt_coinselection.py',
    'interface_usdt_mempool.py',
    'interface_usdt_net.py',
    'interface_usdt_utxocache.py',
    'interface_usdt_validation.py',
    'rpc_users.py',
    'rpc_whitelist.py',
    'feature_proxy.py',
    'wallet_signrawtransactionwithwallet.py',
    'rpc_signrawtransactionwithkey.py',
    'rpc_rawtransaction.py',
    'wallet_transactiontime_rescan.py',
    'p2p_addrv2_relay.py',
    'p2p_compactblocks_hb.py --v1transport',
    'p2p_compactblocks_hb.py --v2transport',
    'p2p_disconnect_ban.py --v1transport',
    'p2p_disconnect_ban.py --v2transport',
    'feature_posix_fs_permissions.py',
    'rpc_decodescript.py',
    'rpc_blockchain.py --v1transport',
    'rpc_blockchain.py --v2transport',
    'wallet_disable.py',
    'wallet_change_address.py',
    'p2p_addr_relay.py',
    'p2p_getaddr_caching.py',
    'p2p_getdata.py',
    'p2p_addrfetch.py',
    'rpc_net.py --v1transport',
    'rpc_net.py --v2transport',
    'wallet_keypool.py',
    'wallet_descriptor.py',
    'p2p_nobloomfilter_messages.py',
    TEST_FRAMEWORK_UNIT_TESTS,
    'p2p_filter.py',
    'rpc_setban.py --v1transport',
    'rpc_setban.py --v2transport',
    'p2p_blocksonly.py',
    'mining_prioritisetransaction.py',
    'p2p_invalid_locator.py',
    'p2p_invalid_block.py --v1transport',
    'p2p_invalid_block.py --v2transport',
    'p2p_invalid_tx.py --v1transport',
    'p2p_invalid_tx.py --v2transport',
    'p2p_v2_transport.py',
    'p2p_v2_encrypted.py',
    'p2p_v2_misbehaving.py',
    'example_test.py',
    'mempool_truc.py',
    'wallet_multisig_descriptor_psbt.py',
    'wallet_miniscript_decaying_multisig_descriptor_psbt.py',
    'wallet_txn_doublespend.py',
<<<<<<< HEAD
    # 'wallet_txn_clone.py --mineblock', # Test might not work with Bech32/Bech32M.
=======
    'wallet_backwards_compatibility.py',
    'wallet_txn_clone.py --mineblock',
>>>>>>> 59e09e0f
    'feature_notifications.py',
    'rpc_getblockfilter.py',
    'rpc_getblockfrompeer.py',
    'rpc_invalidateblock.py',
    'feature_utxo_set_hash.py',
    'feature_rbf.py',
    'mempool_packages.py',
    'mempool_package_onemore.py',
    'mempool_package_limits.py',
    'mempool_package_rbf.py',
    'tool_utxo_to_sqlite.py',
    'feature_versionbits_warning.py',
    'feature_blocksxor.py',
    'rpc_preciousblock.py',
    'wallet_importprunedfunds.py',
    'p2p_leak_tx.py --v1transport',
    'p2p_leak_tx.py --v2transport',
    'p2p_eviction.py',
    'p2p_outbound_eviction.py',
    'p2p_ibd_stalling.py --v1transport',
    'p2p_ibd_stalling.py --v2transport',
    'p2p_net_deadlock.py --v1transport',
    'p2p_net_deadlock.py --v2transport',
    'wallet_signmessagewithaddress.py',
    'rpc_signmessagewithprivkey.py',
    'rpc_generate.py',
    'wallet_balance.py',
    'p2p_initial_headers_sync.py',
    # 'feature_nulldummy.py', # Needs adjustments for Bech32/Bech32M. Should no longer test preactivation.
    'mempool_accept.py',
    'mempool_expiry.py',
<<<<<<< HEAD
    # 'wallet_importdescriptors.py', # Needs adjustments for Bech32/Bech32M
=======
    'wallet_importdescriptors.py',
>>>>>>> 59e09e0f
    'wallet_crosschain.py',
    'mining_basic.py',
    # 'mining_mainnet.py', # Needs to be rewritten for Riecoin
    'p2p_mutated_blocks.py',
    'rpc_named_arguments.py',
    'feature_startupnotify.py',
    'wallet_simulaterawtx.py',
    'wallet_listsinceblock.py',
    'wallet_listdescriptors.py',
    'p2p_leak.py',
    'wallet_encryption.py',
    'feature_dersig.py',
    # 'feature_cltv.py', # Needs to be rewritten without (pre)activation
    'rpc_uptime.py',
    'feature_discover.py',
    'wallet_resendwallettransactions.py',
    'wallet_fallbackfee.py',
    'rpc_dumptxoutset.py',
    'feature_minchainwork.py',
    'rpc_estimatefee.py',
    'rpc_getblockstats.py',
    'feature_port.py',
    'feature_bind_port_externalip.py',
<<<<<<< HEAD
    'wallet_send.py',
    'wallet_sendall.py',
    'wallet_sendmany.py',
    'wallet_create_tx.py',
=======
    'wallet_create_tx.py',
    'wallet_send.py',
    'wallet_sendall.py',
    'wallet_sendmany.py',
>>>>>>> 59e09e0f
    'wallet_spend_unconfirmed.py',
    'wallet_rescan_unconfirmed.py',
    'p2p_fingerprint.py',
    'feature_uacomment.py',
    'feature_init.py',
    'wallet_coinbase_category.py',
    'feature_filelock.py',
    'feature_loadblock.py',
    'wallet_assumeutxo.py',
    'p2p_add_connections.py',
    'feature_bind_port_discover.py',
    'p2p_unrequested_blocks.py',
    'p2p_message_capture.py',
    'feature_includeconf.py',
    'feature_addrman.py',
    'feature_asmap.py',
    'feature_fastprune.py',
    'feature_framework_miniwallet.py',
    'mempool_unbroadcast.py',
    'mempool_accept_wtxid.py',
    'mempool_dust.py',
    'mempool_sigoplimit.py',
    'rpc_deriveaddresses.py',
    'rpc_deriveaddresses.py --usecli',
    'p2p_ping.py',
    'p2p_tx_privacy.py',
    'rpc_getdescriptoractivity.py',
    'rpc_scanblocks.py',
    'p2p_sendtxrcncl.py',
    'rpc_scantxoutset.py',
    'feature_logging.py',
    'feature_anchors.py',
    'mempool_datacarrier.py',
    'feature_coinstatsindex.py',
    'wallet_orphanedreward.py',
    'wallet_timelock.py',
    'p2p_permissions.py',
    'feature_blocksdir.py',
    'wallet_startup.py',
    'feature_remove_pruned_files_on_startup.py',
    'p2p_i2p_ports.py',
    'p2p_i2p_sessions.py',
    'feature_settings.py',
    'rpc_getdescriptorinfo.py',
    'rpc_mempool_info.py',
    'rpc_help.py',
    # 'p2p_handshake.py', # Fails due to the Stricter Timestamp Check post Fork 2, succeeds without it.
    # 'p2p_handshake.py --v2transport',
    'feature_dirsymlinks.py',
    'feature_help.py',
    'feature_framework_startup_failures.py',
    'feature_shutdown.py',
    'p2p_ibd_txrelay.py',
    'p2p_seednode.py',
    # Don't append tests at the end to avoid merge conflicts
    # Put them in a random line within the section that fits their approximate run-time
]

# Place EXTENDED_SCRIPTS first since it has the 3 longest running tests
ALL_SCRIPTS = EXTENDED_SCRIPTS + BASE_SCRIPTS

NON_SCRIPTS = [
    # These are python files that live in the functional tests directory, but are not test scripts.
    "combine_logs.py",
    "create_cache.py",
    "test_runner.py",
]

def main():
    # Parse arguments and pass through unrecognised args
    parser = argparse.ArgumentParser(add_help=False,
                                     usage='%(prog)s [test_runner.py options] [script options] [scripts]',
                                     description=__doc__,
                                     epilog='''
    Help text and arguments for individual test script:''',
                                     formatter_class=argparse.RawTextHelpFormatter)
    parser.add_argument('--ansi', action='store_true', default=sys.stdout.isatty(), help="Use ANSI colors and dots in output (enabled by default when standard output is a TTY)")
    parser.add_argument('--combinedlogslen', '-c', type=int, default=0, metavar='n', help='On failure, print a log (of length n lines) to the console, combined from the test framework and all test nodes.')
    parser.add_argument('--coverage', action='store_true', help='generate a basic coverage report for the RPC interface')
    parser.add_argument('--ci', action='store_true', help='Run checks and code that are usually only enabled in a continuous integration environment')
    parser.add_argument('--exclude', '-x', help='specify a comma-separated-list of scripts to exclude.')
    parser.add_argument('--extended', action='store_true', help='run the extended test suite in addition to the basic tests')
    parser.add_argument('--help', '-h', '-?', action='store_true', help='print help text and exit')
    parser.add_argument('--jobs', '-j', type=int, default=4, help='how many test scripts to run in parallel. Default=4.')
    parser.add_argument('--keepcache', '-k', action='store_true', help='the default behavior is to flush the cache directory on startup. --keepcache retains the cache from the previous testrun.')
    parser.add_argument('--quiet', '-q', action='store_true', help='only print dots, results summary and failure logs')
    parser.add_argument('--tmpdirprefix', '-t', default=tempfile.gettempdir(), help="Root directory for datadirs")
    parser.add_argument('--failfast', '-F', action='store_true', help='stop execution after the first test failure')
    parser.add_argument('--filter', help='filter scripts to run by regular expression')
    parser.add_argument("--nocleanup", dest="nocleanup", default=False, action="store_true",
                        help="Leave bitcoinds and test.* datadir on exit or error")
    parser.add_argument('--resultsfile', '-r', help='store test results (as CSV) to the provided file')

    args, unknown_args = parser.parse_known_args()
    fail_on_warn = args.ci
    if not args.ansi:
        global DEFAULT, BOLD, GREEN, RED
        DEFAULT = ("", "")
        BOLD = ("", "")
        GREEN = ("", "")
        RED = ("", "")

    # args to be passed on always start with two dashes; tests are the remaining unknown args
    tests = [arg for arg in unknown_args if arg[:2] != "--"]
    passon_args = [arg for arg in unknown_args if arg[:2] == "--"]

    # Read config generated by configure.
    config = configparser.ConfigParser()
    configfile = os.path.abspath(os.path.dirname(__file__)) + "/../config.ini"
    config.read_file(open(configfile, encoding="utf8"))

    passon_args.append("--configfile=%s" % configfile)

    # Set up logging
    logging_level = logging.INFO if args.quiet else logging.DEBUG
    logging.basicConfig(format='%(message)s', level=logging_level)

    # Create base test directory
    tmpdir = "%s/test_runner_₿_🏃_%s" % (args.tmpdirprefix, datetime.datetime.now().strftime("%Y%m%d_%H%M%S"))

    os.makedirs(tmpdir)

    logging.debug("Temporary test directory at %s" % tmpdir)

    results_filepath = None
    if args.resultsfile:
        results_filepath = pathlib.Path(args.resultsfile)
        # Stop early if the parent directory doesn't exist
        assert results_filepath.parent.exists(), "Results file parent directory does not exist"
        logging.debug("Test results will be written to " + str(results_filepath))

    enable_bitcoind = config["components"].getboolean("ENABLE_BITCOIND")

    if not enable_bitcoind:
        print("No functional tests to run.")
        print("Re-compile with the -DBUILD_DAEMON=ON build option")
        sys.exit(1)

    # Build list of tests
    test_list = []
    if tests:
        # Individual tests have been specified. Run specified tests that exist
        # in the ALL_SCRIPTS list. Accept names with or without a .py extension.
        # Specified tests can contain wildcards, but in that case the supplied
        # paths should be coherent, e.g. the same path as that provided to call
        # test_runner.py. Examples:
        #   `test/functional/test_runner.py test/functional/wallet*`
        #   `test/functional/test_runner.py ./test/functional/wallet*`
        #   `test_runner.py wallet*`
        #   but not:
        #   `test/functional/test_runner.py wallet*`
        # Multiple wildcards can be passed:
        #   `test_runner.py tool* mempool*`
        for test in tests:
            script = test.split("/")[-1]
            script = script + ".py" if ".py" not in script else script
            matching_scripts = [s for s in ALL_SCRIPTS if s.startswith(script)]
            if matching_scripts:
                test_list.extend(matching_scripts)
            else:
                print("{}WARNING!{} Test '{}' not found in full test list.".format(BOLD[1], BOLD[0], test))
    elif args.extended:
        # Include extended tests
        test_list += ALL_SCRIPTS
    else:
        # Run base tests only
        test_list += BASE_SCRIPTS

    # Remove the test cases that the user has explicitly asked to exclude.
    # The user can specify a test case with or without the .py extension.
    if args.exclude:

        def print_warning_missing_test(test_name):
            print("{}WARNING!{} Test '{}' not found in current test list. Check the --exclude list.".format(BOLD[1], BOLD[0], test_name))
            if fail_on_warn:
                sys.exit(1)

        def remove_tests(exclude_list):
            if not exclude_list:
                print_warning_missing_test(exclude_test)
            for exclude_item in exclude_list:
                test_list.remove(exclude_item)

        exclude_tests = [test.strip() for test in args.exclude.split(",")]
        for exclude_test in exclude_tests:
            # A space in the name indicates it has arguments such as "rpc_bind.py --ipv4"
            if ' ' in exclude_test:
                remove_tests([test for test in test_list if test.replace('.py', '') == exclude_test.replace('.py', '')])
            else:
                # Exclude all variants of a test
                remove_tests([test for test in test_list if test.split('.py')[0] == exclude_test.split('.py')[0]])

    if args.filter:
        test_list = list(filter(re.compile(args.filter).search, test_list))

    if not test_list:
        print("No valid test scripts specified. Check that your test is in one "
              "of the test lists in test_runner.py, or run test_runner.py with no arguments to run all tests")
        sys.exit(1)

    if args.help:
        # Print help for test_runner.py, then print help of the first script (with args removed) and exit.
        parser.print_help()
        subprocess.check_call([sys.executable, os.path.join(config["environment"]["SRCDIR"], 'test', 'functional', test_list[0].split()[0]), '-h'])
        sys.exit(0)

    # Warn if there is not enough space on tmpdir to run the tests with --nocleanup
    if args.nocleanup:
        if shutil.disk_usage(tmpdir).free < MIN_NO_CLEANUP_SPACE:
            print(f"{BOLD[1]}WARNING!{BOLD[0]} There may be insufficient free space in {tmpdir} to run the functional test suite with --nocleanup. "
                  f"A minimum of {MIN_NO_CLEANUP_SPACE // (1024 * 1024 * 1024)} GB of free space is required.")
        passon_args.append("--nocleanup")

    check_script_list(src_dir=config["environment"]["SRCDIR"], fail_on_warn=fail_on_warn)
    check_script_prefixes()

    if not args.keepcache:
        shutil.rmtree("%s/test/cache" % config["environment"]["BUILDDIR"], ignore_errors=True)

    run_tests(
        test_list=test_list,
        build_dir=config["environment"]["BUILDDIR"],
        tmpdir=tmpdir,
        jobs=args.jobs,
        enable_coverage=args.coverage,
        args=passon_args,
        combined_logs_len=args.combinedlogslen,
        failfast=args.failfast,
        use_term_control=args.ansi,
        results_filepath=results_filepath,
    )

def run_tests(*, test_list, build_dir, tmpdir, jobs=1, enable_coverage=False, args=None, combined_logs_len=0, failfast=False, use_term_control, results_filepath=None):
    args = args or []

    # Warn if bitcoind is already running
    try:
        # pgrep exits with code zero when one or more matching processes found
        if subprocess.run(["pgrep", "-x", "riecoind"], stdout=subprocess.DEVNULL).returncode == 0:
            print("%sWARNING!%s There is already a riecoind process running on this system. Tests may fail unexpectedly due to resource contention!" % (BOLD[1], BOLD[0]))
    except OSError:
        # pgrep not supported
        pass

    # Warn if there is a cache directory
    cache_dir = "%s/test/cache" % build_dir
    if os.path.isdir(cache_dir):
        print("%sWARNING!%s There is a cache directory here: %s. If tests fail unexpectedly, try deleting the cache directory." % (BOLD[1], BOLD[0], cache_dir))

    # Warn if there is not enough space on the testing dir
    min_space = MIN_FREE_SPACE + (jobs - 1) * ADDITIONAL_SPACE_PER_JOB
    if shutil.disk_usage(tmpdir).free < min_space:
        print(f"{BOLD[1]}WARNING!{BOLD[0]} There may be insufficient free space in {tmpdir} to run the Bitcoin functional test suite. "
              f"Running the test suite with fewer than {min_space // (1024 * 1024)} MB of free space might cause tests to fail.")

    tests_dir = f"{build_dir}/test/functional/"
    # This allows `test_runner.py` to work from an out-of-source build directory using a symlink,
    # a hard link or a copy on any platform. See https://github.com/bitcoin/bitcoin/pull/27561.
    sys.path.append(tests_dir)

    flags = ['--cachedir={}'.format(cache_dir)] + args

    if enable_coverage:
        coverage = RPCCoverage()
        flags.append(coverage.flag)
        logging.debug("Initializing coverage directory at %s" % coverage.dir)
    else:
        coverage = None

    if len(test_list) > 1 and jobs > 1:
        # Populate cache
        try:
            subprocess.check_output([sys.executable, tests_dir + 'create_cache.py'] + flags + ["--tmpdir=%s/cache" % tmpdir])
        except subprocess.CalledProcessError as e:
            sys.stdout.buffer.write(e.output)
            raise

    #Run Tests
    job_queue = TestHandler(
        num_tests_parallel=jobs,
        tests_dir=tests_dir,
        tmpdir=tmpdir,
        test_list=test_list,
        flags=flags,
        use_term_control=use_term_control,
    )
    start_time = time.time()
    test_results = []

    max_len_name = len(max(test_list, key=len))
    test_count = len(test_list)
    all_passed = True
    while not job_queue.done():
        if failfast and not all_passed:
            break
        for test_result, testdir, stdout, stderr, skip_reason in job_queue.get_next():
            test_results.append(test_result)
            done_str = f"{len(test_results)}/{test_count} - {BOLD[1]}{test_result.name}{BOLD[0]}"
            if test_result.status == "Passed":
                logging.debug("%s passed, Duration: %s s" % (done_str, test_result.time))
            elif test_result.status == "Skipped":
                logging.debug(f"{done_str} skipped ({skip_reason})")
            else:
                all_passed = False
                print("%s failed, Duration: %s s\n" % (done_str, test_result.time))
                print(BOLD[1] + 'stdout:\n' + BOLD[0] + stdout + '\n')
                print(BOLD[1] + 'stderr:\n' + BOLD[0] + stderr + '\n')
                if combined_logs_len and os.path.isdir(testdir):
                    # Print the final `combinedlogslen` lines of the combined logs
                    print('{}Combine the logs and print the last {} lines ...{}'.format(BOLD[1], combined_logs_len, BOLD[0]))
                    print('\n============')
                    print('{}Combined log for {}:{}'.format(BOLD[1], testdir, BOLD[0]))
                    print('============\n')
                    combined_logs_args = [sys.executable, os.path.join(tests_dir, 'combine_logs.py'), testdir]
                    if BOLD[0]:
                        combined_logs_args += ['--color']
                    combined_logs, _ = subprocess.Popen(combined_logs_args, text=True, stdout=subprocess.PIPE).communicate()
                    print("\n".join(deque(combined_logs.splitlines(), combined_logs_len)))

                if failfast:
                    logging.debug("Early exiting after test failure")
                    break

                if "[Errno 28] No space left on device" in stdout:
                    sys.exit(f"Early exiting after test failure due to insufficient free space in {tmpdir}\n"
                             f"Test execution data left in {tmpdir}.\n"
                             f"Additional storage is needed to execute testing.")

    runtime = int(time.time() - start_time)
    print_results(test_results, max_len_name, runtime)
    if results_filepath:
        write_results(test_results, results_filepath, runtime)

    if coverage:
        coverage_passed = coverage.report_rpc_coverage()

        logging.debug("Cleaning up coverage data")
        coverage.cleanup()
    else:
        coverage_passed = True

    # Clear up the temp directory if all subdirectories are gone
    if not os.listdir(tmpdir):
        os.rmdir(tmpdir)

    all_passed = all_passed and coverage_passed

    # Clean up dangling processes if any. This may only happen with --failfast option.
    # Killing the process group will also terminate the current process but that is
    # not an issue
    if not os.getenv("CI_FAILFAST_TEST_LEAVE_DANGLING") and len(job_queue.jobs):
        os.killpg(os.getpgid(0), signal.SIGKILL)

    sys.exit(not all_passed)


def print_results(test_results, max_len_name, runtime):
    results = "\n" + BOLD[1] + "%s | %s | %s\n\n" % ("TEST".ljust(max_len_name), "STATUS   ", "DURATION") + BOLD[0]

    test_results.sort(key=TestResult.sort_key)
    all_passed = True
    time_sum = 0

    for test_result in test_results:
        all_passed = all_passed and test_result.was_successful
        time_sum += test_result.time
        test_result.padding = max_len_name
        results += str(test_result)

    status = TICK + "Passed" if all_passed else CROSS + "Failed"
    if not all_passed:
        results += RED[1]
    results += BOLD[1] + "\n%s | %s | %s s (accumulated) \n" % ("ALL".ljust(max_len_name), status.ljust(9), time_sum) + BOLD[0]
    if not all_passed:
        results += RED[0]
    results += "Runtime: %s s\n" % (runtime)
    print(results)


def write_results(test_results, filepath, total_runtime):
    with open(filepath, mode="w", encoding="utf8") as results_file:
        results_writer = csv.writer(results_file)
        results_writer.writerow(['test', 'status', 'duration(seconds)'])
        all_passed = True
        for test_result in test_results:
            all_passed = all_passed and test_result.was_successful
            results_writer.writerow([test_result.name, test_result.status, str(test_result.time)])
        results_writer.writerow(['ALL', ("Passed" if all_passed else "Failed"), str(total_runtime)])

class TestHandler:
    """
    Trigger the test scripts passed in via the list.
    """

    def __init__(self, *, num_tests_parallel, tests_dir, tmpdir, test_list, flags, use_term_control):
        assert num_tests_parallel >= 1
        self.num_jobs = num_tests_parallel
        self.tests_dir = tests_dir
        self.tmpdir = tmpdir
        self.test_list = test_list
        self.flags = flags
        self.jobs = []
        self.use_term_control = use_term_control

    def done(self):
        return not (self.jobs or self.test_list)

    def get_next(self):
        while len(self.jobs) < self.num_jobs and self.test_list:
            # Add tests
            test = self.test_list.pop(0)
            portseed = len(self.test_list)
            portseed_arg = ["--portseed={}".format(portseed)]
            log_stdout = tempfile.SpooledTemporaryFile(max_size=2**16)
            log_stderr = tempfile.SpooledTemporaryFile(max_size=2**16)
            test_argv = test.split()
            testdir = "{}/{}_{}".format(self.tmpdir, re.sub(".py$", "", test_argv[0]), portseed)
            tmpdir_arg = ["--tmpdir={}".format(testdir)]
            self.jobs.append((test,
                              time.time(),
                              subprocess.Popen([sys.executable, self.tests_dir + test_argv[0]] + test_argv[1:] + self.flags + portseed_arg + tmpdir_arg,
                                               text=True,
                                               stdout=log_stdout,
                                               stderr=log_stderr),
                              testdir,
                              log_stdout,
                              log_stderr))
        if not self.jobs:
            raise IndexError('pop from empty list')

        # Print remaining running jobs when all jobs have been started.
        if not self.test_list:
            print("Remaining jobs: [{}]".format(", ".join(j[0] for j in self.jobs)))

        dot_count = 0
        while True:
            # Return all procs that have finished, if any. Otherwise sleep until there is one.
            time.sleep(.5)
            ret = []
            for job in self.jobs:
                (name, start_time, proc, testdir, log_out, log_err) = job
                if proc.poll() is not None:
                    log_out.seek(0), log_err.seek(0)
                    [stdout, stderr] = [log_file.read().decode('utf-8') for log_file in (log_out, log_err)]
                    log_out.close(), log_err.close()
                    skip_reason = None
                    if proc.returncode == TEST_EXIT_PASSED and stderr == "":
                        status = "Passed"
                    elif proc.returncode == TEST_EXIT_SKIPPED:
                        status = "Skipped"
                        skip_reason = re.search(r"Test Skipped: (.*)", stdout).group(1)
                    else:
                        status = "Failed"
                    self.jobs.remove(job)
                    if self.use_term_control:
                        clearline = '\r' + (' ' * dot_count) + '\r'
                        print(clearline, end='', flush=True)
                    dot_count = 0
                    ret.append((TestResult(name, status, int(time.time() - start_time)), testdir, stdout, stderr, skip_reason))
            if ret:
                return ret
            if self.use_term_control:
                print('.', end='', flush=True)
            dot_count += 1


class TestResult():
    def __init__(self, name, status, time):
        self.name = name
        self.status = status
        self.time = time
        self.padding = 0

    def sort_key(self):
        if self.status == "Passed":
            return 0, self.name.lower()
        elif self.status == "Failed":
            return 2, self.name.lower()
        elif self.status == "Skipped":
            return 1, self.name.lower()

    def __repr__(self):
        if self.status == "Passed":
            color = GREEN
            glyph = TICK
        elif self.status == "Failed":
            color = RED
            glyph = CROSS
        elif self.status == "Skipped":
            color = DEFAULT
            glyph = CIRCLE

        return color[1] + "%s | %s%s | %s s\n" % (self.name.ljust(self.padding), glyph, self.status.ljust(7), self.time) + color[0]

    @property
    def was_successful(self):
        return self.status != "Failed"


def check_script_prefixes():
    """Check that test scripts start with one of the allowed name prefixes."""

    good_prefixes_re = re.compile("^(example|feature|interface|mempool|mining|p2p|rpc|wallet|tool)_")
    bad_script_names = [script for script in ALL_SCRIPTS if good_prefixes_re.match(script) is None]

    if bad_script_names:
        print("%sERROR:%s %d tests not meeting naming conventions:" % (BOLD[1], BOLD[0], len(bad_script_names)))
        print("  %s" % ("\n  ".join(sorted(bad_script_names))))
        raise AssertionError("Some tests are not following naming convention!")


def check_script_list(*, src_dir, fail_on_warn):
    """Check scripts directory.

    Check that all python files in this directory are categorized
    as a test script or meta script."""
    script_dir = src_dir + '/test/functional/'
    python_files = set([test_file for test_file in os.listdir(script_dir) if test_file.endswith(".py")])
    missed_tests = list(python_files - set(map(lambda x: x.split()[0], ALL_SCRIPTS + NON_SCRIPTS)))
    if len(missed_tests) != 0:
        print("%sWARNING!%s The following scripts are not being run: %s. Check the test lists in test_runner.py. Some may be commented out because they need to be adjusted for Riecoin, you are welcomed to help fix them!" % (BOLD[1], BOLD[0], str(missed_tests)))
        if fail_on_warn:
            sys.exit(1)


class RPCCoverage():
    """
    Coverage reporting utilities for test_runner.

    Coverage calculation works by having each test script subprocess write
    coverage files into a particular directory. These files contain the RPC
    commands invoked during testing, as well as a complete listing of RPC
    commands per `riecoin-cli help` (`rpc_interface.txt`).

    After all tests complete, the commands run are combined and diff'd against
    the complete list to calculate uncovered RPC commands.

    See also: test/functional/test_framework/coverage.py

    """
    def __init__(self):
        self.dir = tempfile.mkdtemp(prefix="coverage")
        self.flag = '--coveragedir=%s' % self.dir

    def report_rpc_coverage(self):
        """
        Print out RPC commands that were unexercised by tests.

        """
        uncovered = self._get_uncovered_rpc_commands()

        if uncovered:
            print("Uncovered RPC commands:")
            print("".join(("  - %s\n" % command) for command in sorted(uncovered)))
            return False
        else:
            print("All RPC commands covered.")
            return True

    def cleanup(self):
        return shutil.rmtree(self.dir)

    def _get_uncovered_rpc_commands(self):
        """
        Return a set of currently untested RPC commands.

        """
        # This is shared from `test/functional/test_framework/coverage.py`
        reference_filename = 'rpc_interface.txt'
        coverage_file_prefix = 'coverage.'

        coverage_ref_filename = os.path.join(self.dir, reference_filename)
        coverage_filenames = set()
        all_cmds = set()
        # Consider RPC generate covered, because it is overloaded in
        # test_framework/test_node.py and not seen by the coverage check.
        covered_cmds = set({'generate'})

        if not os.path.isfile(coverage_ref_filename):
            raise RuntimeError("No coverage reference found")

        with open(coverage_ref_filename, 'r', encoding="utf8") as coverage_ref_file:
            all_cmds.update([line.strip() for line in coverage_ref_file.readlines()])

        for root, _, files in os.walk(self.dir):
            for filename in files:
                if filename.startswith(coverage_file_prefix):
                    coverage_filenames.add(os.path.join(root, filename))

        for filename in coverage_filenames:
            with open(filename, 'r', encoding="utf8") as coverage_file:
                covered_cmds.update([line.strip() for line in coverage_file.readlines()])

        return all_cmds - covered_cmds


if __name__ == '__main__':
    main()<|MERGE_RESOLUTION|>--- conflicted
+++ resolved
@@ -1,10 +1,6 @@
 #!/usr/bin/env python3
-<<<<<<< HEAD
-# Copyright (c) 2014-2022 The Bitcoin Core developers
+# Copyright (c) 2014-present The Bitcoin Core developers
 # Copyright (c) 2013-present The Riecoin developers
-=======
-# Copyright (c) 2014-present The Bitcoin Core developers
->>>>>>> 59e09e0f
 # Distributed under the MIT software license, see the accompanying
 # file COPYING or http://www.opensource.org/licenses/mit-license.php.
 """Run regression test suite.
@@ -111,7 +107,6 @@
     'mempool_updatefromblock.py',
     'mempool_persist.py',
     # vv Tests less than 60s vv
-<<<<<<< HEAD
     # 'rpc_psbt.py', # Needs adjustments for Bech32/Bech32M.
     'wallet_fundrawtransaction.py',
     'wallet_bumpfee.py',
@@ -122,18 +117,6 @@
     'wallet_avoidreuse.py',
     'feature_abortnode.py',
     # 'wallet_address_types.py', # Should not test old Address Types anymore.
-=======
-    'rpc_psbt.py',
-    'wallet_fundrawtransaction.py',
-    'wallet_bumpfee.py',
-    'wallet_backup.py',
-    'feature_segwit.py --v2transport',
-    'feature_segwit.py --v1transport',
-    'p2p_tx_download.py',
-    'wallet_avoidreuse.py',
-    'feature_abortnode.py',
-    'wallet_address_types.py',
->>>>>>> 59e09e0f
     'p2p_orphan_handling.py',
     'wallet_basic.py',
     'feature_maxtipage.py',
@@ -142,11 +125,7 @@
     'p2p_dns_seeds.py',
     'wallet_groups.py',
     'p2p_blockfilters.py',
-<<<<<<< HEAD
     # 'feature_assumevalid.py', # Fails after changing nPowTargetTimespan/nPowTargetSpacing, but really no idea why and how to fix...
-=======
-    'feature_assumevalid.py',
->>>>>>> 59e09e0f
     'wallet_taproot.py',
     'feature_bip68_sequence.py',
     'rpc_packages.py',
@@ -189,26 +168,16 @@
     'feature_bind_extra.py',
     'mempool_resurrect.py',
     'wallet_txn_doublespend.py --mineblock',
-<<<<<<< HEAD
+    'tool_bitcoin_chainstate.py',
     'tool_wallet.py',
     # 'wallet_txn_clone.py', # Test might not work with Bech32/Bech32M.
-=======
-    'tool_bitcoin_chainstate.py',
-    'tool_wallet.py',
-    'tool_signet_miner.py',
-    'wallet_txn_clone.py',
->>>>>>> 59e09e0f
     'wallet_txn_clone.py --segwit',
     'rpc_getchaintips.py',
     'rpc_misc.py',
     'p2p_1p1c_network.py',
     'interface_rest.py',
     'mempool_spend_coinbase.py',
-<<<<<<< HEAD
     'wallet_avoid_mixing_output_types.py', # Fails intermittenttly
-=======
-    'wallet_avoid_mixing_output_types.py',
->>>>>>> 59e09e0f
     'mempool_reorg.py',
     'p2p_block_sync.py --v1transport',
     'p2p_block_sync.py --v2transport',
@@ -269,12 +238,7 @@
     'wallet_multisig_descriptor_psbt.py',
     'wallet_miniscript_decaying_multisig_descriptor_psbt.py',
     'wallet_txn_doublespend.py',
-<<<<<<< HEAD
     # 'wallet_txn_clone.py --mineblock', # Test might not work with Bech32/Bech32M.
-=======
-    'wallet_backwards_compatibility.py',
-    'wallet_txn_clone.py --mineblock',
->>>>>>> 59e09e0f
     'feature_notifications.py',
     'rpc_getblockfilter.py',
     'rpc_getblockfrompeer.py',
@@ -306,11 +270,7 @@
     # 'feature_nulldummy.py', # Needs adjustments for Bech32/Bech32M. Should no longer test preactivation.
     'mempool_accept.py',
     'mempool_expiry.py',
-<<<<<<< HEAD
     # 'wallet_importdescriptors.py', # Needs adjustments for Bech32/Bech32M
-=======
-    'wallet_importdescriptors.py',
->>>>>>> 59e09e0f
     'wallet_crosschain.py',
     'mining_basic.py',
     # 'mining_mainnet.py', # Needs to be rewritten for Riecoin
@@ -334,17 +294,10 @@
     'rpc_getblockstats.py',
     'feature_port.py',
     'feature_bind_port_externalip.py',
-<<<<<<< HEAD
     'wallet_send.py',
     'wallet_sendall.py',
     'wallet_sendmany.py',
     'wallet_create_tx.py',
-=======
-    'wallet_create_tx.py',
-    'wallet_send.py',
-    'wallet_sendall.py',
-    'wallet_sendmany.py',
->>>>>>> 59e09e0f
     'wallet_spend_unconfirmed.py',
     'wallet_rescan_unconfirmed.py',
     'p2p_fingerprint.py',
