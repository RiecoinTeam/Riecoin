#!/usr/bin/env python3
# Copyright (c) 2014-present The Bitcoin Core developers
# Copyright (c) 2013-present The Riecoin developers
# Distributed under the MIT software license, see the accompanying
# file COPYING or http://www.opensource.org/licenses/mit-license.php.
"""Run regression test suite.

This module calls down into individual test cases via subprocess. It will
forward all unrecognized arguments onto the individual test scripts.

For a description of arguments recognized by test scripts, see
`test/functional/test_framework/test_framework.py:BitcoinTestFramework.main`.

"""

import argparse
from collections import deque
from concurrent import futures
import configparser
import csv
import datetime
import os
import pathlib
import platform
import time
import shutil
import signal
import subprocess
import sys
import tempfile
import re
import logging

# Minimum amount of space to run the tests.
MIN_FREE_SPACE = 1.1 * 1024 * 1024 * 1024
# Additional space to run an extra job.
ADDITIONAL_SPACE_PER_JOB = 100 * 1024 * 1024
# Minimum amount of space required for --nocleanup
MIN_NO_CLEANUP_SPACE = 12 * 1024 * 1024 * 1024

# Formatting. Default colors to empty strings.
DEFAULT, BOLD, GREEN, RED = ("", ""), ("", ""), ("", ""), ("", "")
try:
    # Make sure python thinks it can write unicode to its stdout
    "\u2713".encode("utf_8").decode(sys.stdout.encoding)
    TICK = "✓ "
    CROSS = "✖ "
    CIRCLE = "○ "
except UnicodeDecodeError:
    TICK = "P "
    CROSS = "x "
    CIRCLE = "o "

if platform.system() == 'Windows':
    import ctypes
    kernel32 = ctypes.windll.kernel32  # type: ignore
    ENABLE_VIRTUAL_TERMINAL_PROCESSING = 4
    STD_OUTPUT_HANDLE = -11
    STD_ERROR_HANDLE = -12
    # Enable ascii color control to stdout
    stdout = kernel32.GetStdHandle(STD_OUTPUT_HANDLE)
    stdout_mode = ctypes.c_int32()
    kernel32.GetConsoleMode(stdout, ctypes.byref(stdout_mode))
    kernel32.SetConsoleMode(stdout, stdout_mode.value | ENABLE_VIRTUAL_TERMINAL_PROCESSING)
    # Enable ascii color control to stderr
    stderr = kernel32.GetStdHandle(STD_ERROR_HANDLE)
    stderr_mode = ctypes.c_int32()
    kernel32.GetConsoleMode(stderr, ctypes.byref(stderr_mode))
    kernel32.SetConsoleMode(stderr, stderr_mode.value | ENABLE_VIRTUAL_TERMINAL_PROCESSING)
else:
    # primitive formatting on supported
    # terminal via ANSI escape sequences:
    DEFAULT = ('\033[0m', '\033[0m')
    BOLD = ('\033[0m', '\033[1m')
    GREEN = ('\033[0m', '\033[0;32m')
    RED = ('\033[0m', '\033[0;31m')

TEST_EXIT_PASSED = 0
TEST_EXIT_SKIPPED = 77

TEST_FRAMEWORK_UNIT_TESTS = 'feature_framework_unit_tests.py'

EXTENDED_SCRIPTS = [
    # These tests are not run by default.
    # Longest test should go first, to favor running tests in parallel
    'feature_pruning.py',
    'feature_dbcrash.py',
    'feature_index_prune.py',
]

BASE_SCRIPTS = [
    # Scripts that are run by default.
    # Longest test should go first, to favor running tests in parallel
    # vv Tests less than 5m vv
    'feature_fee_estimation.py',
    'feature_taproot.py',
    'feature_block.py',
    'mempool_ephemeral_dust.py',
    'wallet_conflicts.py',
    'p2p_opportunistic_1p1c.py',
    'p2p_node_network_limited.py --v1transport',
    'p2p_node_network_limited.py --v2transport',
    # vv Tests less than 2m vv
    'mining_getblocktemplate_longpoll.py',
    'p2p_segwit.py',
    # 'feature_maxuploadtarget.py', # Fails after altering Block Limits.
    'feature_assumeutxo.py',
    'mempool_updatefromblock.py',
    'mempool_persist.py',
    # vv Tests less than 60s vv
    # 'rpc_psbt.py', # Needs adjustments for Bech32/Bech32M.
    'wallet_fundrawtransaction.py',
    'wallet_bumpfee.py',
    'wallet_v3_txs.py',
    'wallet_backup.py',
    # 'feature_segwit.py --v1transport', # Needs adjustments for Bech32/Bech32M. Should no longer test preactivation.
    # 'feature_segwit.py --v2transport',
    'p2p_tx_download.py',
    'wallet_avoidreuse.py',
    'feature_abortnode.py',
    # 'wallet_address_types.py', # Should not test old Address Types anymore.
    'p2p_orphan_handling.py',
    'wallet_basic.py',
    'feature_maxtipage.py',
    'wallet_multiwallet.py',
    'wallet_multiwallet.py --usecli',
    'p2p_dns_seeds.py',
    'wallet_groups.py',
    'p2p_blockfilters.py',
    # 'feature_assumevalid.py', # Fails after changing nPowTargetTimespan/nPowTargetSpacing, but really no idea why and how to fix...
    'wallet_taproot.py',
    'feature_bip68_sequence.py',
    'rpc_packages.py',
    'rpc_bind.py --ipv4',
    'rpc_bind.py --ipv6',
    'rpc_bind.py --nonloopback',
    'p2p_feefilter.py',
    'feature_csv_activation.py',
    'p2p_sendheaders.py',
    'feature_config_args.py',
    'wallet_listtransactions.py',
    'wallet_miniscript.py',
    # vv Tests less than 30s vv
    'p2p_invalid_messages.py',
    'rpc_createmultisig.py',
    'p2p_timeouts.py --v1transport',
    'p2p_timeouts.py --v2transport',
    'rpc_signer.py',
    'wallet_signer.py',
    'mempool_limit.py',
    'rpc_txoutproof.py',
    'rpc_orphans.py',
    'wallet_listreceivedby.py',
    'wallet_abandonconflict.py',
    'wallet_anchor.py',
    'feature_reindex.py',
    'feature_reindex_readonly.py',
    'wallet_labels.py',
    'p2p_compactblocks.py',
    'p2p_compactblocks_blocksonly.py',
    'wallet_hd.py',
    'wallet_blank.py',
    'wallet_keypool_topup.py',
    'wallet_fast_rescan.py',
    'wallet_gethdkeys.py',
    'wallet_createwalletdescriptor.py',
    'interface_zmq.py',
    'rpc_invalid_address_message.py',
    'rpc_validateaddress.py',
    'interface_bitcoin_cli.py',
    'feature_bind_extra.py',
    'mempool_resurrect.py',
    'wallet_txn_doublespend.py --mineblock',
    'tool_bitcoin_chainstate.py',
    'tool_wallet.py',
    # 'wallet_txn_clone.py', # Test might not work with Bech32/Bech32M.
    # 'tool_utils.py', # The whole Test Data in test/functional/data/util must be adjusted for Riecoin.
    'wallet_txn_clone.py --segwit',
    'rpc_getchaintips.py',
    'rpc_misc.py',
    'p2p_1p1c_network.py',
    'interface_rest.py',
    'mempool_spend_coinbase.py',
    'wallet_avoid_mixing_output_types.py', # Fails intermittenttly
    'mempool_reorg.py',
    'p2p_block_sync.py --v1transport',
    'p2p_block_sync.py --v2transport',
    'wallet_createwallet.py --usecli',
    'wallet_createwallet.py',
    'wallet_reindex.py',
    'wallet_reorgsrestore.py',
    'interface_http.py',
    'interface_rpc.py',
    'interface_usdt_coinselection.py',
    'interface_usdt_mempool.py',
    'interface_usdt_net.py',
    'interface_usdt_utxocache.py',
    'interface_usdt_validation.py',
    'rpc_users.py',
    'rpc_whitelist.py',
    'feature_proxy.py',
    'wallet_signrawtransactionwithwallet.py',
    'rpc_signrawtransactionwithkey.py',
    'rpc_rawtransaction.py',
    'wallet_transactiontime_rescan.py',
    'p2p_addrv2_relay.py',
    'p2p_compactblocks_hb.py --v1transport',
    'p2p_compactblocks_hb.py --v2transport',
    'p2p_disconnect_ban.py --v1transport',
    'p2p_disconnect_ban.py --v2transport',
    'feature_posix_fs_permissions.py',
    'rpc_decodescript.py',
    'rpc_blockchain.py --v1transport',
    'rpc_blockchain.py --v2transport',
    'mining_template_verification.py',
    'wallet_disable.py',
    'wallet_change_address.py',
    'p2p_addr_relay.py',
    'p2p_getaddr_caching.py',
    'p2p_getdata.py',
    'p2p_addrfetch.py',
    'rpc_net.py --v1transport',
    'rpc_net.py --v2transport',
    'wallet_keypool.py',
    'wallet_descriptor.py',
    'p2p_nobloomfilter_messages.py',
    TEST_FRAMEWORK_UNIT_TESTS,
    'p2p_filter.py',
    'rpc_setban.py --v1transport',
    'rpc_setban.py --v2transport',
    'p2p_blocksonly.py',
    'mining_prioritisetransaction.py',
    'p2p_invalid_locator.py',
    'p2p_invalid_block.py --v1transport',
    'p2p_invalid_block.py --v2transport',
    'p2p_invalid_tx.py --v1transport',
    'p2p_invalid_tx.py --v2transport',
    'p2p_v2_transport.py',
    'p2p_v2_encrypted.py',
    'p2p_v2_misbehaving.py',
    'example_test.py',
    'mempool_truc.py',
    'wallet_multisig_descriptor_psbt.py',
    'wallet_miniscript_decaying_multisig_descriptor_psbt.py',
    'wallet_txn_doublespend.py',
    # 'wallet_txn_clone.py --mineblock', # Test might not work with Bech32/Bech32M.
    'feature_notifications.py',
    'rpc_getblockfilter.py',
    'rpc_getblockfrompeer.py',
    'rpc_invalidateblock.py',
    'feature_utxo_set_hash.py',
    'feature_rbf.py',
    'mempool_packages.py',
    'mempool_package_onemore.py',
    'mempool_package_limits.py',
    'mempool_package_rbf.py',
    'tool_utxo_to_sqlite.py',
    'feature_versionbits_warning.py',
    'feature_blocksxor.py',
    'rpc_preciousblock.py',
    'wallet_importprunedfunds.py',
    'p2p_leak_tx.py --v1transport',
    'p2p_leak_tx.py --v2transport',
    'p2p_eviction.py',
    'p2p_outbound_eviction.py',
    'p2p_ibd_stalling.py --v1transport',
    'p2p_ibd_stalling.py --v2transport',
    'p2p_net_deadlock.py --v1transport',
    'p2p_net_deadlock.py --v2transport',
    'wallet_signmessagewithaddress.py',
    'rpc_signmessagewithprivkey.py',
    'rpc_generate.py',
    'wallet_balance.py',
    'p2p_initial_headers_sync.py',
    # 'feature_nulldummy.py', # Needs adjustments for Bech32/Bech32M. Should no longer test preactivation.
    'mempool_accept.py',
    'mempool_expiry.py',
    # 'wallet_importdescriptors.py', # Needs adjustments for Bech32/Bech32M
    'wallet_crosschain.py',
    'mining_basic.py',
    # 'mining_mainnet.py', # Needs to be rewritten for Riecoin
    'p2p_mutated_blocks.py',
    'rpc_named_arguments.py',
    'feature_startupnotify.py',
    'wallet_simulaterawtx.py',
    'wallet_listsinceblock.py',
    'wallet_listdescriptors.py',
    'p2p_leak.py',
    'wallet_encryption.py',
    'feature_dersig.py',
<<<<<<< HEAD
    # 'feature_cltv.py', # Needs to be rewritten without (pre)activation
=======
    'feature_reindex_init.py',
    'feature_cltv.py',
>>>>>>> 5c5704e7
    'rpc_uptime.py',
    'feature_discover.py',
    'wallet_resendwallettransactions.py',
    'wallet_fallbackfee.py',
    'rpc_dumptxoutset.py',
    'feature_minchainwork.py',
    'rpc_estimatefee.py',
    'rpc_getblockstats.py',
    'feature_port.py',
    'feature_bind_port_externalip.py',
    'wallet_send.py',
    'wallet_sendall.py',
    'wallet_sendmany.py',
    'wallet_create_tx.py',
    'wallet_spend_unconfirmed.py',
    'wallet_rescan_unconfirmed.py',
    'p2p_fingerprint.py',
    'feature_uacomment.py',
    'feature_init.py',
    'wallet_coinbase_category.py',
    'feature_filelock.py',
    'feature_loadblock.py',
    'wallet_assumeutxo.py',
    'p2p_add_connections.py',
    'feature_bind_port_discover.py',
    'p2p_unrequested_blocks.py',
    'p2p_message_capture.py',
    'feature_includeconf.py',
    'feature_addrman.py',
    'feature_asmap.py',
    'feature_chain_tiebreaks.py',
    'feature_fastprune.py',
    'feature_framework_miniwallet.py',
    'mempool_unbroadcast.py',
    'mempool_accept_wtxid.py',
    'mempool_dust.py',
    'mempool_sigoplimit.py',
    'rpc_deriveaddresses.py',
    'rpc_deriveaddresses.py --usecli',
    'p2p_ping.py',
    'p2p_tx_privacy.py',
    'rpc_getdescriptoractivity.py',
    'rpc_scanblocks.py',
    'tool_bitcoin.py',
    'p2p_sendtxrcncl.py',
    'rpc_scantxoutset.py',
    'feature_logging.py',
    'interface_ipc.py',
    'feature_anchors.py',
    'mempool_datacarrier.py',
    'feature_coinstatsindex.py',
    'feature_coinstatsindex_compatibility.py',
    'wallet_orphanedreward.py',
    'wallet_musig.py',
    'wallet_timelock.py',
    'p2p_permissions.py',
    'feature_blocksdir.py',
    'wallet_startup.py',
    'feature_remove_pruned_files_on_startup.py',
    'p2p_i2p_ports.py',
    'p2p_i2p_sessions.py',
    'feature_settings.py',
    'rpc_getdescriptorinfo.py',
    'rpc_mempool_info.py',
    'rpc_help.py',
<<<<<<< HEAD
    # 'p2p_handshake.py', # Fails due to the Stricter Timestamp Check post Fork 2, succeeds without it.
    # 'p2p_handshake.py --v2transport',
=======
    'feature_framework_testshell.py',
    'tool_rpcauth.py',
    'p2p_handshake.py',
    'p2p_handshake.py --v2transport',
>>>>>>> 5c5704e7
    'feature_dirsymlinks.py',
    'feature_help.py',
    'feature_framework_startup_failures.py',
    'feature_shutdown.py',
    'p2p_ibd_txrelay.py',
    'p2p_seednode.py',
    # Don't append tests at the end to avoid merge conflicts
    # Put them in a random line within the section that fits their approximate run-time
]

# Place EXTENDED_SCRIPTS first since it has the 3 longest running tests
ALL_SCRIPTS = EXTENDED_SCRIPTS + BASE_SCRIPTS

NON_SCRIPTS = [
    # These are python files that live in the functional tests directory, but are not test scripts.
    "combine_logs.py",
    "create_cache.py",
    "test_runner.py",
]

def main():
    # Parse arguments and pass through unrecognised args
    parser = argparse.ArgumentParser(add_help=False,
                                     usage='%(prog)s [test_runner.py options] [script options] [scripts]',
                                     description=__doc__,
                                     epilog='''
    Help text and arguments for individual test script:''',
                                     formatter_class=argparse.RawTextHelpFormatter)
    parser.add_argument('--ansi', action='store_true', default=sys.stdout.isatty(), help="Use ANSI colors and dots in output (enabled by default when standard output is a TTY)")
    parser.add_argument('--combinedlogslen', '-c', type=int, default=0, metavar='n', help='On failure, print a log (of length n lines) to the console, combined from the test framework and all test nodes.')
    parser.add_argument('--coverage', action='store_true', help='generate a basic coverage report for the RPC interface')
    parser.add_argument('--ci', action='store_true', help='Run checks and code that are usually only enabled in a continuous integration environment')
    parser.add_argument('--exclude', '-x', help='specify a comma-separated-list of scripts to exclude.')
    parser.add_argument('--extended', action='store_true', help='run the extended test suite in addition to the basic tests')
    parser.add_argument('--help', '-h', '-?', action='store_true', help='print help text and exit')
    parser.add_argument('--jobs', '-j', type=int, default=4, help='how many test scripts to run in parallel. Default=4.')
    parser.add_argument('--keepcache', '-k', action='store_true', help='the default behavior is to flush the cache directory on startup. --keepcache retains the cache from the previous testrun.')
    parser.add_argument('--quiet', '-q', action='store_true', help='only print dots, results summary and failure logs')
    parser.add_argument('--tmpdirprefix', '-t', default=tempfile.gettempdir(), help="Root directory for datadirs")
    parser.add_argument('--failfast', '-F', action='store_true', help='stop execution after the first test failure')
    parser.add_argument('--filter', help='filter scripts to run by regular expression')
    parser.add_argument("--nocleanup", dest="nocleanup", default=False, action="store_true",
                        help="Leave bitcoinds and test.* datadir on exit or error")
    parser.add_argument('--resultsfile', '-r', help='store test results (as CSV) to the provided file')

    args, unknown_args = parser.parse_known_args()
    fail_on_warn = args.ci
    if not args.ansi:
        global DEFAULT, BOLD, GREEN, RED
        DEFAULT = ("", "")
        BOLD = ("", "")
        GREEN = ("", "")
        RED = ("", "")

    # args to be passed on always start with two dashes; tests are the remaining unknown args
    tests = [arg for arg in unknown_args if arg[:2] != "--"]
    passon_args = [arg for arg in unknown_args if arg[:2] == "--"]

    # Read config generated by configure.
    config = configparser.ConfigParser()
    configfile = os.path.abspath(os.path.dirname(__file__)) + "/../config.ini"
    config.read_file(open(configfile, encoding="utf8"))

    passon_args.append("--configfile=%s" % configfile)

    # Set up logging
    logging_level = logging.INFO if args.quiet else logging.DEBUG
    logging.basicConfig(format='%(message)s', level=logging_level)

    # Create base test directory
    tmpdir = "%s/test_runner_₿_🏃_%s" % (args.tmpdirprefix, datetime.datetime.now().strftime("%Y%m%d_%H%M%S"))

    os.makedirs(tmpdir)

    logging.debug("Temporary test directory at %s" % tmpdir)

    results_filepath = None
    if args.resultsfile:
        results_filepath = pathlib.Path(args.resultsfile)
        # Stop early if the parent directory doesn't exist
        assert results_filepath.parent.exists(), "Results file parent directory does not exist"
        logging.debug("Test results will be written to " + str(results_filepath))

    enable_bitcoind = config["components"].getboolean("ENABLE_BITCOIND")

    if not enable_bitcoind:
        print("No functional tests to run.")
        print("Re-compile with the -DBUILD_DAEMON=ON build option")
        sys.exit(1)

    # Build tests
    test_list = deque()
    if tests:
        # Individual tests have been specified. Run specified tests that exist
        # in the ALL_SCRIPTS list. Accept names with or without a .py extension.
        # Specified tests can contain wildcards, but in that case the supplied
        # paths should be coherent, e.g. the same path as that provided to call
        # test_runner.py. Examples:
        #   `test/functional/test_runner.py test/functional/wallet*`
        #   `test/functional/test_runner.py ./test/functional/wallet*`
        #   `test_runner.py wallet*`
        #   but not:
        #   `test/functional/test_runner.py wallet*`
        # Multiple wildcards can be passed:
        #   `test_runner.py tool* mempool*`
        for test in tests:
            script = test.split("/")[-1]
            script = script + ".py" if ".py" not in script else script
            matching_scripts = [s for s in ALL_SCRIPTS if s.startswith(script)]
            if matching_scripts:
                test_list += matching_scripts
            else:
                print("{}WARNING!{} Test '{}' not found in full test list.".format(BOLD[1], BOLD[0], test))
    elif args.extended:
        # Include extended tests
        test_list += ALL_SCRIPTS
    else:
        # Run base tests only
        test_list += BASE_SCRIPTS

    # Remove the test cases that the user has explicitly asked to exclude.
    # The user can specify a test case with or without the .py extension.
    if args.exclude:

        def print_warning_missing_test(test_name):
            print("{}WARNING!{} Test '{}' not found in current test list. Check the --exclude list.".format(BOLD[1], BOLD[0], test_name))
            if fail_on_warn:
                sys.exit(1)

        def remove_tests(exclude_list):
            if not exclude_list:
                print_warning_missing_test(exclude_test)
            for exclude_item in exclude_list:
                test_list.remove(exclude_item)

        exclude_tests = [test.strip() for test in args.exclude.split(",")]
        for exclude_test in exclude_tests:
            # A space in the name indicates it has arguments such as "rpc_bind.py --ipv4"
            if ' ' in exclude_test:
                remove_tests([test for test in test_list if test.replace('.py', '') == exclude_test.replace('.py', '')])
            else:
                # Exclude all variants of a test
                remove_tests([test for test in test_list if test.split('.py')[0] == exclude_test.split('.py')[0]])

    if args.filter:
        test_list = deque(filter(re.compile(args.filter).search, test_list))

    if not test_list:
        print("No valid test scripts specified. Check that your test is in one "
              "of the test lists in test_runner.py, or run test_runner.py with no arguments to run all tests")
        sys.exit(1)

    if args.help:
        # Print help for test_runner.py, then print help of the first script (with args removed) and exit.
        parser.print_help()
        subprocess.check_call([sys.executable, os.path.join(config["environment"]["SRCDIR"], 'test', 'functional', test_list[0].split()[0]), '-h'])
        sys.exit(0)

    # Warn if there is not enough space on tmpdir to run the tests with --nocleanup
    if args.nocleanup:
        if shutil.disk_usage(tmpdir).free < MIN_NO_CLEANUP_SPACE:
            print(f"{BOLD[1]}WARNING!{BOLD[0]} There may be insufficient free space in {tmpdir} to run the functional test suite with --nocleanup. "
                  f"A minimum of {MIN_NO_CLEANUP_SPACE // (1024 * 1024 * 1024)} GB of free space is required.")
        passon_args.append("--nocleanup")

    check_script_list(src_dir=config["environment"]["SRCDIR"], fail_on_warn=fail_on_warn)
    check_script_prefixes()

    if not args.keepcache:
        shutil.rmtree("%s/test/cache" % config["environment"]["BUILDDIR"], ignore_errors=True)

    run_tests(
        test_list=test_list,
        build_dir=config["environment"]["BUILDDIR"],
        tmpdir=tmpdir,
        jobs=args.jobs,
        enable_coverage=args.coverage,
        args=passon_args,
        combined_logs_len=args.combinedlogslen,
        failfast=args.failfast,
        use_term_control=args.ansi,
        results_filepath=results_filepath,
    )

def run_tests(*, test_list, build_dir, tmpdir, jobs=1, enable_coverage=False, args=None, combined_logs_len=0, failfast=False, use_term_control, results_filepath=None):
    args = args or []

    # Warn if bitcoind is already running
    try:
        # pgrep exits with code zero when one or more matching processes found
        if subprocess.run(["pgrep", "-x", "riecoind"], stdout=subprocess.DEVNULL).returncode == 0:
            print("%sWARNING!%s There is already a riecoind process running on this system. Tests may fail unexpectedly due to resource contention!" % (BOLD[1], BOLD[0]))
    except OSError:
        # pgrep not supported
        pass

    # Warn if there is a cache directory
    cache_dir = "%s/test/cache" % build_dir
    if os.path.isdir(cache_dir):
        print("%sWARNING!%s There is a cache directory here: %s. If tests fail unexpectedly, try deleting the cache directory." % (BOLD[1], BOLD[0], cache_dir))

    # Warn if there is not enough space on the testing dir
    min_space = MIN_FREE_SPACE + (jobs - 1) * ADDITIONAL_SPACE_PER_JOB
    if shutil.disk_usage(tmpdir).free < min_space:
        print(f"{BOLD[1]}WARNING!{BOLD[0]} There may be insufficient free space in {tmpdir} to run the Bitcoin functional test suite. "
              f"Running the test suite with fewer than {min_space // (1024 * 1024)} MB of free space might cause tests to fail.")

    tests_dir = f"{build_dir}/test/functional/"
    # This allows `test_runner.py` to work from an out-of-source build directory using a symlink,
    # a hard link or a copy on any platform. See https://github.com/bitcoin/bitcoin/pull/27561.
    sys.path.append(tests_dir)

    flags = ['--cachedir={}'.format(cache_dir)] + args

    if enable_coverage:
        coverage = RPCCoverage()
        flags.append(coverage.flag)
        logging.debug("Initializing coverage directory at %s" % coverage.dir)
    else:
        coverage = None

    if len(test_list) > 1 and jobs > 1:
        # Populate cache
        try:
            subprocess.check_output([sys.executable, tests_dir + 'create_cache.py'] + flags + ["--tmpdir=%s/cache" % tmpdir])
        except subprocess.CalledProcessError as e:
            sys.stdout.buffer.write(e.output)
            raise

    #Run Tests
    job_queue = TestHandler(
        num_tests_parallel=jobs,
        tests_dir=tests_dir,
        tmpdir=tmpdir,
        test_list=test_list,
        flags=flags,
        use_term_control=use_term_control,
    )
    start_time = time.time()
    test_results = []

    max_len_name = len(max(test_list, key=len))
    test_count = len(test_list)
    all_passed = True
    while not job_queue.done():
        if failfast and not all_passed:
            break
        for test_result, testdir, stdout, stderr, skip_reason in job_queue.get_next():
            test_results.append(test_result)
            done_str = f"{len(test_results)}/{test_count} - {BOLD[1]}{test_result.name}{BOLD[0]}"
            if test_result.status == "Passed":
                logging.debug("%s passed, Duration: %s s" % (done_str, test_result.time))
            elif test_result.status == "Skipped":
                logging.debug(f"{done_str} skipped ({skip_reason})")
            else:
                all_passed = False
                print("%s failed, Duration: %s s\n" % (done_str, test_result.time))
                print(BOLD[1] + 'stdout:\n' + BOLD[0] + stdout + '\n')
                print(BOLD[1] + 'stderr:\n' + BOLD[0] + stderr + '\n')
                if combined_logs_len and os.path.isdir(testdir):
                    # Print the final `combinedlogslen` lines of the combined logs
                    print('{}Combine the logs and print the last {} lines ...{}'.format(BOLD[1], combined_logs_len, BOLD[0]))
                    print('\n============')
                    print('{}Combined log for {}:{}'.format(BOLD[1], testdir, BOLD[0]))
                    print('============\n')
                    combined_logs_args = [sys.executable, os.path.join(tests_dir, 'combine_logs.py'), testdir]
                    if BOLD[0]:
                        combined_logs_args += ['--color']
                    combined_logs, _ = subprocess.Popen(combined_logs_args, text=True, stdout=subprocess.PIPE).communicate()
                    print("\n".join(deque(combined_logs.splitlines(), combined_logs_len)))

                if failfast:
                    logging.debug("Early exiting after test failure")
                    break

                if "[Errno 28] No space left on device" in stdout:
                    sys.exit(f"Early exiting after test failure due to insufficient free space in {tmpdir}\n"
                             f"Test execution data left in {tmpdir}.\n"
                             f"Additional storage is needed to execute testing.")

    runtime = int(time.time() - start_time)
    print_results(test_results, max_len_name, runtime)
    if results_filepath:
        write_results(test_results, results_filepath, runtime)

    if coverage:
        coverage_passed = coverage.report_rpc_coverage()

        logging.debug("Cleaning up coverage data")
        coverage.cleanup()
    else:
        coverage_passed = True

    # Clear up the temp directory if all subdirectories are gone
    if not os.listdir(tmpdir):
        os.rmdir(tmpdir)

    all_passed = all_passed and coverage_passed

    # Clean up dangling processes if any. This may only happen with --failfast option.
    # Killing the process group will also terminate the current process but that is
    # not an issue
    if not os.getenv("CI_FAILFAST_TEST_LEAVE_DANGLING") and len(job_queue.jobs):
        os.killpg(os.getpgid(0), signal.SIGKILL)

    sys.exit(not all_passed)


def print_results(test_results, max_len_name, runtime):
    results = "\n" + BOLD[1] + "%s | %s | %s\n\n" % ("TEST".ljust(max_len_name), "STATUS   ", "DURATION") + BOLD[0]

    test_results.sort(key=TestResult.sort_key)
    all_passed = True
    time_sum = 0

    for test_result in test_results:
        all_passed = all_passed and test_result.was_successful
        time_sum += test_result.time
        test_result.padding = max_len_name
        results += str(test_result)

    status = TICK + "Passed" if all_passed else CROSS + "Failed"
    if not all_passed:
        results += RED[1]
    results += BOLD[1] + "\n%s | %s | %s s (accumulated) \n" % ("ALL".ljust(max_len_name), status.ljust(9), time_sum) + BOLD[0]
    if not all_passed:
        results += RED[0]
    results += "Runtime: %s s\n" % (runtime)
    print(results)


def write_results(test_results, filepath, total_runtime):
    with open(filepath, mode="w", encoding="utf8") as results_file:
        results_writer = csv.writer(results_file)
        results_writer.writerow(['test', 'status', 'duration(seconds)'])
        all_passed = True
        for test_result in test_results:
            all_passed = all_passed and test_result.was_successful
            results_writer.writerow([test_result.name, test_result.status, str(test_result.time)])
        results_writer.writerow(['ALL', ("Passed" if all_passed else "Failed"), str(total_runtime)])

class TestHandler:
    """
    Trigger the test scripts passed in via the list.
    """
    def __init__(self, *, num_tests_parallel, tests_dir, tmpdir, test_list, flags, use_term_control):
        assert num_tests_parallel >= 1
        self.executor = futures.ThreadPoolExecutor(max_workers=num_tests_parallel)
        self.num_jobs = num_tests_parallel
        self.tests_dir = tests_dir
        self.tmpdir = tmpdir
        self.test_list = test_list
        self.flags = flags
        self.jobs = {}
        self.use_term_control = use_term_control

    def done(self):
        return not (self.jobs or self.test_list)

    def get_next(self):
        while len(self.jobs) < self.num_jobs and self.test_list:
            # Add tests
            test = self.test_list.popleft()
            portseed = len(self.test_list)
            portseed_arg = ["--portseed={}".format(portseed)]
            log_stdout = tempfile.SpooledTemporaryFile(max_size=2**16)
            log_stderr = tempfile.SpooledTemporaryFile(max_size=2**16)
            test_argv = test.split()
            testdir = "{}/{}_{}".format(self.tmpdir, re.sub(".py$", "", test_argv[0]), portseed)
            tmpdir_arg = ["--tmpdir={}".format(testdir)]

            def proc_wait(task):
                task[2].wait()
                return task

            task = [
                test,
                time.time(),
                subprocess.Popen(
                    [sys.executable, self.tests_dir + test_argv[0]] + test_argv[1:] + self.flags + portseed_arg + tmpdir_arg,
                    text=True,
                    stdout=log_stdout,
                    stderr=log_stderr,
                ),
                testdir,
                log_stdout,
                log_stderr,
            ]
            fut = self.executor.submit(proc_wait, task)
            self.jobs[fut] = test
        assert self.jobs  # Must not be empty here

        # Print remaining running jobs when all jobs have been started.
        if not self.test_list:
            print("Remaining jobs: [{}]".format(", ".join(sorted(self.jobs.values()))))

        dot_count = 0
        while True:
            # Return all procs that have finished, if any. Otherwise sleep until there is one.
            procs = futures.wait(self.jobs.keys(), timeout=.5, return_when=futures.FIRST_COMPLETED)
            self.jobs = {fut: self.jobs[fut] for fut in procs.not_done}
            ret = []
            for job in procs.done:
                (name, start_time, proc, testdir, log_out, log_err) = job.result()

                log_out.seek(0), log_err.seek(0)
                [stdout, stderr] = [log_file.read().decode('utf-8') for log_file in (log_out, log_err)]
                log_out.close(), log_err.close()
                skip_reason = None
                if proc.returncode == TEST_EXIT_PASSED and stderr == "":
                    status = "Passed"
                elif proc.returncode == TEST_EXIT_SKIPPED:
                    status = "Skipped"
                    skip_reason = re.search(r"Test Skipped: (.*)", stdout).group(1)
                else:
                    status = "Failed"

                if self.use_term_control:
                    clearline = '\r' + (' ' * dot_count) + '\r'
                    print(clearline, end='', flush=True)
                dot_count = 0
                ret.append((TestResult(name, status, int(time.time() - start_time)), testdir, stdout, stderr, skip_reason))
            if ret:
                return ret
            if self.use_term_control:
                print('.', end='', flush=True)
            dot_count += 1


class TestResult():
    def __init__(self, name, status, time):
        self.name = name
        self.status = status
        self.time = time
        self.padding = 0

    def sort_key(self):
        if self.status == "Passed":
            return 0, self.name.lower()
        elif self.status == "Failed":
            return 2, self.name.lower()
        elif self.status == "Skipped":
            return 1, self.name.lower()

    def __repr__(self):
        if self.status == "Passed":
            color = GREEN
            glyph = TICK
        elif self.status == "Failed":
            color = RED
            glyph = CROSS
        elif self.status == "Skipped":
            color = DEFAULT
            glyph = CIRCLE

        return color[1] + "%s | %s%s | %s s\n" % (self.name.ljust(self.padding), glyph, self.status.ljust(7), self.time) + color[0]

    @property
    def was_successful(self):
        return self.status != "Failed"


def check_script_prefixes():
    """Check that test scripts start with one of the allowed name prefixes."""

    good_prefixes_re = re.compile("^(example|feature|interface|mempool|mining|p2p|rpc|wallet|tool)_")
    bad_script_names = [script for script in ALL_SCRIPTS if good_prefixes_re.match(script) is None]

    if bad_script_names:
        print("%sERROR:%s %d tests not meeting naming conventions:" % (BOLD[1], BOLD[0], len(bad_script_names)))
        print("  %s" % ("\n  ".join(sorted(bad_script_names))))
        raise AssertionError("Some tests are not following naming convention!")


def check_script_list(*, src_dir, fail_on_warn):
    """Check scripts directory.

    Check that all python files in this directory are categorized
    as a test script or meta script."""
    script_dir = src_dir + '/test/functional/'
    python_files = set([test_file for test_file in os.listdir(script_dir) if test_file.endswith(".py")])
    missed_tests = list(python_files - set(map(lambda x: x.split()[0], ALL_SCRIPTS + NON_SCRIPTS)))
    if len(missed_tests) != 0:
        print("%sWARNING!%s The following scripts are not being run: %s. Check the test lists in test_runner.py. Some may be commented out because they need to be adjusted for Riecoin, you are welcomed to help fix them!" % (BOLD[1], BOLD[0], str(missed_tests)))
        if fail_on_warn:
            sys.exit(1)


class RPCCoverage():
    """
    Coverage reporting utilities for test_runner.

    Coverage calculation works by having each test script subprocess write
    coverage files into a particular directory. These files contain the RPC
    commands invoked during testing, as well as a complete listing of RPC
    commands per `riecoin-cli help` (`rpc_interface.txt`).

    After all tests complete, the commands run are combined and diff'd against
    the complete list to calculate uncovered RPC commands.

    See also: test/functional/test_framework/coverage.py

    """
    def __init__(self):
        self.dir = tempfile.mkdtemp(prefix="coverage")
        self.flag = '--coveragedir=%s' % self.dir

    def report_rpc_coverage(self):
        """
        Print out RPC commands that were unexercised by tests.

        """
        uncovered = self._get_uncovered_rpc_commands()

        if uncovered:
            print("Uncovered RPC commands:")
            print("".join(("  - %s\n" % command) for command in sorted(uncovered)))
            return False
        else:
            print("All RPC commands covered.")
            return True

    def cleanup(self):
        return shutil.rmtree(self.dir)

    def _get_uncovered_rpc_commands(self):
        """
        Return a set of currently untested RPC commands.

        """
        # This is shared from `test/functional/test_framework/coverage.py`
        reference_filename = 'rpc_interface.txt'
        coverage_file_prefix = 'coverage.'

        coverage_ref_filename = os.path.join(self.dir, reference_filename)
        coverage_filenames = set()
        all_cmds = set()
        # Consider RPC generate covered, because it is overloaded in
        # test_framework/test_node.py and not seen by the coverage check.
        covered_cmds = set({'generate'})

        if not os.path.isfile(coverage_ref_filename):
            raise RuntimeError("No coverage reference found")

        with open(coverage_ref_filename, 'r', encoding="utf8") as coverage_ref_file:
            all_cmds.update([line.strip() for line in coverage_ref_file.readlines()])

        for root, _, files in os.walk(self.dir):
            for filename in files:
                if filename.startswith(coverage_file_prefix):
                    coverage_filenames.add(os.path.join(root, filename))

        for filename in coverage_filenames:
            with open(filename, 'r', encoding="utf8") as coverage_file:
                covered_cmds.update([line.strip() for line in coverage_file.readlines()])

        return all_cmds - covered_cmds


if __name__ == '__main__':
    main()<|MERGE_RESOLUTION|>--- conflicted
+++ resolved
@@ -1,6 +1,6 @@
 #!/usr/bin/env python3
 # Copyright (c) 2014-present The Bitcoin Core developers
-# Copyright (c) 2013-present The Riecoin developers
+# Copyright (c) 2014-present The Riecoin developers
 # Distributed under the MIT software license, see the accompanying
 # file COPYING or http://www.opensource.org/licenses/mit-license.php.
 """Run regression test suite.
@@ -127,7 +127,7 @@
     'p2p_dns_seeds.py',
     'wallet_groups.py',
     'p2p_blockfilters.py',
-    # 'feature_assumevalid.py', # Fails after changing nPowTargetTimespan/nPowTargetSpacing, but really no idea why and how to fix...
+    # 'feature_assumevalid.py', # -AssumeValid works differently in Riecoin, need to be adjusted with some Hardcoded RegTest Chain.
     'wallet_taproot.py',
     'feature_bip68_sequence.py',
     'rpc_packages.py',
@@ -288,12 +288,8 @@
     'p2p_leak.py',
     'wallet_encryption.py',
     'feature_dersig.py',
-<<<<<<< HEAD
+    'feature_reindex_init.py',
     # 'feature_cltv.py', # Needs to be rewritten without (pre)activation
-=======
-    'feature_reindex_init.py',
-    'feature_cltv.py',
->>>>>>> 5c5704e7
     'rpc_uptime.py',
     'feature_discover.py',
     'wallet_resendwallettransactions.py',
@@ -345,7 +341,6 @@
     'feature_anchors.py',
     'mempool_datacarrier.py',
     'feature_coinstatsindex.py',
-    'feature_coinstatsindex_compatibility.py',
     'wallet_orphanedreward.py',
     'wallet_musig.py',
     'wallet_timelock.py',
@@ -359,15 +354,10 @@
     'rpc_getdescriptorinfo.py',
     'rpc_mempool_info.py',
     'rpc_help.py',
-<<<<<<< HEAD
+    'feature_framework_testshell.py',
+    'tool_rpcauth.py',
     # 'p2p_handshake.py', # Fails due to the Stricter Timestamp Check post Fork 2, succeeds without it.
     # 'p2p_handshake.py --v2transport',
-=======
-    'feature_framework_testshell.py',
-    'tool_rpcauth.py',
-    'p2p_handshake.py',
-    'p2p_handshake.py --v2transport',
->>>>>>> 5c5704e7
     'feature_dirsymlinks.py',
     'feature_help.py',
     'feature_framework_startup_failures.py',
