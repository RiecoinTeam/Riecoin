--- conflicted
+++ resolved
@@ -30,10 +30,6 @@
 import re
 import logging
 
-<<<<<<< HEAD
-=======
-os.environ["REQUIRE_WALLET_TYPE_SET"] = "1"
-
 # Minimum amount of space to run the tests.
 MIN_FREE_SPACE = 1.1 * 1024 * 1024 * 1024
 # Additional space to run an extra job.
@@ -41,7 +37,6 @@
 # Minimum amount of space required for --nocleanup
 MIN_NO_CLEANUP_SPACE = 12 * 1024 * 1024 * 1024
 
->>>>>>> f7144b24
 # Formatting. Default colors to empty strings.
 DEFAULT, BOLD, GREEN, RED = ("", ""), ("", ""), ("", ""), ("", "")
 try:
@@ -104,12 +99,8 @@
     # vv Tests less than 2m vv
     'mining_getblocktemplate_longpoll.py',
     'p2p_segwit.py',
-<<<<<<< HEAD
     # 'feature_maxuploadtarget.py', # Fails after altering Block Limits.
-=======
-    'feature_maxuploadtarget.py',
     'feature_assumeutxo.py',
->>>>>>> f7144b24
     'mempool_updatefromblock.py',
     'mempool_persist.py',
     # vv Tests less than 60s vv
@@ -153,16 +144,9 @@
     'wallet_signer.py',
     'mempool_limit.py',
     'rpc_txoutproof.py',
-<<<<<<< HEAD
+    'rpc_orphans.py',
     'wallet_listreceivedby.py',
     'wallet_abandonconflict.py',
-=======
-    'rpc_orphans.py',
-    'wallet_listreceivedby.py --legacy-wallet',
-    'wallet_listreceivedby.py --descriptors',
-    'wallet_abandonconflict.py --legacy-wallet',
-    'wallet_abandonconflict.py --descriptors',
->>>>>>> f7144b24
     'feature_reindex.py',
     'feature_reindex_readonly.py',
     'wallet_labels.py',
@@ -181,18 +165,8 @@
     'feature_bind_extra.py',
     'mempool_resurrect.py',
     'wallet_txn_doublespend.py --mineblock',
-<<<<<<< HEAD
     'tool_wallet.py',
     # 'wallet_txn_clone.py', # Test might not work with Bech32/Bech32M.
-=======
-    'tool_wallet.py --legacy-wallet',
-    'tool_wallet.py --legacy-wallet --bdbro',
-    'tool_wallet.py --legacy-wallet --bdbro --swap-bdb-endian',
-    'tool_wallet.py --descriptors',
-    'tool_signet_miner.py --legacy-wallet',
-    'tool_signet_miner.py --descriptors',
-    'wallet_txn_clone.py',
->>>>>>> f7144b24
     'wallet_txn_clone.py --segwit',
     'rpc_getchaintips.py',
     'rpc_misc.py',
@@ -258,20 +232,10 @@
     'p2p_v2_encrypted.py',
     'p2p_v2_misbehaving.py',
     'example_test.py',
-<<<<<<< HEAD
-    'mempool_accept_v3.py',
+    'mempool_truc.py',
     'wallet_multisig_descriptor_psbt.py',
     'wallet_txn_doublespend.py',
     # 'wallet_txn_clone.py --mineblock', # Test might not work with Bech32/Bech32M.
-=======
-    'mempool_truc.py',
-    'wallet_txn_doublespend.py --legacy-wallet',
-    'wallet_multisig_descriptor_psbt.py --descriptors',
-    'wallet_txn_doublespend.py --descriptors',
-    'wallet_backwards_compatibility.py --legacy-wallet',
-    'wallet_backwards_compatibility.py --descriptors',
-    'wallet_txn_clone.py --mineblock',
->>>>>>> f7144b24
     'feature_notifications.py',
     'rpc_getblockfilter.py',
     'rpc_getblockfrompeer.py',
@@ -336,12 +300,7 @@
     'wallet_coinbase_category.py',
     'feature_filelock.py',
     'feature_loadblock.py',
-<<<<<<< HEAD
-    'feature_assumeutxo.py',
     'wallet_assumeutxo.py',
-=======
-    'wallet_assumeutxo.py --descriptors',
->>>>>>> f7144b24
     'p2p_dos_header_tree.py',
     'p2p_add_connections.py',
     'feature_bind_port_discover.py',
@@ -380,14 +339,9 @@
     'rpc_getdescriptorinfo.py',
     'rpc_mempool_info.py',
     'rpc_help.py',
-<<<<<<< HEAD
+    'mempool_ephemeral_dust.py',
     # 'p2p_handshake.py', # Fails due to the Stricter Timestamp Check post Fork 2, succeeds without it.
     # 'p2p_handshake.py --v2transport',
-=======
-    'mempool_ephemeral_dust.py',
-    'p2p_handshake.py',
-    'p2p_handshake.py --v2transport',
->>>>>>> f7144b24
     'feature_dirsymlinks.py',
     'feature_help.py',
     'feature_shutdown.py',
