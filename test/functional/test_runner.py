--- conflicted
+++ resolved
@@ -95,8 +95,7 @@
     'feature_taproot.py',
     'feature_block.py',
     'mempool_ephemeral_dust.py',
-    'wallet_conflicts.py --legacy-wallet',
-    'wallet_conflicts.py --descriptors',
+    'wallet_conflicts.py',
     'p2p_opportunistic_1p1c.py',
     'p2p_node_network_limited.py --v1transport',
     'p2p_node_network_limited.py --v2transport',
@@ -137,15 +136,9 @@
     'p2p_feefilter.py',
     'feature_csv_activation.py',
     'p2p_sendheaders.py',
-<<<<<<< HEAD
+    'feature_config_args.py',
     'wallet_listtransactions.py',
     'wallet_miniscript.py',
-=======
-    'feature_config_args.py',
-    'wallet_listtransactions.py --legacy-wallet',
-    'wallet_listtransactions.py --descriptors',
-    'wallet_miniscript.py --descriptors',
->>>>>>> 4036ee3f
     # vv Tests less than 30s vv
     'p2p_invalid_messages.py',
     'rpc_createmultisig.py',
@@ -192,10 +185,6 @@
     'wallet_createwallet.py',
     'wallet_reindex.py',
     'wallet_reorgsrestore.py',
-<<<<<<< HEAD
-    'wallet_conflicts.py',
-=======
->>>>>>> 4036ee3f
     'interface_http.py',
     'interface_rpc.py',
     'interface_usdt_coinselection.py',
@@ -349,23 +338,12 @@
     'feature_remove_pruned_files_on_startup.py',
     'p2p_i2p_ports.py',
     'p2p_i2p_sessions.py',
-<<<<<<< HEAD
-    'feature_config_args.py',
-=======
-    'feature_presegwit_node_upgrade.py',
->>>>>>> 4036ee3f
     'feature_settings.py',
     'rpc_getdescriptorinfo.py',
     'rpc_mempool_info.py',
     'rpc_help.py',
-<<<<<<< HEAD
-    'mempool_ephemeral_dust.py',
     # 'p2p_handshake.py', # Fails due to the Stricter Timestamp Check post Fork 2, succeeds without it.
     # 'p2p_handshake.py --v2transport',
-=======
-    'p2p_handshake.py',
-    'p2p_handshake.py --v2transport',
->>>>>>> 4036ee3f
     'feature_dirsymlinks.py',
     'feature_help.py',
     'feature_shutdown.py',
