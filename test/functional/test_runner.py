#!/usr/bin/env python3
# Copyright (c) 2014-present The Bitcoin Core developers
# Copyright (c) 2013-present The Riecoin developers
# Distributed under the MIT software license, see the accompanying
# file COPYING or http://www.opensource.org/licenses/mit-license.php.
"""Run regression test suite.

This module calls down into individual test cases via subprocess. It will
forward all unrecognized arguments onto the individual test scripts.

For a description of arguments recognized by test scripts, see
`test/functional/test_framework/test_framework.py:BitcoinTestFramework.main`.

"""

import argparse
from collections import deque
import configparser
import csv
import datetime
import os
import pathlib
import platform
import time
import shutil
import signal
import subprocess
import sys
import tempfile
import re
import logging

# Minimum amount of space to run the tests.
MIN_FREE_SPACE = 1.1 * 1024 * 1024 * 1024
# Additional space to run an extra job.
ADDITIONAL_SPACE_PER_JOB = 100 * 1024 * 1024
# Minimum amount of space required for --nocleanup
MIN_NO_CLEANUP_SPACE = 12 * 1024 * 1024 * 1024

# Formatting. Default colors to empty strings.
DEFAULT, BOLD, GREEN, RED = ("", ""), ("", ""), ("", ""), ("", "")
try:
    # Make sure python thinks it can write unicode to its stdout
    "\u2713".encode("utf_8").decode(sys.stdout.encoding)
    TICK = "✓ "
    CROSS = "✖ "
    CIRCLE = "○ "
except UnicodeDecodeError:
    TICK = "P "
    CROSS = "x "
    CIRCLE = "o "

if platform.system() == 'Windows':
    import ctypes
    kernel32 = ctypes.windll.kernel32  # type: ignore
    ENABLE_VIRTUAL_TERMINAL_PROCESSING = 4
    STD_OUTPUT_HANDLE = -11
    STD_ERROR_HANDLE = -12
    # Enable ascii color control to stdout
    stdout = kernel32.GetStdHandle(STD_OUTPUT_HANDLE)
    stdout_mode = ctypes.c_int32()
    kernel32.GetConsoleMode(stdout, ctypes.byref(stdout_mode))
    kernel32.SetConsoleMode(stdout, stdout_mode.value | ENABLE_VIRTUAL_TERMINAL_PROCESSING)
    # Enable ascii color control to stderr
    stderr = kernel32.GetStdHandle(STD_ERROR_HANDLE)
    stderr_mode = ctypes.c_int32()
    kernel32.GetConsoleMode(stderr, ctypes.byref(stderr_mode))
    kernel32.SetConsoleMode(stderr, stderr_mode.value | ENABLE_VIRTUAL_TERMINAL_PROCESSING)
else:
    # primitive formatting on supported
    # terminal via ANSI escape sequences:
    DEFAULT = ('\033[0m', '\033[0m')
    BOLD = ('\033[0m', '\033[1m')
    GREEN = ('\033[0m', '\033[0;32m')
    RED = ('\033[0m', '\033[0;31m')

TEST_EXIT_PASSED = 0
TEST_EXIT_SKIPPED = 77

TEST_FRAMEWORK_UNIT_TESTS = 'feature_framework_unit_tests.py'

EXTENDED_SCRIPTS = [
    # These tests are not run by default.
    # Longest test should go first, to favor running tests in parallel
    'feature_pruning.py',
    'feature_dbcrash.py',
    'feature_index_prune.py',
]

BASE_SCRIPTS = [
    # Scripts that are run by default.
    # Longest test should go first, to favor running tests in parallel
    # vv Tests less than 5m vv
    'feature_fee_estimation.py',
    'feature_taproot.py',
    'feature_block.py',
    'mempool_ephemeral_dust.py',
    'wallet_conflicts.py',
    'p2p_opportunistic_1p1c.py',
    'p2p_node_network_limited.py --v1transport',
    'p2p_node_network_limited.py --v2transport',
    # vv Tests less than 2m vv
    'mining_getblocktemplate_longpoll.py',
    'p2p_segwit.py',
    # 'feature_maxuploadtarget.py', # Fails after altering Block Limits.
    'feature_assumeutxo.py',
    'mempool_updatefromblock.py',
    'mempool_persist.py',
    # vv Tests less than 60s vv
    # 'rpc_psbt.py', # Needs adjustments for Bech32/Bech32M.
    'wallet_fundrawtransaction.py',
    'wallet_bumpfee.py',
    'wallet_backup.py',
    # 'feature_segwit.py --v1transport', # Needs adjustments for Bech32/Bech32M. Should no longer test preactivation.
    # 'feature_segwit.py --v2transport',
    'p2p_tx_download.py',
    'wallet_avoidreuse.py',
    'feature_abortnode.py',
    # 'wallet_address_types.py', # Should not test old Address Types anymore.
    'p2p_orphan_handling.py',
    'wallet_basic.py',
    'feature_maxtipage.py',
    'wallet_multiwallet.py',
    'wallet_multiwallet.py --usecli',
    'p2p_dns_seeds.py',
    'wallet_groups.py',
    'p2p_blockfilters.py',
    # 'feature_assumevalid.py', # Fails after changing nPowTargetTimespan/nPowTargetSpacing, but really no idea why and how to fix...
    'wallet_taproot.py',
    'feature_bip68_sequence.py',
    'rpc_packages.py',
    'rpc_bind.py --ipv4',
    'rpc_bind.py --ipv6',
    'rpc_bind.py --nonloopback',
    'p2p_feefilter.py',
    'feature_csv_activation.py',
    'p2p_sendheaders.py',
    'feature_config_args.py',
    'wallet_listtransactions.py',
    'wallet_miniscript.py',
    # vv Tests less than 30s vv
    'p2p_invalid_messages.py',
    'rpc_createmultisig.py',
    'p2p_timeouts.py --v1transport',
    'p2p_timeouts.py --v2transport',
    'rpc_signer.py',
    'wallet_signer.py',
    'mempool_limit.py',
    'rpc_txoutproof.py',
    'rpc_orphans.py',
    'wallet_listreceivedby.py',
    'wallet_abandonconflict.py',
    'feature_reindex.py',
    'feature_reindex_readonly.py',
    'wallet_labels.py',
    'p2p_compactblocks.py',
    'p2p_compactblocks_blocksonly.py',
    'wallet_hd.py',
    'wallet_blank.py',
    'wallet_keypool_topup.py',
    'wallet_fast_rescan.py',
    'wallet_gethdkeys.py',
    'wallet_createwalletdescriptor.py',
    'interface_zmq.py',
    'rpc_invalid_address_message.py',
    'rpc_validateaddress.py',
    'interface_bitcoin_cli.py',
    'feature_bind_extra.py',
    'mempool_resurrect.py',
    'wallet_txn_doublespend.py --mineblock',
    'tool_bitcoin_chainstate.py',
    'tool_wallet.py',
<<<<<<< HEAD
    # 'wallet_txn_clone.py', # Test might not work with Bech32/Bech32M.
=======
    'tool_utils.py',
    'tool_signet_miner.py',
    'wallet_txn_clone.py',
>>>>>>> b7e9dc8e
    'wallet_txn_clone.py --segwit',
    'rpc_getchaintips.py',
    'rpc_misc.py',
    'p2p_1p1c_network.py',
    'interface_rest.py',
    'mempool_spend_coinbase.py',
    'wallet_avoid_mixing_output_types.py', # Fails intermittenttly
    'mempool_reorg.py',
    'p2p_block_sync.py --v1transport',
    'p2p_block_sync.py --v2transport',
    'wallet_createwallet.py --usecli',
    'wallet_createwallet.py',
    'wallet_reindex.py',
    'wallet_reorgsrestore.py',
    'interface_http.py',
    'interface_rpc.py',
    'interface_usdt_coinselection.py',
    'interface_usdt_mempool.py',
    'interface_usdt_net.py',
    'interface_usdt_utxocache.py',
    'interface_usdt_validation.py',
    'rpc_users.py',
    'rpc_whitelist.py',
    'feature_proxy.py',
    'wallet_signrawtransactionwithwallet.py',
    'rpc_signrawtransactionwithkey.py',
    'rpc_rawtransaction.py',
    'wallet_transactiontime_rescan.py',
    'p2p_addrv2_relay.py',
    'p2p_compactblocks_hb.py --v1transport',
    'p2p_compactblocks_hb.py --v2transport',
    'p2p_disconnect_ban.py --v1transport',
    'p2p_disconnect_ban.py --v2transport',
    'feature_posix_fs_permissions.py',
    'rpc_decodescript.py',
    'rpc_blockchain.py --v1transport',
    'rpc_blockchain.py --v2transport',
<<<<<<< HEAD
=======
    'mining_template_verification.py',
    'rpc_deprecated.py',
>>>>>>> b7e9dc8e
    'wallet_disable.py',
    'wallet_change_address.py',
    'p2p_addr_relay.py',
    'p2p_getaddr_caching.py',
    'p2p_getdata.py',
    'p2p_addrfetch.py',
    'rpc_net.py --v1transport',
    'rpc_net.py --v2transport',
    'wallet_keypool.py',
    'wallet_descriptor.py',
    'p2p_nobloomfilter_messages.py',
    TEST_FRAMEWORK_UNIT_TESTS,
    'p2p_filter.py',
    'rpc_setban.py --v1transport',
    'rpc_setban.py --v2transport',
    'p2p_blocksonly.py',
    'mining_prioritisetransaction.py',
    'p2p_invalid_locator.py',
    'p2p_invalid_block.py --v1transport',
    'p2p_invalid_block.py --v2transport',
    'p2p_invalid_tx.py --v1transport',
    'p2p_invalid_tx.py --v2transport',
    'p2p_v2_transport.py',
    'p2p_v2_encrypted.py',
    'p2p_v2_misbehaving.py',
    'example_test.py',
    'mempool_truc.py',
    'wallet_multisig_descriptor_psbt.py',
    'wallet_miniscript_decaying_multisig_descriptor_psbt.py',
    'wallet_txn_doublespend.py',
    # 'wallet_txn_clone.py --mineblock', # Test might not work with Bech32/Bech32M.
    'feature_notifications.py',
    'rpc_getblockfilter.py',
    'rpc_getblockfrompeer.py',
    'rpc_invalidateblock.py',
    'feature_utxo_set_hash.py',
    'feature_rbf.py',
    'mempool_packages.py',
    'mempool_package_onemore.py',
    'mempool_package_limits.py',
    'mempool_package_rbf.py',
    'tool_utxo_to_sqlite.py',
    'feature_versionbits_warning.py',
    'feature_blocksxor.py',
    'rpc_preciousblock.py',
    'wallet_importprunedfunds.py',
    'p2p_leak_tx.py --v1transport',
    'p2p_leak_tx.py --v2transport',
    'p2p_eviction.py',
    'p2p_outbound_eviction.py',
    'p2p_ibd_stalling.py --v1transport',
    'p2p_ibd_stalling.py --v2transport',
    'p2p_net_deadlock.py --v1transport',
    'p2p_net_deadlock.py --v2transport',
    'wallet_signmessagewithaddress.py',
    'rpc_signmessagewithprivkey.py',
    'rpc_generate.py',
    'wallet_balance.py',
    'p2p_initial_headers_sync.py',
    # 'feature_nulldummy.py', # Needs adjustments for Bech32/Bech32M. Should no longer test preactivation.
    'mempool_accept.py',
    'mempool_expiry.py',
    # 'wallet_importdescriptors.py', # Needs adjustments for Bech32/Bech32M
    'wallet_crosschain.py',
    'mining_basic.py',
    # 'mining_mainnet.py', # Needs to be rewritten for Riecoin
    'p2p_mutated_blocks.py',
    'rpc_named_arguments.py',
    'feature_startupnotify.py',
    'wallet_simulaterawtx.py',
    'wallet_listsinceblock.py',
    'wallet_listdescriptors.py',
    'p2p_leak.py',
    'wallet_encryption.py',
    'feature_dersig.py',
    # 'feature_cltv.py', # Needs to be rewritten without (pre)activation
    'rpc_uptime.py',
    'feature_discover.py',
    'wallet_resendwallettransactions.py',
    'wallet_fallbackfee.py',
    'rpc_dumptxoutset.py',
    'feature_minchainwork.py',
    'rpc_estimatefee.py',
    'rpc_getblockstats.py',
    'feature_port.py',
    'feature_bind_port_externalip.py',
    'wallet_send.py',
    'wallet_sendall.py',
    'wallet_sendmany.py',
    'wallet_create_tx.py',
    'wallet_spend_unconfirmed.py',
    'wallet_rescan_unconfirmed.py',
    'p2p_fingerprint.py',
    'feature_uacomment.py',
    'feature_init.py',
    'wallet_coinbase_category.py',
    'feature_filelock.py',
    'feature_loadblock.py',
    'wallet_assumeutxo.py',
    'p2p_add_connections.py',
    'feature_bind_port_discover.py',
    'p2p_unrequested_blocks.py',
    'p2p_message_capture.py',
    'feature_includeconf.py',
    'feature_addrman.py',
    'feature_asmap.py',
    'feature_fastprune.py',
    'feature_framework_miniwallet.py',
    'mempool_unbroadcast.py',
    'mempool_accept_wtxid.py',
    'mempool_dust.py',
    'mempool_sigoplimit.py',
    'rpc_deriveaddresses.py',
    'rpc_deriveaddresses.py --usecli',
    'p2p_ping.py',
    'p2p_tx_privacy.py',
    'rpc_getdescriptoractivity.py',
    'rpc_scanblocks.py',
    'p2p_sendtxrcncl.py',
    'rpc_scantxoutset.py',
    'feature_logging.py',
    'feature_anchors.py',
    'mempool_datacarrier.py',
    'feature_coinstatsindex.py',
    'wallet_orphanedreward.py',
    'wallet_timelock.py',
    'p2p_permissions.py',
    'feature_blocksdir.py',
    'wallet_startup.py',
    'feature_remove_pruned_files_on_startup.py',
    'p2p_i2p_ports.py',
    'p2p_i2p_sessions.py',
    'feature_settings.py',
    'rpc_getdescriptorinfo.py',
    'rpc_mempool_info.py',
    'rpc_help.py',
    # 'p2p_handshake.py', # Fails due to the Stricter Timestamp Check post Fork 2, succeeds without it.
    # 'p2p_handshake.py --v2transport',
    'feature_dirsymlinks.py',
    'feature_help.py',
    'feature_framework_startup_failures.py',
    'feature_shutdown.py',
    'p2p_ibd_txrelay.py',
    'p2p_seednode.py',
    # Don't append tests at the end to avoid merge conflicts
    # Put them in a random line within the section that fits their approximate run-time
]

# Place EXTENDED_SCRIPTS first since it has the 3 longest running tests
ALL_SCRIPTS = EXTENDED_SCRIPTS + BASE_SCRIPTS

NON_SCRIPTS = [
    # These are python files that live in the functional tests directory, but are not test scripts.
    "combine_logs.py",
    "create_cache.py",
    "test_runner.py",
]

def main():
    # Parse arguments and pass through unrecognised args
    parser = argparse.ArgumentParser(add_help=False,
                                     usage='%(prog)s [test_runner.py options] [script options] [scripts]',
                                     description=__doc__,
                                     epilog='''
    Help text and arguments for individual test script:''',
                                     formatter_class=argparse.RawTextHelpFormatter)
    parser.add_argument('--ansi', action='store_true', default=sys.stdout.isatty(), help="Use ANSI colors and dots in output (enabled by default when standard output is a TTY)")
    parser.add_argument('--combinedlogslen', '-c', type=int, default=0, metavar='n', help='On failure, print a log (of length n lines) to the console, combined from the test framework and all test nodes.')
    parser.add_argument('--coverage', action='store_true', help='generate a basic coverage report for the RPC interface')
    parser.add_argument('--ci', action='store_true', help='Run checks and code that are usually only enabled in a continuous integration environment')
    parser.add_argument('--exclude', '-x', help='specify a comma-separated-list of scripts to exclude.')
    parser.add_argument('--extended', action='store_true', help='run the extended test suite in addition to the basic tests')
    parser.add_argument('--help', '-h', '-?', action='store_true', help='print help text and exit')
    parser.add_argument('--jobs', '-j', type=int, default=4, help='how many test scripts to run in parallel. Default=4.')
    parser.add_argument('--keepcache', '-k', action='store_true', help='the default behavior is to flush the cache directory on startup. --keepcache retains the cache from the previous testrun.')
    parser.add_argument('--quiet', '-q', action='store_true', help='only print dots, results summary and failure logs')
    parser.add_argument('--tmpdirprefix', '-t', default=tempfile.gettempdir(), help="Root directory for datadirs")
    parser.add_argument('--failfast', '-F', action='store_true', help='stop execution after the first test failure')
    parser.add_argument('--filter', help='filter scripts to run by regular expression')
    parser.add_argument("--nocleanup", dest="nocleanup", default=False, action="store_true",
                        help="Leave bitcoinds and test.* datadir on exit or error")
    parser.add_argument('--resultsfile', '-r', help='store test results (as CSV) to the provided file')

    args, unknown_args = parser.parse_known_args()
    fail_on_warn = args.ci
    if not args.ansi:
        global DEFAULT, BOLD, GREEN, RED
        DEFAULT = ("", "")
        BOLD = ("", "")
        GREEN = ("", "")
        RED = ("", "")

    # args to be passed on always start with two dashes; tests are the remaining unknown args
    tests = [arg for arg in unknown_args if arg[:2] != "--"]
    passon_args = [arg for arg in unknown_args if arg[:2] == "--"]

    # Read config generated by configure.
    config = configparser.ConfigParser()
    configfile = os.path.abspath(os.path.dirname(__file__)) + "/../config.ini"
    config.read_file(open(configfile, encoding="utf8"))

    passon_args.append("--configfile=%s" % configfile)

    # Set up logging
    logging_level = logging.INFO if args.quiet else logging.DEBUG
    logging.basicConfig(format='%(message)s', level=logging_level)

    # Create base test directory
    tmpdir = "%s/test_runner_₿_🏃_%s" % (args.tmpdirprefix, datetime.datetime.now().strftime("%Y%m%d_%H%M%S"))

    os.makedirs(tmpdir)

    logging.debug("Temporary test directory at %s" % tmpdir)

    results_filepath = None
    if args.resultsfile:
        results_filepath = pathlib.Path(args.resultsfile)
        # Stop early if the parent directory doesn't exist
        assert results_filepath.parent.exists(), "Results file parent directory does not exist"
        logging.debug("Test results will be written to " + str(results_filepath))

    enable_bitcoind = config["components"].getboolean("ENABLE_BITCOIND")

    if not enable_bitcoind:
        print("No functional tests to run.")
        print("Re-compile with the -DBUILD_DAEMON=ON build option")
        sys.exit(1)

    # Build list of tests
    test_list = []
    if tests:
        # Individual tests have been specified. Run specified tests that exist
        # in the ALL_SCRIPTS list. Accept names with or without a .py extension.
        # Specified tests can contain wildcards, but in that case the supplied
        # paths should be coherent, e.g. the same path as that provided to call
        # test_runner.py. Examples:
        #   `test/functional/test_runner.py test/functional/wallet*`
        #   `test/functional/test_runner.py ./test/functional/wallet*`
        #   `test_runner.py wallet*`
        #   but not:
        #   `test/functional/test_runner.py wallet*`
        # Multiple wildcards can be passed:
        #   `test_runner.py tool* mempool*`
        for test in tests:
            script = test.split("/")[-1]
            script = script + ".py" if ".py" not in script else script
            matching_scripts = [s for s in ALL_SCRIPTS if s.startswith(script)]
            if matching_scripts:
                test_list.extend(matching_scripts)
            else:
                print("{}WARNING!{} Test '{}' not found in full test list.".format(BOLD[1], BOLD[0], test))
    elif args.extended:
        # Include extended tests
        test_list += ALL_SCRIPTS
    else:
        # Run base tests only
        test_list += BASE_SCRIPTS

    # Remove the test cases that the user has explicitly asked to exclude.
    # The user can specify a test case with or without the .py extension.
    if args.exclude:

        def print_warning_missing_test(test_name):
            print("{}WARNING!{} Test '{}' not found in current test list. Check the --exclude list.".format(BOLD[1], BOLD[0], test_name))
            if fail_on_warn:
                sys.exit(1)

        def remove_tests(exclude_list):
            if not exclude_list:
                print_warning_missing_test(exclude_test)
            for exclude_item in exclude_list:
                test_list.remove(exclude_item)

        exclude_tests = [test.strip() for test in args.exclude.split(",")]
        for exclude_test in exclude_tests:
            # A space in the name indicates it has arguments such as "rpc_bind.py --ipv4"
            if ' ' in exclude_test:
                remove_tests([test for test in test_list if test.replace('.py', '') == exclude_test.replace('.py', '')])
            else:
                # Exclude all variants of a test
                remove_tests([test for test in test_list if test.split('.py')[0] == exclude_test.split('.py')[0]])

    if args.filter:
        test_list = list(filter(re.compile(args.filter).search, test_list))

    if not test_list:
        print("No valid test scripts specified. Check that your test is in one "
              "of the test lists in test_runner.py, or run test_runner.py with no arguments to run all tests")
        sys.exit(1)

    if args.help:
        # Print help for test_runner.py, then print help of the first script (with args removed) and exit.
        parser.print_help()
        subprocess.check_call([sys.executable, os.path.join(config["environment"]["SRCDIR"], 'test', 'functional', test_list[0].split()[0]), '-h'])
        sys.exit(0)

    # Warn if there is not enough space on tmpdir to run the tests with --nocleanup
    if args.nocleanup:
        if shutil.disk_usage(tmpdir).free < MIN_NO_CLEANUP_SPACE:
            print(f"{BOLD[1]}WARNING!{BOLD[0]} There may be insufficient free space in {tmpdir} to run the functional test suite with --nocleanup. "
                  f"A minimum of {MIN_NO_CLEANUP_SPACE // (1024 * 1024 * 1024)} GB of free space is required.")
        passon_args.append("--nocleanup")

    check_script_list(src_dir=config["environment"]["SRCDIR"], fail_on_warn=fail_on_warn)
    check_script_prefixes()

    if not args.keepcache:
        shutil.rmtree("%s/test/cache" % config["environment"]["BUILDDIR"], ignore_errors=True)

    run_tests(
        test_list=test_list,
        build_dir=config["environment"]["BUILDDIR"],
        tmpdir=tmpdir,
        jobs=args.jobs,
        enable_coverage=args.coverage,
        args=passon_args,
        combined_logs_len=args.combinedlogslen,
        failfast=args.failfast,
        use_term_control=args.ansi,
        results_filepath=results_filepath,
    )

def run_tests(*, test_list, build_dir, tmpdir, jobs=1, enable_coverage=False, args=None, combined_logs_len=0, failfast=False, use_term_control, results_filepath=None):
    args = args or []

    # Warn if bitcoind is already running
    try:
        # pgrep exits with code zero when one or more matching processes found
        if subprocess.run(["pgrep", "-x", "riecoind"], stdout=subprocess.DEVNULL).returncode == 0:
            print("%sWARNING!%s There is already a riecoind process running on this system. Tests may fail unexpectedly due to resource contention!" % (BOLD[1], BOLD[0]))
    except OSError:
        # pgrep not supported
        pass

    # Warn if there is a cache directory
    cache_dir = "%s/test/cache" % build_dir
    if os.path.isdir(cache_dir):
        print("%sWARNING!%s There is a cache directory here: %s. If tests fail unexpectedly, try deleting the cache directory." % (BOLD[1], BOLD[0], cache_dir))

    # Warn if there is not enough space on the testing dir
    min_space = MIN_FREE_SPACE + (jobs - 1) * ADDITIONAL_SPACE_PER_JOB
    if shutil.disk_usage(tmpdir).free < min_space:
        print(f"{BOLD[1]}WARNING!{BOLD[0]} There may be insufficient free space in {tmpdir} to run the Bitcoin functional test suite. "
              f"Running the test suite with fewer than {min_space // (1024 * 1024)} MB of free space might cause tests to fail.")

    tests_dir = f"{build_dir}/test/functional/"
    # This allows `test_runner.py` to work from an out-of-source build directory using a symlink,
    # a hard link or a copy on any platform. See https://github.com/bitcoin/bitcoin/pull/27561.
    sys.path.append(tests_dir)

    flags = ['--cachedir={}'.format(cache_dir)] + args

    if enable_coverage:
        coverage = RPCCoverage()
        flags.append(coverage.flag)
        logging.debug("Initializing coverage directory at %s" % coverage.dir)
    else:
        coverage = None

    if len(test_list) > 1 and jobs > 1:
        # Populate cache
        try:
            subprocess.check_output([sys.executable, tests_dir + 'create_cache.py'] + flags + ["--tmpdir=%s/cache" % tmpdir])
        except subprocess.CalledProcessError as e:
            sys.stdout.buffer.write(e.output)
            raise

    #Run Tests
    job_queue = TestHandler(
        num_tests_parallel=jobs,
        tests_dir=tests_dir,
        tmpdir=tmpdir,
        test_list=test_list,
        flags=flags,
        use_term_control=use_term_control,
    )
    start_time = time.time()
    test_results = []

    max_len_name = len(max(test_list, key=len))
    test_count = len(test_list)
    all_passed = True
    while not job_queue.done():
        if failfast and not all_passed:
            break
        for test_result, testdir, stdout, stderr, skip_reason in job_queue.get_next():
            test_results.append(test_result)
            done_str = f"{len(test_results)}/{test_count} - {BOLD[1]}{test_result.name}{BOLD[0]}"
            if test_result.status == "Passed":
                logging.debug("%s passed, Duration: %s s" % (done_str, test_result.time))
            elif test_result.status == "Skipped":
                logging.debug(f"{done_str} skipped ({skip_reason})")
            else:
                all_passed = False
                print("%s failed, Duration: %s s\n" % (done_str, test_result.time))
                print(BOLD[1] + 'stdout:\n' + BOLD[0] + stdout + '\n')
                print(BOLD[1] + 'stderr:\n' + BOLD[0] + stderr + '\n')
                if combined_logs_len and os.path.isdir(testdir):
                    # Print the final `combinedlogslen` lines of the combined logs
                    print('{}Combine the logs and print the last {} lines ...{}'.format(BOLD[1], combined_logs_len, BOLD[0]))
                    print('\n============')
                    print('{}Combined log for {}:{}'.format(BOLD[1], testdir, BOLD[0]))
                    print('============\n')
                    combined_logs_args = [sys.executable, os.path.join(tests_dir, 'combine_logs.py'), testdir]
                    if BOLD[0]:
                        combined_logs_args += ['--color']
                    combined_logs, _ = subprocess.Popen(combined_logs_args, text=True, stdout=subprocess.PIPE).communicate()
                    print("\n".join(deque(combined_logs.splitlines(), combined_logs_len)))

                if failfast:
                    logging.debug("Early exiting after test failure")
                    break

                if "[Errno 28] No space left on device" in stdout:
                    sys.exit(f"Early exiting after test failure due to insufficient free space in {tmpdir}\n"
                             f"Test execution data left in {tmpdir}.\n"
                             f"Additional storage is needed to execute testing.")

    runtime = int(time.time() - start_time)
    print_results(test_results, max_len_name, runtime)
    if results_filepath:
        write_results(test_results, results_filepath, runtime)

    if coverage:
        coverage_passed = coverage.report_rpc_coverage()

        logging.debug("Cleaning up coverage data")
        coverage.cleanup()
    else:
        coverage_passed = True

    # Clear up the temp directory if all subdirectories are gone
    if not os.listdir(tmpdir):
        os.rmdir(tmpdir)

    all_passed = all_passed and coverage_passed

    # Clean up dangling processes if any. This may only happen with --failfast option.
    # Killing the process group will also terminate the current process but that is
    # not an issue
    if not os.getenv("CI_FAILFAST_TEST_LEAVE_DANGLING") and len(job_queue.jobs):
        os.killpg(os.getpgid(0), signal.SIGKILL)

    sys.exit(not all_passed)


def print_results(test_results, max_len_name, runtime):
    results = "\n" + BOLD[1] + "%s | %s | %s\n\n" % ("TEST".ljust(max_len_name), "STATUS   ", "DURATION") + BOLD[0]

    test_results.sort(key=TestResult.sort_key)
    all_passed = True
    time_sum = 0

    for test_result in test_results:
        all_passed = all_passed and test_result.was_successful
        time_sum += test_result.time
        test_result.padding = max_len_name
        results += str(test_result)

    status = TICK + "Passed" if all_passed else CROSS + "Failed"
    if not all_passed:
        results += RED[1]
    results += BOLD[1] + "\n%s | %s | %s s (accumulated) \n" % ("ALL".ljust(max_len_name), status.ljust(9), time_sum) + BOLD[0]
    if not all_passed:
        results += RED[0]
    results += "Runtime: %s s\n" % (runtime)
    print(results)


def write_results(test_results, filepath, total_runtime):
    with open(filepath, mode="w", encoding="utf8") as results_file:
        results_writer = csv.writer(results_file)
        results_writer.writerow(['test', 'status', 'duration(seconds)'])
        all_passed = True
        for test_result in test_results:
            all_passed = all_passed and test_result.was_successful
            results_writer.writerow([test_result.name, test_result.status, str(test_result.time)])
        results_writer.writerow(['ALL', ("Passed" if all_passed else "Failed"), str(total_runtime)])

class TestHandler:
    """
    Trigger the test scripts passed in via the list.
    """

    def __init__(self, *, num_tests_parallel, tests_dir, tmpdir, test_list, flags, use_term_control):
        assert num_tests_parallel >= 1
        self.num_jobs = num_tests_parallel
        self.tests_dir = tests_dir
        self.tmpdir = tmpdir
        self.test_list = test_list
        self.flags = flags
        self.jobs = []
        self.use_term_control = use_term_control

    def done(self):
        return not (self.jobs or self.test_list)

    def get_next(self):
        while len(self.jobs) < self.num_jobs and self.test_list:
            # Add tests
            test = self.test_list.pop(0)
            portseed = len(self.test_list)
            portseed_arg = ["--portseed={}".format(portseed)]
            log_stdout = tempfile.SpooledTemporaryFile(max_size=2**16)
            log_stderr = tempfile.SpooledTemporaryFile(max_size=2**16)
            test_argv = test.split()
            testdir = "{}/{}_{}".format(self.tmpdir, re.sub(".py$", "", test_argv[0]), portseed)
            tmpdir_arg = ["--tmpdir={}".format(testdir)]
            self.jobs.append((test,
                              time.time(),
                              subprocess.Popen([sys.executable, self.tests_dir + test_argv[0]] + test_argv[1:] + self.flags + portseed_arg + tmpdir_arg,
                                               text=True,
                                               stdout=log_stdout,
                                               stderr=log_stderr),
                              testdir,
                              log_stdout,
                              log_stderr))
        if not self.jobs:
            raise IndexError('pop from empty list')

        # Print remaining running jobs when all jobs have been started.
        if not self.test_list:
            print("Remaining jobs: [{}]".format(", ".join(j[0] for j in self.jobs)))

        dot_count = 0
        while True:
            # Return all procs that have finished, if any. Otherwise sleep until there is one.
            time.sleep(.5)
            ret = []
            for job in self.jobs:
                (name, start_time, proc, testdir, log_out, log_err) = job
                if proc.poll() is not None:
                    log_out.seek(0), log_err.seek(0)
                    [stdout, stderr] = [log_file.read().decode('utf-8') for log_file in (log_out, log_err)]
                    log_out.close(), log_err.close()
                    skip_reason = None
                    if proc.returncode == TEST_EXIT_PASSED and stderr == "":
                        status = "Passed"
                    elif proc.returncode == TEST_EXIT_SKIPPED:
                        status = "Skipped"
                        skip_reason = re.search(r"Test Skipped: (.*)", stdout).group(1)
                    else:
                        status = "Failed"
                    self.jobs.remove(job)
                    if self.use_term_control:
                        clearline = '\r' + (' ' * dot_count) + '\r'
                        print(clearline, end='', flush=True)
                    dot_count = 0
                    ret.append((TestResult(name, status, int(time.time() - start_time)), testdir, stdout, stderr, skip_reason))
            if ret:
                return ret
            if self.use_term_control:
                print('.', end='', flush=True)
            dot_count += 1


class TestResult():
    def __init__(self, name, status, time):
        self.name = name
        self.status = status
        self.time = time
        self.padding = 0

    def sort_key(self):
        if self.status == "Passed":
            return 0, self.name.lower()
        elif self.status == "Failed":
            return 2, self.name.lower()
        elif self.status == "Skipped":
            return 1, self.name.lower()

    def __repr__(self):
        if self.status == "Passed":
            color = GREEN
            glyph = TICK
        elif self.status == "Failed":
            color = RED
            glyph = CROSS
        elif self.status == "Skipped":
            color = DEFAULT
            glyph = CIRCLE

        return color[1] + "%s | %s%s | %s s\n" % (self.name.ljust(self.padding), glyph, self.status.ljust(7), self.time) + color[0]

    @property
    def was_successful(self):
        return self.status != "Failed"


def check_script_prefixes():
    """Check that test scripts start with one of the allowed name prefixes."""

    good_prefixes_re = re.compile("^(example|feature|interface|mempool|mining|p2p|rpc|wallet|tool)_")
    bad_script_names = [script for script in ALL_SCRIPTS if good_prefixes_re.match(script) is None]

    if bad_script_names:
        print("%sERROR:%s %d tests not meeting naming conventions:" % (BOLD[1], BOLD[0], len(bad_script_names)))
        print("  %s" % ("\n  ".join(sorted(bad_script_names))))
        raise AssertionError("Some tests are not following naming convention!")


def check_script_list(*, src_dir, fail_on_warn):
    """Check scripts directory.

    Check that all python files in this directory are categorized
    as a test script or meta script."""
    script_dir = src_dir + '/test/functional/'
    python_files = set([test_file for test_file in os.listdir(script_dir) if test_file.endswith(".py")])
    missed_tests = list(python_files - set(map(lambda x: x.split()[0], ALL_SCRIPTS + NON_SCRIPTS)))
    if len(missed_tests) != 0:
        print("%sWARNING!%s The following scripts are not being run: %s. Check the test lists in test_runner.py. Some may be commented out because they need to be adjusted for Riecoin, you are welcomed to help fix them!" % (BOLD[1], BOLD[0], str(missed_tests)))
        if fail_on_warn:
            sys.exit(1)


class RPCCoverage():
    """
    Coverage reporting utilities for test_runner.

    Coverage calculation works by having each test script subprocess write
    coverage files into a particular directory. These files contain the RPC
    commands invoked during testing, as well as a complete listing of RPC
    commands per `riecoin-cli help` (`rpc_interface.txt`).

    After all tests complete, the commands run are combined and diff'd against
    the complete list to calculate uncovered RPC commands.

    See also: test/functional/test_framework/coverage.py

    """
    def __init__(self):
        self.dir = tempfile.mkdtemp(prefix="coverage")
        self.flag = '--coveragedir=%s' % self.dir

    def report_rpc_coverage(self):
        """
        Print out RPC commands that were unexercised by tests.

        """
        uncovered = self._get_uncovered_rpc_commands()

        if uncovered:
            print("Uncovered RPC commands:")
            print("".join(("  - %s\n" % command) for command in sorted(uncovered)))
            return False
        else:
            print("All RPC commands covered.")
            return True

    def cleanup(self):
        return shutil.rmtree(self.dir)

    def _get_uncovered_rpc_commands(self):
        """
        Return a set of currently untested RPC commands.

        """
        # This is shared from `test/functional/test_framework/coverage.py`
        reference_filename = 'rpc_interface.txt'
        coverage_file_prefix = 'coverage.'

        coverage_ref_filename = os.path.join(self.dir, reference_filename)
        coverage_filenames = set()
        all_cmds = set()
        # Consider RPC generate covered, because it is overloaded in
        # test_framework/test_node.py and not seen by the coverage check.
        covered_cmds = set({'generate'})

        if not os.path.isfile(coverage_ref_filename):
            raise RuntimeError("No coverage reference found")

        with open(coverage_ref_filename, 'r', encoding="utf8") as coverage_ref_file:
            all_cmds.update([line.strip() for line in coverage_ref_file.readlines()])

        for root, _, files in os.walk(self.dir):
            for filename in files:
                if filename.startswith(coverage_file_prefix):
                    coverage_filenames.add(os.path.join(root, filename))

        for filename in coverage_filenames:
            with open(filename, 'r', encoding="utf8") as coverage_file:
                covered_cmds.update([line.strip() for line in coverage_file.readlines()])

        return all_cmds - covered_cmds


if __name__ == '__main__':
    main()<|MERGE_RESOLUTION|>--- conflicted
+++ resolved
@@ -170,13 +170,8 @@
     'wallet_txn_doublespend.py --mineblock',
     'tool_bitcoin_chainstate.py',
     'tool_wallet.py',
-<<<<<<< HEAD
     # 'wallet_txn_clone.py', # Test might not work with Bech32/Bech32M.
-=======
-    'tool_utils.py',
-    'tool_signet_miner.py',
-    'wallet_txn_clone.py',
->>>>>>> b7e9dc8e
+    # 'tool_utils.py', # The whole Test Data in test/functional/data/util must be adjusted for Riecoin.
     'wallet_txn_clone.py --segwit',
     'rpc_getchaintips.py',
     'rpc_misc.py',
@@ -214,11 +209,7 @@
     'rpc_decodescript.py',
     'rpc_blockchain.py --v1transport',
     'rpc_blockchain.py --v2transport',
-<<<<<<< HEAD
-=======
     'mining_template_verification.py',
-    'rpc_deprecated.py',
->>>>>>> b7e9dc8e
     'wallet_disable.py',
     'wallet_change_address.py',
     'p2p_addr_relay.py',
