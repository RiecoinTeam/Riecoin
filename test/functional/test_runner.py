--- conflicted
+++ resolved
@@ -235,19 +235,10 @@
     'p2p_v2_misbehaving.py',
     'example_test.py',
     'mempool_truc.py',
-<<<<<<< HEAD
     'wallet_multisig_descriptor_psbt.py',
+    'wallet_miniscript_decaying_multisig_descriptor_psbt.py',
     'wallet_txn_doublespend.py',
     # 'wallet_txn_clone.py --mineblock', # Test might not work with Bech32/Bech32M.
-=======
-    'wallet_txn_doublespend.py --legacy-wallet',
-    'wallet_multisig_descriptor_psbt.py --descriptors',
-    'wallet_miniscript_decaying_multisig_descriptor_psbt.py --descriptors',
-    'wallet_txn_doublespend.py --descriptors',
-    'wallet_backwards_compatibility.py --legacy-wallet',
-    'wallet_backwards_compatibility.py --descriptors',
-    'wallet_txn_clone.py --mineblock',
->>>>>>> a2039286
     'feature_notifications.py',
     'rpc_getblockfilter.py',
     'rpc_getblockfrompeer.py',
@@ -315,12 +306,7 @@
     'wallet_coinbase_category.py',
     'feature_filelock.py',
     'feature_loadblock.py',
-<<<<<<< HEAD
     'wallet_assumeutxo.py',
-    'p2p_dos_header_tree.py',
-=======
-    'wallet_assumeutxo.py --descriptors',
->>>>>>> a2039286
     'p2p_add_connections.py',
     'feature_bind_port_discover.py',
     'p2p_unrequested_blocks.py',
