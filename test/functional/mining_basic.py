--- conflicted
+++ resolved
@@ -126,61 +126,6 @@
             assert tx_below_min_feerate['txid'] not in block_template_txids
             assert tx_below_min_feerate['txid'] not in block_txids
 
-<<<<<<< HEAD
-=======
-    def test_timewarp(self):
-        self.log.info("Test timewarp attack mitigation (BIP94)")
-        node = self.nodes[0]
-        self.restart_node(0, extra_args=['-test=bip94'])
-
-        self.log.info("Mine until the last block of the retarget period")
-        blockchain_info = self.nodes[0].getblockchaininfo()
-        n = DIFFICULTY_ADJUSTMENT_INTERVAL - blockchain_info['blocks'] % DIFFICULTY_ADJUSTMENT_INTERVAL - 2
-        t = blockchain_info['time']
-
-        for _ in range(n):
-            t += 600
-            self.nodes[0].setmocktime(t)
-            self.generate(self.wallet, 1, sync_fun=self.no_op)
-
-        self.log.info("Create block two hours in the future")
-        self.nodes[0].setmocktime(t + MAX_FUTURE_BLOCK_TIME)
-        self.generate(self.wallet, 1, sync_fun=self.no_op)
-        assert_equal(node.getblock(node.getbestblockhash())['time'], t + MAX_FUTURE_BLOCK_TIME)
-
-        self.log.info("First block template of retarget period can't use wall clock time")
-        self.nodes[0].setmocktime(t)
-        # The template will have an adjusted timestamp, which we then modify
-        tmpl = node.getblocktemplate(NORMAL_GBT_REQUEST_PARAMS)
-        assert_greater_than_or_equal(tmpl['curtime'], t + MAX_FUTURE_BLOCK_TIME - MAX_TIMEWARP)
-        # mintime and curtime should match
-        assert_equal(tmpl['mintime'], tmpl['curtime'])
-
-        block = CBlock()
-        block.nVersion = tmpl["version"]
-        block.hashPrevBlock = int(tmpl["previousblockhash"], 16)
-        block.nTime = tmpl["curtime"]
-        block.nBits = int(tmpl["bits"], 16)
-        block.nNonce = 0
-        block.vtx = [create_coinbase(height=int(tmpl["height"]))]
-        block.solve()
-        assert_template(node, block, None)
-
-        bad_block = copy.deepcopy(block)
-        bad_block.nTime = t
-        bad_block.solve()
-        assert_raises_rpc_error(-25, 'time-timewarp-attack', lambda: node.submitheader(hexdata=CBlockHeader(bad_block).serialize().hex()))
-
-        self.log.info("Test timewarp protection boundary")
-        bad_block.nTime = t + MAX_FUTURE_BLOCK_TIME - MAX_TIMEWARP - 1
-        bad_block.solve()
-        assert_raises_rpc_error(-25, 'time-timewarp-attack', lambda: node.submitheader(hexdata=CBlockHeader(bad_block).serialize().hex()))
-
-        bad_block.nTime = t + MAX_FUTURE_BLOCK_TIME - MAX_TIMEWARP
-        bad_block.solve()
-        node.submitheader(hexdata=CBlockHeader(bad_block).serialize().hex())
-
->>>>>>> fb0ada98
     def test_pruning(self):
         self.log.info("Test that submitblock stores previously pruned block")
         prune_node = self.nodes[2]
@@ -213,21 +158,16 @@
         assert_equal(mining_info['chain'], self.chain)
         assert 'currentblocktx' not in mining_info
         assert 'currentblockweight' not in mining_info
-<<<<<<< HEAD
+        assert_equal(mining_info['bits'], nbits_str(REGTEST_N_BITS))
+        assert_equal(mining_info['target'][0:3], target_str(REGTEST_TARGET)[0:3])
+        assert_equal(len(mining_info['target']), len(target_str(REGTEST_TARGET)))
         assert_equal(mining_info['difficulty'], 288)
+        assert_equal(mining_info['next']['height'], 201)
+        assert_equal(mining_info['next']['target'][0:3], target_str(REGTEST_TARGET)[0:3])
+        assert_equal(len(mining_info['next']['target']), len(target_str(REGTEST_TARGET)))
+        assert_equal(mining_info['next']['bits'], nbits_str(REGTEST_N_BITS))
+        assert_equal(mining_info['next']['difficulty'], 288)
         assert_equal(mining_info['networkminingpower'], Decimal('1.'))
-=======
-        assert_equal(mining_info['bits'], nbits_str(REGTEST_N_BITS))
-        assert_equal(mining_info['target'], target_str(REGTEST_TARGET))
-        assert_equal(mining_info['difficulty'], Decimal('4.656542373906925E-10'))
-        assert_equal(mining_info['next'], {
-            'height': 201,
-            'target': target_str(REGTEST_TARGET),
-            'bits': nbits_str(REGTEST_N_BITS),
-            'difficulty': Decimal('4.656542373906925E-10')
-        })
-        assert_equal(mining_info['networkhashps'], Decimal('0.003333333333333334'))
->>>>>>> fb0ada98
         assert_equal(mining_info['pooledtx'], 0)
 
         self.log.info("getblocktemplate: Test default witness commitment")
