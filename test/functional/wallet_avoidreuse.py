#!/usr/bin/env python3
# Copyright (c) 2018-2022 The Bitcoin Core developers
# Copyright (c) 2013-present The Riecoin developers
# Distributed under the MIT software license, see the accompanying
# file COPYING or http://www.opensource.org/licenses/mit-license.php.
"""Test the avoid_reuse and setwalletflag features."""

from test_framework.test_framework import BitcoinTestFramework
from test_framework.util import (
    assert_not_equal,
    assert_approx,
    assert_equal,
    assert_raises_rpc_error,
)

def reset_balance(node, discardaddr):
    '''Throw away all owned coins by the node so it gets a balance of 0.'''
    balance = node.getbalance(avoid_reuse=False)
    if balance > 0.5:
        node.sendtoaddress(address=discardaddr, amount=balance, subtractfeefromamount=True, avoid_reuse=False)

def count_unspent(node):
    '''Count the unspent outputs for the given node and return various statistics'''
    r = {
        "total": {
            "count": 0,
            "sum": 0,
        },
        "reused": {
            "count": 0,
            "sum": 0,
        },
    }
    supports_reused = True
    for utxo in node.listunspent(minconf=0):
        r["total"]["count"] += 1
        r["total"]["sum"] += utxo["amount"]
        if supports_reused and "reused" in utxo:
            if utxo["reused"]:
                r["reused"]["count"] += 1
                r["reused"]["sum"] += utxo["amount"]
        else:
            supports_reused = False
    r["reused"]["supported"] = supports_reused
    return r

def assert_unspent(node, total_count=None, total_sum=None, reused_supported=None, reused_count=None, reused_sum=None, margin=0.001):
    '''Make assertions about a node's unspent output statistics'''
    stats = count_unspent(node)
    if total_count is not None:
        assert_equal(stats["total"]["count"], total_count)
    if total_sum is not None:
        assert_approx(stats["total"]["sum"], total_sum, margin)
    if reused_supported is not None:
        assert_equal(stats["reused"]["supported"], reused_supported)
    if reused_count is not None:
        assert_equal(stats["reused"]["count"], reused_count)
    if reused_sum is not None:
        assert_approx(stats["reused"]["sum"], reused_sum, margin)

def assert_balances(node, mine, margin=0.001):
    '''Make assertions about a node's getbalances output'''
    got = node.getbalances()["mine"]
    for k,v in mine.items():
        assert_approx(got[k], v, margin)

class AvoidReuseTest(BitcoinTestFramework):
<<<<<<< HEAD

=======
>>>>>>> 59e09e0f
    def set_test_params(self):
        self.num_nodes = 2
        # whitelist peers to speed up tx relay / mempool sync
        self.noban_tx_relay = True

    def skip_test_if_missing_module(self):
        self.skip_if_no_wallet()

    def run_test(self):
        '''Set up initial chain and run tests defined below'''

        self.test_persistence()
        self.test_immutable()

        self.generate(self.nodes[0], 110)
        self.test_change_remains_change(self.nodes[1])
        reset_balance(self.nodes[1], self.nodes[0].getnewaddress())
        self.test_sending_from_reused_address_without_avoid_reuse()
        reset_balance(self.nodes[1], self.nodes[0].getnewaddress())
        self.test_sending_from_reused_address_fails("bech32")
        reset_balance(self.nodes[1], self.nodes[0].getnewaddress())
        self.test_getbalances_used()
        reset_balance(self.nodes[1], self.nodes[0].getnewaddress())
        self.test_full_destination_group_is_preferred()
        reset_balance(self.nodes[1], self.nodes[0].getnewaddress())
        self.test_all_destination_groups_are_used()

    def test_persistence(self):
        '''Test that wallet files persist the avoid_reuse flag.'''
        self.log.info("Test wallet files persist avoid_reuse flag")

        # Configure node 1 to use avoid_reuse
        self.nodes[1].setwalletflag('avoid_reuse')

        # Flags should be node1.avoid_reuse=false, node2.avoid_reuse=true
        assert_equal(self.nodes[0].getwalletinfo()["avoid_reuse"], False)
        assert_equal(self.nodes[1].getwalletinfo()["avoid_reuse"], True)

        self.restart_node(1)
        self.connect_nodes(0, 1)

        # Flags should still be node1.avoid_reuse=false, node2.avoid_reuse=true
        assert_equal(self.nodes[0].getwalletinfo()["avoid_reuse"], False)
        assert_equal(self.nodes[1].getwalletinfo()["avoid_reuse"], True)

        # Attempting to set flag to its current state should throw
        assert_raises_rpc_error(-8, "Wallet flag is already set to false", self.nodes[0].setwalletflag, 'avoid_reuse', False)
        assert_raises_rpc_error(-8, "Wallet flag is already set to true", self.nodes[1].setwalletflag, 'avoid_reuse', True)

        assert_raises_rpc_error(-8, "Unknown wallet flag: abc", self.nodes[0].setwalletflag, 'abc', True)

        # Create a wallet with avoid reuse, and test that disabling it afterwards persists
        self.nodes[1].createwallet(wallet_name="avoid_reuse_persist", avoid_reuse=True)
        w = self.nodes[1].get_wallet_rpc("avoid_reuse_persist")
        assert_equal(w.getwalletinfo()["avoid_reuse"], True)
        w.setwalletflag("avoid_reuse", False)
        assert_equal(w.getwalletinfo()["avoid_reuse"], False)
        w.unloadwallet()
        self.nodes[1].loadwallet("avoid_reuse_persist")
        assert_equal(w.getwalletinfo()["avoid_reuse"], False)
        w.unloadwallet()

    def test_immutable(self):
        '''Test immutable wallet flags'''
        self.log.info("Test immutable wallet flags")

        # Attempt to set the disable_private_keys flag; this should not work
        assert_raises_rpc_error(-8, "Wallet flag is immutable", self.nodes[1].setwalletflag, 'disable_private_keys')

        tempwallet = ".wallet_avoidreuse.py_test_immutable_wallet.dat"

        # Create a wallet with disable_private_keys set; this should work
        self.nodes[1].createwallet(wallet_name=tempwallet, disable_private_keys=True)
        w = self.nodes[1].get_wallet_rpc(tempwallet)

        # Attempt to unset the disable_private_keys flag; this should not work
        assert_raises_rpc_error(-8, "Wallet flag is immutable", w.setwalletflag, 'disable_private_keys', False)

        # Unload temp wallet
        self.nodes[1].unloadwallet(tempwallet)

    def test_change_remains_change(self, node):
        self.log.info("Test that change doesn't turn into non-change when spent")

        reset_balance(node, node.getnewaddress())
        addr = node.getnewaddress()
        txid = node.sendtoaddress(addr, 1)
        out = node.listunspent(minconf=0, query_options={'minimumAmount': 2})
        assert_equal(len(out), 1)
        assert_equal(out[0]['txid'], txid)
        changeaddr = out[0]['address']

        # Make sure it's starting out as change as expected
        assert node.getaddressinfo(changeaddr)['ischange']
        for logical_tx in node.listtransactions():
            assert_not_equal(logical_tx.get('address'), changeaddr)

        # Spend it
        reset_balance(node, node.getnewaddress())

        # It should still be change
        assert node.getaddressinfo(changeaddr)['ischange']
        for logical_tx in node.listtransactions():
            assert_not_equal(logical_tx.get('address'), changeaddr)

    def test_sending_from_reused_address_without_avoid_reuse(self):
        '''
        Test the same as test_sending_from_reused_address_fails, except send the 10 BTC with
        the avoid_reuse flag set to false. This means the 10 BTC send should succeed,
        where it fails in test_sending_from_reused_address_fails.
        '''
        self.log.info("Test sending from reused address with avoid_reuse=false")

        fundaddr = self.nodes[1].getnewaddress()
        retaddr = self.nodes[0].getnewaddress()

        self.nodes[0].sendtoaddress(fundaddr, 10)
        self.generate(self.nodes[0], 1)

        # listunspent should show 1 single, unused 10 btc output
        assert_unspent(self.nodes[1], total_count=1, total_sum=10, reused_supported=True, reused_count=0)
        # getbalances should show no used, 10 btc trusted
        assert_balances(self.nodes[1], mine={"used": 0, "trusted": 10})
        # node 0 should not show a used entry, as it does not enable avoid_reuse
        assert "used" not in self.nodes[0].getbalances()["mine"]

        self.nodes[1].sendtoaddress(retaddr, 5)
        self.generate(self.nodes[0], 1)

        # listunspent should show 1 single, unused 5 btc output
        assert_unspent(self.nodes[1], total_count=1, total_sum=5, reused_supported=True, reused_count=0)
        # getbalances should show no used, 5 btc trusted
        assert_balances(self.nodes[1], mine={"used": 0, "trusted": 5})

        self.nodes[0].sendtoaddress(fundaddr, 10)
        self.generate(self.nodes[0], 1)

        # listunspent should show 2 total outputs (5, 10 btc), one unused (5), one reused (10)
        assert_unspent(self.nodes[1], total_count=2, total_sum=15, reused_count=1, reused_sum=10)
        # getbalances should show 10 used, 5 btc trusted
        assert_balances(self.nodes[1], mine={"used": 10, "trusted": 5})

        self.nodes[1].sendtoaddress(address=retaddr, amount=10, avoid_reuse=False)

        # listunspent should show 1 total outputs (5 btc), unused
        assert_unspent(self.nodes[1], total_count=1, total_sum=5, reused_count=0)
        # getbalances should show no used, 5 btc trusted
        assert_balances(self.nodes[1], mine={"used": 0, "trusted": 5})

        # node 1 should now have about 5 btc left (for both cases)
        assert_approx(self.nodes[1].getbalance(), 5, 0.001)
        assert_approx(self.nodes[1].getbalance(avoid_reuse=False), 5, 0.001)

    def test_sending_from_reused_address_fails(self, second_addr_type):
        '''
        Test the simple case where [1] generates a new address A, then
        [0] sends 10 BTC to A.
        [1] spends 5 BTC from A. (leaving roughly 5 BTC useable)
        [0] sends 10 BTC to A again.
        [1] tries to spend 10 BTC (fails; dirty).
        [1] tries to spend 4 BTC (succeeds; change address sufficient)
        '''
        self.log.info("Test sending from reused {} address fails".format(second_addr_type))

        fundaddr = self.nodes[1].getnewaddress(label="")
        retaddr = self.nodes[0].getnewaddress()

        self.nodes[0].sendtoaddress(fundaddr, 10)
        self.generate(self.nodes[0], 1)

        # listunspent should show 1 single, unused 10 btc output
        assert_unspent(self.nodes[1], total_count=1, total_sum=10, reused_supported=True, reused_count=0)
        # getbalances should show no used, 10 btc trusted
        assert_balances(self.nodes[1], mine={"used": 0, "trusted": 10})

        self.nodes[1].sendtoaddress(retaddr, 5)
        self.generate(self.nodes[0], 1)

        # listunspent should show 1 single, unused 5 btc output
        assert_unspent(self.nodes[1], total_count=1, total_sum=5, reused_supported=True, reused_count=0)
        # getbalances should show no used, 5 btc trusted
        assert_balances(self.nodes[1], mine={"used": 0, "trusted": 5})

    def test_getbalances_used(self):
        '''
        getbalances and listunspent should pick up on reused addresses
        immediately, even for address reusing outputs created before the first
        transaction was spending from that address
        '''
        self.log.info("Test getbalances used category")

        # node under test should be completely empty
        assert_equal(self.nodes[1].getbalance(avoid_reuse=False), 0)

        new_addr = self.nodes[1].getnewaddress()
        ret_addr = self.nodes[0].getnewaddress()

        # send multiple transactions, reusing one address
        for _ in range(101):
            self.nodes[0].sendtoaddress(new_addr, 1)

        self.generate(self.nodes[0], 1)

        # send transaction that should not use all the available outputs
        # per the current coin selection algorithm
        self.nodes[1].sendtoaddress(ret_addr, 5)

        # getbalances and listunspent should show the remaining outputs
        # in the reused address as used/reused
        assert_unspent(self.nodes[1], total_count=2, total_sum=96, reused_count=1, reused_sum=1, margin=0.01)
        assert_balances(self.nodes[1], mine={"used": 1, "trusted": 95}, margin=0.01)

    def test_full_destination_group_is_preferred(self):
        '''
        Test the case where [1] only has 101 outputs of 1 BTC in the same reused
        address and tries to send a small payment of 0.5 BTC. The wallet
        should use 100 outputs from the reused address as inputs and not a
        single 1 BTC input, in order to join several outputs from the reused
        address.
        '''
        self.log.info("Test that full destination groups are preferred in coin selection")

        # Node under test should be empty
        assert_equal(self.nodes[1].getbalance(avoid_reuse=False), 0)

        new_addr = self.nodes[1].getnewaddress()
        ret_addr = self.nodes[0].getnewaddress()

        # Send 101 outputs of 1 BTC to the same, reused address in the wallet
        for _ in range(101):
            self.nodes[0].sendtoaddress(new_addr, 1)

        self.generate(self.nodes[0], 1)

        # Sending a transaction that is smaller than each one of the
        # available outputs
        txid = self.nodes[1].sendtoaddress(address=ret_addr, amount=0.5)
        inputs = self.nodes[1].getrawtransaction(txid, 1)["vin"]

        # The transaction should use 100 inputs exactly
        assert_equal(len(inputs), 100)

    def test_all_destination_groups_are_used(self):
        '''
        Test the case where [1] only has 202 outputs of 1 BTC in the same reused
        address and tries to send a payment of 200.5 BTC. The wallet
        should use all 202 outputs from the reused address as inputs.
        '''
        self.log.info("Test that all destination groups are used")

        # Node under test should be empty
        assert_equal(self.nodes[1].getbalance(avoid_reuse=False), 0)

        new_addr = self.nodes[1].getnewaddress()
        ret_addr = self.nodes[0].getnewaddress()

        # Send 202 outputs of 1 BTC to the same, reused address in the wallet
        for _ in range(202):
            self.nodes[0].sendtoaddress(new_addr, 1)

        self.generate(self.nodes[0], 1)

        # Sending a transaction that needs to use the full groups
        # of 100 inputs but also the incomplete group of 2 inputs.
        txid = self.nodes[1].sendtoaddress(address=ret_addr, amount=200.5)
        inputs = self.nodes[1].getrawtransaction(txid, 1)["vin"]

        # The transaction should use 202 inputs exactly
        assert_equal(len(inputs), 202)


if __name__ == '__main__':
    AvoidReuseTest(__file__).main()<|MERGE_RESOLUTION|>--- conflicted
+++ resolved
@@ -65,10 +65,6 @@
         assert_approx(got[k], v, margin)
 
 class AvoidReuseTest(BitcoinTestFramework):
-<<<<<<< HEAD
-
-=======
->>>>>>> 59e09e0f
     def set_test_params(self):
         self.num_nodes = 2
         # whitelist peers to speed up tx relay / mempool sync
