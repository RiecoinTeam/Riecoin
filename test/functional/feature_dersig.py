--- conflicted
+++ resolved
@@ -1,6 +1,6 @@
 #!/usr/bin/env python3
-# Copyright (c) 2015-2022 The Bitcoin Core developers
-# Copyright (c) 2013-present The Riecoin developers
+# Copyright (c) 2015-present The Bitcoin Core developers
+# Copyright (c) 2015-present The Riecoin developers
 # Distributed under the MIT software license, see the accompanying
 # file COPYING or http://www.opensource.org/licenses/mit-license.php.
 """Test BIP66 (DER SIG).
@@ -50,13 +50,6 @@
         self.num_nodes = 1
         # whitelist peers to speed up tx relay / mempool sync
         self.noban_tx_relay = True
-        self.extra_args = [[
-<<<<<<< HEAD
-            '-par=1',  # Use only one script thread to get the exact log msg for testing
-=======
-            f'-testactivationheight=dersig@{DERSIG_HEIGHT}',
->>>>>>> 4036ee3f
-        ]]
         self.setup_clean_chain = True
         self.rpc_timeout = 240
 
