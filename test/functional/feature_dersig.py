#!/usr/bin/env python3
# Copyright (c) 2015-present The Bitcoin Core developers
# Copyright (c) 2015-present The Riecoin developers
# Distributed under the MIT software license, see the accompanying
# file COPYING or http://www.opensource.org/licenses/mit-license.php.
"""Test BIP66 (DER SIG).

Test the DERSIG soft-fork activation on regtest.
"""

from test_framework.blocktools import (
    create_block,
    create_coinbase,
)
from test_framework.messages import msg_block
from test_framework.p2p import P2PInterface
from test_framework.script import CScript
from test_framework.test_framework import BitcoinTestFramework
from test_framework.util import (
    assert_equal,
)
from test_framework.wallet import (
    MiniWallet,
    MiniWalletMode,
)


# A canonical signature consists of:
# <30> <total len> <02> <len R> <R> <02> <len S> <S> <hashtype>
def unDERify(tx):
    """
    Make the signature in vin 0 of a tx non-DER-compliant,
    by adding padding after the S-value.
    """
    scriptSig = CScript(tx.vin[0].scriptSig)
    newscript = []
    for i in scriptSig:
        if (len(newscript) == 0):
            newscript.append(i[0:-1] + b'\0' + i[-1:])
        else:
            newscript.append(i)
    tx.vin[0].scriptSig = CScript(newscript)


DERSIG_HEIGHT = 102


class BIP66Test(BitcoinTestFramework):
    def set_test_params(self):
        self.num_nodes = 1
        # whitelist peers to speed up tx relay / mempool sync
        self.noban_tx_relay = True
        self.setup_clean_chain = True
        self.rpc_timeout = 240

    def create_tx(self, input_txid):
        utxo_to_spend = self.miniwallet.get_utxo(txid=input_txid, mark_as_spent=False)
        return self.miniwallet.create_self_transfer(utxo_to_spend=utxo_to_spend)['tx']

    def run_test(self):
        peer = self.nodes[0].add_p2p_connection(P2PInterface())
        self.miniwallet = MiniWallet(self.nodes[0], mode=MiniWalletMode.RAW_P2PK)

        self.log.info("Mining %d blocks", DERSIG_HEIGHT - 2)
        self.coinbase_txids = [self.nodes[0].getblock(b)['tx'][0] for b in self.generate(self.miniwallet, DERSIG_HEIGHT - 2)]

        spendtx = self.create_tx(self.coinbase_txids[0])

        tip = self.nodes[0].getbestblockhash()
        block_time = self.nodes[0].getblockheader(tip)['mediantime'] + 1
        block = create_block(int(tip, 16), create_coinbase(DERSIG_HEIGHT - 1), block_time, txlist=[spendtx])
        block.solve()

        peer.send_and_ping(msg_block(block))
        assert_equal(self.nodes[0].getblockcount(), DERSIG_HEIGHT - 1)
<<<<<<< HEAD
        assert_equal(self.nodes[0].getbestblockhash(), block.hash)
=======
        self.test_dersig_info(is_active=True)  # Not active as of current tip, but next block must obey rules
        assert_equal(self.nodes[0].getbestblockhash(), block.hash_hex)
>>>>>>> 5c5704e7

        self.log.info("Test that blocks must now be at least version 3")
        tip = block.hash_int
        block_time += 1
        block = create_block(tip, create_coinbase(DERSIG_HEIGHT), block_time, version=2)
        block.solve()

        with self.nodes[0].assert_debug_log(expected_msgs=[f'{block.hash_hex}, bad-version(0x00000002)']):
            peer.send_and_ping(msg_block(block))
            assert_equal(int(self.nodes[0].getbestblockhash(), 16), tip)
            peer.sync_with_ping()

        self.log.info("Test that transactions with non-DER signatures cannot appear in a block")
        block.nVersion = 4

        coin_txid = self.coinbase_txids[1]
        spendtx = self.create_tx(coin_txid)
        unDERify(spendtx)

        # First we show that this tx is valid except for DERSIG by getting it
        # rejected from the mempool for exactly that reason.
        spendtx_txid = spendtx.txid_hex
        spendtx_wtxid = spendtx.wtxid_hex
        assert_equal(
            [{
                'txid': spendtx_txid,
                'wtxid': spendtx_wtxid,
                'allowed': False,
                'reject-reason': 'mempool-script-verify-flag-failed (Non-canonical DER signature)',
                'reject-details': 'mempool-script-verify-flag-failed (Non-canonical DER signature), ' +
                                  f"input 0 of {spendtx_txid} (wtxid {spendtx_wtxid}), spending {coin_txid}:0"
            }],
            self.nodes[0].testmempoolaccept(rawtxs=[spendtx.serialize().hex()], maxfeerate=0),
        )

        # Now we verify that a block with this transaction is also invalid.
        block.vtx.append(spendtx)
        block.hashMerkleRoot = block.calc_merkle_root()
        block.solve()

        with self.nodes[0].assert_debug_log(expected_msgs=['Block validation error: block-script-verify-flag-failed (Non-canonical DER signature)']):
            peer.send_and_ping(msg_block(block))
            assert_equal(int(self.nodes[0].getbestblockhash(), 16), tip)
            peer.sync_with_ping()

        self.log.info("Test that a block with a DERSIG-compliant transaction is accepted")
        block.vtx[1] = self.create_tx(self.coinbase_txids[1])
        block.hashMerkleRoot = block.calc_merkle_root()
        block.solve()

        peer.send_and_ping(msg_block(block))
<<<<<<< HEAD
        assert_equal(int(self.nodes[0].getbestblockhash(), 16), block.sha256)
=======
        self.test_dersig_info(is_active=True)  # Active as of current tip
        assert_equal(self.nodes[0].getbestblockhash(), block.hash_hex)
>>>>>>> 5c5704e7


if __name__ == '__main__':
    BIP66Test(__file__).main()<|MERGE_RESOLUTION|>--- conflicted
+++ resolved
@@ -73,12 +73,7 @@
 
         peer.send_and_ping(msg_block(block))
         assert_equal(self.nodes[0].getblockcount(), DERSIG_HEIGHT - 1)
-<<<<<<< HEAD
-        assert_equal(self.nodes[0].getbestblockhash(), block.hash)
-=======
-        self.test_dersig_info(is_active=True)  # Not active as of current tip, but next block must obey rules
         assert_equal(self.nodes[0].getbestblockhash(), block.hash_hex)
->>>>>>> 5c5704e7
 
         self.log.info("Test that blocks must now be at least version 3")
         tip = block.hash_int
@@ -130,12 +125,7 @@
         block.solve()
 
         peer.send_and_ping(msg_block(block))
-<<<<<<< HEAD
-        assert_equal(int(self.nodes[0].getbestblockhash(), 16), block.sha256)
-=======
-        self.test_dersig_info(is_active=True)  # Active as of current tip
         assert_equal(self.nodes[0].getbestblockhash(), block.hash_hex)
->>>>>>> 5c5704e7
 
 
 if __name__ == '__main__':
