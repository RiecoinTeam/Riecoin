--- conflicted
+++ resolved
@@ -10,10 +10,6 @@
 - [functional](/test/functional) which test the functionality of
 bitcoind and bitcoin-qt by interacting with them through the RPC and P2P
 interfaces.
-<<<<<<< HEAD
-- [util](/test/util) which tests the utilities (bitcoin-tx, ...).
-=======
->>>>>>> b7e9dc8e
 - [lint](/test/lint/) which perform various static analysis checks.
 
 The fuzz tests, functional
@@ -100,17 +96,6 @@
 build/test/functional/test_runner.py --extended
 ```
 
-<<<<<<< HEAD
-=======
-In order to run backwards compatibility tests, first run:
-
-```
-test/get_previous_releases.py
-```
-
-to download the necessary previous release binaries.
-
->>>>>>> b7e9dc8e
 By default, up to 4 tests will be run in parallel by test_runner. To specify
 how many jobs to run, append `--jobs=n`
 
