--- conflicted
+++ resolved
@@ -62,35 +62,4 @@
 See the SDK Extraction notes above for how to obtain it.
 
 The Guix build process has been designed to avoid including the SDK's files in Guix's outputs.
-All interim tarballs are fully deterministic and may be freely redistributed.
-
-<<<<<<< HEAD
-In order to build a working toolchain, the following source packages are needed from
-Apple: `cctools`, `dyld`, and `ld64`.
-
-These tools inject timestamps by default, which produce non-deterministic binaries. The
-`ZERO_AR_DATE` environment variable is used to disable that.
-
-This version of `cctools` has been patched to use the current version of `clang`'s headers
-and its `libLTO.so` rather than those from `llvmgcc`, as it was originally done in `toolchain4`.
-
-To complicate things further, all builds must target an Apple SDK. These SDKs are free to
-download, but not redistributable. See the SDK Extraction notes above for how to obtain it.
-
-The Guix process builds 2 sets of files: Linux tools, then Apple binaries which are
-created using these tools. The build process has been designed to avoid including the
-SDK's files in Guix's outputs. All interim tarballs are fully deterministic and may be freely
-redistributed.
-=======
-Using an Apple-blessed key to sign binaries is a requirement to produce (distributable) macOS
-binaries. Because this private key cannot be shared, we'll have to be a bit creative in order
-for the build process to remain somewhat deterministic. Here's how it works:
-
-- Builders use Guix to create an unsigned release. This outputs an unsigned ZIP which
-  users may choose to bless, self-codesign, and run. It also outputs an unsigned app structure
-  in the form of a tarball.
-- The Apple keyholder uses this unsigned app to create a detached signature, using the
-  included script. Detached signatures are available from this [repository](https://github.com/bitcoin-core/bitcoin-detached-sigs).
-- Builders feed the unsigned app + detached signature back into Guix, which combines the
-  pieces into a deterministic ZIP.
->>>>>>> f7144b24
+All interim tarballs are fully deterministic and may be freely redistributed.