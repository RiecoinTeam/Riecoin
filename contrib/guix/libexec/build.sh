#!/usr/bin/env bash
# Copyright (c) 2019-2022 The Bitcoin Core developers
# Copyright (c) 2013-present The Riecoin developers
# Distributed under the MIT software license, see the accompanying
# file COPYING or http://www.opensource.org/licenses/mit-license.php.
export LC_ALL=C
set -e -o pipefail
export TZ=UTC

# Although Guix _does_ set umask when building its own packages (in our case,
# this is all packages in manifest.scm), it does not set it for `guix
# shell`. It does make sense for at least `guix shell --container`
# to set umask, so if that change gets merged upstream and we bump the
# time-machine to a commit which includes the aforementioned change, we can
# remove this line.
#
# This line should be placed before any commands which creates files.
umask 0022

if [ -n "$V" ]; then
    # Print both unexpanded (-v) and expanded (-x) forms of commands as they are
    # read from this file.
    set -vx
    # Set VERBOSE for CMake-based builds
    export VERBOSE="$V"
fi

# Check that required environment variables are set
cat << EOF
Required environment variables as seen inside the container:
    DIST_ARCHIVE_BASE: ${DIST_ARCHIVE_BASE:?not set}
    DISTNAME: ${DISTNAME:?not set}
    HOST: ${HOST:?not set}
    SOURCE_DATE_EPOCH: ${SOURCE_DATE_EPOCH:?not set}
    JOBS: ${JOBS:?not set}
    DISTSRC: ${DISTSRC:?not set}
    OUTDIR: ${OUTDIR:?not set}
EOF

ACTUAL_OUTDIR="${OUTDIR}"
OUTDIR="${DISTSRC}/output"

#####################
# Environment Setup #
#####################

# The depends folder also serves as a base-prefix for depends packages for
# $HOSTs after successfully building.
BASEPREFIX="${PWD}/depends"

# Given a package name and an output name, return the path of that output in our
# current guix environment
store_path() {
    grep --extended-regexp "/[^-]{32}-${1}-[^-]+${2:+-${2}}" "${GUIX_ENVIRONMENT}/manifest" \
        | head --lines=1 \
        | sed --expression='s|\x29*$||' \
              --expression='s|^[[:space:]]*"||' \
              --expression='s|"[[:space:]]*$||'
}


# Set environment variables to point the NATIVE toolchain to the right
# includes/libs
NATIVE_GCC="$(store_path gcc-toolchain)"

unset LIBRARY_PATH
unset CPATH
unset C_INCLUDE_PATH
unset CPLUS_INCLUDE_PATH
unset OBJC_INCLUDE_PATH
unset OBJCPLUS_INCLUDE_PATH

export C_INCLUDE_PATH="${NATIVE_GCC}/include"
export CPLUS_INCLUDE_PATH="${NATIVE_GCC}/include/c++:${NATIVE_GCC}/include"

case "$HOST" in
    *darwin*) export LIBRARY_PATH="${NATIVE_GCC}/lib" ;; # Required for qt/qmake
    *mingw*) export LIBRARY_PATH="${NATIVE_GCC}/lib" ;;
    *)
        NATIVE_GCC_STATIC="$(store_path gcc-toolchain static)"
        export LIBRARY_PATH="${NATIVE_GCC}/lib:${NATIVE_GCC_STATIC}/lib"
        ;;
esac

# Set environment variables to point the CROSS toolchain to the right
# includes/libs for $HOST
case "$HOST" in
    *mingw*)
        # Determine output paths to use in CROSS_* environment variables
        CROSS_GLIBC="$(store_path "mingw-w64-x86_64-winpthreads")"
        CROSS_GCC="$(store_path "gcc-cross-${HOST}")"
        CROSS_GCC_LIB_STORE="$(store_path "gcc-cross-${HOST}" lib)"
        CROSS_GCC_LIBS=( "${CROSS_GCC_LIB_STORE}/lib/gcc/${HOST}"/* ) # This expands to an array of directories...
        CROSS_GCC_LIB="${CROSS_GCC_LIBS[0]}" # ...we just want the first one (there should only be one)

        # The search path ordering is generally:
        #    1. gcc-related search paths
        #    2. libc-related search paths
        #    2. kernel-header-related search paths (not applicable to mingw-w64 hosts)
        export CROSS_C_INCLUDE_PATH="${CROSS_GCC_LIB}/include:${CROSS_GCC_LIB}/include-fixed:${CROSS_GLIBC}/include"
        export CROSS_CPLUS_INCLUDE_PATH="${CROSS_GCC}/include/c++:${CROSS_GCC}/include/c++/${HOST}:${CROSS_GCC}/include/c++/backward:${CROSS_C_INCLUDE_PATH}"
        export CROSS_LIBRARY_PATH="${CROSS_GCC_LIB_STORE}/lib:${CROSS_GCC_LIB}:${CROSS_GLIBC}/lib"
        ;;
    *darwin*)
        # The CROSS toolchain for darwin uses the SDK and ignores environment variables.
        # See depends/hosts/darwin.mk for more details.
        ;;
    *linux*)
        CROSS_GLIBC="$(store_path "glibc-cross-${HOST}")"
        CROSS_GLIBC_STATIC="$(store_path "glibc-cross-${HOST}" static)"
        CROSS_KERNEL="$(store_path "linux-libre-headers-cross-${HOST}")"
        CROSS_GCC="$(store_path "gcc-cross-${HOST}")"
        CROSS_GCC_LIB_STORE="$(store_path "gcc-cross-${HOST}" lib)"
        CROSS_GCC_LIBS=( "${CROSS_GCC_LIB_STORE}/lib/gcc/${HOST}"/* ) # This expands to an array of directories...
        CROSS_GCC_LIB="${CROSS_GCC_LIBS[0]}" # ...we just want the first one (there should only be one)

        export CROSS_C_INCLUDE_PATH="${CROSS_GCC_LIB}/include:${CROSS_GCC_LIB}/include-fixed:${CROSS_GLIBC}/include:${CROSS_KERNEL}/include"
        export CROSS_CPLUS_INCLUDE_PATH="${CROSS_GCC}/include/c++:${CROSS_GCC}/include/c++/${HOST}:${CROSS_GCC}/include/c++/backward:${CROSS_C_INCLUDE_PATH}"
        export CROSS_LIBRARY_PATH="${CROSS_GCC_LIB_STORE}/lib:${CROSS_GCC_LIB}:${CROSS_GLIBC}/lib:${CROSS_GLIBC_STATIC}/lib"
        ;;
    *)
        exit 1 ;;
esac

# Sanity check CROSS_*_PATH directories
IFS=':' read -ra PATHS <<< "${CROSS_C_INCLUDE_PATH}:${CROSS_CPLUS_INCLUDE_PATH}:${CROSS_LIBRARY_PATH}"
for p in "${PATHS[@]}"; do
    if [ -n "$p" ] && [ ! -d "$p" ]; then
        echo "'$p' doesn't exist or isn't a directory... Aborting..."
        exit 1
    fi
done

# Disable Guix ld auto-rpath behavior
export GUIX_LD_WRAPPER_DISABLE_RPATH=yes

# Make /usr/bin if it doesn't exist
[ -e /usr/bin ] || mkdir -p /usr/bin

# Symlink file and env to a conventional path
[ -e /usr/bin/file ] || ln -s --no-dereference "$(command -v file)" /usr/bin/file
[ -e /usr/bin/env ]  || ln -s --no-dereference "$(command -v env)"  /usr/bin/env

# Determine the correct value for -Wl,--dynamic-linker for the current $HOST
case "$HOST" in
    *linux*)
        glibc_dynamic_linker=$(
            case "$HOST" in
                x86_64-linux-gnu)      echo /lib64/ld-linux-x86-64.so.2 ;;
                arm-linux-gnueabihf)   echo /lib/ld-linux-armhf.so.3 ;;
                aarch64-linux-gnu)     echo /lib/ld-linux-aarch64.so.1 ;;
                riscv64-linux-gnu)     echo /lib/ld-linux-riscv64-lp64d.so.1 ;;
                powerpc64-linux-gnu)   echo /lib64/ld64.so.1;;
                powerpc64le-linux-gnu) echo /lib64/ld64.so.2;;
                *)                     exit 1 ;;
            esac
        )
        ;;
esac

# Environment variables for determinism
export TAR_OPTIONS="--owner=0 --group=0 --numeric-owner --mtime='@${SOURCE_DATE_EPOCH}' --sort=name"
export TZ="UTC"

####################
# Depends Building #
####################

# Build the depends tree, overriding variables that assume multilib gcc
make -C depends --jobs="$JOBS" HOST="$HOST" \
                                   ${V:+V=1} \
                                   ${SOURCES_PATH+SOURCES_PATH="$SOURCES_PATH"} \
                                   ${BASE_CACHE+BASE_CACHE="$BASE_CACHE"} \
                                   ${SDK_PATH+SDK_PATH="$SDK_PATH"} \
                                   x86_64_linux_CC=x86_64-linux-gnu-gcc \
                                   x86_64_linux_CXX=x86_64-linux-gnu-g++ \
                                   x86_64_linux_AR=x86_64-linux-gnu-gcc-ar \
                                   x86_64_linux_RANLIB=x86_64-linux-gnu-gcc-ranlib \
                                   x86_64_linux_NM=x86_64-linux-gnu-gcc-nm \
                                   x86_64_linux_STRIP=x86_64-linux-gnu-strip

case "$HOST" in
    *darwin*)
        # Unset now that Qt is built
        unset C_INCLUDE_PATH
        unset CPLUS_INCLUDE_PATH
        unset LIBRARY_PATH
        ;;
esac

###########################
# Source Tarball Building #
###########################

GIT_ARCHIVE="${DIST_ARCHIVE_BASE}/${DISTNAME}.tar.gz"

# Create the source tarball if not already there
if [ ! -e "$GIT_ARCHIVE" ]; then
    mkdir -p "$(dirname "$GIT_ARCHIVE")"
    git archive --prefix="${DISTNAME}/" --output="$GIT_ARCHIVE" HEAD
fi

mkdir -p "$OUTDIR"

###########################
# Binary Tarball Building #
###########################

# CONFIGFLAGS
CONFIGFLAGS="-DREDUCE_EXPORTS=ON -DBUILD_BENCH=OFF -DBUILD_GUI_TESTS=OFF -DBUILD_FUZZ_BINARY=OFF"

# CFLAGS
HOST_CFLAGS="-O2 -g"
HOST_CFLAGS+=$(find /gnu/store -maxdepth 1 -mindepth 1 -type d -exec echo -n " -ffile-prefix-map={}=/usr" \;)
case "$HOST" in
    *mingw*)  HOST_CFLAGS+=" -fno-ident" ;;
    *darwin*) unset HOST_CFLAGS ;;
esac

# CXXFLAGS
HOST_CXXFLAGS="$HOST_CFLAGS"

case "$HOST" in
    arm-linux-gnueabihf) HOST_CXXFLAGS="${HOST_CXXFLAGS} -Wno-psabi" ;;
esac

# LDFLAGS
case "$HOST" in
    *linux*)  HOST_LDFLAGS="-Wl,--as-needed -Wl,--dynamic-linker=$glibc_dynamic_linker -static-libstdc++ -Wl,-O2" ;;
    *mingw*)  HOST_LDFLAGS="-Wl,--no-insert-timestamp" ;;
esac

mkdir -p "$DISTSRC"
(
    cd "$DISTSRC"

    # Extract the source tarball
    tar --strip-components=1 -xf "${GIT_ARCHIVE}"

    # Configure this DISTSRC for $HOST
    # shellcheck disable=SC2086
    env CFLAGS="${HOST_CFLAGS}" CXXFLAGS="${HOST_CXXFLAGS}" LDFLAGS="${HOST_LDFLAGS}" \
    cmake -S . -B build \
          --toolchain "${BASEPREFIX}/${HOST}/toolchain.cmake" \
          -DWITH_CCACHE=OFF \
          ${CONFIGFLAGS}

    # Build Riecoin Core
    cmake --build build -j "$JOBS" ${V:+--verbose}

    # Perform basic security checks on a series of executables.
    cmake --build build -j 1 --target check-security ${V:+--verbose}
    # Check that executables only contain allowed version symbols.
    cmake --build build -j 1 --target check-symbols ${V:+--verbose}

    mkdir -p "$OUTDIR"

    # Make the os-specific installers
    case "$HOST" in
        *mingw*)
            cmake --build build -j "$JOBS" -t deploy ${V:+--verbose}
            mv build/riecoin-win64-setup.exe "${OUTDIR}/${DISTNAME}-win64-setup.exe"
            ;;
    esac

    # Setup the directory where our Riecoin Core build for HOST will be
    # installed. This directory will also later serve as the input for our
    # binary tarballs.
    INSTALLPATH="${PWD}/installed/${DISTNAME}"
    mkdir -p "${INSTALLPATH}"
    # Install built Riecoin Core to $INSTALLPATH
    case "$HOST" in
        *darwin*)
            # This workaround can be dropped for CMake >= 3.27.
            # See the upstream commit 689616785f76acd844fd448c51c5b2a0711aafa2.
            find build -name 'cmake_install.cmake' -exec sed -i 's| -u -r | |g' {} +

            cmake --install build --strip --prefix "${INSTALLPATH}" ${V:+--verbose}
            ;;
        *)
            cmake --install build --prefix "${INSTALLPATH}" ${V:+--verbose}
            ;;
    esac

<<<<<<< HEAD
    case "$HOST" in
        *darwin*)
            cmake --build build --target deploy ${V:+--verbose}
            mv build/dist/Riecoin-Core.zip "${OUTDIR}/${DISTNAME}-${HOST}.zip"
            mkdir -p "app-${HOST}"
            mv --target-directory="app-${HOST}" build/dist
            (
                cd "app-${HOST}"
                find . -print0 \
                    | sort --zero-terminated \
                    | tar --create --no-recursion --mode='u+rw,go+r-w,a+X' --null --files-from=- \
                    | gzip -9n > "${OUTDIR}/${DISTNAME}-${HOST}.tar.gz" \
                    || ( rm -f "${OUTDIR}/${DISTNAME}-${HOST}.tar.gz" && exit 1 )
            )
            ;;
    esac
=======
>>>>>>> a2039286
    (
        cd installed

        case "$HOST" in
            *darwin*) ;;
            *)
                # Split binaries from their debug symbols
                {
                    find "${DISTNAME}/bin" -type f -executable -print0
                } | xargs -0 -P"$JOBS" -I{} "${DISTSRC}/build/split-debug.sh" {} {} {}.dbg
                ;;
        esac

        case "$HOST" in
            *mingw*)
                cp "${DISTSRC}/doc/README_windows.txt" "${DISTNAME}/readme.txt"
                ;;
            *linux*)
                cp "${DISTSRC}/README.md" "${DISTNAME}/"
                ;;
        esac

        # copy over the example riecoin.conf file. if contrib/devtools/gen-riecoin-conf.sh
        # has not been run before buildling, this file will be a stub
        cp "${DISTSRC}/share/examples/riecoin.conf" "${DISTNAME}/"

        cp -r "${DISTSRC}/share/rpcauth" "${DISTNAME}/share/"

        # Deterministically produce {non-,}debug binary tarballs ready
        # for release
        case "$HOST" in
            *mingw*)
                find "${DISTNAME}" -not -name "*.dbg" -print0 \
                    | xargs -0r touch --no-dereference --date="@${SOURCE_DATE_EPOCH}"
                find "${DISTNAME}" -not -name "*.dbg" \
                    | sort \
                    | zip -X@ "${OUTDIR}/${DISTNAME}-${HOST//x86_64-w64-mingw32/win64}-unsigned.zip" \
                    || ( rm -f "${OUTDIR}/${DISTNAME}-${HOST//x86_64-w64-mingw32/win64}-unsigned.zip" && exit 1 )
                find "${DISTNAME}" -name "*.dbg" -print0 \
                    | xargs -0r touch --no-dereference --date="@${SOURCE_DATE_EPOCH}"
                find "${DISTNAME}" -name "*.dbg" \
                    | sort \
                    | zip -X@ "${OUTDIR}/${DISTNAME}-${HOST//x86_64-w64-mingw32/win64}-debug.zip" \
                    || ( rm -f "${OUTDIR}/${DISTNAME}-${HOST//x86_64-w64-mingw32/win64}-debug.zip" && exit 1 )
                ;;
            *linux*)
                find "${DISTNAME}" -not -name "*.dbg" -print0 \
                    | sort --zero-terminated \
                    | tar --create --no-recursion --mode='u+rw,go+r-w,a+X' --null --files-from=- \
                    | gzip -9n > "${OUTDIR}/${DISTNAME}-${HOST}.tar.gz" \
                    || ( rm -f "${OUTDIR}/${DISTNAME}-${HOST}.tar.gz" && exit 1 )
                find "${DISTNAME}" -name "*.dbg" -print0 \
                    | sort --zero-terminated \
                    | tar --create --no-recursion --mode='u+rw,go+r-w,a+X' --null --files-from=- \
                    | gzip -9n > "${OUTDIR}/${DISTNAME}-${HOST}-debug.tar.gz" \
                    || ( rm -f "${OUTDIR}/${DISTNAME}-${HOST}-debug.tar.gz" && exit 1 )
                ;;
            *darwin*)
                find "${DISTNAME}" -print0 \
                    | sort --zero-terminated \
                    | tar --create --no-recursion --mode='u+rw,go+r-w,a+X' --null --files-from=- \
                    | gzip -9n > "${OUTDIR}/${DISTNAME}-${HOST}-unsigned.tar.gz" \
                    || ( rm -f "${OUTDIR}/${DISTNAME}-${HOST}-unsigned.tar.gz" && exit 1 )
                ;;
        esac
    )  # $DISTSRC/installed
<<<<<<< HEAD
=======

    # Finally make tarballs for codesigning
    case "$HOST" in
        *mingw*)
            cp -rf --target-directory=. contrib/windeploy
            (
                cd ./windeploy
                mkdir -p unsigned
                cp --target-directory=unsigned/ "${OUTDIR}/${DISTNAME}-win64-setup-unsigned.exe"
                cp -r --target-directory=unsigned/ "${INSTALLPATH}"
                find unsigned/ -name "*.dbg" -print0 \
                    | xargs -0r rm
                find . -print0 \
                    | sort --zero-terminated \
                    | tar --create --no-recursion --mode='u+rw,go+r-w,a+X' --null --files-from=- \
                    | gzip -9n > "${OUTDIR}/${DISTNAME}-win64-codesigning.tar.gz" \
                    || ( rm -f "${OUTDIR}/${DISTNAME}-win64-codesigning.tar.gz" && exit 1 )
            )
            ;;
        *darwin*)
            cmake --build build --target deploy ${V:+--verbose}
            mv build/dist/Bitcoin-Core.zip "${OUTDIR}/${DISTNAME}-${HOST}-unsigned.zip"
            mkdir -p "unsigned-app-${HOST}"
            cp  --target-directory="unsigned-app-${HOST}" \
                contrib/macdeploy/detached-sig-create.sh
            mv --target-directory="unsigned-app-${HOST}" build/dist
            cp -r --target-directory="unsigned-app-${HOST}" "${INSTALLPATH}"
            (
                cd "unsigned-app-${HOST}"
                find . -print0 \
                    | sort --zero-terminated \
                    | tar --create --no-recursion --mode='u+rw,go+r-w,a+X' --null --files-from=- \
                    | gzip -9n > "${OUTDIR}/${DISTNAME}-${HOST}-codesigning.tar.gz" \
                    || ( rm -f "${OUTDIR}/${DISTNAME}-${HOST}-codesigning.tar.gz" && exit 1 )
            )
            ;;
    esac
>>>>>>> a2039286
)  # $DISTSRC

rm -rf "$ACTUAL_OUTDIR"
mv --no-target-directory "$OUTDIR" "$ACTUAL_OUTDIR" \
    || ( rm -rf "$ACTUAL_OUTDIR" && exit 1 )

(
    cd /outdir-base
    {
        echo "$GIT_ARCHIVE"
        find "$ACTUAL_OUTDIR" -type f
    } | xargs realpath --relative-base="$PWD" \
      | xargs sha256sum \
      | sort -k2 \
      | sponge "$ACTUAL_OUTDIR"/SHA256SUMS.part
)<|MERGE_RESOLUTION|>--- conflicted
+++ resolved
@@ -1,6 +1,6 @@
 #!/usr/bin/env bash
-# Copyright (c) 2019-2022 The Bitcoin Core developers
-# Copyright (c) 2013-present The Riecoin developers
+# Copyright (c) 2019-present The Bitcoin Core developers
+# Copyright (c) 2019-present The Riecoin developers
 # Distributed under the MIT software license, see the accompanying
 # file COPYING or http://www.opensource.org/licenses/mit-license.php.
 export LC_ALL=C
@@ -282,25 +282,6 @@
             ;;
     esac
 
-<<<<<<< HEAD
-    case "$HOST" in
-        *darwin*)
-            cmake --build build --target deploy ${V:+--verbose}
-            mv build/dist/Riecoin-Core.zip "${OUTDIR}/${DISTNAME}-${HOST}.zip"
-            mkdir -p "app-${HOST}"
-            mv --target-directory="app-${HOST}" build/dist
-            (
-                cd "app-${HOST}"
-                find . -print0 \
-                    | sort --zero-terminated \
-                    | tar --create --no-recursion --mode='u+rw,go+r-w,a+X' --null --files-from=- \
-                    | gzip -9n > "${OUTDIR}/${DISTNAME}-${HOST}.tar.gz" \
-                    || ( rm -f "${OUTDIR}/${DISTNAME}-${HOST}.tar.gz" && exit 1 )
-            )
-            ;;
-    esac
-=======
->>>>>>> a2039286
     (
         cd installed
 
@@ -337,8 +318,8 @@
                     | xargs -0r touch --no-dereference --date="@${SOURCE_DATE_EPOCH}"
                 find "${DISTNAME}" -not -name "*.dbg" \
                     | sort \
-                    | zip -X@ "${OUTDIR}/${DISTNAME}-${HOST//x86_64-w64-mingw32/win64}-unsigned.zip" \
-                    || ( rm -f "${OUTDIR}/${DISTNAME}-${HOST//x86_64-w64-mingw32/win64}-unsigned.zip" && exit 1 )
+                    | zip -X@ "${OUTDIR}/${DISTNAME}-${HOST//x86_64-w64-mingw32/win64}.zip" \
+                    || ( rm -f "${OUTDIR}/${DISTNAME}-${HOST//x86_64-w64-mingw32/win64}.zip" && exit 1 )
                 find "${DISTNAME}" -name "*.dbg" -print0 \
                     | xargs -0r touch --no-dereference --date="@${SOURCE_DATE_EPOCH}"
                 find "${DISTNAME}" -name "*.dbg" \
@@ -362,51 +343,11 @@
                 find "${DISTNAME}" -print0 \
                     | sort --zero-terminated \
                     | tar --create --no-recursion --mode='u+rw,go+r-w,a+X' --null --files-from=- \
-                    | gzip -9n > "${OUTDIR}/${DISTNAME}-${HOST}-unsigned.tar.gz" \
-                    || ( rm -f "${OUTDIR}/${DISTNAME}-${HOST}-unsigned.tar.gz" && exit 1 )
+                    | gzip -9n > "${OUTDIR}/${DISTNAME}-${HOST}.tar.gz" \
+                    || ( rm -f "${OUTDIR}/${DISTNAME}-${HOST}.tar.gz" && exit 1 )
                 ;;
         esac
     )  # $DISTSRC/installed
-<<<<<<< HEAD
-=======
-
-    # Finally make tarballs for codesigning
-    case "$HOST" in
-        *mingw*)
-            cp -rf --target-directory=. contrib/windeploy
-            (
-                cd ./windeploy
-                mkdir -p unsigned
-                cp --target-directory=unsigned/ "${OUTDIR}/${DISTNAME}-win64-setup-unsigned.exe"
-                cp -r --target-directory=unsigned/ "${INSTALLPATH}"
-                find unsigned/ -name "*.dbg" -print0 \
-                    | xargs -0r rm
-                find . -print0 \
-                    | sort --zero-terminated \
-                    | tar --create --no-recursion --mode='u+rw,go+r-w,a+X' --null --files-from=- \
-                    | gzip -9n > "${OUTDIR}/${DISTNAME}-win64-codesigning.tar.gz" \
-                    || ( rm -f "${OUTDIR}/${DISTNAME}-win64-codesigning.tar.gz" && exit 1 )
-            )
-            ;;
-        *darwin*)
-            cmake --build build --target deploy ${V:+--verbose}
-            mv build/dist/Bitcoin-Core.zip "${OUTDIR}/${DISTNAME}-${HOST}-unsigned.zip"
-            mkdir -p "unsigned-app-${HOST}"
-            cp  --target-directory="unsigned-app-${HOST}" \
-                contrib/macdeploy/detached-sig-create.sh
-            mv --target-directory="unsigned-app-${HOST}" build/dist
-            cp -r --target-directory="unsigned-app-${HOST}" "${INSTALLPATH}"
-            (
-                cd "unsigned-app-${HOST}"
-                find . -print0 \
-                    | sort --zero-terminated \
-                    | tar --create --no-recursion --mode='u+rw,go+r-w,a+X' --null --files-from=- \
-                    | gzip -9n > "${OUTDIR}/${DISTNAME}-${HOST}-codesigning.tar.gz" \
-                    || ( rm -f "${OUTDIR}/${DISTNAME}-${HOST}-codesigning.tar.gz" && exit 1 )
-            )
-            ;;
-    esac
->>>>>>> a2039286
 )  # $DISTSRC
 
 rm -rf "$ACTUAL_OUTDIR"
