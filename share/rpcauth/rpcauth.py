--- conflicted
+++ resolved
@@ -38,19 +38,13 @@
     salt = generate_salt(16)
     password_hmac = password_to_hmac(salt, args.password)
 
-<<<<<<< HEAD
-    print('String to be appended to riecoin.conf:')
-    print(f'rpcauth={args.username}:{salt}${password_hmac}')
-    print(f'Your password:\n{args.password}')
-=======
     if args.json:
         odict={'username':args.username, 'password':args.password, 'rpcauth':f'{args.username}:{salt}${password_hmac}'}
         print(json.dumps(odict))
     else:
-        print('String to be appended to bitcoin.conf:')
+        print('String to be appended to riecoin.conf:')
         print(f'rpcauth={args.username}:{salt}${password_hmac}')
         print(f'Your password:\n{args.password}')
->>>>>>> f7144b24
 
 if __name__ == '__main__':
     main()