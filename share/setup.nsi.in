--- conflicted
+++ resolved
@@ -95,9 +95,7 @@
     !insertmacro MUI_STARTMENU_WRITE_BEGIN Application
     CreateDirectory $SMPROGRAMS\$StartMenuGroup
     CreateShortcut "$SMPROGRAMS\$StartMenuGroup\$(^Name).lnk" $INSTDIR\@BITCOIN_GUI_NAME@@EXEEXT@
-    CreateShortcut "$SMPROGRAMS\$StartMenuGroup\@CLIENT_NAME@ (testnet).lnk" "$INSTDIR\@BITCOIN_GUI_NAME@@EXEEXT@" "-testnet" "$INSTDIR\@BITCOIN_GUI_NAME@@EXEEXT@" 1
-    CreateShortcut "$SMPROGRAMS\$StartMenuGroup\@CLIENT_NAME@ (test signet).lnk" "$INSTDIR\@BITCOIN_GUI_NAME@@EXEEXT@" "-signet" "$INSTDIR\@BITCOIN_GUI_NAME@@EXEEXT@" 2
-    CreateShortcut "$SMPROGRAMS\$StartMenuGroup\@CLIENT_NAME@ (testnet4).lnk" "$INSTDIR\@BITCOIN_GUI_NAME@@EXEEXT@" "-testnet4" "$INSTDIR\@BITCOIN_GUI_NAME@@EXEEXT@" 3
+    CreateShortcut "$SMPROGRAMS\$StartMenuGroup\@CLIENT_NAME@ (testnet, 64-bit).lnk" "$INSTDIR\@BITCOIN_GUI_NAME@@EXEEXT@" "-testnet" "$INSTDIR\@BITCOIN_GUI_NAME@@EXEEXT@" 1
     CreateShortcut "$SMPROGRAMS\$StartMenuGroup\Uninstall $(^Name).lnk" $INSTDIR\uninstall.exe
     !insertmacro MUI_STARTMENU_WRITE_END
     WriteRegStr HKCU "SOFTWARE\Microsoft\Windows\CurrentVersion\Uninstall\$(^Name)" DisplayName "$(^Name)"
@@ -108,17 +106,10 @@
     WriteRegStr HKCU "SOFTWARE\Microsoft\Windows\CurrentVersion\Uninstall\$(^Name)" UninstallString $INSTDIR\uninstall.exe
     WriteRegDWORD HKCU "SOFTWARE\Microsoft\Windows\CurrentVersion\Uninstall\$(^Name)" NoModify 1
     WriteRegDWORD HKCU "SOFTWARE\Microsoft\Windows\CurrentVersion\Uninstall\$(^Name)" NoRepair 1
-<<<<<<< HEAD
-    WriteRegStr HKCR "@PACKAGE_TARNAME@" "URL Protocol" ""
-    WriteRegStr HKCR "@PACKAGE_TARNAME@" "" "URL:Riecoin"
-    WriteRegStr HKCR "@PACKAGE_TARNAME@\DefaultIcon" "" $INSTDIR\@BITCOIN_GUI_NAME@@EXEEXT@
-    WriteRegStr HKCR "@PACKAGE_TARNAME@\shell\open\command" "" '"$INSTDIR\@BITCOIN_GUI_NAME@@EXEEXT@" "%1"'
-=======
     WriteRegStr HKCR "@CLIENT_TARNAME@" "URL Protocol" ""
-    WriteRegStr HKCR "@CLIENT_TARNAME@" "" "URL:Bitcoin"
+    WriteRegStr HKCR "@CLIENT_TARNAME@" "" "URL:Riecoin"
     WriteRegStr HKCR "@CLIENT_TARNAME@\DefaultIcon" "" $INSTDIR\@BITCOIN_GUI_NAME@@EXEEXT@
     WriteRegStr HKCR "@CLIENT_TARNAME@\shell\open\command" "" '"$INSTDIR\@BITCOIN_GUI_NAME@@EXEEXT@" "%1"'
->>>>>>> f7144b24
 SectionEnd
 
 # Macro for selecting uninstaller sections
@@ -149,15 +140,8 @@
     DeleteRegKey HKCU "SOFTWARE\Microsoft\Windows\CurrentVersion\Uninstall\$(^Name)"
     Delete /REBOOTOK "$SMPROGRAMS\$StartMenuGroup\Uninstall $(^Name).lnk"
     Delete /REBOOTOK "$SMPROGRAMS\$StartMenuGroup\$(^Name).lnk"
-<<<<<<< HEAD
-    Delete /REBOOTOK "$SMPROGRAMS\$StartMenuGroup\@PACKAGE_NAME@ (testnet, 64-bit).lnk"
+    Delete /REBOOTOK "$SMPROGRAMS\$StartMenuGroup\@CLIENT_NAME@ (testnet, 64-bit).lnk"
     Delete /REBOOTOK "$SMSTARTUP\Riecoin.lnk"
-=======
-    Delete /REBOOTOK "$SMPROGRAMS\$StartMenuGroup\@CLIENT_NAME@ (testnet).lnk"
-    Delete /REBOOTOK "$SMPROGRAMS\$StartMenuGroup\@CLIENT_NAME@ (testnet4).lnk"
-    Delete /REBOOTOK "$SMPROGRAMS\$StartMenuGroup\@CLIENT_NAME@ (test signet).lnk"
-    Delete /REBOOTOK "$SMSTARTUP\Bitcoin.lnk"
->>>>>>> f7144b24
     Delete /REBOOTOK $INSTDIR\uninstall.exe
     Delete /REBOOTOK $INSTDIR\debug.log
     Delete /REBOOTOK $INSTDIR\db.log
